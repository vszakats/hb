--- conflicted
+++ resolved
@@ -150,16 +150,10 @@
 #ifndef __XPP__
 #ifdef HB_COMPAT_C53
    HBTEST ASize()                         IS "E 1 BASE 2023 Argument error (ASIZE) OS:0 #:0 "
-<<<<<<< HEAD
 #ifdef HB_CLP_STRICT
    HBTEST ASize( NIL )                    IS "E 1 BASE 2023 Argument error (ASIZE) OS:0 #:0 "
    HBTEST ASize( {} )                     IS "E 1 BASE 2023 Argument error (ASIZE) OS:0 #:0 "
    HBTEST ASize( ErrorNew() )             IS "E 1 BASE 2023 Argument error (ASIZE) OS:0 #:0 "
-=======
-   HBTEST ASize( NIL )                    IS "E 1 BASE 2023 Argument error (ASIZE) OS:0 #:0 ", "E 1 BASE 2023 Argument error (ASIZE) OS:0 #:0 A:1:U:NIL "
-   HBTEST ASize( {} )                     IS "E 1 BASE 2023 Argument error (ASIZE) OS:0 #:0 ", "E 1 BASE 2023 Argument error (ASIZE) OS:0 #:0 A:1:A:{.[0].} "
-   HBTEST ASize( ErrorNew() )             IS "E 1 BASE 2023 Argument error (ASIZE) OS:0 #:0 ", "E 1 BASE 2023 Argument error (ASIZE) OS:0 #:0 A:1:O:ERROR Object "
->>>>>>> 9e8e013e
 #else
    HBTEST ASize( NIL )                    IS "E 1 BASE 2023 Argument error (ASIZE) OS:0 #:0 A:1:U:NIL "
    HBTEST ASize( {} )                     IS "E 1 BASE 2023 Argument error (ASIZE) OS:0 #:0 A:1:A:{.[0].} "
@@ -173,16 +167,10 @@
 #endif
 #endif
 #ifdef HB_COMPAT_C53
-<<<<<<< HEAD
 #ifdef HB_CLP_STRICT
    HBTEST ASize( NIL, 0 )                 IS "E 1 BASE 2023 Argument error (ASIZE) OS:0 #:0 "
    HBTEST ASize( NIL, 1 )                 IS "E 1 BASE 2023 Argument error (ASIZE) OS:0 #:0 "
    HBTEST ASize( NIL, -1 )                IS "E 1 BASE 2023 Argument error (ASIZE) OS:0 #:0 "
-=======
-   HBTEST ASize( NIL, 0 )                 IS "E 1 BASE 2023 Argument error (ASIZE) OS:0 #:0 ", "E 1 BASE 2023 Argument error (ASIZE) OS:0 #:0 A:2:U:NIL;N:0 "
-   HBTEST ASize( NIL, 1 )                 IS "E 1 BASE 2023 Argument error (ASIZE) OS:0 #:0 ", "E 1 BASE 2023 Argument error (ASIZE) OS:0 #:0 A:2:U:NIL;N:1 "
-   HBTEST ASize( NIL, -1 )                IS "E 1 BASE 2023 Argument error (ASIZE) OS:0 #:0 ", "E 1 BASE 2023 Argument error (ASIZE) OS:0 #:0 A:2:U:NIL;N:-1 "
->>>>>>> 9e8e013e
 #else
    HBTEST ASize( NIL, 0 )                 IS "E 1 BASE 2023 Argument error (ASIZE) OS:0 #:0 A:2:U:NIL;N:0 "
    HBTEST ASize( NIL, 1 )                 IS "E 1 BASE 2023 Argument error (ASIZE) OS:0 #:0 A:2:U:NIL;N:1 "
@@ -228,7 +216,6 @@
    /* disable Harbour extended optimizations to test correct RTE message */
    #pragma -ko-
 #endif
-<<<<<<< HEAD
 #ifdef HB_CLP_STRICT
    HBTEST Array( -1 )                     IS "E 2 BASE 1131 Bound error (array dimension) OS:0 #:0 "
    HBTEST Array( 1, 0, -10 )              IS "E 2 BASE 1131 Bound error (array dimension) OS:0 #:0 "
@@ -236,9 +223,6 @@
    HBTEST Array( -1 )                     IS "E 2 BASE 1131 Bound error (array dimension) OS:0 #:0 A:1:N:-1 "
    HBTEST Array( 1, 0, -10 )              IS "E 2 BASE 1131 Bound error (array dimension) OS:0 #:0 A:3:N:1;N:0;N:-10 "
 #endif
-=======
-   HBTEST Array( 1, 0, -10 )              IS "E 2 BASE 1131 Bound error (array dimension) OS:0 #:0 ", "E 2 BASE 1131 Bound error (array dimension) OS:0 #:0 A:3:N:1;N:0;N:-10 "
->>>>>>> 9e8e013e
    HBTEST Array( 1, 0, "A" )              IS NIL
 #ifdef __HARBOUR__
    #pragma -ko+
@@ -421,21 +405,12 @@
    HBTEST AScan( saAllTypes, scStringZ  ) IS 3
    Set( _SET_EXACT, .F. )
 
-<<<<<<< HEAD
-#ifdef __CLIPPER__
-   HBTEST TAEVSM()                        IS "N10N 9N 8N 7N 6N 5N 4N 3N 2N 1         0"  /* Bug in CA-Cl*pper 5.x */
-   HBTEST TASOSM1()                       IS "NN 5NN 4NN 3NN 2NN 1NN 0NN 0NN 0NN 0NN 0NN 0NN 0         0{  }"
-   HBTEST TASOSM2()                       IS "NN 5NN 4NN 3NN 2NN 1NN 0NN 0NN 0NN 0NN 0         0{  }"
-#else
-   HBTEST TAEVSM()                        IS "N10N 9N 8N 7N 6         5"
-   HBTEST TASOSM1()                       IS "NN 5NN 4         3{ 2, 1, 3 }"
-   HBTEST TASOSM2()                       IS "NN 5NN 4         3{ 2, 1, 3 }"
-#endif
-=======
-   HBTEST TAEVSM()                        IS "N10N 9N 8N 7N 6N 5N 4N 3N 2N 1         0" /* Bug in CA-Cl*pper 5.x */, "N10N 9N 8N 7N 6         5"
-   HBTEST TASOSM1()                       IS "NN 5NN 4NN 3NN 2NN 1NN 0NN 0NN 0NN 0NN 0NN 0NN 0         0{  }"      , "NN 5NN 4         3{ 2, 1, 3 }"
-   HBTEST TASOSM2()                       IS "NN 5NN 4NN 3NN 2NN 1NN 0NN 0NN 0NN 0NN 0         0{  }"              , "NN 5NN 4         3{ 2, 1, 3 }"
->>>>>>> 9e8e013e
+   HBTEST TAEVSM()                        IS "N10N 9N 8N 7N 6N 5N 4N 3N 2N 1         0" /* Bug in CA-Cl*pper 5.x */, ;
+                                             "N10N 9N 8N 7N 6         5"
+   HBTEST TASOSM1()                       IS "NN 5NN 4NN 3NN 2NN 1NN 0NN 0NN 0NN 0NN 0NN 0NN 0         0{  }"      , ;
+                                             "NN 5NN 4         3{ 2, 1, 3 }"
+   HBTEST TASOSM2()                       IS "NN 5NN 4NN 3NN 2NN 1NN 0NN 0NN 0NN 0NN 0         0{  }"              , ;
+                                             "NN 5NN 4         3{ 2, 1, 3 }"
 
    RETURN
 
