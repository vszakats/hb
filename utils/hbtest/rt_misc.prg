/*
 * Regression tests for the runtime library (misc)
 *
 * Copyright 1999-2014 Viktor Szakats (vszakats.net/harbour)
 *
 * This program is free software; you can redistribute it and/or modify
 * it under the terms of the GNU General Public License as published by
 * the Free Software Foundation; either version 2, or (at your option)
 * any later version.
 *
 * This program is distributed in the hope that it will be useful,
 * but WITHOUT ANY WARRANTY; without even the implied warranty of
 * MERCHANTABILITY or FITNESS FOR A PARTICULAR PURPOSE.  See the
 * GNU General Public License for more details.
 *
 * You should have received a copy of the GNU General Public License
 * along with this software; see the file COPYING.txt.  If not, write to
 * the Free Software Foundation, Inc., 59 Temple Place, Suite 330,
 * Boston, MA 02111-1307 USA (or visit the web site https://www.gnu.org/).
 *
 * As a special exception, the Harbour Project gives permission for
 * additional uses of the text contained in its release of Harbour.
 *
 * The exception is that, if you link the Harbour libraries with other
 * files to produce an executable, this does not by itself cause the
 * resulting executable to be covered by the GNU General Public License.
 * Your use of that executable is in no way restricted on account of
 * linking the Harbour library code into it.
 *
 * This exception does not however invalidate any other reasons why
 * the executable file might be covered by the GNU General Public License.
 *
 * This exception applies only to the code released by the Harbour
 * Project under the name Harbour.  If you copy code from other
 * Harbour Project or Free Software Foundation releases into a copy of
 * Harbour, as the General Public License permits, the exception does
 * not apply to the code that you add in this way.  To avoid misleading
 * anyone as to the status of such modified files, you must delete
 * this exception notice from them.
 *
 * If you write modifications of your own for Harbour, it is your choice
 * whether to permit this exception to apply to your modifications.
 * If you do not wish that, delete this exception notice.
 *
 */

#undef HB_CLP_STRICT_OFF
#ifdef __HARBOUR__
   #ifndef HB_CLP_STRICT
      #define HB_CLP_STRICT_OFF
   #endif
#endif

PROCEDURE Main_MISC()

   LOCAL oError
#ifdef __HARBOUR__
   LOCAL cEOL
#endif
   LOCAL o, tmp := 0

#ifdef __HARBOUR__

   /* Hashes */

   Test_Hash()

   /* SHA-1 */

   HBTEST              hb_SHA1( "hello" )                    IS "aaf4c61ddcc5e8a2dabede0f3b482cd9aea9434d"
   HBTEST              hb_SHA1( "hello", .F. )               IS "aaf4c61ddcc5e8a2dabede0f3b482cd9aea9434d"
   HBTEST hb_StrToHex( hb_SHA1( "hello", .T. ) )             IS "AAF4C61DDCC5E8A2DABEDE0F3B482CD9AEA9434D"

   HBTEST              hb_HMAC_SHA1( "hello", "key" )        IS "b34ceac4516ff23a143e61d79d0fa7a4fbe5f266"
   HBTEST              hb_HMAC_SHA1( "hello", "key", .F. )   IS "b34ceac4516ff23a143e61d79d0fa7a4fbe5f266"
   HBTEST hb_StrToHex( hb_HMAC_SHA1( "hello", "key", .T. ) ) IS "B34CEAC4516FF23A143E61D79D0FA7A4FBE5F266"

   /* https://www.ietf.org/rfc/rfc3174.txt */

   HBTEST Lower( hb_SHA1( "abc"                                                                               ) ) IS "a9993e364706816aba3e25717850c26c9cd0d89d"
   HBTEST Lower( hb_SHA1( "abcdbcdecdefdefgefghfghighijhijkijkljklmklmnlmnomnopnopq"                          ) ) IS "84983e441c3bd26ebaae4aa1f95129e5e54670f1"
   HBTEST Lower( hb_SHA1( Replicate( "a", 1000000 )                                                           ) ) IS "34aa973cd4c4daa4f61eeb2bdbad27316534016f"
   HBTEST Lower( hb_SHA1( Replicate( "0123456701234567012345670123456701234567012345670123456701234567", 10 ) ) ) IS "dea356a2cddd90c7a7ecedc5ebb563934f460452"

   /* SHA-2 */

   Test_SHA2()
   Test_SHA2_HMAC()

   Test_Base64()

#endif

   /* Some random error object tests taken from the separate test source */

   oError := ErrorNew()
   HBTEST oError:ClassName()              IS "ERROR"
   oError:Description := "Its description"
   HBTEST oError:Description              IS "Its description"
#ifdef __CLIPPER__
   HBTEST Len( oError )                   IS 7
#endif
#ifdef __HARBOUR__
   HBTEST Len( oError )                   IS 12
#endif

   /* Set()s */

   HBTEST Set( _SET_MARGIN     )       IS 0
   HBTEST Set( _SET_MARGIN    , -1 )   IS "E 1 BASE 2020 Argument error (SET) OS:0 #:0 A:2:N:25;N:-1 "

#ifdef HB_COMPAT_C53
<<<<<<< HEAD
   HBTEST Set( _SET_EVENTMASK  )       IS 128  /* INKEY_KEYBOARD */
#ifdef HB_CLP_STRICT
   HBTEST Set( _SET_VIDEOMODE  )       IS NIL
#else
   HBTEST Set( _SET_VIDEOMODE  )       IS 0
#endif
=======
   HBTEST Set( _SET_EVENTMASK  )       IS 128
   HBTEST Set( _SET_VIDEOMODE  )       IS NIL, 0
>>>>>>> 9e8e013e
   HBTEST Set( _SET_MBLOCKSIZE )       IS 64
   HBTEST Set( _SET_MFILEEXT   )       IS ""
   HBTEST Set( _SET_STRICTREAD )       IS .F.
   HBTEST Set( _SET_OPTIMIZE   )       IS .T.
   HBTEST Set( _SET_AUTOPEN    )       IS .T.
   HBTEST Set( _SET_AUTORDER   )       IS 0
   HBTEST Set( _SET_AUTOSHARE  )       IS 0

   HBTEST Set( _SET_EVENTMASK , -1 )   IS "E 1 BASE 2020 Argument error (SET) OS:0 #:0 A:2:N:39;N:-1 "
<<<<<<< HEAD
#ifdef HB_CLP_STRICT
   HBTEST Set( _SET_VIDEOMODE , -1 )   IS NIL
#else
   HBTEST Set( _SET_VIDEOMODE , -1 )   IS 0
#endif
=======
   HBTEST Set( _SET_VIDEOMODE , -1 )   IS NIL, 0
>>>>>>> 9e8e013e
   HBTEST Set( _SET_MBLOCKSIZE, -1 )   IS "E 1 BASE 2020 Argument error (SET) OS:0 #:0 A:2:N:41;N:-1 "
   HBTEST Set( _SET_MFILEEXT  , {} )   IS ""
   HBTEST Set( _SET_STRICTREAD, {} )   IS .F.
   HBTEST Set( _SET_OPTIMIZE  , {} )   IS .T.
   HBTEST Set( _SET_AUTOPEN   , {} )   IS .T.
   HBTEST Set( _SET_AUTORDER  , -1 )   IS "E 1 BASE 2020 Argument error (SET) OS:0 #:0 A:2:N:46;N:-1 "
   HBTEST Set( _SET_AUTOSHARE , -1 )   IS "E 1 BASE 2020 Argument error (SET) OS:0 #:0 A:2:N:47;N:-1 "
#endif

   HBTEST Set( _SET_ALTFILE,   BADFNAME2() ) IS "E 20 TERM 2013 Create error <" + BADFNAME2() + "> OS:2 #:1 F:DR"
   HBTEST Set( _SET_PRINTFILE, BADFNAME2() ) IS "E 20 TERM 2014 Create error <" + BADFNAME2() + "> OS:2 #:1 F:DR"
   HBTEST Set( _SET_EXTRAFILE, BADFNAME2() ) IS "E 20 TERM 2015 Create error <" + BADFNAME2() + "> OS:2 #:1 F:DR"

   /* Some color handling tests */

   HBTEST ( SetColor( "N/N,N/N,N/N,N/N,N/N" ), SetColor( "T"                          ), SetColor() ) IS "N/N,N/N,N/N,N/N,N/N"
   HBTEST ( SetColor( "N/N,N/N,N/N,N/N,N/N" ), SetColor( "A"                          ), SetColor() ) IS "N/N,N/N,N/N,N/N,N/N"
   HBTEST ( SetColor( "N/N,N/N,N/N,N/N,N/N" ), SetColor( "B"                          ), SetColor() ) IS "B/N,N/N,N/N,N/N,N/N"
   HBTEST ( SetColor( "N/N,N/N,N/N,N/N,N/N" ), SetColor( "C"                          ), SetColor() ) IS "N/N,N/N,N/N,N/N,N/N"
   HBTEST ( SetColor( "N/N,N/N,N/N,N/N,N/N" ), SetColor( "D"                          ), SetColor() ) IS "N/N,N/N,N/N,N/N,N/N"
   HBTEST ( SetColor( "N/N,N/N,N/N,N/N,N/N" ), SetColor( "E"                          ), SetColor() ) IS "N/N,N/N,N/N,N/N,N/N"
   HBTEST ( SetColor( "N/N,N/N,N/N,N/N,N/N" ), SetColor( "F"                          ), SetColor() ) IS "N/N,N/N,N/N,N/N,N/N"
   HBTEST ( SetColor( "N/N,N/N,N/N,N/N,N/N" ), SetColor( "G"                          ), SetColor() ) IS "G/N,N/N,N/N,N/N,N/N"
   HBTEST ( SetColor( "N/N,N/N,N/N,N/N,N/N" ), SetColor( "H"                          ), SetColor() ) IS "N/N,N/N,N/N,N/N,N/N"
   HBTEST ( SetColor( "N/N,N/N,N/N,N/N,N/N" ), SetColor( "I"                          ), SetColor() ) IS "N/W,N/N,N/N,N/N,N/N"
   HBTEST ( SetColor( "N/N,N/N,N/N,N/N,N/N" ), SetColor( "J"                          ), SetColor() ) IS "N/N,N/N,N/N,N/N,N/N"
   HBTEST ( SetColor( "N/N,N/N,N/N,N/N,N/N" ), SetColor( "K"                          ), SetColor() ) IS "N/N,N/N,N/N,N/N,N/N"
   HBTEST ( SetColor( "N/N,N/N,N/N,N/N,N/N" ), SetColor( "L"                          ), SetColor() ) IS "N/N,N/N,N/N,N/N,N/N"
   HBTEST ( SetColor( "N/N,N/N,N/N,N/N,N/N" ), SetColor( "M"                          ), SetColor() ) IS "N/N,N/N,N/N,N/N,N/N"
   HBTEST ( SetColor( "N/N,N/N,N/N,N/N,N/N" ), SetColor( "N"                          ), SetColor() ) IS "N/N,N/N,N/N,N/N,N/N"
   HBTEST ( SetColor( "N/N,N/N,N/N,N/N,N/N" ), SetColor( "O"                          ), SetColor() ) IS "N/N,N/N,N/N,N/N,N/N"
   HBTEST ( SetColor( "N/N,N/N,N/N,N/N,N/N" ), SetColor( "P"                          ), SetColor() ) IS "N/N,N/N,N/N,N/N,N/N"
   HBTEST ( SetColor( "N/N,N/N,N/N,N/N,N/N" ), SetColor( "Q"                          ), SetColor() ) IS "N/N,N/N,N/N,N/N,N/N"
   HBTEST ( SetColor( "N/N,N/N,N/N,N/N,N/N" ), SetColor( "R"                          ), SetColor() ) IS "R/N,N/N,N/N,N/N,N/N"
   HBTEST ( SetColor( "N/N,N/N,N/N,N/N,N/N" ), SetColor( "S"                          ), SetColor() ) IS "N/N,N/N,N/N,N/N,N/N"
   HBTEST ( SetColor( "N/N,N/N,N/N,N/N,N/N" ), SetColor( "T"                          ), SetColor() ) IS "N/N,N/N,N/N,N/N,N/N"
   HBTEST ( SetColor( "N/N,N/N,N/N,N/N,N/N" ), SetColor( "U"                          ), SetColor() ) IS "U/N,N/N,N/N,N/N,N/N"
   HBTEST ( SetColor( "N/N,N/N,N/N,N/N,N/N" ), SetColor( "V"                          ), SetColor() ) IS "N/N,N/N,N/N,N/N,N/N"
   HBTEST ( SetColor( "N/N,N/N,N/N,N/N,N/N" ), SetColor( "W"                          ), SetColor() ) IS "W/N,N/N,N/N,N/N,N/N"
   HBTEST ( SetColor( "N/N,N/N,N/N,N/N,N/N" ), SetColor( "X"                          ), SetColor() ) IS "N/N,N/N,N/N,N/N,N/N"
   HBTEST ( SetColor( "N/N,N/N,N/N,N/N,N/N" ), SetColor( "Y"                          ), SetColor() ) IS "N/N,N/N,N/N,N/N,N/N"
   HBTEST ( SetColor( "N/N,N/N,N/N,N/N,N/N" ), SetColor( "Z"                          ), SetColor() ) IS "N/N,N/N,N/N,N/N,N/N"
   HBTEST ( SetColor( "N/N,N/N,N/N,N/N,N/N" ), SetColor( "0"                          ), SetColor() ) IS "N/N,N/N,N/N,N/N,N/N"
   HBTEST ( SetColor( "N/N,N/N,N/N,N/N,N/N" ), SetColor( "1"                          ), SetColor() ) IS "B/N,N/N,N/N,N/N,N/N"
   HBTEST ( SetColor( "N/N,N/N,N/N,N/N,N/N" ), SetColor( "2"                          ), SetColor() ) IS "G/N,N/N,N/N,N/N,N/N"
   HBTEST ( SetColor( "N/N,N/N,N/N,N/N,N/N" ), SetColor( "3"                          ), SetColor() ) IS "BG/N,N/N,N/N,N/N,N/N"
   HBTEST ( SetColor( "N/N,N/N,N/N,N/N,N/N" ), SetColor( "4"                          ), SetColor() ) IS "R/N,N/N,N/N,N/N,N/N"
   HBTEST ( SetColor( "N/N,N/N,N/N,N/N,N/N" ), SetColor( "5"                          ), SetColor() ) IS "BR/N,N/N,N/N,N/N,N/N"
   HBTEST ( SetColor( "N/N,N/N,N/N,N/N,N/N" ), SetColor( "6"                          ), SetColor() ) IS "GR/N,N/N,N/N,N/N,N/N"
   HBTEST ( SetColor( "N/N,N/N,N/N,N/N,N/N" ), SetColor( "7"                          ), SetColor() ) IS "W/N,N/N,N/N,N/N,N/N"
   HBTEST ( SetColor( "N/N,N/N,N/N,N/N,N/N" ), SetColor( "8"                          ), SetColor() ) IS "N+/N,N/N,N/N,N/N,N/N"
   HBTEST ( SetColor( "N/N,N/N,N/N,N/N,N/N" ), SetColor( "9"                          ), SetColor() ) IS "B+/N,N/N,N/N,N/N,N/N"
   HBTEST ( SetColor( "N/N,N/N,N/N,N/N,N/N" ), SetColor( "10"                         ), SetColor() ) IS "G+/N,N/N,N/N,N/N,N/N"
   HBTEST ( SetColor( "N/N,N/N,N/N,N/N,N/N" ), SetColor( "11"                         ), SetColor() ) IS "BG+/N,N/N,N/N,N/N,N/N"
   HBTEST ( SetColor( "N/N,N/N,N/N,N/N,N/N" ), SetColor( "12"                         ), SetColor() ) IS "R+/N,N/N,N/N,N/N,N/N"
   HBTEST ( SetColor( "N/N,N/N,N/N,N/N,N/N" ), SetColor( "13"                         ), SetColor() ) IS "BR+/N,N/N,N/N,N/N,N/N"
   HBTEST ( SetColor( "N/N,N/N,N/N,N/N,N/N" ), SetColor( "14"                         ), SetColor() ) IS "GR+/N,N/N,N/N,N/N,N/N"
   HBTEST ( SetColor( "N/N,N/N,N/N,N/N,N/N" ), SetColor( "15"                         ), SetColor() ) IS "W+/N,N/N,N/N,N/N,N/N"
   HBTEST ( SetColor( "N/N,N/N,N/N,N/N,N/N" ), SetColor( "16"                         ), SetColor() ) IS "N/N,N/N,N/N,N/N,N/N"
   HBTEST ( SetColor( "N/N,N/N,N/N,N/N,N/N" ), SetColor( "@"                          ), SetColor() ) IS "N/N,N/N,N/N,N/N,N/N"
   HBTEST ( SetColor( "N/N,N/N,N/N,N/N,N/N" ), SetColor( "!"                          ), SetColor() ) IS "N/N,N/N,N/N,N/N,N/N"
   HBTEST ( SetColor( "N/N,N/N,N/N,N/N,N/N" ), SetColor( "-"                          ), SetColor() ) IS "N/N,N/N,N/N,N/N,N/N"
   HBTEST ( SetColor( "N/N,N/N,N/N,N/N,N/N" ), SetColor( "/"                          ), SetColor() ) IS "N/N,N/N,N/N,N/N,N/N"
   HBTEST ( SetColor( "N/N,N/N,N/N,N/N,N/N" ), SetColor( "//"                         ), SetColor() ) IS "N/N,N/N,N/N,N/N,N/N"
   HBTEST ( SetColor( "N/N,N/N,N/N,N/N,N/N" ), SetColor( ","                          ), SetColor() ) IS "N/N,N/N,N/N,N/N,N/N"
   HBTEST ( SetColor( "N/N,N/N,N/N,N/N,N/N" ), SetColor( ",,"                         ), SetColor() ) IS "N/N,N/N,N/N,N/N,N/N"
   HBTEST ( SetColor( "N/N,N/N,N/N,N/N,N/N" ), SetColor( "+"                          ), SetColor() ) IS "N+/N,N/N,N/N,N/N,N/N"
#ifdef HB_CLP_STRICT_OFF
   HBTEST ( SetColor( "N/N,N/N,N/N,N/N,N/N" ), SetColor( "+*"                         ), SetColor() ) IS "N+/N*,N/N,N/N,N/N,N/N"
   HBTEST ( SetColor( "N/N,N/N,N/N,N/N,N/N" ), SetColor( "*"                          ), SetColor() ) IS "N/N*,N/N,N/N,N/N,N/N"
   HBTEST ( SetColor( "N/N,N/N,N/N,N/N,N/N" ), SetColor( "*+"                         ), SetColor() ) IS "N+/N*,N/N,N/N,N/N,N/N"
#else
   HBTEST ( SetColor( "N/N,N/N,N/N,N/N,N/N" ), SetColor( "+*"                         ), SetColor() ) IS "N*+/N,N/N,N/N,N/N,N/N"
   HBTEST ( SetColor( "N/N,N/N,N/N,N/N,N/N" ), SetColor( "*"                          ), SetColor() ) IS "N*/N,N/N,N/N,N/N,N/N"
   HBTEST ( SetColor( "N/N,N/N,N/N,N/N,N/N" ), SetColor( "*+"                         ), SetColor() ) IS "N*+/N,N/N,N/N,N/N,N/N"
#endif
   HBTEST ( SetColor( "N/N,N/N,N/N,N/N,N/N" ), SetColor( "BR/W+"                      ), SetColor() ) IS "BR+/W,N/N,N/N,N/N,N/N"
   HBTEST ( SetColor( "N/N,N/N,N/N,N/N,N/N" ), SetColor( "BR/W+"                      ), SetColor() ) IS "BR+/W,N/N,N/N,N/N,N/N"
   HBTEST ( SetColor( "N/N,N/N,N/N,N/N,N/N" ), SetColor( "RB/W+"                      ), SetColor() ) IS "BR+/W,N/N,N/N,N/N,N/N"
   HBTEST ( SetColor( "N/N,N/N,N/N,N/N,N/N" ), SetColor( "0123456789"                 ), SetColor() ) IS "BR/N,N/N,N/N,N/N,N/N"
   HBTEST ( SetColor( "N/N,N/N,N/N,N/N,N/N" ), SetColor( "1234567890"                 ), SetColor() ) IS "G/N,N/N,N/N,N/N,N/N"
   HBTEST ( SetColor( "N/N,N/N,N/N,N/N,N/N" ), SetColor( "1"                          ), SetColor() ) IS "B/N,N/N,N/N,N/N,N/N"
   HBTEST ( SetColor( "N/N,N/N,N/N,N/N,N/N" ), SetColor( "11"                         ), SetColor() ) IS "BG+/N,N/N,N/N,N/N,N/N"
   HBTEST ( SetColor( "N/N,N/N,N/N,N/N,N/N" ), SetColor( "1111111111"                 ), SetColor() ) IS "W/N,N/N,N/N,N/N,N/N"
   HBTEST ( SetColor( "N/N,N/N,N/N,N/N,N/N" ), SetColor( "2"                          ), SetColor() ) IS "G/N,N/N,N/N,N/N,N/N"
   HBTEST ( SetColor( "N/N,N/N,N/N,N/N,N/N" ), SetColor( "22"                         ), SetColor() ) IS "GR/N,N/N,N/N,N/N,N/N"
   HBTEST ( SetColor( "N/N,N/N,N/N,N/N,N/N" ), SetColor( "2222222222"                 ), SetColor() ) IS "GR+/N,N/N,N/N,N/N,N/N"
   HBTEST ( SetColor( "N/N,N/N,N/N,N/N,N/N" ), SetColor( "ABCDEFGHIJKLMNOPQRSTUVWXYZ" ), SetColor() ) IS "N/N,N/N,N/N,N/N,N/N"
   HBTEST ( SetColor( "N/N,N/N,N/N,N/N,N/N" ), SetColor( "ABCDEFGHIJKLMNOPQRSTUVW"    ), SetColor() ) IS "N/U,N/N,N/N,N/N,N/N"
   HBTEST ( SetColor( "N/N,N/N,N/N,N/N,N/N" ), SetColor( "N/W+"                       ), SetColor() ) IS "N+/W,N/N,N/N,N/N,N/N"
   HBTEST ( SetColor( "N/N,N/N,N/N,N/N,N/N" ), SetColor( '"W"'+"/"+'"R"'              ), SetColor() ) IS "W/R,N/N,N/N,N/N,N/N"
   HBTEST ( SetColor( "N/N,N/N,N/N,N/N,N/N" ), SetColor( "'W'"+"/"+"'R'"              ), SetColor() ) IS "W/R,N/N,N/N,N/N,N/N"

   SetColor( "" ) /* Reset color to default */

   o := _GET_( tmp, "tmp" )

#ifdef HB_COMPAT_C53
   HBTEST ( o:colorSpec := "T"                         , o:colorSpec ) IS "N/N,N/N,N/N,N/N"
   HBTEST ( o:colorSpec := "A"                         , o:colorSpec ) IS "N/N,N/N,N/N,N/N"
   HBTEST ( o:colorSpec := "B"                         , o:colorSpec ) IS "B/N,B/N,B/N,B/N"
   HBTEST ( o:colorSpec := "C"                         , o:colorSpec ) IS "N/N,N/N,N/N,N/N"
   HBTEST ( o:colorSpec := "D"                         , o:colorSpec ) IS "N/N,N/N,N/N,N/N"
   HBTEST ( o:colorSpec := "E"                         , o:colorSpec ) IS "N/N,N/N,N/N,N/N"
   HBTEST ( o:colorSpec := "F"                         , o:colorSpec ) IS "N/N,N/N,N/N,N/N"
   HBTEST ( o:colorSpec := "G"                         , o:colorSpec ) IS "G/N,G/N,G/N,G/N"
   HBTEST ( o:colorSpec := "H"                         , o:colorSpec ) IS "N/N,N/N,N/N,N/N"
   HBTEST ( o:colorSpec := "I"                         , o:colorSpec ) IS "N/W,N/W,N/W,N/W"
   HBTEST ( o:colorSpec := "J"                         , o:colorSpec ) IS "N/N,N/N,N/N,N/N"
   HBTEST ( o:colorSpec := "K"                         , o:colorSpec ) IS "N/N,N/N,N/N,N/N"
   HBTEST ( o:colorSpec := "L"                         , o:colorSpec ) IS "N/N,N/N,N/N,N/N"
   HBTEST ( o:colorSpec := "M"                         , o:colorSpec ) IS "N/N,N/N,N/N,N/N"
   HBTEST ( o:colorSpec := "N"                         , o:colorSpec ) IS "N/N,N/N,N/N,N/N"
   HBTEST ( o:colorSpec := "O"                         , o:colorSpec ) IS "N/N,N/N,N/N,N/N"
   HBTEST ( o:colorSpec := "P"                         , o:colorSpec ) IS "N/N,N/N,N/N,N/N"
   HBTEST ( o:colorSpec := "Q"                         , o:colorSpec ) IS "N/N,N/N,N/N,N/N"
   HBTEST ( o:colorSpec := "R"                         , o:colorSpec ) IS "R/N,R/N,R/N,R/N"
   HBTEST ( o:colorSpec := "S"                         , o:colorSpec ) IS "N/N,N/N,N/N,N/N"
   HBTEST ( o:colorSpec := "T"                         , o:colorSpec ) IS "N/N,N/N,N/N,N/N"
   HBTEST ( o:colorSpec := "U"                         , o:colorSpec ) IS "U/N,U/N,U/N,U/N"
   HBTEST ( o:colorSpec := "V"                         , o:colorSpec ) IS "N/N,N/N,N/N,N/N"
   HBTEST ( o:colorSpec := "W"                         , o:colorSpec ) IS "W/N,W/N,W/N,W/N"
   HBTEST ( o:colorSpec := "X"                         , o:colorSpec ) IS "N/N,N/N,N/N,N/N"
   HBTEST ( o:colorSpec := "Y"                         , o:colorSpec ) IS "N/N,N/N,N/N,N/N"
   HBTEST ( o:colorSpec := "Z"                         , o:colorSpec ) IS "N/N,N/N,N/N,N/N"
   HBTEST ( o:colorSpec := "0"                         , o:colorSpec ) IS "N/N,N/N,N/N,N/N"
   HBTEST ( o:colorSpec := "1"                         , o:colorSpec ) IS "B/N,B/N,B/N,B/N"
   HBTEST ( o:colorSpec := "2"                         , o:colorSpec ) IS "G/N,G/N,G/N,G/N"
   HBTEST ( o:colorSpec := "3"                         , o:colorSpec ) IS "BG/N,BG/N,BG/N,BG/N"
   HBTEST ( o:colorSpec := "4"                         , o:colorSpec ) IS "R/N,R/N,R/N,R/N"
   HBTEST ( o:colorSpec := "5"                         , o:colorSpec ) IS "BR/N,BR/N,BR/N,BR/N"
   HBTEST ( o:colorSpec := "6"                         , o:colorSpec ) IS "GR/N,GR/N,GR/N,GR/N"
   HBTEST ( o:colorSpec := "7"                         , o:colorSpec ) IS "W/N,W/N,W/N,W/N"
   HBTEST ( o:colorSpec := "8"                         , o:colorSpec ) IS "N+/N,N+/N,N+/N,N+/N"
   HBTEST ( o:colorSpec := "9"                         , o:colorSpec ) IS "B+/N,B+/N,B+/N,B+/N"
   HBTEST ( o:colorSpec := "10"                        , o:colorSpec ) IS "G+/N,G+/N,G+/N,G+/N"
   HBTEST ( o:colorSpec := "11"                        , o:colorSpec ) IS "BG+/N,BG+/N,BG+/N,BG+/N"
   HBTEST ( o:colorSpec := "12"                        , o:colorSpec ) IS "R+/N,R+/N,R+/N,R+/N"
   HBTEST ( o:colorSpec := "13"                        , o:colorSpec ) IS "BR+/N,BR+/N,BR+/N,BR+/N"
   HBTEST ( o:colorSpec := "14"                        , o:colorSpec ) IS "GR+/N,GR+/N,GR+/N,GR+/N"
   HBTEST ( o:colorSpec := "15"                        , o:colorSpec ) IS "W+/N,W+/N,W+/N,W+/N"
   HBTEST ( o:colorSpec := "16"                        , o:colorSpec ) IS "N/N,N/N,N/N,N/N"
   HBTEST ( o:colorSpec := "@"                         , o:colorSpec ) IS "N/N,N/N,N/N,N/N"
   HBTEST ( o:colorSpec := "!"                         , o:colorSpec ) IS "N/N,N/N,N/N,N/N"
   HBTEST ( o:colorSpec := "-"                         , o:colorSpec ) IS "N/N,N/N,N/N,N/N"
   HBTEST ( o:colorSpec := "/"                         , o:colorSpec ) IS "N/N,N/N,N/N,N/N"
   HBTEST ( o:colorSpec := "//"                        , o:colorSpec ) IS "N/N,N/N,N/N,N/N"
   HBTEST ( o:colorSpec := ","                         , o:colorSpec ) IS "N/N,N/N,N/N,N/N"
   HBTEST ( o:colorSpec := ",,"                        , o:colorSpec ) IS "N/N,N/N,N/N,N/N"
   HBTEST ( o:colorSpec := "+"                         , o:colorSpec ) IS "N+/N,N+/N,N+/N,N+/N"
#ifdef HB_CLP_STRICT_OFF
   HBTEST ( o:colorSpec := "+*"                        , o:colorSpec ) IS "N+/N*,N+/N*,N+/N*,N+/N*"
   HBTEST ( o:colorSpec := "*"                         , o:colorSpec ) IS "N/N*,N/N*,N/N*,N/N*"
   HBTEST ( o:colorSpec := "*+"                        , o:colorSpec ) IS "N+/N*,N+/N*,N+/N*,N+/N*"
#else
   HBTEST ( o:colorSpec := "+*"                        , o:colorSpec ) IS "N*+/N,N*+/N,N*+/N,N*+/N"
   HBTEST ( o:colorSpec := "*"                         , o:colorSpec ) IS "N*/N,N*/N,N*/N,N*/N"
   HBTEST ( o:colorSpec := "*+"                        , o:colorSpec ) IS "N*+/N,N*+/N,N*+/N,N*+/N"
#endif
   HBTEST ( o:colorSpec := "BR/W+"                     , o:colorSpec ) IS "BR+/W,BR+/W,BR+/W,BR+/W"
   HBTEST ( o:colorSpec := "BR/W+"                     , o:colorSpec ) IS "BR+/W,BR+/W,BR+/W,BR+/W"
   HBTEST ( o:colorSpec := "RB/W+"                     , o:colorSpec ) IS "BR+/W,BR+/W,BR+/W,BR+/W"
   HBTEST ( o:colorSpec := "0123456789"                , o:colorSpec ) IS "BR/N,BR/N,BR/N,BR/N"
   HBTEST ( o:colorSpec := "1234567890"                , o:colorSpec ) IS "G/N,G/N,G/N,G/N"
   HBTEST ( o:colorSpec := "1"                         , o:colorSpec ) IS "B/N,B/N,B/N,B/N"
   HBTEST ( o:colorSpec := "11"                        , o:colorSpec ) IS "BG+/N,BG+/N,BG+/N,BG+/N"
   HBTEST ( o:colorSpec := "1111111111"                , o:colorSpec ) IS "W/N,W/N,W/N,W/N"
   HBTEST ( o:colorSpec := "2"                         , o:colorSpec ) IS "G/N,G/N,G/N,G/N"
   HBTEST ( o:colorSpec := "22"                        , o:colorSpec ) IS "GR/N,GR/N,GR/N,GR/N"
   HBTEST ( o:colorSpec := "2222222222"                , o:colorSpec ) IS "GR+/N,GR+/N,GR+/N,GR+/N"
   HBTEST ( o:colorSpec := "ABCDEFGHIJKLMNOPQRSTUVWXYZ", o:colorSpec ) IS "N/N,N/N,N/N,N/N"
   HBTEST ( o:colorSpec := "ABCDEFGHIJKLMNOPQRSTUVW"   , o:colorSpec ) IS "N/U,N/U,N/U,N/U"
   HBTEST ( o:colorSpec := "N/W+"                      , o:colorSpec ) IS "N+/W,N+/W,N+/W,N+/W"
   HBTEST ( o:colorSpec := '"W"'+"/"+'"R"'             , o:colorSpec ) IS "W/R,W/R,W/R,W/R"
   HBTEST ( o:colorSpec := "'W'"+"/"+"'R'"             , o:colorSpec ) IS "W/R,W/R,W/R,W/R"
#else
   HBTEST ( o:colorSpec := "T"                         , o:colorSpec ) IS "N/N,N/N"
   HBTEST ( o:colorSpec := "A"                         , o:colorSpec ) IS "N/N,N/N"
   HBTEST ( o:colorSpec := "B"                         , o:colorSpec ) IS "B/N,B/N"
   HBTEST ( o:colorSpec := "C"                         , o:colorSpec ) IS "N/N,N/N"
   HBTEST ( o:colorSpec := "D"                         , o:colorSpec ) IS "N/N,N/N"
   HBTEST ( o:colorSpec := "E"                         , o:colorSpec ) IS "N/N,N/N"
   HBTEST ( o:colorSpec := "F"                         , o:colorSpec ) IS "N/N,N/N"
   HBTEST ( o:colorSpec := "G"                         , o:colorSpec ) IS "G/N,G/N"
   HBTEST ( o:colorSpec := "H"                         , o:colorSpec ) IS "N/N,N/N"
   HBTEST ( o:colorSpec := "I"                         , o:colorSpec ) IS "N/W,N/W"
   HBTEST ( o:colorSpec := "J"                         , o:colorSpec ) IS "N/N,N/N"
   HBTEST ( o:colorSpec := "K"                         , o:colorSpec ) IS "N/N,N/N"
   HBTEST ( o:colorSpec := "L"                         , o:colorSpec ) IS "N/N,N/N"
   HBTEST ( o:colorSpec := "M"                         , o:colorSpec ) IS "N/N,N/N"
   HBTEST ( o:colorSpec := "N"                         , o:colorSpec ) IS "N/N,N/N"
   HBTEST ( o:colorSpec := "O"                         , o:colorSpec ) IS "N/N,N/N"
   HBTEST ( o:colorSpec := "P"                         , o:colorSpec ) IS "N/N,N/N"
   HBTEST ( o:colorSpec := "Q"                         , o:colorSpec ) IS "N/N,N/N"
   HBTEST ( o:colorSpec := "R"                         , o:colorSpec ) IS "R/N,R/N"
   HBTEST ( o:colorSpec := "S"                         , o:colorSpec ) IS "N/N,N/N"
   HBTEST ( o:colorSpec := "T"                         , o:colorSpec ) IS "N/N,N/N"
   HBTEST ( o:colorSpec := "U"                         , o:colorSpec ) IS "U/N,U/N"
   HBTEST ( o:colorSpec := "V"                         , o:colorSpec ) IS "N/N,N/N"
   HBTEST ( o:colorSpec := "W"                         , o:colorSpec ) IS "W/N,W/N"
   HBTEST ( o:colorSpec := "X"                         , o:colorSpec ) IS "N/N,N/N"
   HBTEST ( o:colorSpec := "Y"                         , o:colorSpec ) IS "N/N,N/N"
   HBTEST ( o:colorSpec := "Z"                         , o:colorSpec ) IS "N/N,N/N"
   HBTEST ( o:colorSpec := "0"                         , o:colorSpec ) IS "N/N,N/N"
   HBTEST ( o:colorSpec := "1"                         , o:colorSpec ) IS "B/N,B/N"
   HBTEST ( o:colorSpec := "2"                         , o:colorSpec ) IS "G/N,G/N"
   HBTEST ( o:colorSpec := "3"                         , o:colorSpec ) IS "BG/N,BG/N"
   HBTEST ( o:colorSpec := "4"                         , o:colorSpec ) IS "R/N,R/N"
   HBTEST ( o:colorSpec := "5"                         , o:colorSpec ) IS "BR/N,BR/N"
   HBTEST ( o:colorSpec := "6"                         , o:colorSpec ) IS "GR/N,GR/N"
   HBTEST ( o:colorSpec := "7"                         , o:colorSpec ) IS "W/N,W/N"
   HBTEST ( o:colorSpec := "8"                         , o:colorSpec ) IS "N+/N,N+/N"
   HBTEST ( o:colorSpec := "9"                         , o:colorSpec ) IS "B+/N,B+/N"
   HBTEST ( o:colorSpec := "10"                        , o:colorSpec ) IS "G+/N,G+/N"
   HBTEST ( o:colorSpec := "11"                        , o:colorSpec ) IS "BG+/N,BG+/N"
   HBTEST ( o:colorSpec := "12"                        , o:colorSpec ) IS "R+/N,R+/N"
   HBTEST ( o:colorSpec := "13"                        , o:colorSpec ) IS "BR+/N,BR+/N"
   HBTEST ( o:colorSpec := "14"                        , o:colorSpec ) IS "GR+/N,GR+/N"
   HBTEST ( o:colorSpec := "15"                        , o:colorSpec ) IS "W+/N,W+/N"
   HBTEST ( o:colorSpec := "16"                        , o:colorSpec ) IS "N/N,N/N"
   HBTEST ( o:colorSpec := "@"                         , o:colorSpec ) IS "N/N,N/N"
   HBTEST ( o:colorSpec := "!"                         , o:colorSpec ) IS "N/N,N/N"
   HBTEST ( o:colorSpec := "-"                         , o:colorSpec ) IS "N/N,N/N"
   HBTEST ( o:colorSpec := "/"                         , o:colorSpec ) IS "N/N,N/N"
   HBTEST ( o:colorSpec := "//"                        , o:colorSpec ) IS "N/N,N/N"
   HBTEST ( o:colorSpec := ","                         , o:colorSpec ) IS "N/N,N/N"
   HBTEST ( o:colorSpec := ",,"                        , o:colorSpec ) IS "N/N,N/N"
   HBTEST ( o:colorSpec := "+"                         , o:colorSpec ) IS "N+/N,N+/N"
#ifdef HB_CLP_STRICT_OFF
   HBTEST ( o:colorSpec := "+*"                        , o:colorSpec ) IS "N+/N*,N+/N*"
   HBTEST ( o:colorSpec := "*"                         , o:colorSpec ) IS "N/N*,N/N*"
   HBTEST ( o:colorSpec := "*+"                        , o:colorSpec ) IS "N+/N*,N+/N*"
#else
   HBTEST ( o:colorSpec := "+*"                        , o:colorSpec ) IS "N*+/N,N*+/N"
   HBTEST ( o:colorSpec := "*"                         , o:colorSpec ) IS "N*/N,N*/N"
   HBTEST ( o:colorSpec := "*+"                        , o:colorSpec ) IS "N*+/N,N*+/N"
#endif
   HBTEST ( o:colorSpec := "BR/W+"                     , o:colorSpec ) IS "BR+/W,BR+/W"
   HBTEST ( o:colorSpec := "BR/W+"                     , o:colorSpec ) IS "BR+/W,BR+/W"
   HBTEST ( o:colorSpec := "RB/W+"                     , o:colorSpec ) IS "BR+/W,BR+/W"
   HBTEST ( o:colorSpec := "0123456789"                , o:colorSpec ) IS "BR/N,BR/N"
   HBTEST ( o:colorSpec := "1234567890"                , o:colorSpec ) IS "G/N,G/N"
   HBTEST ( o:colorSpec := "1"                         , o:colorSpec ) IS "B/N,B/N"
   HBTEST ( o:colorSpec := "11"                        , o:colorSpec ) IS "BG+/N,BG+/N"
   HBTEST ( o:colorSpec := "1111111111"                , o:colorSpec ) IS "W/N,W/N"
   HBTEST ( o:colorSpec := "2"                         , o:colorSpec ) IS "G/N,G/N"
   HBTEST ( o:colorSpec := "22"                        , o:colorSpec ) IS "GR/N,GR/N"
   HBTEST ( o:colorSpec := "2222222222"                , o:colorSpec ) IS "GR+/N,GR+/N"
   HBTEST ( o:colorSpec := "ABCDEFGHIJKLMNOPQRSTUVWXYZ", o:colorSpec ) IS "N/N,N/N"
   HBTEST ( o:colorSpec := "ABCDEFGHIJKLMNOPQRSTUVW"   , o:colorSpec ) IS "N/U,N/U"
   HBTEST ( o:colorSpec := "N/W+"                      , o:colorSpec ) IS "N+/W,N+/W"
   HBTEST ( o:colorSpec := '"W"'+"/"+'"R"'             , o:colorSpec ) IS "W/R,W/R"
   HBTEST ( o:colorSpec := "'W'"+"/"+"'R'"             , o:colorSpec ) IS "W/R,W/R"
#endif
   /* "Samples" function tests (AMPM(), Days(), ElapTime(), ... ) */

   HBTEST AMPM( "" )                         IS "12 am"
   HBTEST AMPM( "HELLO" )                    IS "12LLO am"
   HBTEST AMPM( " 0:23:45" )                 IS "12:23:45 am"
   HBTEST AMPM( "00:23:45" )                 IS "12:23:45 am"
   HBTEST AMPM( " 5:23:45" )                 IS " 5:23:45 am"
   HBTEST AMPM( "05:23:45" )                 IS "05:23:45 am"
   HBTEST AMPM( "12:23:45" )                 IS "12:23:45 pm"
   HBTEST AMPM( "20:23:45" )                 IS " 8:23:45 pm"
   HBTEST AMPM( "24:23:45" )                 IS "12:23:45 am"
   HBTEST AMPM( "25:23:45" )                 IS "13:23:45 pm"
   HBTEST AMPM( "2" )                        IS "2 am"
   HBTEST AMPM( "02:23" )                    IS "02:23 am"
   HBTEST AMPM( "02:23:45.10" )              IS "02:23:45.10 am"

   HBTEST Days( 100000 )                     IS 1

   HBTEST ElapTime( "23:12:34", "12:34:57" ) IS "13:22:23"
   HBTEST ElapTime( "12:34:57", "23:12:34" ) IS "10:37:37"

   HBTEST LenNum( 10 )                       IS 2
   HBTEST LenNum( 10.9 )                     IS 4
   HBTEST LenNum( 10.90 )                    IS 5

   HBTEST Secs( "23:12:34" )                 IS 83554
   HBTEST Secs( "12:34:57" )                 IS 45297

   HBTEST TString( 1000 )                    IS "00:16:40"

#ifndef __XPP__
   HBTEST SoundEx()                          IS "0000"
   HBTEST SoundEx( 10 )                      IS "0000"
   HBTEST SoundEx( @scString )               IS "H400"
   HBTEST SoundEx( "" )                      IS "0000"
   HBTEST SoundEx( "Hm" )                    IS "H500"
   HBTEST SoundEx( "Smith" )                 IS "S530"
   HBTEST SoundEx( "Harbour" )               IS "H616"
   HBTEST SoundEx( "HARBOUR" )               IS "H616"
   HBTEST SoundEx( "Harpour" )               IS "H616"
   HBTEST SoundEx( "Hello" )                 IS "H400"
   HBTEST SoundEx( "Aardwaark" )             IS "A636"
   HBTEST SoundEx( "Ardwark" )               IS "A636"
   HBTEST SoundEx( "Bold" )                  IS "B430"
   HBTEST SoundEx( "Cold" )                  IS "C430"
   HBTEST SoundEx( "Colt" )                  IS "C430"
   HBTEST SoundEx( "C" + Chr( 0 ) + "olt" )  IS "C430"
   HBTEST SoundEx( "12345" )                 IS "0000"
   HBTEST SoundEx( Chr( 181 ) + Chr( 160 ) + "A" + Chr( 144 ) + Chr( 130 ) ) IS "A000"
#endif

   /* NATION functions (do not exist in 5.2e US) */

#ifdef __HARBOUR__
   #ifndef HB_CLP_UNDOC
      /* NOTE: Use the identical internal versions if Harbour
               was compiled without C5.x undocumented features.
               [vszakats] */
      #xtranslate NationMsg( [<x,...>] )  => __natMsg( <x> )
      #xtranslate IsAffirm( [<x,...>] )   => __natIsAffirm( <x> )
      #xtranslate IsNegative( [<x,...>] ) => __natIsNegative( <x> )
   #endif
#endif

#ifndef __XPP__
   HBTEST NationMsg()                     IS "Invalid argument"
#endif
   HBTEST NationMsg( "A" )                IS ""
   HBTEST NationMsg( -1 )                 IS ""  /* CA-Cl*pper bug: 5.3 may return trash. */
   HBTEST NationMsg( 0 )                  IS ""
   HBTEST NationMsg( 1 )                  IS "Database Files    # Records    Last Update     Size"
   HBTEST NationMsg( 2 )                  IS "Do you want more samples?"
   HBTEST NationMsg( 3 )                  IS "Page No."
   HBTEST NationMsg( 4 )                  IS "** Subtotal **"
   HBTEST NationMsg( 5 )                  IS "* Subsubtotal *"
   HBTEST NationMsg( 6 )                  IS "*** Total ***"
   HBTEST NationMsg( 7 )                  IS "Ins"
   HBTEST NationMsg( 8 )                  IS "   "
   HBTEST NationMsg( 9 )                  IS "Invalid date"
   HBTEST NationMsg( 10 )                 IS "Range: "
   HBTEST NationMsg( 11 )                 IS " - "
   HBTEST NationMsg( 12 )                 IS "Y/N"
   HBTEST NationMsg( 13 )                 IS "INVALID EXPRESSION"
   HBTEST NationMsg( 14 )                 IS ""  /* Bug in CA-Cl*pper 5.3a/b, it will return "ATSORT v1.3i x19 06/Mar/95" */
#ifndef __CLIPPER__ /* Causes GPF in CA-Cl*pper (5.2e International, 5.3b) */
   HBTEST NationMsg( 200 )                IS ""  /* Bug in CA-Cl*pper, it will return "74?" or other trash */
#endif

#ifndef __XPP__

/* These will cause a GPF in CA-Cl*pper (5.2e International, 5.3b) */
#ifndef __CLIPPER__
   HBTEST IsAffirm()                      IS .F.
   HBTEST IsAffirm( .F. )                 IS .F.
   HBTEST IsAffirm( .T. )                 IS .F.
   HBTEST IsAffirm( 0 )                   IS .F.
   HBTEST IsAffirm( 1 )                   IS .F.
#endif
   HBTEST IsAffirm( "" )                  IS .F.
   HBTEST IsAffirm( "I" )                 IS .F.
   HBTEST IsAffirm( "y" )                 IS .T.
   HBTEST IsAffirm( "Y" )                 IS .T.
   HBTEST IsAffirm( "yes" )               IS .T.
   HBTEST IsAffirm( "YES" )               IS .T.
   HBTEST IsAffirm( "n" )                 IS .F.
   HBTEST IsAffirm( "N" )                 IS .F.
   HBTEST IsAffirm( "no" )                IS .F.
   HBTEST IsAffirm( "NO" )                IS .F.

/* These will cause a GPF in CA-Cl*pper (5.2e International, 5.3b) */
#ifndef __CLIPPER__
   HBTEST IsNegative()                    IS .F.
   HBTEST IsNegative( .F. )               IS .F.
   HBTEST IsNegative( .T. )               IS .F.
   HBTEST IsNegative( 0 )                 IS .F.
   HBTEST IsNegative( 1 )                 IS .F.
#endif
   HBTEST IsNegative( "" )                IS .F.
   HBTEST IsNegative( "I" )               IS .F.
   HBTEST IsNegative( "y" )               IS .F.
   HBTEST IsNegative( "Y" )               IS .F.
   HBTEST IsNegative( "yes" )             IS .F.
   HBTEST IsNegative( "YES" )             IS .F.
   HBTEST IsNegative( "n" )               IS .T.
   HBTEST IsNegative( "N" )               IS .T.
   HBTEST IsNegative( "no" )              IS .T.
   HBTEST IsNegative( "NO" )              IS .T.

#endif /* __XPP__ */

   /* FOR/NEXT */

   HBTEST TFORNEXT( .F., .T., NIL )       IS "E 1 BASE 1086 Argument error (++) OS:0 #:0 A:1:L:.F. F:S"
   HBTEST TFORNEXT( .T., .F., NIL )       IS .T.
   HBTEST TFORNEXT( .F., .F., NIL )       IS "E 1 BASE 1086 Argument error (++) OS:0 #:0 A:1:L:.F. F:S"
   HBTEST TFORNEXT( 100, 101, NIL )       IS 102
   HBTEST TFORNEXT( "A", "A", NIL )       IS "E 1 BASE 1086 Argument error (++) OS:0 #:0 A:1:C:A F:S"
   HBTEST TFORNEXT( NIL, NIL, NIL )       IS "E 1 BASE 1075 Argument error (>) OS:0 #:0 A:2:U:NIL;U:NIL F:S"
   HBTEST TFORNEXT( .F., .T.,   1 )       IS "E 1 BASE 1081 Argument error (+) OS:0 #:0 A:2:L:.F.;N:1 F:S"
   HBTEST TFORNEXT( .F., .T.,  -1 )       IS .F.
   HBTEST TFORNEXT( .F., .T., .F. )       IS "E 1 BASE 1073 Argument error (<) OS:0 #:0 A:2:L:.F.;N:0 F:S"
   HBTEST TFORNEXT( .T., .F.,   1 )       IS .T.
   HBTEST TFORNEXT( .T., .F.,  -1 )       IS "E 1 BASE 1081 Argument error (+) OS:0 #:0 A:2:L:.T.;N:-1 F:S"
   HBTEST TFORNEXT( .T., .F., .T. )       IS "E 1 BASE 1073 Argument error (<) OS:0 #:0 A:2:L:.T.;N:0 F:S"
   HBTEST TFORNEXT( 100, 101,   1 )       IS 102
   HBTEST TFORNEXT( 101, 100,  -1 )       IS 99
   HBTEST TFORNEXT( "A", "A", "A" )       IS "E 1 BASE 1073 Argument error (<) OS:0 #:0 A:2:C:A;N:0 F:S"
   HBTEST TFORNEXT( "A", "B", "A" )       IS "E 1 BASE 1073 Argument error (<) OS:0 #:0 A:2:C:A;N:0 F:S"
   HBTEST TFORNEXT( "B", "A", "A" )       IS "E 1 BASE 1073 Argument error (<) OS:0 #:0 A:2:C:A;N:0 F:S"
   HBTEST TFORNEXT( NIL, NIL, NIL )       IS "E 1 BASE 1075 Argument error (>) OS:0 #:0 A:2:U:NIL;U:NIL F:S"

   HBTEST TFORNEXTX(   1, 10,NIL )        IS "FTTTTTTTTTTT"
   HBTEST TFORNEXTX(  10,  1,NIL )        IS "FT"
   HBTEST TFORNEXTX(   1, 10,  1 )        IS "FTSSTSSTSSTSSTSSTSSTSSTSSTSSTSSTS"
   HBTEST TFORNEXTX(  10,  1, -1 )        IS "FTSSTSSTSSTSSTSSTSSTSSTSSTSSTSSTS"
   HBTEST TFORNEXTX(   1, 10, -1 )        IS "FTS"
   HBTEST TFORNEXTX(  10,  1,  1 )        IS "FTS"
   HBTEST TFORNEXTX(   1, 10,  4 )        IS "FTSSTSSTSSTS"
   HBTEST TFORNEXTX(  10,  1, -4 )        IS "FTSSTSSTSSTS"
   HBTEST TFORNEXTX(   1, 10, -4 )        IS "FTS"
   HBTEST TFORNEXTX(  10,  1,  4 )        IS "FTS"

   HBTEST TFORNEXTXF(   1, 10,NIL )       IS "F-9999T1T2T3T4T5T6T7T8T9T10T11R11"
   HBTEST TFORNEXTXF(  10,  1,NIL )       IS "F-9999T10R10"
   HBTEST TFORNEXTXF(   1, 10,  1 )       IS "F-9999T1S1S1T2S2S2T3S3S3T4S4S4T5S5S5T6S6S6T7S7S7T8S8S8T9S9S9T10S10S10T11S11R11"
   HBTEST TFORNEXTXF(  10,  1, -1 )       IS "F-9999T10S10S10T9S9S9T8S8S8T7S7S7T6S6S6T5S5S5T4S4S4T3S3S3T2S2S2T1S1S1T0S0R0"
   HBTEST TFORNEXTXF(   1, 10, -1 )       IS "F-9999T1S1R1"
   HBTEST TFORNEXTXF(  10,  1,  1 )       IS "F-9999T10S10R10"
   HBTEST TFORNEXTXF(   1, 10,  4 )       IS "F-9999T1S1S1T5S5S5T9S9S9T13S13R13"
   HBTEST TFORNEXTXF(  10,  1, -4 )       IS "F-9999T10S10S10T6S6S6T2S2S2T-2S-2R-2"
   HBTEST TFORNEXTXF(   1, 10, -4 )       IS "F-9999T1S1R1"
   HBTEST TFORNEXTXF(  10,  1,  4 )       IS "F-9999T10S10R10"

   /* Eval(), :Eval(), :EVAL */

   HBTEST Eval( NIL )                     IS "E 13 BASE 1004 No exported method (EVAL) OS:0 #:0 A:1:U:NIL F:S"
   HBTEST Eval( 1 )                       IS "E 13 BASE 1004 No exported method (EVAL) OS:0 #:0 A:1:N:1 F:S"
   HBTEST Eval( @sbBlock )                IS "E 13 BASE 1004 No exported method (EVAL) OS:0 #:0 A:1:B:{||...} F:S"  /* CA-Cl*pper returns "E 13 BASE 1004 No exported method (EVAL) OS:0 #:0 A:1:U:{||...} F:S" */
   HBTEST Eval( {| p1 | p1 }, "A", "B" )  IS "A"
   HBTEST Eval( {| p1, p2 | p1 + p2 }, "A", "B" ) IS "AB"
#ifdef __HARBOUR__
   HBTEST Eval( {| p1, p2, p3 | HB_SYMBOL_UNUSED( p2 ), HB_SYMBOL_UNUSED( p3 ), p1 }, "A", "B" ) IS "A"
#else
   HBTEST Eval( {| p1, p2, p3 | p1 }, "A", "B" ) IS "A"
#endif
   HBTEST suNIL:Eval()                    IS "E 13 BASE 1004 No exported method (EVAL) OS:0 #:0 A:1:U:NIL F:S"
   HBTEST scString:Eval()                 IS "E 13 BASE 1004 No exported method (EVAL) OS:0 #:0 A:1:C:HELLO F:S"
   HBTEST snIntP:Eval()                   IS "E 13 BASE 1004 No exported method (EVAL) OS:0 #:0 A:1:N:10 F:S"
   HBTEST sdDateE:Eval()                  IS "E 13 BASE 1004 No exported method (EVAL) OS:0 #:0 A:1:D:0d0 F:S"
   HBTEST slFalse:Eval()                  IS "E 13 BASE 1004 No exported method (EVAL) OS:0 #:0 A:1:L:.F. F:S"
   HBTEST sbBlock:Eval()                  IS NIL
   HBTEST saArray:Eval()                  IS "E 13 BASE 1004 No exported method (EVAL) OS:0 #:0 A:1:A:{.[1].} F:S"
   HBTEST soObject:Eval()                 IS "E 13 BASE 1004 No exported method (EVAL) OS:0 #:0 A:1:O:ERROR Object F:S"
   HBTEST suNIL:Eval                      IS "E 13 BASE 1004 No exported method (EVAL) OS:0 #:0 A:1:U:NIL F:S"
   HBTEST scString:Eval                   IS "E 13 BASE 1004 No exported method (EVAL) OS:0 #:0 A:1:C:HELLO F:S"
   HBTEST snIntP:Eval                     IS "E 13 BASE 1004 No exported method (EVAL) OS:0 #:0 A:1:N:10 F:S"
   HBTEST sdDateE:Eval                    IS "E 13 BASE 1004 No exported method (EVAL) OS:0 #:0 A:1:D:0d0 F:S"
   HBTEST slFalse:Eval                    IS "E 13 BASE 1004 No exported method (EVAL) OS:0 #:0 A:1:L:.F. F:S"
   HBTEST sbBlock:Eval                    IS NIL
   HBTEST saArray:Eval                    IS "E 13 BASE 1004 No exported method (EVAL) OS:0 #:0 A:1:A:{.[1].} F:S"
   HBTEST soObject:Eval                   IS "E 13 BASE 1004 No exported method (EVAL) OS:0 #:0 A:1:O:ERROR Object F:S"

   /* hb_SToD() */

   /* For these tests in CA-Cl*pper 5.2e the following native hb_SToD() has
      been used (not the emulated one written in Clipper):

      CLIPPER hb_SToD( void )
      {
         // The length check is a fix to avoid buggy behaviour of _retds()
         _retds( ( ISCHAR( 1 ) && _parclen( 1 ) == 8 ) ? _parc( 1 ) : "        " );
      }
   */

#ifdef RT_HAS_C
#ifndef __XPP__
   HBTEST hb_SToD()                       IS hb_SToD( "        " )
#endif
   HBTEST hb_SToD( 1 )                    IS hb_SToD( "        " )
   HBTEST hb_SToD( NIL )                  IS hb_SToD( "        " )
   HBTEST hb_SToD( "" )                   IS hb_SToD( "        " )
   HBTEST hb_SToD( "        " )           IS hb_SToD( "        " )
   HBTEST hb_SToD( "       " )            IS hb_SToD( "        " )
   HBTEST hb_SToD( "         " )          IS hb_SToD( "        " )
   HBTEST hb_SToD( " 1234567" )           IS hb_SToD( "        " )
   HBTEST hb_SToD( "1999    " )           IS hb_SToD( "        " )
   HBTEST hb_SToD( "99999999" )           IS hb_SToD( "        " )
   HBTEST hb_SToD( "99990101" )           IS hb_SToD( "99990101" )
   HBTEST hb_SToD( "19991301" )           IS hb_SToD( "        " )
   HBTEST hb_SToD( "19991241" )           IS hb_SToD( "        " )
   HBTEST hb_SToD( "01000101" )           IS hb_SToD( "01000101" )
   HBTEST hb_SToD( "29991231" )           IS hb_SToD( "29991231" )
   HBTEST hb_SToD( "19990905" )           IS hb_SToD( "19990905" )
   HBTEST hb_SToD( " 9990905" )           IS hb_SToD( "        " )
   HBTEST hb_SToD( "  990905" )           IS hb_SToD( "        " )
   HBTEST hb_SToD( "   90905" )           IS hb_SToD( "        " )
   HBTEST hb_SToD( "    0905" )           IS hb_SToD( "        " )
   HBTEST hb_SToD( "     905" )           IS hb_SToD( "        " )
   HBTEST hb_SToD( "      05" )           IS hb_SToD( "        " )
   HBTEST hb_SToD( "1 990905" )           IS hb_SToD( "        " )
   HBTEST hb_SToD( "19 90905" )           IS hb_SToD( "17490905" )
   HBTEST hb_SToD( "199 0905" )           IS hb_SToD( "19740905" )
   HBTEST hb_SToD( "1999 905" )           IS hb_SToD( "        " )
   HBTEST hb_SToD( "19990 05" )           IS hb_SToD( "        " )
   HBTEST hb_SToD( "199909 5" )           IS hb_SToD( "        " )
   HBTEST hb_SToD( "1999090 " )           IS hb_SToD( "        " )
   HBTEST hb_SToD( "1999 9 5" )           IS hb_SToD( "        " )
   HBTEST hb_SToD( "1999090" + Chr( 0 ) ) IS hb_SToD( "        " )
#endif

   /* Descend() */

#ifndef __CLIPPER__ /* Bug in CA-Cl*pper, it returns undefined trash */
#ifndef __XPP__ /* Compiler time error */
   HBTEST Descend()                            IS NIL
#endif
#endif
   HBTEST Descend( NIL )                       IS NIL
   HBTEST Descend( { "A", "B" } )              IS NIL
#ifdef __HARBOUR__
   HBTEST Descend( @scString )                 IS Chr( 184 ) + Chr( 187 ) + Chr( 180 ) + Chr( 180 ) + Chr( 177 )  /* Bug in CA-Cl*pper, it will return NIL */

#endif
   HBTEST Descend( scString )                  IS Chr( 184 ) + Chr( 187 ) + Chr( 180 ) + Chr( 180 ) + Chr( 177 )
   HBTEST Descend( scString )                  IS Chr( 184 ) + Chr( 187 ) + Chr( 180 ) + Chr( 180 ) + Chr( 177 )
   HBTEST Descend( Descend( scString ) )       IS "HELLO"
   HBTEST Descend( .F. )                       IS .T.
   HBTEST Descend( .T. )                       IS .F.
   HBTEST Descend( 0 )                         IS 0.00
   HBTEST Descend( 1 )                         IS -1.00
   HBTEST Descend( -1 )                        IS 1.00
   HBTEST Descend( Descend( 256 ) )            IS 256.00
   HBTEST Descend( 2.0 )                       IS -2.00
   HBTEST Descend( 2.5 )                       IS -2.50
   HBTEST Descend( -100.35 )                   IS 100.35
   HBTEST Str( Descend( -740.354 ) )           IS "       740.35"
   HBTEST Str( Descend( -740.359 ) )           IS "       740.36"
   HBTEST Str( Descend( -740.354 ), 15, 5 )    IS "      740.35400"
   HBTEST Str( Descend( -740.359 ), 15, 5 )    IS "      740.35900"
   HBTEST Descend( 100000 )                    IS -100000.00
   HBTEST Descend( -100000 )                   IS 100000.00
   HBTEST Descend( "" )                        IS ""
   HBTEST Descend( Chr( 0 ) )                  IS Chr( 0 )
   HBTEST Descend( Chr( 0 ) + "Hello" )        IS Chr( 0 ) + Chr( 184 ) + Chr( 155 ) + Chr( 148 ) + Chr( 148 ) + Chr( 145 )
   HBTEST Descend( "Hello" + Chr( 0 ) + "wo" ) IS Chr( 184 ) + Chr( 155 ) + Chr( 148 ) + Chr( 148 ) + Chr( 145 ) + Chr( 0 ) + Chr( 137 ) + Chr( 145 )
   HBTEST Descend( hb_SToD( "" ) )             IS 5231808
   HBTEST Descend( hb_SToD( "01000101" ) )     IS 3474223
   HBTEST Descend( hb_SToD( "19801220" ) )     IS 2787214

#ifdef __HARBOUR__

   /* hb_ColorIndex() */

   HBTEST hb_ColorIndex()                     IS ""
   HBTEST hb_ColorIndex( "", -1 )             IS ""
   HBTEST hb_ColorIndex( "", 0 )              IS ""
   HBTEST hb_ColorIndex( "W/R", -1 )          IS ""
   HBTEST hb_ColorIndex( "W/R", 0 )           IS "W/R"
   HBTEST hb_ColorIndex( "W/R", 1 )           IS ""
   HBTEST hb_ColorIndex( "W/R", 2 )           IS ""
   HBTEST hb_ColorIndex( "W/R,GR/0", 0 )      IS "W/R"
   HBTEST hb_ColorIndex( "W/R,GR/0", 1 )      IS "GR/0"
   HBTEST hb_ColorIndex( "W/R,GR/0", 2 )      IS ""
   HBTEST hb_ColorIndex( "W/R,GR/0", 3 )      IS ""
   HBTEST hb_ColorIndex( "W/R, GR/0", 0 )     IS "W/R"
   HBTEST hb_ColorIndex( "W/R, GR/0", 1 )     IS "GR/0"
   HBTEST hb_ColorIndex( "W/R, GR/0", 2 )     IS ""
   HBTEST hb_ColorIndex( "W/R, GR/0", 3 )     IS ""
   HBTEST hb_ColorIndex( "W/R,GR/0 ", 0 )     IS "W/R"
   HBTEST hb_ColorIndex( "W/R,GR/0 ", 1 )     IS "GR/0"
   HBTEST hb_ColorIndex( "W/R,GR/0 ", 2 )     IS ""
   HBTEST hb_ColorIndex( "W/R, GR/0 ", 0 )    IS "W/R"
   HBTEST hb_ColorIndex( "W/R, GR/0 ", 1 )    IS "GR/0"
   HBTEST hb_ColorIndex( "W/R, GR/0 ", 2 )    IS ""
   HBTEST hb_ColorIndex( "W/R, GR/0 ,", 0 )   IS "W/R"
   HBTEST hb_ColorIndex( "W/R, GR/0 ,", 1 )   IS "GR/0"
   HBTEST hb_ColorIndex( "W/R, GR/0 ,", 2 )   IS ""
   HBTEST hb_ColorIndex( " W/R, GR/0 ,", 0 )  IS "W/R"
   HBTEST hb_ColorIndex( " W/R, GR/0 ,", 1 )  IS "GR/0"
   HBTEST hb_ColorIndex( " W/R, GR/0 ,", 2 )  IS ""
   HBTEST hb_ColorIndex( " W/R , GR/0 ,", 0 ) IS "W/R"
   HBTEST hb_ColorIndex( " W/R , GR/0 ,", 1 ) IS "GR/0"
   HBTEST hb_ColorIndex( " W/R , GR/0 ,", 2 ) IS ""
   HBTEST hb_ColorIndex( " W/R ,   ,", 1 )    IS ""
   HBTEST hb_ColorIndex( " W/R ,,", 1 )       IS ""
   HBTEST hb_ColorIndex( ",,", 0 )            IS ""
   HBTEST hb_ColorIndex( ",,", 1 )            IS ""
   HBTEST hb_ColorIndex( ",,", 2 )            IS ""
   HBTEST hb_ColorIndex( ",  ,", 2 )          IS ""

#endif

#ifndef __XPP__

   /* FKMax(), FKLabel() */

   HBTEST FKMax()                         IS 40
   HBTEST FKMax( 1 )                      IS 40
#ifdef __HARBOUR__
   HBTEST FKLabel()                       IS ""  /* Bug in CA-Cl*pper, it returns: "E 1 BASE 1074 Argument error (<=) OS:0 #:0 A:2:U:NIL;N:40 F:S" */
   HBTEST FKLabel( NIL )                  IS ""  /* Bug in CA-Cl*pper, it returns: "E 1 BASE 1074 Argument error (<=) OS:0 #:0 A:2:U:NIL;N:40 F:S" */
   HBTEST FKLabel( "A" )                  IS ""  /* Bug in CA-Cl*pper, it returns: "E 1 BASE 1074 Argument error (<=) OS:0 #:0 A:2:C:A;N:40 F:S" */
#endif
   HBTEST FKLabel( -1 )                   IS ""
   HBTEST FKLabel( 0 )                    IS ""
   HBTEST FKLabel( 1 )                    IS "F1"
   HBTEST FKLabel( 25 )                   IS "F25"
   HBTEST FKLabel( 40 )                   IS "F40"
   HBTEST FKLabel( 41 )                   IS ""

#endif /* __XPP__ */

   /* NOTE: BIN2*() functions are quite untable in CA-Cl*pper when the passed
      parameter is smaller than the required length. */

   /* Bin2I() */

#ifndef __CLIPPER__
#ifndef __XPP__
   HBTEST Bin2I()                          IS 0  /* Bug in CA-Cl*pper, this causes a GPF */
#endif
   HBTEST Bin2I( 100 )                     IS 0  /* Bug in CA-Cl*pper, this causes a GPF */
   HBTEST Bin2I( "" )                      IS 0  /* Bug in CA-Cl*pper, it will return trash */
#endif
   HBTEST Bin2I( "AB" )                    IS 16961
   HBTEST Bin2I( "BA" )                    IS 16706
   HBTEST Bin2I( Chr( 255 ) )              IS 255
   HBTEST Bin2I( Chr( 255 ) + Chr( 255 ) ) IS -1
   HBTEST Bin2I( Chr( 0 ) )                IS 0
   HBTEST Bin2I( Chr( 0 ) + Chr( 0 ) )     IS 0
   HBTEST Bin2I( "A" )                     IS 65
   HBTEST Bin2I( "ABC" )                   IS 16961

   /* Bin2W() */

#ifndef __CLIPPER__
#ifndef __XPP__
   HBTEST Bin2W()                          IS 0  /* Bug in CA-Cl*pper, this causes a GPF */
#endif
   HBTEST Bin2W( 100 )                     IS 0  /* Bug in CA-Cl*pper, this causes a GPF */
   HBTEST Bin2W( "" )                      IS 0  /* Bug in CA-Cl*pper, it will return trash */
#endif
   HBTEST Bin2W( "AB" )                    IS 16961
   HBTEST Bin2W( "BA" )                    IS 16706
   HBTEST Bin2W( Chr( 255 ) )              IS 255
   HBTEST Bin2W( Chr( 255 ) + Chr( 255 ) ) IS 65535
   HBTEST Bin2W( Chr( 0 ) )                IS 0
   HBTEST Bin2W( Chr( 0 ) + Chr( 0 ) )     IS 0
   HBTEST Bin2W( "A" )                     IS 65
   HBTEST Bin2W( "ABC" )                   IS 16961

   /* Bin2L() */

#ifndef __CLIPPER__
#ifndef __XPP__
   HBTEST Bin2L()                                                    IS 0  /* Bug in CA-Cl*pper, this causes a GPF */
#endif
   HBTEST Bin2L( 100 )                                               IS 0  /* Bug in CA-Cl*pper, this causes a GPF */
   HBTEST Bin2L( "" )                                                IS 0  /* Bug in CA-Cl*pper, it will return trash */
#endif
   HBTEST Bin2L( "ABCD" )                                            IS 1145258561
   HBTEST Bin2L( "DCBA" )                                            IS 1094861636
#ifndef __CLIPPER__
   HBTEST Bin2L( Chr( 255 ) )                                        IS 255  /* Bug in CA-Cl*pper, it will return trash */
#endif
   HBTEST Bin2L( Chr( 255 ) + Chr( 255 ) + Chr( 255 ) )              IS 16777215
   HBTEST Bin2L( Chr( 255 ) + Chr( 255 ) + Chr( 255 ) + Chr( 255 ) ) IS -1
   HBTEST Bin2L( Chr( 0 ) + Chr( 0 ) + Chr( 0 ) )                    IS 0
   HBTEST Bin2L( Chr( 0 ) + Chr( 0 ) + Chr( 0 ) + Chr( 0 ) )         IS 0
   HBTEST Bin2L( "ABC" )                                             IS 4407873
   HBTEST Bin2L( "ABCDE" )                                           IS 1145258561

   /* I2Bin() */

#ifndef __XPP__
   HBTEST I2Bin()                         IS Chr( 0 ) + Chr( 0 )
#endif
   HBTEST I2Bin( ""    )                  IS Chr( 0 ) + Chr( 0 )
   HBTEST I2Bin( 0     )                  IS Chr( 0 ) + Chr( 0 )
   HBTEST I2Bin( 16961 )                  IS "AB"
   HBTEST I2Bin( 16706 )                  IS "BA"
   HBTEST I2Bin( 255   )                  IS Chr( 255 ) + Chr( 0 )
   HBTEST I2Bin( -1    )                  IS Chr( 255 ) + Chr( 255 )
   HBTEST I2Bin( 0     )                  IS Chr( 0 ) + Chr( 0 )
   HBTEST I2Bin( 1     )                  IS Chr( 1 ) + Chr( 0 )
   HBTEST I2Bin( 65    )                  IS "A" + Chr( 0 )
   HBTEST I2Bin( 16961 )                  IS "AB"

   /* L2Bin() */

#ifndef __XPP__
   HBTEST L2Bin()                         IS Chr( 0 ) + Chr( 0 ) + Chr( 0 ) + Chr( 0 )
#endif
   HBTEST L2Bin( ""         )             IS Chr( 0 ) + Chr( 0 ) + Chr( 0 ) + Chr( 0 )
   HBTEST L2Bin( 0          )             IS Chr( 0 ) + Chr( 0 ) + Chr( 0 ) + Chr( 0 )
   HBTEST L2Bin( 1145258561 )             IS "ABCD"
   HBTEST L2Bin( 1094861636 )             IS "DCBA"
   HBTEST L2Bin( 255        )             IS Chr( 255 ) + Chr( 0 ) + Chr( 0 ) + Chr( 0 )
   HBTEST L2Bin( 16777215   )             IS Chr( 255 ) + Chr( 255 ) + Chr( 255 ) + Chr( 0 )
   HBTEST L2Bin( -1         )             IS Chr( 255 ) + Chr( 255 ) + Chr( 255 ) + Chr( 255 )
   HBTEST L2Bin( 0          )             IS Chr( 0 ) + Chr( 0 ) + Chr( 0 ) + Chr( 0 )
   HBTEST L2Bin( 1          )             IS Chr( 1 ) + Chr( 0 ) + Chr( 0 ) + Chr( 0 )
   HBTEST L2Bin( 4407873    )             IS "ABC" + Chr( 0 )
   HBTEST L2Bin( 1145258561 )             IS "ABCD"

#ifndef __XPP__

   /* __CopyFile() */

   FClose( FCreate( "$$COPYFR.TMP" ) )

   /* NOTE: Cannot yet test the return value of the function on a DEFAULT-ed
            failure. */

   HBTEST __CopyFile( "$$COPYFR.TMP" )                 IS "E 1 BASE 2010 Argument error (__COPYFILE) OS:0 #:0 A:1:C:$$COPYFR.TMP "
   HBTEST __CopyFile( "$$COPYFR.TMP", "$$COPYTO.TMP" ) IS NIL
   HBTEST __CopyFile( "NOT_HERE.$$$", "$$COPYTO.TMP" ) IS "E 21 BASE 2012 Open error <NOT_HERE.$$$> OS:2 #:1 F:DR"
   HBTEST __CopyFile( "$$COPYFR.TMP", BADFNAME1() )    IS "E 20 BASE 2012 Create error <" + BADFNAME1() + "> OS:2 #:1 F:DR"

   FErase( "$$COPYFR.TMP" )
   FErase( "$$COPYTO.TMP" )

#endif /* __XPP__ */

#ifndef __XPP__

   /* SORT /D */

   HBTEST RDD_SORT_D() IS "7.00 6.00 5.00 -5.00 -5.12"

   /* __Run() */

   /* NOTE: Only error cases are tested. */

   HBTEST __Run()                         IS NIL
   HBTEST __Run( NIL )                    IS NIL
   HBTEST __Run( 10 )                     IS NIL

#endif /* __XPP__ */

   /* MemVarBlock() */

   HBTEST MemVarBlock()                   IS NIL
   HBTEST MemVarBlock( NIL )              IS NIL
   HBTEST MemVarBlock( 100 )              IS NIL
   HBTEST MemVarBlock( "mxNotHere" )      IS NIL
   HBTEST MemVarBlock( "mcString" )       IS "{||...}"

   /* Defines for HardCR() and MemoTran() */

   #define SO Chr( 141 )
   #define NU Chr( 0 )
   #define HT Chr( 9 )
   #define LF Chr( 10 )
   #define CR Chr( 13 )

   /* HardCR() */

#ifndef __XPP__
   HBTEST HardCR()                                              IS ""
#endif
   HBTEST HardCR( NIL )                                         IS ""
   HBTEST HardCR( 100 )                                         IS ""
#ifdef __HARBOUR__
   HBTEST HardCR( @scString )                                   IS "HELLO"  /* Bug in CA-Cl*pper, it will return "" */
#endif
   HBTEST HardCR( "H"+SO+LF+"P"+SO+LF+"W"+SO+"M" )              IS "H" + Chr( 13 ) + Chr( 10 ) + "P" + Chr( 13 ) + Chr( 10 ) + "W" + Chr( 141 ) + "M"
   HBTEST HardCR( "H"+NU+"B"+SO+LF+NU+"P"+SO+LF+"W"+SO+"M"+NU ) IS "H" + Chr( 0 ) + "B" + Chr( 13 ) + Chr( 10 ) + Chr( 0 ) + "P" + Chr( 13 ) + Chr( 10 ) + "W" + Chr( 141 ) + "M" + Chr( 0 )

   /* MemoTran() */

#ifndef __XPP__
   HBTEST MemoTran()                                                         IS ""
#endif
   HBTEST MemoTran( NIL )                                                    IS ""
   HBTEST MemoTran( 100 )                                                    IS ""
   HBTEST MemoTran( 100, "1", "2" )                                          IS ""
#ifdef __HARBOUR__
   HBTEST MemoTran( @scString )                                              IS "HELLO"  /* Bug in CA-Cl*pper, it will return "" */
#endif
   HBTEST MemoTran( "H"+SO+LF+"P"+CR+LF+"M" )                                IS "H P;M"
   HBTEST MemoTran( "H"+NU+"O"+SO+LF+"P"+CR+LF+"M"+NU+"I" )                  IS "H" + Chr( 0 ) + "O P;M" + Chr( 0 ) + "I"
   HBTEST MemoTran( "M"+CR+"s"+CR+LF+"w"+SO+"w"+SO+LF+"h"+CR )               IS "M" + Chr( 13 ) + "s;w" + Chr( 141 ) + "w h" + Chr( 13 )
   HBTEST MemoTran( "M"+CR+"s"+CR+LF+"w"+SO+"w"+SO+LF+"h"+CR, "111", "222" ) IS "M" + Chr( 13 ) + "s1w" + Chr( 141 ) + "w2h" + Chr( 13 )
   HBTEST MemoTran( "M"+CR+"s"+CR+LF+"w"+SO+"w"+SO+LF+"h"+CR, "", "" )       IS "M" + Chr( 13 ) + "s" + Chr( 0 ) + "w" + Chr( 141 ) + "w" + Chr( 0 ) + "h" + Chr( 13 )

   /* MemoWrit()/MemoRead() */

#ifndef __XPP__
   HBTEST MemoWrit()                            IS .F.
   HBTEST MemoWrit( "$$MEMOFI.TMP" )            IS .F.
#endif
   HBTEST MemoWrit( "$$MEMOFI.TMP", "" )        IS .T.
   HBTEST MemoRead( "$$MEMOFI.TMP" )            IS ""
   HBTEST MemoWrit( "$$MEMOFI.TMP", scStringZ ) IS .T.
   HBTEST MemoRead( "$$MEMOFI.TMP" )            IS "A" + Chr( 0 ) + "B"
   HBTEST MemoWrit( "$$MEMOFI.TMP", Chr( 26 ) ) IS .T.
   HBTEST MemoRead( "$$MEMOFI.TMP" )            IS Chr( 26 )
   HBTEST MemoWrit( "$$MEMOFI.TMP", scStringW ) IS .T.
   HBTEST MemoRead( "$$MEMOFI.TMP" )            IS Chr( 13 ) + Chr( 10 ) + Chr( 141 ) + Chr( 10 ) + Chr( 9 )
   HBTEST MemoWrit( BADFNAME2()   , scStringZ ) IS .F.
#ifndef __XPP__
   HBTEST MemoRead()                            IS ""
#endif
   HBTEST MemoRead( BADFNAME2() )               IS ""

   FErase( "$$MEMOFI.TMP" )

#ifdef __HARBOUR__

   /* hb_FNameSplit(), hb_FNameMerge() */

   HBTEST TESTFNAME( ""                            ) IS ";;;;"
   HBTEST TESTFNAME( "                           " ) IS ";;;;"
#ifdef __PLATFORM__UNIX
   HBTEST TESTFNAME( ":                          " ) IS ":;;:;;"
#else
   HBTEST TESTFNAME( ":                          " ) IS ":;:;;;"
#endif
   HBTEST TESTFNAME( "C:/work/hello              " ) IS "C:/work/hello;C:/work/;hello;;"
   HBTEST TESTFNAME( "C:/work/hello              " ) IS "C:/work/hello;C:/work/;hello;;"
   HBTEST TESTFNAME( "C:/work/hello              " ) IS "C:/work/hello;C:/work/;hello;;"
   HBTEST TESTFNAME( "C:/work/hello.             " ) IS "C:/work/hello.;C:/work/;hello;.;"
   HBTEST TESTFNAME( "C:/work/hello.prg          " ) IS "C:/work/hello.prg;C:/work/;hello;.prg;"
   HBTEST TESTFNAME( "C:/work/hello/             " ) IS "C:/work/hello/;C:/work/hello/;;;"
   HBTEST TESTFNAME( "C:/work/hello/.prg         " ) IS "C:/work/hello/.prg;C:/work/hello/;.prg;;"
   HBTEST TESTFNAME( "C:/work/hello/a.prg        " ) IS "C:/work/hello/a.prg;C:/work/hello/;a;.prg;"
   HBTEST TESTFNAME( "C:/work/hello/a.b.prg      " ) IS "C:/work/hello/a.b.prg;C:/work/hello/;a.b;.prg;"
   HBTEST TESTFNAME( "C:work/hello               " ) IS "C:work/hello;C:work/;hello;;"
   HBTEST TESTFNAME( "C:work/hello.              " ) IS "C:work/hello.;C:work/;hello;.;"
   HBTEST TESTFNAME( "C:work/hello.prg           " ) IS "C:work/hello.prg;C:work/;hello;.prg;"
   HBTEST TESTFNAME( "C:work/hello/              " ) IS "C:work/hello/;C:work/hello/;;;"
   HBTEST TESTFNAME( "C:work/hello/.prg          " ) IS "C:work/hello/.prg;C:work/hello/;.prg;;"
   HBTEST TESTFNAME( "C:work/hello/a.prg         " ) IS "C:work/hello/a.prg;C:work/hello/;a;.prg;"
   HBTEST TESTFNAME( "C:work/hello/a.b.prg       " ) IS "C:work/hello/a.b.prg;C:work/hello/;a.b;.prg;"
   HBTEST TESTFNAME( "C:/work.old/hello          " ) IS "C:/work.old/hello;C:/work.old/;hello;;"
   HBTEST TESTFNAME( "C:/work.old/hello.         " ) IS "C:/work.old/hello.;C:/work.old/;hello;.;"
   HBTEST TESTFNAME( "C:/work.old/hello.prg      " ) IS "C:/work.old/hello.prg;C:/work.old/;hello;.prg;"
   HBTEST TESTFNAME( "C:/work.old/hello/         " ) IS "C:/work.old/hello/;C:/work.old/hello/;;;"
   HBTEST TESTFNAME( "C:/work.old/hello/.prg     " ) IS "C:/work.old/hello/.prg;C:/work.old/hello/;.prg;;"
   HBTEST TESTFNAME( "C:/work.old/hello/a.prg    " ) IS "C:/work.old/hello/a.prg;C:/work.old/hello/;a;.prg;"
   HBTEST TESTFNAME( "C:/work.old/hello/a.b.prg  " ) IS "C:/work.old/hello/a.b.prg;C:/work.old/hello/;a.b;.prg;"
   HBTEST TESTFNAME( "C:work.old/hello           " ) IS "C:work.old/hello;C:work.old/;hello;;"
   HBTEST TESTFNAME( "C:work.old/hello.          " ) IS "C:work.old/hello.;C:work.old/;hello;.;"
   HBTEST TESTFNAME( "C:work.old/hello.prg       " ) IS "C:work.old/hello.prg;C:work.old/;hello;.prg;"
   HBTEST TESTFNAME( "C:work.old/hello/          " ) IS "C:work.old/hello/;C:work.old/hello/;;;"
   HBTEST TESTFNAME( "C:work.old/hello/.prg      " ) IS "C:work.old/hello/.prg;C:work.old/hello/;.prg;;"
   HBTEST TESTFNAME( "C:work.old/hello/a.prg     " ) IS "C:work.old/hello/a.prg;C:work.old/hello/;a;.prg;"
   HBTEST TESTFNAME( "C:work.old/hello/a.b.prg   " ) IS "C:work.old/hello/a.b.prg;C:work.old/hello/;a.b;.prg;"
   HBTEST TESTFNAME( "C:.old/hello               " ) IS "C:.old/hello;C:.old/;hello;;"
   HBTEST TESTFNAME( "C:.old/hello.              " ) IS "C:.old/hello.;C:.old/;hello;.;"
   HBTEST TESTFNAME( "C:.old/hello.prg           " ) IS "C:.old/hello.prg;C:.old/;hello;.prg;"
   HBTEST TESTFNAME( "C:.old/hello/              " ) IS "C:.old/hello/;C:.old/hello/;;;"
   HBTEST TESTFNAME( "C:.old/hello/.prg          " ) IS "C:.old/hello/.prg;C:.old/hello/;.prg;;"
   HBTEST TESTFNAME( "C:.old/hello/a.prg         " ) IS "C:.old/hello/a.prg;C:.old/hello/;a;.prg;"
   HBTEST TESTFNAME( "C:.old/hello/a.b.prg       " ) IS "C:.old/hello/a.b.prg;C:.old/hello/;a.b;.prg;"
   HBTEST TESTFNAME( "//server/work/hello        " ) IS "//server/work/hello;//server/work/;hello;;"
   HBTEST TESTFNAME( "//server/work/hello.       " ) IS "//server/work/hello.;//server/work/;hello;.;"
   HBTEST TESTFNAME( "//server/work/hello.prg    " ) IS "//server/work/hello.prg;//server/work/;hello;.prg;"
   HBTEST TESTFNAME( "//server/work/hello/       " ) IS "//server/work/hello/;//server/work/hello/;;;"
   HBTEST TESTFNAME( "//server/work/hello/.prg   " ) IS "//server/work/hello/.prg;//server/work/hello/;.prg;;"
   HBTEST TESTFNAME( "//server/work/hello/a.prg  " ) IS "//server/work/hello/a.prg;//server/work/hello/;a;.prg;"
   HBTEST TESTFNAME( "//server/work/hello/a.b.prg" ) IS "//server/work/hello/a.b.prg;//server/work/hello/;a.b;.prg;"
   HBTEST TESTFNAME( "/server/work/hello         " ) IS "/server/work/hello;/server/work/;hello;;"
   HBTEST TESTFNAME( "/server/work/hello.        " ) IS "/server/work/hello.;/server/work/;hello;.;"
   HBTEST TESTFNAME( "/server/work/hello.prg     " ) IS "/server/work/hello.prg;/server/work/;hello;.prg;"
   HBTEST TESTFNAME( "/server/work/hello/        " ) IS "/server/work/hello/;/server/work/hello/;;;"
   HBTEST TESTFNAME( "/server/work/hello/.prg    " ) IS "/server/work/hello/.prg;/server/work/hello/;.prg;;"
   HBTEST TESTFNAME( "/server/work/hello/a.prg   " ) IS "/server/work/hello/a.prg;/server/work/hello/;a;.prg;"
   HBTEST TESTFNAME( "/server/work/hello/a.b.prg " ) IS "/server/work/hello/a.b.prg;/server/work/hello/;a.b;.prg;"
   HBTEST TESTFNAME( "C:/hello                   " ) IS "C:/hello;C:/;hello;;"
   HBTEST TESTFNAME( "C:/hello.                  " ) IS "C:/hello.;C:/;hello;.;"
   HBTEST TESTFNAME( "C:/hello.prg               " ) IS "C:/hello.prg;C:/;hello;.prg;"
   HBTEST TESTFNAME( "C:/hello/                  " ) IS "C:/hello/;C:/hello/;;;"
   HBTEST TESTFNAME( "C:/hello/.prg              " ) IS "C:/hello/.prg;C:/hello/;.prg;;"
   HBTEST TESTFNAME( "C:/hello/a.prg             " ) IS "C:/hello/a.prg;C:/hello/;a;.prg;"
   HBTEST TESTFNAME( "C:/hello/a.b.prg           " ) IS "C:/hello/a.b.prg;C:/hello/;a.b;.prg;"
#ifdef __PLATFORM__UNIX
   HBTEST TESTFNAME( "C:hello                    " ) IS "C:hello;;C:hello;;"
   HBTEST TESTFNAME( "C:hello.                   " ) IS "C:hello.;;C:hello;.;"
   HBTEST TESTFNAME( "C:hello.prg                " ) IS "C:hello.prg;;C:hello;.prg;"
#else
   HBTEST TESTFNAME( "C:hello                    " ) IS "C:hello;C:;hello;;"
   HBTEST TESTFNAME( "C:hello.                   " ) IS "C:hello.;C:;hello;.;"
   HBTEST TESTFNAME( "C:hello.prg                " ) IS "C:hello.prg;C:;hello;.prg;"
#endif
   HBTEST TESTFNAME( "C:hello/                   " ) IS "C:hello/;C:hello/;;;"
   HBTEST TESTFNAME( "C:hello/.prg               " ) IS "C:hello/.prg;C:hello/;.prg;;"
   HBTEST TESTFNAME( "C:hello/a.prg              " ) IS "C:hello/a.prg;C:hello/;a;.prg;"
   HBTEST TESTFNAME( "C:hello/a.b.prg            " ) IS "C:hello/a.b.prg;C:hello/;a.b;.prg;"
   HBTEST TESTFNAME( "//hello                    " ) IS "//hello;//;hello;;"
   HBTEST TESTFNAME( "//hello.                   " ) IS "//hello.;//;hello;.;"
   HBTEST TESTFNAME( "//hello.prg                " ) IS "//hello.prg;//;hello;.prg;"
   HBTEST TESTFNAME( "//hello/                   " ) IS "//hello/;//hello/;;;"
   HBTEST TESTFNAME( "//.prg                     " ) IS "//.prg;//;.prg;;"
   HBTEST TESTFNAME( "//a.prg                    " ) IS "//a.prg;//;a;.prg;"
   HBTEST TESTFNAME( "//a.b.prg                  " ) IS "//a.b.prg;//;a.b;.prg;"
   HBTEST TESTFNAME( "/hello                     " ) IS "/hello;/;hello;;"
   HBTEST TESTFNAME( "/hello.                    " ) IS "/hello.;/;hello;.;"
   HBTEST TESTFNAME( "/hello.prg                 " ) IS "/hello.prg;/;hello;.prg;"
   HBTEST TESTFNAME( "/hello/                    " ) IS "/hello/;/hello/;;;"
   HBTEST TESTFNAME( "/hello/.prg                " ) IS "/hello/.prg;/hello/;.prg;;"
   HBTEST TESTFNAME( "/hello/a.prg               " ) IS "/hello/a.prg;/hello/;a;.prg;"
   HBTEST TESTFNAME( "/hello/a.b.prg             " ) IS "/hello/a.b.prg;/hello/;a.b;.prg;"
   HBTEST TESTFNAME( "hello                      " ) IS "hello;;hello;;"
   HBTEST TESTFNAME( "hello.                     " ) IS "hello.;;hello;.;"
   HBTEST TESTFNAME( "hello.prg                  " ) IS "hello.prg;;hello;.prg;"
   HBTEST TESTFNAME( "hello/                     " ) IS "hello/;hello/;;;"
   HBTEST TESTFNAME( ".prg                       " ) IS ".prg;;.prg;;"
   HBTEST TESTFNAME( "a.prg                      " ) IS "a.prg;;a;.prg;"
   HBTEST TESTFNAME( "a.b.prg                    " ) IS "a.b.prg;;a.b;.prg;"
   HBTEST TESTFNAME( "                           " ) IS ";;;;"
   HBTEST TESTFNAME( "/                          " ) IS "/;/;;;"
   HBTEST TESTFNAME( "//                         " ) IS "//;//;;;"
   HBTEST TESTFNAME( "C                          " ) IS "C;;C;;"
#ifdef __PLATFORM__UNIX
   HBTEST TESTFNAME( "C:                         " ) IS "C:;;C:;;"
#else
   HBTEST TESTFNAME( "C:                         " ) IS "C:;C:;;;"
#endif
   HBTEST TESTFNAME( "C:/                        " ) IS "C:/;C:/;;;"
   HBTEST TESTFNAME( "C://                       " ) IS "C://;C://;;;"

#endif

   /* MLCToPos() */

#ifdef __HARBOUR__
   cEOL := Set( _SET_EOL, Chr( 13 ) + Chr( 10 ) )
#endif

   HBTEST MLCToPos( 'A message from me', 10, 2, 0 )                                IS 11
   HBTEST MLCToPos( 'A message from me', 5, 2, 0, 4, .F. )                         IS  6
   HBTEST MLCToPos( 'A' + HT + 'message' + HT + 'from' + HT + 'me', 10, 2, 0, 8 )  IS  3
   HBTEST MLCToPos( 'abcd efg hijk lm nopqr stu vwxyz', 5, 3, 0 )                  IS 10
   HBTEST MLCToPos( 'abcd efg hijk lm nopqr stu vwxyz', 8, 2, 0 )                  IS 10
   HBTEST MLCToPos( 'abcd efg hijk lm nopqr stu vwxyz', 8, 2, 0,, .F. )            IS  9
   HBTEST MLCToPos( 'A message from our me', 9, 2, 0 )                             IS 11
   HBTEST MLCToPos( 'A message  from our me', 9, 2, 0 )                            IS 11
   HBTEST MLCToPos( 'A message' + Chr( 9 ) + 'from me', 10, 2, 0 )                 IS 11
   HBTEST MLCToPos( 'A message from me', 9, 2, 0,, .F. )                           IS 10
   HBTEST MLCToPos( 'A message  from me', 9, 2, 0,, .F. )                          IS 10
   HBTEST MLCToPos( 'A message' + Chr( 141 ) + 'from me', 10, 2, 0 )               IS  3
   HBTEST MLCToPos( 'A message' + Chr( 141 ) + 'from me', 9, 2, 0 )                IS  3
   HBTEST MLCToPos( 'A message' + Chr( 141 ) + 'from me', 10, 2, 0,, .F. )         IS 11
   HBTEST MLCToPos( 'A message' + Chr( 141 ) + 'from me', 9, 2, 0,, .F. )          IS 10
   HBTEST MLCToPos( ' message from me', 10, 1, 0 )                                 IS  1
   HBTEST MLCToPos( ' message from me', 10, 1, 8 )                                 IS  9
   HBTEST MLCToPos( ' message from me', 10, 1, 9 )                                 IS 10
   HBTEST MLCToPos( ' message from me', 10, 1, 10 )                                IS 11
   HBTEST MLCToPos( ' message from me', 10, 1, 11 )                                IS 12
   HBTEST MLCToPos( ' message from me', 10, 1, 360 )                               IS 17
   HBTEST MLCToPos( ' message from me', 10, 1, 0,, .F. )                           IS  1
   HBTEST MLCToPos( ' message from me', 10, 1, 8,, .F. )                           IS  9
   HBTEST MLCToPos( ' message from me', 10, 1, 9,, .F. )                           IS 10
   HBTEST MLCToPos( ' message from me', 10, 1, 10,, .F. )                          IS 11
   HBTEST MLCToPos( ' message from me', 10, 1, 11,, .F. )                          IS 12
   HBTEST MLCToPos( ' message from me', 10, 1, 360,, .F. )                         IS 17
   HBTEST MLCToPos( ' message' + Chr( 9 ) + 'from me', 10, 1, 11,, .T. )           IS  9
   HBTEST MLCToPos( ' message' + Chr( 9 ) + 'from me', 10, 1, 11,, .F. )           IS  9
   HBTEST MLCToPos( ' message' + Chr( 9 ) + 'from me', 10, 2, 11 )                 IS 17
   HBTEST MLCToPos( ' message' + Chr( 9 ) + 'from me', 10, 1, 15,, .T. )           IS 13
   HBTEST MLCToPos( ' message' + Chr( 9 ) + 'from me', 10, 1, 15,, .F. )           IS 13
   HBTEST MLCToPos( CR + LF + ' message' + HT + 'from me', 10, 1, 15,, .F. )       IS  1
   HBTEST MLCToPos( CR + LF + ' message' + HT + 'from me', 10, 1, 15,, .T. )       IS  1
   HBTEST MLCToPos( 'A ' + Chr( 13 ) + Chr( 10 ) + 'message from me', 9, 2, 0 )    IS  5
   HBTEST MLCToPos( 'A ' + Chr( 141 ) + Chr( 10 ) + 'message from me', 9, 2, 0 )   IS 13
   HBTEST MLCToPos( 'A' + Chr( 141 ) + Chr( 10 ) + 'message from me', 9, 2, 0 )    IS 12
   HBTEST MLCToPos( 'A' + Chr( 141 ) + 'message from me', 9, 2, 0 )                IS 11
   HBTEST MLCToPos( 'A' + Chr( 13 ) + 'message from me', 9, 2, 0 )                 IS 11
   HBTEST MLCToPos( 'A' + Chr( 10 ) + 'message from me', 9, 2, 0 )                 IS 11
   HBTEST MLCToPos( 'A ' + Chr( 13 ) + 'message from me', 9, 2, 0 )                IS  3
   HBTEST MLCToPos( 'A ' + Chr( 10 ) + 'message from me', 9, 2, 0 )                IS  3
   HBTEST MLCToPos( 'A message from me', 10, 7, 0 )                                IS 18
   HBTEST MLCToPos( , , ,  )                                                       IS  1
   HBTEST MLCToPos( , .T., ,  )                                                    IS  1

#ifdef __HARBOUR__
   Set( _SET_EOL, cEOL )
#endif

   RETURN

#ifdef __HARBOUR__

PROCEDURE Main_OPOVERL()

   LOCAL oString := HB_TString()

   oString:cValue := "Hello"

   HBTEST oString =  "Hello"        IS .T.
   HBTEST oString == "Hello"        IS .T.
   HBTEST oString != "Hello"        IS .F.
   HBTEST oString <> "Hello"        IS .F.
   HBTEST oString #  "Hello"        IS .F.
   HBTEST oString $  "Hello"        IS .T.
   HBTEST oString <  "Hello"        IS .F.
   HBTEST oString <= "Hello"        IS .T.
   HBTEST oString <  "Hello"        IS .F.
   HBTEST oString <= "Hello"        IS .T.
   HBTEST oString +  "Hello"        IS "HelloHello"
   HBTEST oString -  "Hello"        IS "HelloHello"
   HBTEST oString * 3               IS "HelloHelloHello"
   HBTEST oString / 2               IS "He"
   HBTEST oString % "TST"           IS "Hello % TST"
   HBTEST oString ^ "TST"           IS "Hello ^ TST"
   HBTEST oString ** "TST"          IS "Hello ^ TST"
   IF ! TEST_OPT_Z()
   HBTEST oString .AND. "TST"       IS "Hello AND TST"
   HBTEST oString .OR. "TST"        IS "Hello OR TST"
   ENDIF
   HBTEST .NOT. oString             IS Chr( 184 ) + Chr( 155 ) + Chr( 148 ) + Chr( 148 ) + Chr( 145 )
   HBTEST ! oString                 IS Chr( 184 ) + Chr( 155 ) + Chr( 148 ) + Chr( 148 ) + Chr( 145 )
   HBTEST oString++                 IS "HB_TSTRING Object"
   HBTEST oString:cValue            IS "Hello "
   HBTEST oString--                 IS "HB_TSTRING Object"
   HBTEST oString:cValue            IS "Hello"

   RETURN

STATIC FUNCTION HB_TString()

   STATIC oClass

   IF oClass == NIL
      oClass = HBClass():New( "HB_TSTRING" )

      oClass:AddData( "cValue" )

      oClass:AddInline( "="    , {| self, cTest | ::cValue =  cTest } )
      oClass:AddInline( "=="   , {| self, cTest | ::cValue == cTest } )
      oClass:AddInline( "!="   , {| self, cTest | ::cValue != cTest } )
      oClass:AddInline( "<"    , {| self, cTest | ::cValue <  cTest } )
      oClass:AddInline( "<="   , {| self, cTest | ::cValue <= cTest } )
      oClass:AddInline( ">"    , {| self, cTest | ::cValue >  cTest } )
      oClass:AddInline( ">="   , {| self, cTest | ::cValue >= cTest } )
      oClass:AddInline( "+"    , {| self, cTest | ::cValue +  cTest } )
      oClass:AddInline( "-"    , {| self, cTest | ::cValue -  cTest } )
      oClass:AddInline( "++"   , {| self        | ::cValue += " ", self } )
      oClass:AddInline( "--"   , {| self        | ::cValue := hb_StrShrink( ::cValue ), self } )
      oClass:AddInline( "$"    , {| self, cTest | ::cValue $  cTest } )
      oClass:AddInline( "*"    , {| self, nVal  | Replicate( ::cValue, nVal ) } )
      oClass:AddInline( "/"    , {| self, nVal  | Left( ::cValue, Len( ::cValue ) / nVal ) } )
      oClass:AddInline( "%"    , {| self, cTest | ::cValue + " % " + cTest } )
      oClass:AddInline( "^"    , {| self, cTest | ::cValue + " ^ " + cTest } )
      oClass:AddInline( "**"   , {| self, cTest | ::cValue + " ^ " + cTest } )
      oClass:AddInline( "!"    , {| self        | Descend( ::cValue ) } )
      oClass:AddInline( ".NOT.", {| self        | Descend( ::cValue ) } )
      oClass:AddInline( ".AND.", {| self, cTest | ::cValue + " AND " + cTest } )
      oClass:AddInline( ".OR." , {| self, cTest | ::cValue + " OR " + cTest } )

      oClass:AddInline( "HasMsg", {| self, cMsg | HB_SYMBOL_UNUSED( self ), __objHasMsg( QSelf(), cMsg ) } )

      oClass:Create()
   ENDIF

   RETURN oClass:Instance()

#endif

STATIC FUNCTION TFORNEXT( xFrom, xTo, xStep )

   LOCAL tmp

   IF xStep == NIL
      FOR tmp := xFrom TO xTo
      NEXT
   ELSE
      FOR tmp := xFrom TO xTo STEP xStep
      NEXT
   ENDIF

   RETURN tmp

STATIC FUNCTION TFORNEXTX( xFrom, xTo, xStep )

   LOCAL tmp
   LOCAL cResult := ""
   LOCAL bFrom := {|| cResult += "F", xFrom }
   LOCAL bTo   := {|| cResult += "T", xTo   }
   LOCAL bStep := {|| cResult += "S", xStep }

   IF xStep == NIL
      FOR tmp := Eval( bFrom ) TO Eval( bTo )
      NEXT
   ELSE
      FOR tmp := Eval( bFrom ) TO Eval( bTo ) STEP Eval( bStep )
      NEXT
   ENDIF

   RETURN cResult

STATIC FUNCTION TFORNEXTXF( xFrom, xTo, xStep )

   LOCAL tmp := -9999
   LOCAL cResult := ""
   LOCAL bFrom := {|| cResult += "F" + LTrim( Str( tmp ) ), xFrom }
   LOCAL bTo   := {|| cResult += "T" + LTrim( Str( tmp ) ), xTo   }
   LOCAL bStep := {|| cResult += "S" + LTrim( Str( tmp ) ), xStep }

   IF xStep == NIL
      FOR tmp := Eval( bFrom ) TO Eval( bTo )
      NEXT
   ELSE
      FOR tmp := Eval( bFrom ) TO Eval( bTo ) STEP Eval( bStep )
      NEXT
   ENDIF

   RETURN cResult + "R" + LTrim( Str( tmp ) )

#ifdef __HARBOUR__

/* NOTE: cDrive is not tested because it's platform dependent. */

STATIC FUNCTION TESTFNAME( cFull )

   LOCAL cPath, cName, cExt, cDrive

   hb_FNameSplit( RTrim( cFull ), @cPath, @cName, @cExt, @cDrive )

   RETURN ;
      hb_FNameMerge( cPath, cName, cExt ) + ";" + ;
      cPath + ";" + ;
      cName + ";" + ;
      cExt + ";" + ;
      ""

#endif

STATIC FUNCTION BADFNAME1()
   /* NOTE: The dot in the "*INVALID*." filename is intentional and serves
            to hide different path handling, since Harbour is platform
            independent. */
#ifdef __PLATFORM__UNIX
   return "*INVALID/*."
#else
   return "*INVALID*."
#endif

STATIC FUNCTION BADFNAME2()
#ifdef __PLATFORM__UNIX
   return "*INVALI/*.TMP"
#else
   return "*INVALI*.TMP"
#endif

STATIC FUNCTION RDD_SORT_D()

   LOCAL nOldArea := Select()

   LOCAL cSource := "$$SOURCE.DBF"
   LOCAL cSorted := "$$SORTED.DBF"

   LOCAL cResult

   dbCreate( cSource, { { "ITEM", "N", 10, 2 } } )

   USE ( cSource ) ALIAS w_TEMP NEW

   dbAppend(); FIELD->ITEM := 5.00
   dbAppend(); FIELD->ITEM := -5.12
   dbAppend(); FIELD->ITEM := 6.00
   dbAppend(); FIELD->ITEM := 7.00
   dbAppend(); FIELD->ITEM := -5.00

   /* Command to be tested */
   SORT TO ( cSorted ) ON FIELD->ITEM /D

   USE ( cSorted ) ALIAS w_TEMP

   cResult := ""
   dbEval( {|| cResult += LTrim( Str( FIELD->ITEM ) ) + " " } )
   cResult := RTrim( cResult )

   dbCloseArea()

   dbSelectArea( nOldArea )

#ifdef __HARBOUR__
   hb_dbDrop( cSource )
   hb_dbDrop( cSorted )
#else
   FErase( cSource )
   FErase( cSorted )
#endif

   RETURN cResult

#ifdef __HARBOUR__

STATIC PROCEDURE Test_Hash()

   LOCAL h := { "a" => 1, "b" => 2 }
   LOCAL v

   HBTEST ( hb_HGetRef()                           ) IS .F.
   HBTEST ( hb_HGetRef( 1 )                        ) IS .F.
   HBTEST ( hb_HGetRef( , 2 )                      ) IS .F.
   HBTEST ( hb_HGetRef( h )                        ) IS .F.
   HBTEST ( hb_HGetRef( h, h )                     ) IS .F.
   HBTEST ( hb_HGetRef( h, 2 )                     ) IS .F.
   HBTEST ( hb_HGetRef( h, "a" )                   ) IS .T.
   HBTEST ( hb_HGetRef( h, "a", v ), v             ) IS NIL
   HBTEST ( hb_HGetRef( h, "a", @v ), v            ) IS 1
   HBTEST ( hb_HGetRef( h, "b" )                   ) IS .T.
   v := NIL
   HBTEST ( hb_HGetRef( h, "b", v ), v             ) IS NIL
   HBTEST ( hb_HGetRef( h, "b", @v ), v            ) IS 2
   HBTEST ( v := "zz", hb_HGetRef( h, "c" )        ) IS .F.
   HBTEST ( v := "zz", hb_HGetRef( h, "c", v ), v  ) IS "zz"
   HBTEST ( v := "zz", hb_HGetRef( h, "c", @v ), v ) IS NIL

   RETURN

/* SHA-2 FIPS 180-2 Validation tests */
STATIC PROCEDURE Test_SHA2()

   LOCAL cMsg1  := "abc"
   LOCAL cMsg2a := "abcdbcdecdefdefgefghfghighijhijkijkljklmklmnlmnomnopnopq"
   LOCAL cMsg2b := "abcdefghbcdefghicdefghijdefghijkefghijklfghijklmghijklmnhijklmnoijklmnopjklmnopqklmnopqrlmnopqrsmnopqrstnopqrstu"
   LOCAL cMsg3  := Replicate( "a", 1000000 )

   HBTEST Lower( hb_SHA224( cMsg1  ) ) IS "23097d223405d8228642a477bda255b32aadbce4bda0b3f7e36c9da7"
   HBTEST Lower( hb_SHA224( cMsg2a ) ) IS "75388b16512776cc5dba5da1fd890150b0c6455cb4f58b1952522525"
   HBTEST Lower( hb_SHA224( cMsg3  ) ) IS "20794655980c91d8bbb4c1ea97618a4bf03f42581948b2ee4ee7ad67"

   HBTEST Lower( hb_SHA256( cMsg1  ) ) IS "ba7816bf8f01cfea414140de5dae2223b00361a396177a9cb410ff61f20015ad"
   HBTEST Lower( hb_SHA256( cMsg2a ) ) IS "248d6a61d20638b8e5c026930c3e6039a33ce45964ff2167f6ecedd419db06c1"
   HBTEST Lower( hb_SHA256( cMsg3  ) ) IS "cdc76e5c9914fb9281a1c7e284d73e67f1809a48a497200e046d39ccc7112cd0"

   HBTEST Lower( hb_SHA384( cMsg1  ) ) IS "cb00753f45a35e8bb5a03d699ac65007272c32ab0eded1631a8b605a43ff5bed8086072ba1e7cc2358baeca134c825a7"
   HBTEST Lower( hb_SHA384( cMsg2b ) ) IS "09330c33f71147e83d192fc782cd1b4753111b173b3b05d22fa08086e3b0f712fcc7c71a557e2db966c3e9fa91746039"
   HBTEST Lower( hb_SHA384( cMsg3  ) ) IS "9d0e1809716474cb086e834e310a4a1ced149e9c00f248527972cec5704c2a5b07b8b3dc38ecc4ebae97ddd87f3d8985"

   HBTEST Lower( hb_SHA512( cMsg1  ) ) IS "ddaf35a193617abacc417349ae20413112e6fa4e89a97ea20a9eeee64b55d39a2192992a274fc1a836ba3c23a3feebbd454d4423643ce80e2a9ac94fa54ca49f"
   HBTEST Lower( hb_SHA512( cMsg2b ) ) IS "8e959b75dae313da8cf4f72814fc143f8f7779c6eb9f7fa17299aeadb6889018501d289e4900f7e4331b99dec4b5433ac7d329eeb6dd26545e96e55b874be909"
   HBTEST Lower( hb_SHA512( cMsg3  ) ) IS "e718483d0ce769644e2e42c7bc15b4638e1f98b13b2044285632a803afa973ebde0ff244877ea60a4cb0432ce577c31beb009c5c2c49aa2e4eadb217ad8cc09b"

   RETURN

/* HMAC-SHA-2 IETF Validation tests */
STATIC PROCEDURE Test_SHA2_HMAC()

   LOCAL aMsg := {;
      "Hi There", ;
      "what do ya want for nothing?", ;
      Replicate( hb_BChar( 0xDD ), 50 ), ;
      Replicate( hb_BChar( 0xCD ), 50 ), ;
      "Test With Truncation", ;
      "Test Using Larger Than Block-Size Key - Hash Key First", ;
      "This is a test using a larger than block-size key and a larger than block-size data. The key needs to be hashed before being used by the HMAC algorithm." }

   LOCAL results := {;
      "896fb1128abbdf196832107cd49df33f47b4b1169912ba4f53684b22", ; /* HMAC-SHA-224 */
      "a30e01098bc6dbbf45690f3a7e9e6d0f8bbea2a39e6148008fd05e44", ;
      "7fb3cb3588c6c1f6ffa9694d7d6ad2649365b0c1f65d69d1ec8333ea", ;
      "6c11506874013cac6a2abc1bb382627cec6a90d86efc012de7afec5a", ;
      "0e2aea68a90c8d37c988bcdb9fca6fa8", ;
      "95e9a0db962095adaebe9b2d6f0dbce2d499f112f2d2b7273fa6870e", ;
      "3a854166ac5d9f023f54d517d0b39dbd946770db9c2b95c9f6f565d1", ;
      "b0344c61d8db38535ca8afceaf0bf12b881dc200c9833da726e9376c2e32cff7", ; /* HMAC-SHA-256 */
      "5bdcc146bf60754e6a042426089575c75a003f089d2739839dec58b964ec3843", ;
      "773ea91e36800e46854db8ebd09181a72959098b3ef8c122d9635514ced565fe", ;
      "82558a389a443c0ea4cc819899f2083a85f0faa3e578f8077a2e3ff46729665b", ;
      "a3b6167473100ee06e0c796c2955552b", ;
      "60e431591ee0b67f0d8a26aacbf5b77f8e0bc6213728c5140546040f0ee37f54", ;
      "9b09ffa71b942fcb27635fbcd5b0e944bfdc63644f0713938a7f51535c3a35e2", ;
      "afd03944d84895626b0825f4ab46907f15f9dadbe4101ec682aa034c7cebc59cfaea9ea9076ede7f4af152e8b2fa9cb6", ; /* HMAC-SHA-384 */
      "af45d2e376484031617f78d2b58a6b1b9c7ef464f5a01b47e42ec3736322445e8e2240ca5e69e2c78b3239ecfab21649", ;
      "88062608d3e6ad8a0aa2ace014c8a86f0aa635d947ac9febe83ef4e55966144b2a5ab39dc13814b94e3ab6e101a34f27", ;
      "3e8a69b7783c25851933ab6290af6ca77a9981480850009cc5577c6e1f573b4e6801dd23c4a7d679ccf8a386c674cffb", ;
      "3abf34c3503b2a23a46efc619baef897", ;
      "4ece084485813e9088d2c63a041bc5b44f9ef1012a2b588f3cd11f05033ac4c60c2ef6ab4030fe8296248df163f44952", ;
      "6617178e941f020d351e2f254e8fd32c602420feb0b8fb9adccebb82461e99c5a678cc31e799176d3860e6110c46523e", ;
      "87aa7cdea5ef619d4ff0b4241a1d6cb02379f4e2ce4ec2787ad0b30545e17cdedaa833b7d6b8a702038b274eaea3f4e4be9d914eeb61f1702e696c203a126854", ; /* HMAC-SHA-512 */
      "164b7a7bfcf819e2e395fbe73b56e0a387bd64222e831fd610270cd7ea2505549758bf75c05a994a6d034f65f8f0e6fdcaeab1a34d4a6b4b636e070a38bce737", ;
      "fa73b0089d56a284efb0f0756c890be9b1b5dbdd8ee81a3655f83e33b2279d39bf3e848279a722c806b485a47e67c807b946a337bee8942674278859e13292fb", ;
      "b0ba465637458c6990e5a8c5f61d4af7e576d97ff94b872de76f8050361ee3dba91ca5c11aa25eb4d679275cc5788063a5f19741120c4f2de2adebeb10a298dd", ;
      "415fad6271580a531d4179bc891d87a6", ;
      "80b24263c7c1a3ebb71493c1dd7be8b49b46d1f41b4aeec1121b013783f8f3526b56d037e05f2598bd0fd2215d6a1e5295e64f73f63f0aec8b915a985d786598", ;
      "e37b6a775dc87dbaa4dfa9f96e5e3ffddebd71f8867289865df5a32d20cdc944b6022cac3c4982b10d5eeb55c3e4de15134676fb6de0446065c97440fa8c6a58"}

   LOCAL keys := {;
      Replicate( hb_BChar( 0x0b ),  20 ), ;
      "Jefe", ;
      Replicate( hb_BChar( 0xaa ),  20 ), ;
      "", ;
      Replicate( hb_BChar( 0x0c ),  20 ), ;
      Replicate( hb_BChar( 0xaa ), 131 ), ;
      Replicate( hb_BChar( 0xaa ), 131 ) }

   LOCAL tmp

   FOR tmp := 1 TO 25
      keys[ 4 ] += hb_BChar( tmp )
   NEXT

   FOR tmp := 1 TO 7
      IF tmp != 5
         HBTEST Lower( hb_HMAC_SHA224( aMsg[ tmp ], keys[ tmp ] ) ) IS results[ tmp ]
         HBTEST Lower( hb_HMAC_SHA256( aMsg[ tmp ], keys[ tmp ] ) ) IS results[ tmp + 7 ]
         HBTEST Lower( hb_HMAC_SHA384( aMsg[ tmp ], keys[ tmp ] ) ) IS results[ tmp + 14 ]
         HBTEST Lower( hb_HMAC_SHA512( aMsg[ tmp ], keys[ tmp ] ) ) IS results[ tmp + 21 ]
/* We don't support these MAC sizes */
#ifdef COMMENT  /* Using this instead of '#if 0' to make it compile with Cl*pper */
      ELSE
         mac_224_size := 128 / 8
         mac_256_size := 128 / 8
         mac_384_size := 128 / 8
         mac_512_size := 128 / 8
#endif
      ENDIF
   NEXT

   RETURN

/* RFC4648 test vectors for base64 */
STATIC PROCEDURE Test_Base64()

   LOCAL hTestVectors := { ;
      ""       => "", ;
      "f"      => "Zg==", ;
      "fo"     => "Zm8=", ;
      "foo"    => "Zm9v", ;
      "foob"   => "Zm9vYg==", ;
      "fooba"  => "Zm9vYmE=", ;
      "foobar" => "Zm9vYmFy" }

   LOCAL cSrc, cVector

   FOR EACH cVector IN hTestVectors
      cSrc := cVector:__enumKey()
      HBTEST hb_base64Encode( cSrc )    IS cVector
      HBTEST hb_base64Decode( cVector ) IS cSrc
   NEXT

   RETURN

#endif<|MERGE_RESOLUTION|>--- conflicted
+++ resolved
@@ -110,17 +110,8 @@
    HBTEST Set( _SET_MARGIN    , -1 )   IS "E 1 BASE 2020 Argument error (SET) OS:0 #:0 A:2:N:25;N:-1 "
 
 #ifdef HB_COMPAT_C53
-<<<<<<< HEAD
    HBTEST Set( _SET_EVENTMASK  )       IS 128  /* INKEY_KEYBOARD */
-#ifdef HB_CLP_STRICT
-   HBTEST Set( _SET_VIDEOMODE  )       IS NIL
-#else
-   HBTEST Set( _SET_VIDEOMODE  )       IS 0
-#endif
-=======
-   HBTEST Set( _SET_EVENTMASK  )       IS 128
    HBTEST Set( _SET_VIDEOMODE  )       IS NIL, 0
->>>>>>> 9e8e013e
    HBTEST Set( _SET_MBLOCKSIZE )       IS 64
    HBTEST Set( _SET_MFILEEXT   )       IS ""
    HBTEST Set( _SET_STRICTREAD )       IS .F.
@@ -130,15 +121,7 @@
    HBTEST Set( _SET_AUTOSHARE  )       IS 0
 
    HBTEST Set( _SET_EVENTMASK , -1 )   IS "E 1 BASE 2020 Argument error (SET) OS:0 #:0 A:2:N:39;N:-1 "
-<<<<<<< HEAD
-#ifdef HB_CLP_STRICT
-   HBTEST Set( _SET_VIDEOMODE , -1 )   IS NIL
-#else
-   HBTEST Set( _SET_VIDEOMODE , -1 )   IS 0
-#endif
-=======
    HBTEST Set( _SET_VIDEOMODE , -1 )   IS NIL, 0
->>>>>>> 9e8e013e
    HBTEST Set( _SET_MBLOCKSIZE, -1 )   IS "E 1 BASE 2020 Argument error (SET) OS:0 #:0 A:2:N:41;N:-1 "
    HBTEST Set( _SET_MFILEEXT  , {} )   IS ""
    HBTEST Set( _SET_STRICTREAD, {} )   IS .F.
