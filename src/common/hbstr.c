/*
 * Harbour common string functions (accessed from standalone utilities and the RTL)
 *
 * Copyright 1999-2001 Viktor Szakats (vszakats.net/harbour)
 * Copyright 1999 David G. Holm <dholm@jsd-llc.com> (hb_stricmp())
 *
 * This program is free software; you can redistribute it and/or modify
 * it under the terms of the GNU General Public License as published by
 * the Free Software Foundation; either version 2, or (at your option)
 * any later version.
 *
 * This program is distributed in the hope that it will be useful,
 * but WITHOUT ANY WARRANTY; without even the implied warranty of
 * MERCHANTABILITY or FITNESS FOR A PARTICULAR PURPOSE.  See the
 * GNU General Public License for more details.
 *
 * You should have received a copy of the GNU General Public License
 * along with this software; see the file COPYING.txt.  If not, write to
 * the Free Software Foundation, Inc., 59 Temple Place, Suite 330,
 * Boston, MA 02111-1307 USA (or visit the web site https://www.gnu.org/).
 *
 * As a special exception, the Harbour Project gives permission for
 * additional uses of the text contained in its release of Harbour.
 *
 * The exception is that, if you link the Harbour libraries with other
 * files to produce an executable, this does not by itself cause the
 * resulting executable to be covered by the GNU General Public License.
 * Your use of that executable is in no way restricted on account of
 * linking the Harbour library code into it.
 *
 * This exception does not however invalidate any other reasons why
 * the executable file might be covered by the GNU General Public License.
 *
 * This exception applies only to the code released by the Harbour
 * Project under the name Harbour.  If you copy code from other
 * Harbour Project or Free Software Foundation releases into a copy of
 * Harbour, as the General Public License permits, the exception does
 * not apply to the code that you add in this way.  To avoid misleading
 * anyone as to the status of such modified files, you must delete
 * this exception notice from them.
 *
 * If you write modifications of your own for Harbour, it is your choice
 * whether to permit this exception to apply to your modifications.
 * If you do not wish that, delete this exception notice.
 *
 */

#include "hbapi.h"
#include "hbmath.h"

const char * const hb_szAscii[ 256 ] = {
   "\x00", "\x01", "\x02", "\x03", "\x04", "\x05", "\x06", "\x07", "\x08", "\x09", "\x0A", "\x0B", "\x0C", "\x0D", "\x0E", "\x0F",
   "\x10", "\x11", "\x12", "\x13", "\x14", "\x15", "\x16", "\x17", "\x18", "\x19", "\x1A", "\x1B", "\x1C", "\x1D", "\x1E", "\x1F",
   "\x20", "\x21", "\x22", "\x23", "\x24", "\x25", "\x26", "\x27", "\x28", "\x29", "\x2A", "\x2B", "\x2C", "\x2D", "\x2E", "\x2F",
   "\x30", "\x31", "\x32", "\x33", "\x34", "\x35", "\x36", "\x37", "\x38", "\x39", "\x3A", "\x3B", "\x3C", "\x3D", "\x3E", "\x3F",
   "\x40", "\x41", "\x42", "\x43", "\x44", "\x45", "\x46", "\x47", "\x48", "\x49", "\x4A", "\x4B", "\x4C", "\x4D", "\x4E", "\x4F",
   "\x50", "\x51", "\x52", "\x53", "\x54", "\x55", "\x56", "\x57", "\x58", "\x59", "\x5A", "\x5B", "\x5C", "\x5D", "\x5E", "\x5F",
   "\x60", "\x61", "\x62", "\x63", "\x64", "\x65", "\x66", "\x67", "\x68", "\x69", "\x6A", "\x6B", "\x6C", "\x6D", "\x6E", "\x6F",
   "\x70", "\x71", "\x72", "\x73", "\x74", "\x75", "\x76", "\x77", "\x78", "\x79", "\x7A", "\x7B", "\x7C", "\x7D", "\x7E", "\x7F",
   "\x80", "\x81", "\x82", "\x83", "\x84", "\x85", "\x86", "\x87", "\x88", "\x89", "\x8A", "\x8B", "\x8C", "\x8D", "\x8E", "\x8F",
   "\x90", "\x91", "\x92", "\x93", "\x94", "\x95", "\x96", "\x97", "\x98", "\x99", "\x9A", "\x9B", "\x9C", "\x9D", "\x9E", "\x9F",
   "\xA0", "\xA1", "\xA2", "\xA3", "\xA4", "\xA5", "\xA6", "\xA7", "\xA8", "\xA9", "\xAA", "\xAB", "\xAC", "\xAD", "\xAE", "\xAF",
   "\xB0", "\xB1", "\xB2", "\xB3", "\xB4", "\xB5", "\xB6", "\xB7", "\xB8", "\xB9", "\xBA", "\xBB", "\xBC", "\xBD", "\xBE", "\xBF",
   "\xC0", "\xC1", "\xC2", "\xC3", "\xC4", "\xC5", "\xC6", "\xC7", "\xC8", "\xC9", "\xCA", "\xCB", "\xCC", "\xCD", "\xCE", "\xCF",
   "\xD0", "\xD1", "\xD2", "\xD3", "\xD4", "\xD5", "\xD6", "\xD7", "\xD8", "\xD9", "\xDA", "\xDB", "\xDC", "\xDD", "\xDE", "\xDF",
   "\xE0", "\xE1", "\xE2", "\xE3", "\xE4", "\xE5", "\xE6", "\xE7", "\xE8", "\xE9", "\xEA", "\xEB", "\xEC", "\xED", "\xEE", "\xEF",
   "\xF0", "\xF1", "\xF2", "\xF3", "\xF4", "\xF5", "\xF6", "\xF7", "\xF8", "\xF9", "\xFA", "\xFB", "\xFC", "\xFD", "\xFE", "\xFF"
};

HB_SIZE hb_strAt( const char * szSub, HB_SIZE nSubLen, const char * szText, HB_SIZE nLen )
{
   HB_TRACE( HB_TR_DEBUG, ( "hb_strAt(%s, %" HB_PFS "u, %s, %" HB_PFS "u)", szSub, nSubLen, szText, nLen ) );

   if( nSubLen > 0 && nLen >= nSubLen )
   {
      HB_SIZE nPos = 0;
      nLen -= nSubLen;
      do
      {
         if( szText[ nPos ] == *szSub )
         {
            HB_SIZE nSubPos = nSubLen;
            do
            {
               if( --nSubPos == 0 )
                  return nPos + 1;
            }
            while( szText[ nPos + nSubPos ] == szSub[ nSubPos ] );
         }
      }
      while( nPos++ < nLen );
   }

   return 0;
}

HB_SIZE hb_strAtI( const char * szSub, HB_SIZE nSubLen, const char * szText, HB_SIZE nLen )
{
   HB_TRACE( HB_TR_DEBUG, ( "hb_strAt(%s, %" HB_PFS "u, %s, %" HB_PFS "u)", szSub, nSubLen, szText, nLen ) );

   if( nSubLen > 0 && nLen >= nSubLen )
   {
      HB_SIZE nPos = 0;
      nLen -= nSubLen;
      do
      {
         if( HB_TOUPPER( szText[ nPos ] ) == HB_TOUPPER( *szSub ) )
         {
            HB_SIZE nSubPos = nSubLen;
            do
            {
               if( --nSubPos == 0 )
                  return nPos + 1;
            }
            while( HB_TOUPPER( szText[ nPos + nSubPos ] ) == HB_TOUPPER( szSub[ nSubPos ] ) );
         }
      }
      while( nPos++ < nLen );
   }

   return 0;
}

HB_BOOL hb_strEmpty( const char * szText, HB_SIZE nLen )
{
   HB_TRACE( HB_TR_DEBUG, ( "hb_strEmpty(%s, %" HB_PFS "u)", szText, nLen ) );

   while( nLen-- )
   {
      char c = szText[ nLen ];

      if( ! HB_ISSPACE( c ) )
         return HB_FALSE;
   }

   return HB_TRUE;
}

char * hb_strupr( char * pszText )
{
   char * pszPos;

   HB_TRACE( HB_TR_DEBUG, ( "hb_strupr(%s)", pszText ) );

   for( pszPos = pszText; *pszPos; pszPos++ )
      *pszPos = ( char ) HB_TOUPPER( ( HB_UCHAR ) *pszPos );

   return pszText;
}

char * hb_strlow( char * pszText )
{
   char * pszPos;

   HB_TRACE( HB_TR_DEBUG, ( "hb_strlow(%s)", pszText ) );

   for( pszPos = pszText; *pszPos; pszPos++ )
      *pszPos = ( char ) HB_TOLOWER( ( HB_UCHAR ) *pszPos );

   return pszText;
}

char * hb_strdup( const char * pszText )
{
   char * pszDup;
   HB_SIZE nLen;

   HB_TRACE( HB_TR_DEBUG, ( "hb_strdup(%s)", pszText ) );

   nLen = strlen( pszText ) + 1;

   pszDup = ( char * ) hb_xgrab( nLen );
   memcpy( pszDup, pszText, nLen );

   return pszDup;
}

char * hb_strndup( const char * pszText, HB_SIZE nLen )
{
   char * pszDup;
   HB_SIZE ul;

   HB_TRACE( HB_TR_DEBUG, ( "hb_strndup(%.*s, %" HB_PFS "d)", ( int ) nLen, pszText, nLen ) );

   ul = 0;
   while( nLen-- && pszText[ ul ] )
      ++ul;

   pszDup = ( char * ) hb_xgrab( ul + 1 );
   memcpy( pszDup, pszText, ul );
   pszDup[ ul ] = '\0';

   return pszDup;
}

HB_SIZE hb_strnlen( const char * pszText, HB_SIZE nLen )
{
   HB_SIZE ul = 0;

   HB_TRACE( HB_TR_DEBUG, ( "hb_strnlen(%.*s, %" HB_PFS "d)", ( int ) nLen, pszText, nLen ) );

   while( nLen-- && *pszText++ )
      ++ul;

   return ul;
}

char * hb_strduptrim( const char * pszText )
{
   char * pszDup;
   HB_SIZE nLen;

   HB_TRACE( HB_TR_DEBUG, ( "hb_strduptrim(%s)", pszText ) );

   while( pszText[ 0 ] == ' ' )
      ++pszText;

   nLen = strlen( pszText );
   while( nLen && pszText[ nLen - 1 ] == ' ' )
      --nLen;

   pszDup = ( char * ) hb_xgrab( nLen + 1 );
   memcpy( pszDup, pszText, nLen );
   pszDup[ nLen ] = '\0';

   return pszDup;
}

HB_SIZE hb_strlentrim( const char * pszText )
{
   HB_SIZE ul = 0;

   HB_TRACE( HB_TR_DEBUG, ( "hb_strlentrim(%s)", pszText ) );

   while( pszText[ 0 ] == ' ' )
      ++pszText;

   while( pszText[ ul ] )
      ++ul;

   while( ul && pszText[ ul - 1 ] == ' ' )
      --ul;

   return ul;
}

int hb_stricmp( const char * s1, const char * s2 )
{
   int rc = 0, c1, c2;

   HB_TRACE( HB_TR_DEBUG, ( "hb_stricmp(%s, %s)", s1, s2 ) );

   do
   {
      c1 = HB_TOUPPER( ( unsigned char ) *s1 );
      c2 = HB_TOUPPER( ( unsigned char ) *s2 );

      if( c1 != c2 )
      {
         rc = ( c1 < c2 ? -1 : 1 );
         break;
      }

      s1++;
      s2++;
   }
   while( c1 );

   return rc;
}

/* warning: It is not case sensitive */
int hb_strnicmp( const char * s1, const char * s2, HB_SIZE count )
{
   HB_SIZE nCount;
   int rc = 0;

   HB_TRACE( HB_TR_DEBUG, ( "hb_strnicmp(%.*s, %.*s, %" HB_PFS "u)", ( int ) count, s1, ( int ) count, s2, count ) );

   for( nCount = 0; nCount < count; nCount++ )
   {
      unsigned char c1 = ( char ) HB_TOUPPER( ( unsigned char ) s1[ nCount ] );
      unsigned char c2 = ( char ) HB_TOUPPER( ( unsigned char ) s2[ nCount ] );

      if( c1 != c2 )
      {
         rc = ( c1 < c2 ? -1 : 1 );
         break;
      }
      else if( ! c1 )
         break;
   }

   return rc;
}

/*
   AJ: 2004-02-23
   Concatenates multiple strings into a single result.
<<<<<<< HEAD
=======
   Eg. hb_xstrcat (buffer, "A", "B", NULL) stores "AB" in buffer.
 */
char * hb_xstrcat( char * szDest, const char * szSrc, ... )
{
   char * szResult = szDest;
   va_list va;

   HB_TRACE( HB_TR_DEBUG, ( "hb_xstrcat(%p, %p, ...)", szDest, szSrc ) );

   while( *szDest )
      szDest++;

   va_start( va, szSrc );
   while( szSrc )
   {
      while( *szSrc )
         *szDest++ = *szSrc++;
      szSrc = va_arg( va, char * );
   }
   *szDest = '\0';
   va_end( va );

   return szResult;
}

/*
   AJ: 2004-02-23
   Concatenates multiple strings into a single result.
>>>>>>> bc7ff4d5
   Eg. hb_xstrcpy( buffer, "A", "B", NULL ) stores "AB" in buffer.
   Returns szDest.
   Any existing contents of szDest are cleared. If the szDest buffer is NULL,
   allocates a new buffer with the required length and returns that. The
   buffer is allocated using hb_xgrab(), and should eventually be freed
   using hb_xfree().
 */
char * hb_xstrcpy( char * szDest, const char * szSrc, ... )
{
   char * szResult;
   va_list va;

   HB_TRACE( HB_TR_DEBUG, ( "hb_xstrcpy(%p, %p, ...)", szDest, szSrc ) );

   if( szDest == NULL )
   {
      const char * szSrcPtr = szSrc;
      HB_SIZE nSize = 1;
      va_start( va, szSrc );
      while( szSrcPtr )
      {
         nSize += strlen( szSrcPtr );
         szSrcPtr = va_arg( va, char * );
      }
      va_end( va );
      szDest = ( char * ) hb_xgrab( nSize );
   }
   szResult = szDest;

   va_start( va, szSrc );
   while( szSrc )
   {
      while( *szSrc )
         *szDest++ = *szSrc++;
      szSrc = va_arg( va, char * );
   }
   *szDest = '\0';
   va_end( va );

   return szResult;
}

static double hb_numPow10( int nPrecision )
{
   static const double s_dPow10[ 16 ] = { 1.0,                  /*  0 */
                                          10.0,                 /*  1 */
                                          100.0,                /*  2 */
                                          1000.0,               /*  3 */
                                          10000.0,              /*  4 */
                                          100000.0,             /*  5 */
                                          1000000.0,            /*  6 */
                                          10000000.0,           /*  7 */
                                          100000000.0,          /*  8 */
                                          1000000000.0,         /*  9 */
                                          10000000000.0,        /* 10 */
                                          100000000000.0,       /* 11 */
                                          1000000000000.0,      /* 12 */
                                          10000000000000.0,     /* 13 */
                                          100000000000000.0,    /* 14 */
                                          1000000000000000.0 }; /* 15 */

   if( nPrecision < 16 )
   {
      if( nPrecision >= 0 )
         return s_dPow10[ nPrecision ];
      else if( nPrecision > -16 )
         return 1.0 / s_dPow10[ ( unsigned int ) -nPrecision ];
   }

   return pow( 10.0, ( double ) nPrecision );
}

double hb_numRound( double dNum, int iDec )
{
   static const double doBase = 10.0f;
   double doComplete5, doComplete5i, dPow;

   HB_TRACE( HB_TR_DEBUG, ( "hb_numRound(%lf, %d)", dNum, iDec ) );

   if( dNum == 0.0 )
      return 0.0;

   if( iDec < 0 )
   {
      dPow = hb_numPow10( -iDec );
      doComplete5 = dNum / dPow * doBase;
   }
   else
   {
      dPow = hb_numPow10( iDec );
      doComplete5 = dNum * dPow * doBase;
   }

/*
 * double precision if 15 digit the 16th one is usually wrong but
 * can give some information about number,
 * Clipper display 16 digit only others are set to 0
 * many people don't know/understand FL arithmetic. They expect
 * that it will behaves in the same way as real numbers. It's not
 * true but in business application we can try to hide this problem
 * for them. Usually they not need such big precision in presented
 * numbers so we can decrease the precision to 15 digits and use
 * the cut part for proper rounding. It should resolve
 * most of problems. But if someone totally  not understand FL
 * and will try to convert big matrix or sth like that it's quite
 * possible that he chose one of the natural school algorithm which
 * works nice with real numbers but can give very bad results in FL.
 * In such case it could be good to decrease precision even more.
 * It not fixes the used algorithm of course but will make many users
 * happy because they can see nice (proper) result.
 * So maybe it will be good to add SET PRECISION TO <n> for them and
 * use the similar hack in ==, >=, <=, <, > operations if it's set.
 */

/* #define HB_NUM_PRECISION  16 */

#ifdef HB_NUM_PRECISION
   /*
    * this is a hack for people who cannot live without hacked FL values
    * in rounding
    */
   {
      int iDecR, iPrec;
      HB_BOOL fNeg;

      if( dNum < 0 )
      {
         fNeg = HB_TRUE;
         dNum = -dNum;
      }
      else
         fNeg = HB_FALSE;

      iDecR = ( int ) log10( dNum );
      iPrec = iDecR + iDec;

      if( iPrec < -1 )
      {
         return 0.0;
      }
      else
      {
         if( iPrec > HB_NUM_PRECISION )
         {
            iDec = HB_NUM_PRECISION - ( dNum < 1.0 ? 0 : 1 ) - iDecR;
            iPrec = -1;
         }
         else
            iPrec -= HB_NUM_PRECISION;
      }
      if( iDec < 0 )
      {
         dPow = hb_numPow10( -iDec );
         doComplete5 = dNum / dPow * doBase + 5.0 + hb_numPow10( iPrec );
      }
      else
      {
         dPow = hb_numPow10( iDec );
         doComplete5 = dNum * dPow * doBase + 5.0 + hb_numPow10( iPrec );
      }

      if( fNeg )
         doComplete5 = -doComplete5;
   }
#else
   if( dNum < 0.0f )
      doComplete5 -= 5.0f;
   else
      doComplete5 += 5.0f;
#endif

   doComplete5 /= doBase;

#if defined( HB_DBLFL_PREC_FACTOR ) && ! defined( HB_CLP_STRICT )
   /* similar operation is done by Cl5.3
      it's a hack to force rounding FL values UP */
   doComplete5 *= HB_DBLFL_PREC_FACTOR;
#endif

   ( void ) modf( doComplete5, &doComplete5i );

#if defined( __XCC__ ) || defined( __POCC__ )
   if( iDec < 16 )
   {
      if( iDec >= 0 )
         return doComplete5i / ( HB_LONGLONG ) dPow;
      else if( iDec > -16 )
         return doComplete5i * ( HB_LONGLONG ) dPow;
   }
#endif
   if( iDec < 0 )
      return doComplete5i * dPow;
   else
      return doComplete5i / dPow;
}

double hb_numInt( double dNum )
{
   double dInt;

#if defined( HB_DBLFL_PREC_FACTOR ) && ! defined( HB_CLP_STRICT )
   /* Similar hack as in round to make this functions compatible */
   dNum *= HB_DBLFL_PREC_FACTOR;
#endif
   ( void ) modf( dNum, &dInt );

   return dInt;
}

double hb_numDecConv( double dNum, int iDec )
{
   if( iDec > 0 )
      return hb_numRound( dNum / hb_numPow10( iDec ), iDec );
   else if( iDec < 0 )
      return hb_numRound( dNum * hb_numPow10( -iDec ), 0 );
   else
      return hb_numRound( dNum, 0 );
}

double hb_numExpConv( double dNum, int iExp )
{
   if( iExp > 0 )
      return dNum / hb_numPow10( iExp );
   else if( iExp < 0 )
      return dNum * hb_numPow10( -iExp );
   else
      return dNum;
}

static HB_BOOL hb_str2number( HB_BOOL fPCode, const char * szNum, HB_SIZE nLen, HB_MAXINT * lVal, double * dVal, int * piDec, int * piWidth )
{
   HB_BOOL fDbl = HB_FALSE, fDec = HB_FALSE, fNeg, fHex = HB_FALSE;
   int iLen, iPos = 0;
   int c, iWidth, iDec = 0, iDecR = 0;

   HB_TRACE( HB_TR_DEBUG, ( "hb_str2number(%d, %p, %" HB_PFS "u, %p, %p, %p, %p)", ( int ) fPCode, szNum, nLen, lVal, dVal, piDec, piWidth ) );

   iLen = ( int ) nLen;

   while( iPos < iLen && HB_ISSPACE( szNum[ iPos ] ) )
      iPos++;

   if( iPos >= iLen )
   {
      fNeg = HB_FALSE;
   }
   else if( szNum[ iPos ] == '-' )
   {
      fNeg = HB_TRUE;
      iPos++;
   }
   else
   {
      fNeg = HB_FALSE;
      if( szNum[ iPos ] == '+' )
         iPos++;
   }

   *dVal = 0;
   *lVal = 0;

   /* Hex Number */
   if( fPCode && iPos + 1 < iLen && szNum[ iPos ] == '0' &&
       ( szNum[ iPos + 1 ] == 'X' || szNum[ iPos + 1 ] == 'x' ) )
   {
      iPos += 2;
      iWidth = HB_DEFAULT_WIDTH;
      fHex = HB_TRUE;
      for( ; iPos < iLen; iPos++ )
      {
         c = szNum[ iPos ];
         if( c >= '0' && c <= '9' )
            c -= '0';
         else if( c >= 'A' && c <= 'F' )
            c -= 'A' - 10;
         else if( c >= 'a' && c <= 'f' )
            c -= 'a' - 10;
         else
            break;
         *lVal = ( *lVal << 4 ) + c;
      }
   }
   else
   {
      HB_MAXINT lLimV;
      int iLimC;

      lLimV = HB_VMLONG_MAX / 10;
      iLimC = ( int ) ( HB_VMLONG_MAX % 10 );

      iWidth = iPos;

      for( ; iPos < iLen; iPos++ )
      {
         c = szNum[ iPos ];
         if( c >= '0' && c <= '9' )
         {
            if( fDbl )
            {
               *dVal = *dVal * 10.0 + ( c - '0' );
            }
            else if( *lVal < lLimV || ( *lVal <= lLimV && ( ( int ) ( c - '0' ) ) <= iLimC ) )
            {
               *lVal = *lVal * 10 + ( c - '0' );
            }
            else
            {
               *dVal = ( double ) *lVal * 10.0 + ( c - '0' );
               fDbl = HB_TRUE;
            }
            if( fDec )
               iDec++;
            else
               iWidth++;
         }
         else if( c == '.' && ! fDec )
         {
            fDec = HB_TRUE;
         }
         else
         {
            while( ! fDec && iPos < iLen )
            {
               if( szNum[ iPos++ ] == '.' )
                  fDec = HB_TRUE;
               else
                  iWidth++;
            }
            if( fDec )
               iDecR = iLen - iPos;
            break;
         }
      }
   }

   if( fNeg )
   {
      if( fDbl )
         *dVal = -*dVal;
      else
         *lVal = -*lVal;
   }
   if( ! fDbl && (
#if defined( PCODE_LONG_LIM )
        ( fPCode && ! fHex && ! PCODE_LONG_LIM( *lVal ) ) ||
#endif
        fDec ) )
   {
      *dVal = ( double ) *lVal;
      fDbl = HB_TRUE;
   }
   if( iDec )
   {
#if defined( __XCC__ ) || defined( __POCC__ )
      if( iDec < 16 )
         *dVal /= ( HB_LONGLONG ) hb_numPow10( iDec );
      else
#endif
         *dVal /= hb_numPow10( iDec );
   }

   if( piDec )
      *piDec = iDec + iDecR;
   if( piWidth )
   {
      if( fHex )
         *piWidth = iWidth;
      else
      {
         if( fPCode )
         {
            if( iWidth < 10 || fNeg )
               *piWidth = fDbl ? HB_DBL_LENGTH( *dVal ) : HB_LONG_LENGTH( *lVal );
            else
               *piWidth = iWidth + ( iDec == 0 ? 1 : 0 );
         }
         else if( iWidth > 10 )
         {
            *piWidth = fDbl ? HB_DBL_LENGTH( *dVal ) : HB_LONG_LENGTH( *lVal );
         }
         else
         {
            if( iDec + iDecR == 0 )
               *piWidth = iLen;
            else if( iWidth == 0 )
               *piWidth = 1;
            else if( fNeg && iWidth == 1 && *dVal != 0 )
               *piWidth = 2;
            else
               *piWidth = iWidth;
         }
      }
   }

   return fDbl;
}

HB_BOOL hb_compStrToNum( const char * szNum, HB_SIZE nLen, HB_MAXINT * plVal, double * pdVal, int * piDec, int * piWidth )
{
   HB_TRACE( HB_TR_DEBUG, ( "hb_compStrToNum( %s, %" HB_PFS "u, %p, %p, %p, %p)", szNum, nLen, plVal, pdVal, piDec, piWidth ) );
   return hb_str2number( HB_TRUE, szNum, nLen, plVal, pdVal, piDec, piWidth );
}

HB_BOOL hb_valStrnToNum( const char * szNum, HB_SIZE nLen, HB_MAXINT * plVal, double * pdVal, int * piDec, int * piWidth )
{
   HB_TRACE( HB_TR_DEBUG, ( "hb_valStrnToNum( %s, %" HB_PFS "u, %p, %p, %p, %p)", szNum, nLen, plVal, pdVal, piDec, piWidth ) );
   return hb_str2number( HB_FALSE, szNum, nLen, plVal, pdVal, piDec, piWidth );
}

HB_BOOL hb_strToNum( const char * szNum, HB_MAXINT * plVal, double * pdVal )
{
   HB_TRACE( HB_TR_DEBUG, ( "hb_strToNum(%s, %p, %p)", szNum, plVal, pdVal ) );
   return hb_str2number( HB_FALSE, szNum, strlen( szNum ), plVal, pdVal, NULL, NULL );
}

HB_BOOL hb_strnToNum( const char * szNum, HB_SIZE nLen, HB_MAXINT * plVal, double * pdVal )
{
   HB_TRACE( HB_TR_DEBUG, ( "hb_strnToNum(%.*s, %" HB_PFS "u, %p, %p)", ( int ) nLen, szNum, nLen, plVal, pdVal ) );
   return hb_str2number( HB_FALSE, szNum, nLen, plVal, pdVal, NULL, NULL );
}

/* returns the numeric value of a character string representation of a number */
double hb_strVal( const char * szText, HB_SIZE nLen )
{
   HB_MAXINT lVal;
   double    dVal;

   HB_TRACE( HB_TR_DEBUG, ( "hb_strVal(%.*s, %" HB_PFS "u)", ( int ) nLen, szText, nLen ) );

   if( ! hb_str2number( HB_FALSE, szText, nLen, &lVal, &dVal, NULL, NULL ) )
      dVal = ( double ) lVal;
   return dVal;
}

HB_MAXINT hb_strValInt( const char * szText, int * iOverflow )
{
   HB_MAXINT lVal;
   double    dVal;

   HB_TRACE( HB_TR_DEBUG, ( "hb_strValInt(%s)", szText ) );

   if( hb_str2number( HB_TRUE, szText, strlen( szText ), &lVal, &dVal, NULL, NULL ) )
   {
      *iOverflow = 1;
      return 0;
   }
   *iOverflow = 0;
   return lVal;
}

char * hb_numToStr( char * szBuf, HB_SIZE nSize, HB_MAXINT lNumber )
{
   int iPos = ( int ) nSize;
   HB_BOOL fNeg = HB_FALSE;

   HB_TRACE( HB_TR_DEBUG, ( "hb_numToStr(%p, %" HB_PFS "u, %" PFHL "i)", szBuf, nSize, lNumber ) );

   szBuf[ --iPos ] = '\0';
   if( lNumber < 0 )
   {
      fNeg = HB_TRUE;
      lNumber = -lNumber;
   }

   while( --iPos >= 0 )
   {
      szBuf[ iPos ] = '0' + ( char ) ( lNumber % 10 );
      lNumber /= 10;
      if( lNumber == 0 )
         break;
   }
   if( fNeg && --iPos >= 0 )
      szBuf[ iPos ] = '-';

   if( iPos > 0 )
      memset( szBuf, ' ', iPos );
   else if( iPos < 0 )
   {
      memset( szBuf, '*', nSize - 1 );
      iPos = 0;
   }

   return &szBuf[ iPos ];
}

/* This function copies szText to destination buffer.
 * NOTE: Unlike the documentation for strncpy, this routine will always append
 *       a null and the nLen param is pDest size not pSource limit
 */
char * hb_strncpy( char * pDest, const char * pSource, HB_SIZE nLen )
{
   char * pBuf = pDest;

   HB_TRACE( HB_TR_DEBUG, ( "hb_strncpy(%p, %.*s, %" HB_PFS "u)", pDest, ( int ) nLen, pSource, nLen ) );

   pDest[ nLen ] = '\0';

   while( nLen && ( *pDest++ = *pSource++ ) != '\0' )
      nLen--;

   return pBuf;
}

/* This function copies szText to destination buffer.
 * NOTE: Unlike the documentation for strncat, this routine will always append
 *       a null and the nLen param is pDest size not pSource limit
 */
char * hb_strncat( char * pDest, const char * pSource, HB_SIZE nLen )
{
   char * pBuf = pDest;

   HB_TRACE( HB_TR_DEBUG, ( "hb_strncat(%p, %.*s, %" HB_PFS "u)", pDest, ( int ) nLen, pSource, nLen ) );

   pDest[ nLen ] = '\0';

   while( nLen && *pDest )
   {
      pDest++;
      nLen--;
   }

   while( nLen && ( *pDest++ = *pSource++ ) != '\0' )
      nLen--;

   return pBuf;
}

/* This function copies and converts szText to lower case. */

/* NOTE: Unlike the documentation for strncpy, this routine will always append
 *       a null [pt]
 */
char * hb_strncpyLower( char * pDest, const char * pSource, HB_SIZE nLen )
{
   char * pBuf = pDest;

   HB_TRACE( HB_TR_DEBUG, ( "hb_strncpyLower(%p, %.*s, %" HB_PFS "u)", pDest, ( int ) nLen, pSource, nLen ) );

   pDest[ nLen ] = '\0';

   while( nLen && ( *pDest++ = ( char ) HB_TOLOWER( ( HB_UCHAR ) *pSource ) ) != '\0' )
   {
      nLen--;
      pSource++;
   }

   return pBuf;
}

/* This function copies and converts szText to upper case. */

/* NOTE: Unlike the documentation for strncpy, this routine will always append
 *       a null [pt]
 */
char * hb_strncpyUpper( char * pDest, const char * pSource, HB_SIZE nLen )
{
   char * pBuf = pDest;

   HB_TRACE( HB_TR_DEBUG, ( "hb_strncpyUpper(%p, %.*s, %" HB_PFS "u)", pDest, ( int ) nLen, pSource, nLen ) );

   pDest[ nLen ] = '\0';

   while( nLen && ( *pDest++ = ( char ) HB_TOUPPER( ( HB_UCHAR ) *pSource ) ) != '\0' )
   {
      nLen--;
      pSource++;
   }

   return pBuf;
}

/* This function copies and converts szText to upper case AND Trims it */

/* NOTE: Unlike the documentation for strncpy, this routine will always append
 *       a null [pt]
 */
char * hb_strncpyUpperTrim( char * pDest, const char * pSource, HB_SIZE nLen )
{
   char * pBuf = pDest;
   HB_SIZE nSLen;

   HB_TRACE( HB_TR_DEBUG, ( "hb_strncpyUpperTrim(%p, %.*s, %" HB_PFS "u)", pDest, ( int ) nLen, pSource, nLen ) );

   nSLen = 0;
   while( nSLen < nLen && pSource[ nSLen ] )
      nSLen++;

   while( nSLen && pSource[ nSLen - 1 ] == ' ' )
      nSLen--;

   while( nLen && nSLen &&
          ( *pDest++ = ( char ) HB_TOUPPER( ( HB_UCHAR ) *pSource ) ) != '\0' )
   {
      nSLen--;
      nLen--;
      pSource++;
   }

   *pDest = '\0';

   return pBuf;
}

/* This function copies trimed szText to destination buffer. */

/* NOTE: Unlike the documentation for strncpy, this routine will always append
 *       a null
 */
char * hb_strncpyTrim( char * pDest, const char * pSource, HB_SIZE nLen )
{
   char * pBuf = pDest;
   HB_SIZE nSLen;

   HB_TRACE( HB_TR_DEBUG, ( "hb_strncpyTrim(%p, %.*s, %" HB_PFS "u)", pDest, ( int ) nLen, pSource, nLen ) );

   nSLen = 0;
   while( nSLen < nLen && pSource[ nSLen ] )
      nSLen++;

   while( nSLen && pSource[ nSLen - 1 ] == ' ' )
      nSLen--;

   while( nLen && nSLen && ( *pDest++ = *pSource++ ) != '\0' )
   {
      nSLen--;
      nLen--;
   }

   *pDest = '\0';

   return pBuf;
}

char * hb_strRemEscSeq( char * str, HB_SIZE * pnLen )
{
   HB_SIZE ul = *pnLen, nStripped = 0;
   char * ptr, * dst, ch;

   ptr = dst = str;
   while( ul )
   {
      if( *ptr == '\\' )
         break;
      ++ptr; ++dst;
      --ul;
   }

   while( ul-- )
   {
      ch = *ptr++;
      if( ch == '\\' )
      {
         ++nStripped;
         if( ul )
         {
            ul--;
            ch = *ptr++;
            switch( ch )
            {
               case 'r':
                  ch = '\r';
                  break;
               case 'n':
                  ch = '\n';
                  break;
               case 't':
                  ch = '\t';
                  break;
               case 'b':
                  ch = '\b';
                  break;
               case 'f':
                  ch = '\f';
                  break;
               case 'v':
                  ch = '\v';
                  break;
               case 'a':
                  ch = '\a';
                  break;
               case '0':
               case '1':
               case '2':
               case '3':
               case '4':
               case '5':
               case '6':
               case '7':
                  ch -= '0';
                  if( ul && *ptr >= '0' && *ptr <= '7' )
                  {
                     ch = ( ch << 3 ) | ( *ptr++ - '0' );
                     ++nStripped;
                     if( --ul && *ptr >= '0' && *ptr <= '7' )
                     {
                        ch = ( ch << 3 ) | ( *ptr++ - '0' );
                        ++nStripped;
                        --ul;
                     }
                  }
                  break;
               case 'x':
                  ch = 0;
                  while( ul )
                  {
                     if( *ptr >= '0' && *ptr <= '9' )
                        ch = ( ch << 4 ) | ( *ptr++ - '0' );
                     else if( *ptr >= 'A' && *ptr <= 'F' )
                        ch = ( ch << 4 ) | ( *ptr++ - 'A' + 10 );
                     else if( *ptr >= 'a' && *ptr <= 'f' )
                        ch = ( ch << 4 ) | ( *ptr++ - 'a' + 10 );
                     else
                        break;
                     ++nStripped;
                     --ul;
                  }
                  break;
               case '\\':
               default:
                  break;
            }
         }
         else
            break;
      }
      *dst++ = ch;
   }

   if( nStripped )
   {
      *dst = '\0';
      *pnLen -= nStripped;
   }

   return str;
}

char * hb_compEncodeString( int iMethod, const char * szText, HB_SIZE * pnLen )
{
   char * pBuffer = ( char * ) hb_xgrab( *pnLen + 1 );

   memcpy( pBuffer, szText, *pnLen );
   pBuffer[ *pnLen ] = '\0';
   if( iMethod == 1 )
   {
      HB_SIZE ul;
      for( ul = 0; ul < *pnLen; ul++ )
         pBuffer[ ul ] ^= 0xF3;
   }
   return pBuffer;
}

char * hb_compDecodeString( int iMethod, const char * szText, HB_SIZE * pnLen )
{
   char * pBuffer = ( char * ) hb_xgrab( *pnLen + 1 );

   memcpy( pBuffer, szText, *pnLen );
   pBuffer[ *pnLen ] = '\0';
   if( iMethod == 1 )
   {
      HB_SIZE ul;
      for( ul = 0; ul < *pnLen; ul++ )
         pBuffer[ ul ] ^= 0xF3;
   }
   return pBuffer;
}

/* 'pDest' must be double the size of 'size'. [vszakats] */
void hb_strtohex( const char * pSource, HB_SIZE size, char * pDest )
{
   HB_SIZE i;

   for( i = 0; i < size; i++ )
   {
      int b;
      b = ( ( HB_UCHAR ) pSource[ i ] >> 4 ) & 0x0F;
      *pDest++ = ( char ) ( b + ( b > 9 ? 'a' - 10 : '0' ) );
      b = ( HB_UCHAR ) pSource[ i ] & 0x0F;
      *pDest++ = ( char ) ( b + ( b > 9 ? 'a' - 10 : '0' ) );
   }
}<|MERGE_RESOLUTION|>--- conflicted
+++ resolved
@@ -297,9 +297,7 @@
 /*
    AJ: 2004-02-23
    Concatenates multiple strings into a single result.
-<<<<<<< HEAD
-=======
-   Eg. hb_xstrcat (buffer, "A", "B", NULL) stores "AB" in buffer.
+   Eg. hb_xstrcat( buffer, "A", "B", NULL ) stores "AB" in buffer.
  */
 char * hb_xstrcat( char * szDest, const char * szSrc, ... )
 {
@@ -327,7 +325,6 @@
 /*
    AJ: 2004-02-23
    Concatenates multiple strings into a single result.
->>>>>>> bc7ff4d5
    Eg. hb_xstrcpy( buffer, "A", "B", NULL ) stores "AB" in buffer.
    Returns szDest.
    Any existing contents of szDest are cleared. If the szDest buffer is NULL,
