/*
<<<<<<< HEAD
 * hb_sprintf() function
=======
 * hb_snprintf() function.
>>>>>>> 41bf5f23
 *
 * Copyright 2008 Przemyslaw Czerpak <druzus / at / priv.onet.pl>
 *
 * This program is free software; you can redistribute it and/or modify
 * it under the terms of the GNU General Public License as published by
 * the Free Software Foundation; either version 2, or (at your option)
 * any later version.
 *
 * This program is distributed in the hope that it will be useful,
 * but WITHOUT ANY WARRANTY; without even the implied warranty of
 * MERCHANTABILITY or FITNESS FOR A PARTICULAR PURPOSE.  See the
 * GNU General Public License for more details.
 *
 * You should have received a copy of the GNU General Public License
 * along with this software; see the file COPYING.txt.  If not, write to
 * the Free Software Foundation, Inc., 59 Temple Place, Suite 330,
 * Boston, MA 02111-1307 USA (or visit the web site https://www.gnu.org/).
 *
 * As a special exception, the Harbour Project gives permission for
 * additional uses of the text contained in its release of Harbour.
 *
 * The exception is that, if you link the Harbour libraries with other
 * files to produce an executable, this does not by itself cause the
 * resulting executable to be covered by the GNU General Public License.
 * Your use of that executable is in no way restricted on account of
 * linking the Harbour library code into it.
 *
 * This exception does not however invalidate any other reasons why
 * the executable file might be covered by the GNU General Public License.
 *
 * This exception applies only to the code released by the Harbour
 * Project under the name Harbour.  If you copy code from other
 * Harbour Project or Free Software Foundation releases into a copy of
 * Harbour, as the General Public License permits, the exception does
 * not apply to the code that you add in this way.  To avoid misleading
 * anyone as to the status of such modified files, you must delete
 * this exception notice from them.
 *
 * If you write modifications of your own for Harbour, it is your choice
 * whether to permit this exception to apply to your modifications.
 * If you do not wish that, delete this exception notice.
 *
 */

/*
   patterm format:
   '%' [<flags>*] [<field width>] [.<precision>] [<length modifier>]
       <conversion specifier>
 */

/*
   The folowwing conversions are not explicitly supported:
      A, a
      E, e
      G, g
   These are (long) double conversions. If necessary they can be easy added.
   Now they are simply redirected to F, f conversions.

      C (or Lc)
      S (or Ls)
   These are wide character conversions and needs locale settings.

   double conversion if not necessary can be disabled to not create unnencessary
   overhead and/or references to math library by
      #define __NO_DOUBLE__
   It can be also greatly optimized anyhow it will increase dependences list and
   reduce portability.
   Internally 'long double' is used for all calculations. If some platforms do
   not support it then it can be eliminated by
      #define __NO_LONGDOUBLE__

   If positional parameters are not necessary then support for them can be
   disabled by
      #define __NO_ARGPOS__
   In such case this code neither allocates memory nor extensively use stack
   as memory buffer. All conversions are done "on the fly". If memory
   allocations or stack size is not a problem then some parts can be easy
   optimized.
 */


/* #define __NO_DOUBLE__ */
/* #define __NO_LONGDOUBLE__ */
/* #define __NO_LONGLONG__ */
/* #define __NO_ARGPOS__ */


/* hbfloat.h have to be included first */
#include "hbfloat.h"
#include "hbapicdp.h"
#include <stddef.h>

#if defined( __FreeBSD__ )
#include <sys/param.h>
#endif

#if defined( HB_LONG_DOUBLE_OFF ) && ! defined( __NO_LONGDOUBLE__ )
#  define __NO_LONGDOUBLE__
#endif

#if defined( HB_LONG_LONG_OFF ) && ! defined( __NO_LONGLONG__ )
#  define __NO_LONGLONG__
#endif


#if ! defined( HB_USE_CRTL_SNPRINTF )

/* few macros for some platform dependent floating point functions/macros */

#if ( defined( __BORLANDC__ ) && __BORLANDC__ < 0x0582 ) || \
    ( defined( __WATCOMC__ ) && __WATCOMC__ < 1270 ) || \
    defined( HB_OS_QNX ) || defined( HB_OS_SYMBIAN ) || \
    defined( __DCC__ ) || defined( __TINYC__ ) || \
    ( defined( __DJGPP__ ) && \
      ( __DJGPP__ < 2 || ( __DJGPP__ == 2 && __DJGPP_MINOR__ <= 3 ) ) ) || \
    ( defined( _MSC_VER ) && \
      !( defined( __LCC__ ) || defined( __POCC__ ) || defined( __XCC__ ) ) )
   /* TODO: add other C compilers which does not support [u]intmax_t
    *       definitions (check C compiler version number).
    *       If compiler supports stdint.h then it should be added
    *       to hbdefs.h.
    */
#  define intmax_t      _x_longlong
#  define uintmax_t     _x_ulonglong
#endif


#ifndef va_copy
#  ifdef __va_copy
#     define va_copy( dst, src )    __va_copy( dst, src )
#  else
#     define va_copy( dst, src )    ( (dst) = (src) )
#  endif
#endif


#define _ARGBUF_SIZE    16
#define _ARGBUF_ALLOC   16

#define _F_ALTERNATE    0x01  /* only for: o xX aA eE fF gG  */
#define _F_ZEROPADED    0x02  /* only for: d i o u xX aA eE fF gG */
#define _F_LEFTADJUSTED 0x04  /* clears _F_ZEROPADED */
#define _F_SPACE        0x08  /* only for signed num conversions: d i fF aA eE gG */
#define _F_SIGN         0x10  /* only for signed num conversions: d i fF aA eE gG, clears _F_SPACE */

#define _L_UNDEF_       0
#define _L_CHAR_        1
#define _L_SHORT_       2
#define _L_LONG_        3
#define _L_LONGLONG_    4
#define _L_INTMAX_      5
#define _L_SIZE_        6
#define _L_PTRDIFF_     7
#define _L_DOUBLE_      8
#define _L_LONGDOUBLE_  9

#ifndef __NO_DOUBLE__
#  ifdef __NO_LONGDOUBLE__
#     define _x_long_dbl      double
#     define _MODFD( x, p )   modf( x, p )
#  else
#     define _x_long_dbl      long double
#     if defined( HB_NO_MODFL ) || \
         defined( __WATCOMC__ ) || defined( __MINGW32CE__ ) || defined( HB_OS_CYGWIN ) || \
         defined( HB_OS_BEOS ) || defined( HB_OS_SYMBIAN ) || \
         defined( __OpenBSD__ ) || defined( __NetBSD__ ) || defined( __DragonFly__ ) || \
         defined( __TINYC__ ) || \
         ( defined( __FreeBSD_version ) && __FreeBSD_version < 603000 ) || \
         defined( HB_OS_ANDROID ) || \
         ( defined( HB_OS_WIN_CE ) && defined( __POCC__ ) ) || defined( HB_OS_MINIX )
#        define _HB_WRAP_MODFL_
#        define _MODFD( x, p )   _hb_modfl( x, p )
#     else
#        define _MODFD( x, p )   modfl( x, p )
#     endif
#  endif
#  define _x_double           double
#else
#  define _x_long_dbl         int
#  define _x_double           int
#endif
#ifndef __NO_LONGLONG__
#  define _x_longlong         HB_LONGLONG
#  define _x_ulonglong        HB_ULONGLONG
#else
#  define _x_longlong         long
#  define _x_ulonglong        unsigned long
#endif
#define _x_int                int
#define _x_uint               unsigned int
#define _x_ulong              unsigned long
#define _x_long               long
#define _x_intmax_t           intmax_t
#define _x_uintmax_t          uintmax_t
#define _x_size_t             size_t
#define _x_ptrdiff_t          ptrdiff_t
#define _x_ptr                void *
#define _x_str                char *
#define _x_wchar              wchar_t
#define _x_wstr               _x_wchar *
#define _x_intptr             int *

#define v_x_int         1
#define v_x_uint        2
#define v_x_long        3
#define v_x_ulong       4
#define v_x_longlong    5
#define v_x_ulonglong   6
#define v_x_intmax_t    7
#define v_x_uintmax_t   8
#define v_x_size_t      9
#define v_x_ptrdiff_t   10
#define v_x_ptr         11
#define v_x_str         12
#define v_x_wstr        13
#define v_x_intptr      14
#define v_x_double      15
#define v_x_long_dbl    16

typedef union
{
   _x_int         as_x_int;
   _x_uint        as_x_uint;
   _x_long        as_x_long;
   _x_ulong       as_x_ulong;
   _x_longlong    as_x_longlong;
   _x_ulonglong   as_x_ulonglong;
   _x_intmax_t    as_x_intmax_t;
   _x_uintmax_t   as_x_uintmax_t;
   _x_size_t      as_x_size_t;
   _x_ptrdiff_t   as_x_ptrdiff_t;
   _x_ptr         as_x_ptr;
   _x_str         as_x_str;
   _x_wstr        as_x_wstr;
   _x_intptr      as_x_intptr;
   _x_double      as_x_double;
   _x_long_dbl    as_x_long_dbl;
} x_type;

typedef struct
{
   int      id;
   x_type   value;
} v_param;

typedef struct
{
   int         maxarg;
   int         size;
   HB_BOOL     repeat;
   v_param *   arglst;
} v_paramlst;

#ifdef __NO_ARGPOS__

/* this version does not support positional parameters (f.e. '%1$d')
 * they can be added but it will force allocating additional
 * memory block in heap or stack and making second pass for
 * format decoding/coping.
 * so we will use only this simple macro which ignores parameter
 * positions.
 */
#define va_arg_n( va, type, n )     va_arg( va, type )

/* on some systems where each parameter allocates memory with
 * the same size in function stack frame this simple macro can
 * be used.
 */

/*
#define va_arg_n( va, type, n )     \
   ( { \
      type result; \
      if( n == 0 ) \
         result = va_arg( va, type ); \
      else \
      { \
         int count = (n); \
         va_list ap; \
         va_start( ap, format ); \
         do \
            result = va_arg( ap, type ); \
         while( --count > 0 ); \
         va_end( ap ); \
      } \
      result; \
   } )
*/

#else

#define va_arg_n( va, type, n )     \
               ( n == 0 ? va_arg( va, type ) : \
                          va_arg_get( n, &params, v##type )->value.as##type )

static v_param * va_arg_get( int iArg, v_paramlst * plst, int iType )
{
   if( plst->maxarg == 0 )
   {
      plst->repeat = HB_TRUE;
      memset( plst->arglst, 0, plst->size * sizeof( v_param ) );
   }
   if( plst->repeat )
   {
      if( iArg > plst->maxarg )
         plst->maxarg = iArg;
      if( iArg > plst->size )
      {
         int prev_size = plst->size;

         plst->size = iArg + _ARGBUF_ALLOC;
         if( prev_size == _ARGBUF_SIZE )
            plst->arglst = ( v_param * ) memcpy( hb_xgrab( plst->size * sizeof( v_param ) ),
                                                 plst->arglst, _ARGBUF_SIZE * sizeof( v_param ) );
         else
            plst->arglst = ( v_param * ) hb_xrealloc( plst->arglst, plst->size * sizeof( v_param ) );
         memset( &plst->arglst[ prev_size ], 0, ( plst->size - prev_size ) *
                                                  sizeof( v_param ) );
      }
      plst->arglst[ iArg - 1 ].id = iType;
   }
   return &plst->arglst[ iArg - 1 ];
}

static void va_arg_fill( v_paramlst * plst, va_list va )
{
   int iArg;

   for( iArg = 0; iArg < plst->maxarg; ++iArg )
   {
      switch( plst->arglst[ iArg ].id )
      {
         case v_x_uint:
             plst->arglst[ iArg ].value.as_x_uint = va_arg( va, _x_uint );
             break;
         case v_x_long:
             plst->arglst[ iArg ].value.as_x_long = va_arg( va, _x_long );
             break;
         case v_x_ulong:
             plst->arglst[ iArg ].value.as_x_ulong = va_arg( va, _x_ulong );
             break;
         case v_x_longlong:
             plst->arglst[ iArg ].value.as_x_longlong = va_arg( va, _x_longlong );
             break;
         case v_x_ulonglong:
             plst->arglst[ iArg ].value.as_x_ulonglong = va_arg( va, _x_ulonglong );
             break;
         case v_x_intmax_t:
             plst->arglst[ iArg ].value.as_x_intmax_t = va_arg( va, _x_intmax_t );
             break;
         case v_x_uintmax_t:
             plst->arglst[ iArg ].value.as_x_uintmax_t = va_arg( va, _x_uintmax_t );
             break;
         case v_x_size_t:
             plst->arglst[ iArg ].value.as_x_size_t = va_arg( va, _x_size_t );
             break;
         case v_x_ptrdiff_t:
             plst->arglst[ iArg ].value.as_x_ptrdiff_t = va_arg( va, _x_ptrdiff_t );
             break;
         case v_x_ptr:
             plst->arglst[ iArg ].value.as_x_ptr = va_arg( va, _x_ptr );
             break;
         case v_x_str:
             plst->arglst[ iArg ].value.as_x_str = va_arg( va, _x_str );
             break;
         case v_x_wstr:
             plst->arglst[ iArg ].value.as_x_wstr = va_arg( va, _x_wstr );
             break;
         case v_x_intptr:
             plst->arglst[ iArg ].value.as_x_intptr = va_arg( va, _x_intptr );
             break;
         case v_x_double:
             plst->arglst[ iArg ].value.as_x_double = va_arg( va, _x_double );
             break;
         case v_x_long_dbl:
             plst->arglst[ iArg ].value.as_x_long_dbl = va_arg( va, _x_long_dbl );
             break;
         default:
             plst->arglst[ iArg ].value.as_x_int = va_arg( va, _x_int );
             break;
      }
   }
}
#endif

#ifdef _HB_WRAP_MODFL_
_x_long_dbl _hb_modfl( _x_long_dbl x, _x_long_dbl * p )
{
   _x_double pd;
   _x_long_dbl r = modf( x, &pd );

   *p = pd;
   return r;
}
#endif

static char get_decimal( char c, const char **format, int *result )
{
   *result = c - '0';
   while( ( c = *(*format)++ ) >= '0' && c <= '9' )
      *result = *result * 10 + ( c - '0' );

   return c;
}

static size_t put_octal( char *buffer, size_t bufsize, size_t size,
                         uintmax_t value, int flags, int width, int precision )
{
   uintmax_t v = value;
   int nums = 0;

   while( v )
   {
      ++nums;
      v >>= 3;
   }
   if( precision > nums )
      nums = precision;
   else if( flags & _F_ALTERNATE )
      ++nums;
   else if( nums == 0 && precision != 0 )
      ++nums;
   width -= nums;

   if( ( flags & _F_LEFTADJUSTED ) == 0 )
   {
      while( width > 0 )
      {
         if( size < bufsize )
            buffer[ size ] = ( flags & _F_ZEROPADED ) ? '0' : ' ';
         ++size;
         --width;
      }
   }
   if( nums )
   {
      int n = nums;
      do
      {
         char c = ( char ) ( value & 0x7 ) + '0';
         value >>= 3;
         --n;
         if( size + n < bufsize )
            buffer[ size + n ] = c;
      }
      while( n );
      size += nums;
   }
   while( width > 0 )
   {
      if( size < bufsize )
         buffer[ size ] = ' ';
      ++size;
      --width;
   }

   return size;
}

static size_t put_dec( char *buffer, size_t bufsize, size_t size,
                       uintmax_t value, int flags, int width, int precision,
                       int sign )
{
   uintmax_t v = value;
   int nums = 0;

   while( v )
   {
      ++nums;
      v /= 10;
   }
   if( precision > nums )
      nums = precision;
   else if( nums == 0 && precision != 0 )
      ++nums;
   if( ( flags & ( _F_SPACE | _F_SIGN ) ) || sign )
      width--;
   if( ( flags & ( _F_LEFTADJUSTED | _F_ZEROPADED ) ) == _F_ZEROPADED &&
       width > nums )
      nums = width;
   width -= nums;

   if( ( flags & _F_LEFTADJUSTED ) == 0 )
   {
      while( width > 0 )
      {
         if( size < bufsize )
            buffer[ size ] = ' ';
         ++size;
         --width;
      }
   }
   if( ( flags & ( _F_SPACE | _F_SIGN ) ) || sign )
   {
      if( size < bufsize )
         buffer[ size ] = sign ? '-' : ( ( flags & _F_SIGN ) ? '+' : ' ' );
      ++size;
   }
   if( nums )
   {
      int n = nums;
      do
      {
         char c = ( char ) ( value % 10 ) + '0';
         value /= 10;
         --n;
         if( size + n < bufsize )
            buffer[ size + n ] = c;
      }
      while( n );
      size += nums;
   }
   while( width > 0 )
   {
      if( size < bufsize )
         buffer[ size ] = ' ';
      ++size;
      --width;
   }

   return size;
}

#ifndef __NO_DOUBLE__
static size_t put_dbl( char *buffer, size_t bufsize, size_t size,
                       _x_long_dbl value, int flags, int width, int precision )
{
   _x_long_dbl dInt, dFract;
   int sign, nums = 0, n;
   char c;

   if( precision < 0 )
      precision = 6;
   sign = hb_signbit( value );
   if( sign )
      value = - value;

   /* Round the number to given precision.
    * powl() is of course faster when precision is big but it is libm
    * (-lm link switch) function so we will make small trick here and
    * calculate it in a loop
    */
#if 0
   value += _POWD( 10, -precision ) / 2;
#else
   n = precision;
   dFract = 1;
   while( --n >= 0 )
      dFract /= 10;
   value += dFract / 2;
#endif

   dFract = _MODFD( value, &dInt );
   width -= precision;
   if( ( flags & ( _F_SPACE | _F_SIGN ) ) || sign )
      width--;
   if( precision > 0 || ( flags & _F_ALTERNATE ) )
      width--;
   value = dInt;
   do
   {
      ++nums;
      _MODFD( value / 10 + 0.01, &value );
   }
   while( value >= 1 );
   width -= nums;
   c = ( ( flags & ( _F_SPACE | _F_SIGN ) ) || sign ) ?
       ( buffer[ size ] = sign ? '-' : ( ( flags & _F_SIGN ) ? '+' : ' ' ) ) : 0;
   if( ( flags & _F_LEFTADJUSTED ) == 0 && width > 0 )
   {
      if( c && ( flags & _F_ZEROPADED ) )
      {
         if( size < bufsize )
            buffer[ size ] = c;
         ++size;
         c = 0;
      }
      do
      {
         if( size < bufsize )
            buffer[ size ] = ( flags & _F_ZEROPADED ) ? '0' : ' ';
         ++size;
      }
      while( --width > 0 );
   }
   if( c )
   {
      if( size < bufsize )
         buffer[ size ] = sign ? '-' : ( ( flags & _F_SIGN ) ? '+' : ' ' );
      ++size;
   }

   n = nums;
   do
   {
      value = _MODFD( dInt / 10 + 0.01, &dInt ) * 10;
      c = '0' + ( char ) ( value + 0.01 );
      --n;
      if( size + n < bufsize )
         buffer[ size + n ] = c;
   }
   while( n );
   size += nums;

   if( precision > 0 || ( flags & _F_ALTERNATE ) )
   {
      if( size < bufsize )
         buffer[ size ] = '.';
      ++size;
      while( precision > 0 )
      {
         dFract = _MODFD( dFract * 10, &dInt );
         c = '0' + ( char ) ( dInt + 0.01 );
         if( size < bufsize )
            buffer[ size ] = c;
         ++size;
         --precision;
      }
   }
   while( width > 0 )
   {
      if( size < bufsize )
         buffer[ size ] = ' ';
      ++size;
      --width;
   }

   return size;
}
#endif

static size_t put_hex( char *buffer, size_t bufsize, size_t size,
                       uintmax_t value, int flags, int width, int precision,
                       int upper )
{
   uintmax_t v = value;
   int nums = 0;

   while( v )
   {
      ++nums;
      v >>= 4;
   }
   if( precision > nums )
      nums = precision;
   else if( nums == 0 && precision != 0 )
      ++nums;
   if( ( flags & _F_ALTERNATE ) && value )
      width -= 2;
   width -= nums;

   if( ( flags & ( _F_LEFTADJUSTED | _F_ZEROPADED ) ) == 0 )
   {
      while( width > 0 )
      {
         if( size < bufsize )
            buffer[ size ] = ' ';
         ++size;
         --width;
      }
   }
   if( ( flags & _F_ALTERNATE ) && value )
   {
      if( size < bufsize )
         buffer[ size ] = '0';
      ++size;
      if( size < bufsize )
         buffer[ size ] = upper ? 'X' : 'x';
      ++size;
   }
   if( ( flags & _F_LEFTADJUSTED ) == 0 )
   {
      while( width > 0 )
      {
         if( size < bufsize )
            buffer[ size ] = ( flags & _F_ZEROPADED ) ? '0' : ' ';
         ++size;
         --width;
      }
   }
   if( nums )
   {
      int n = nums;
      do
      {
         char c = ( char ) ( value & 0x0f ) + '0';
         if( c > '9' )
            c += upper ? 'A' - '9' - 1 : 'a' - '9' - 1;
         value >>= 4;
         --n;
         if( size + n < bufsize )
            buffer[ size + n ] = c;
      }
      while( n );
      size += nums;
   }
   while( width > 0 )
   {
      if( size < bufsize )
         buffer[ size ] = ' ';
      ++size;
      --width;
   }

   return size;
}

static int _hb_strnlen( const char * str, int len )
{
   int i = 0;

   while( len-- && *str++ )
      ++i;

   return i;
}

static size_t put_str( char *buffer, size_t bufsize, size_t size,
                       const _x_str str, int flags, int width, int precision )
{
   if( ! str )
      str = "(null)";
   if( precision < 0 )
      precision = ( int ) strlen( str );
   else if( precision > 0 )
      precision = ( int ) _hb_strnlen( str, precision );

   width -= precision;
   if( ( flags & _F_LEFTADJUSTED ) == 0 )
   {
      while( width > 0 )
      {
         if( size < bufsize )
            buffer[ size ] = ' ';
         ++size;
         --width;
      }
   }
   while( precision > 0 )
   {
      if( size < bufsize )
         buffer[ size ] = *str++;
      ++size;
      --precision;
   }
   while( width > 0 )
   {
      if( size < bufsize )
         buffer[ size ] = ' ';
      ++size;
      --width;
   }

   return size;
}

static size_t put_wstr( char *buffer, size_t bufsize, size_t size,
                        const _x_wstr wstr, int flags, int width,
                        int precision )
{
   const _x_wchar wstr_null[] = { '(', 'n', 'u', 'l', 'l', ')', 0 };

   if( ! wstr )
      wstr = wstr_null;

   if( precision < 0 )
   {
      precision = 0;
      while( wstr[ precision ] )
         ++precision;
   }
   else if( precision > 0 )
   {
      int precision_ori = precision;
      precision = 0;
      while( precision < precision_ori && wstr[ precision ] )
         ++precision;
   }

   width -= precision;
   if( ( flags & _F_LEFTADJUSTED ) == 0 )
   {
      while( width > 0 )
      {
         if( size < bufsize )
            buffer[ size ] = ' ';
         ++size;
         --width;
      }
   }
   while( precision > 0 )
   {
      if( size < bufsize )
         buffer[ size ] = ( char ) *wstr++;
      ++size;
      --precision;
   }
   while( width > 0 )
   {
      if( size < bufsize )
         buffer[ size ] = ' ';
      ++size;
      --width;
   }

   return size;
}

int hb_printf_params( const char * format )
{
   int iParam = 0, iMax = 0;
   char c;

   do
   {
      c = *format++;
      if( c == '%' )
      {
         const char * pattern = format;
         int value, param = 0;

         c = *format++;
         if( c != 0 && c != '%' )
         {
            /* parameter position */
            if( c >= '0' && c <= '9' )
            {
               c = get_decimal( c, &format, &param );
               if( c != '$' )
                  format = pattern;
               c = *format++;
            }

            /* flags */
            value = 0;
            while( ! value )
            {
               switch( c )
               {
                  case '#':
                  case '0':
                  case '-':
                  case ' ':
                  case '+':
#ifdef _SUSV2_COMPAT_
                  case '\'':  /* group with locale thousands' grouping characters */
#endif
                     c = *format++;
                     break;
                  default:
                     value = 1;
                     break;
               }
            }

            /* field width */
            if( c == '*' )
            {
               c = *format++;
               if( c >= '0' && c <= '9' )
               {
                  c = get_decimal( c, &format, &value );
                  if( c == '$' )
                  {
                     if( value > iMax )
                        iMax = value;
                     c = *format++;
                  }
                  /* else error, wrong format */
               }
               else
                  ++iParam;
            }
            else if( c >= '0' && c <= '9' )
               c = get_decimal( c, &format, &value );

            /* precision */
            if( c == '.' )
            {
               c = *format++;
               if( c == '*' )
               {
                  c = *format++;
                  if( c >= '0' && c <= '9' )
                  {
                     c = get_decimal( c, &format, &value );
                     if( c == '$' )
                     {
                        if( value > iMax )
                           iMax = value;
                        c = *format++;
                     }
                     /* else error, wrong format */
                  }
                  else
                     ++iParam;
               }
               else if( c >= '0' && c <= '9' )
                  c = get_decimal( c, &format, &value );
            }

            /* length modifier */
            switch( c )
            {
               case 'h':
                  c = *format++;
                  if( c == 'h' )
                     c = *format++;
                  break;
               case 'l':
                  c = *format++;
                  if( c == 'l' )
                     c = *format++;
                  break;
               case 'L':
                  c = *format++;
                  break;
               case 'j':
                  c = *format++;
                  break;
               case 'z':
                  c = *format++;
                  break;
               case 't':
                  c = *format++;
                  break;
               case 'I':   /* MS-Windows extension */
                  if( format[ 0 ] == '6' && format[ 1 ] == '4' )
                  {
                     format += 2;
                     c = *format++;
                     break;
                  }
                  else if( format[ 0 ] == '1' && format[ 1 ] == '6' )
                  {
                     format += 2;
                     c = *format++;
                     break;
                  }
                  else if( format[ 0 ] == '3' && format[ 1 ] == '2' )
                  {
                     format += 2;
                     c = *format++;
                  }
                  /* no break; */
               default:
                  break;
            }

            /* conversion specifier */
            switch( c )
            {
#ifndef __NO_DOUBLE__
               case 'a':
               case 'A':
               case 'e':
               case 'E':
               case 'g':
               case 'G':
               case 'f':   /* double decimal notation */
               case 'F':   /* double decimal notation */
#endif
               case 'd':
               case 'i':   /* signed int decimal conversion */
               case 'o':   /* unsigned int octal conversion */
               case 'u':   /* unsigned int decimal conversion */
               case 'x':   /* unsigned int hexadecimal conversion */
               case 'X':   /* unsigned int hexadecimal conversion */
               case 'p':   /* void * pointer */
               case 'c':   /* signed int casted to unsigned char */
               case 's':   /* const char * */
               case 'n':   /* store current result size in int * arg */
                  if( param == 0 )
                     ++iParam;
                  else if( param > iMax )
                     iMax = param;
                  break;
               case '%':   /* store % consuming arguments % */
                  break;
               default:    /* error, wrong format, store pattern */
                  format = pattern;
                  c = '%';
                  break;
            }
         }
      }
   }
   while( c );

   return iParam > iMax ? iParam : iMax;
}

int hb_vsnprintf( char * buffer, size_t bufsize, const char * format, va_list ap )
{
   va_list args;
   size_t size;
   char c;

#ifndef __NO_ARGPOS__
   const char * fmt_start = format;
   v_param argbuf[ _ARGBUF_SIZE ];
   v_paramlst params;

   params.size = _ARGBUF_SIZE;
   params.maxarg = 0;
   params.arglst = argbuf;
#endif


#ifndef __NO_ARGPOS__
   do
   {
      params.repeat = HB_FALSE;
      if( params.maxarg > 0 )
      {
         va_copy( args, ap );
         va_arg_fill( &params, args );
         va_end( args );
      }
      format = fmt_start;
#endif
      va_copy( args, ap );
      size = 0;

      do
      {
         c = *format++;
         if( c == '%' )
         {
            const char * pattern = format;

            c = *format++;
            if( c != 0 && c != '%' )
            {
               /* decode pattern */
               v_param argval;
               int param = 0, flags = 0, width = -1, precision = -1, length,
                   value, stop = 0;

               /* parameter position */
               if( c >= '0' && c <= '9' )
               {
                  c = get_decimal( c, &format, &value );
                  if( c == '$' )
                     param = value;
                  else
                     format = pattern;
                  c = *format++;
               }

               /* flags */
               while( ! stop )
               {
                  switch( c )
                  {
                     case '#':
                        flags |= _F_ALTERNATE;
                        c = *format++;
                        break;
                     case '0':
                        flags |= _F_ZEROPADED;
                        c = *format++;
                        break;
                     case '-':
                        flags |= _F_LEFTADJUSTED;
                        c = *format++;
                        break;
                     case ' ':
                        flags |= _F_SPACE;
                        c = *format++;
                        break;
                     case '+':
                        flags |= _F_SIGN;
                        c = *format++;
                        break;
#ifdef _SUSV2_COMPAT_
                     case '\'':  /* group with locale thousands' grouping characters */
                        c = *format++;
                        break;
#endif
                     default:
                        stop = 1;
                        break;
                  }
               }

               /* field width */
               if( c == '*' )
               {
                  c = *format++;
                  if( c >= '0' && c <= '9' )
                  {
                     c = get_decimal( c, &format, &value );
                     if( c == '$' )
                     {
                        width = va_arg_n( args, _x_int, value );
                        c = *format++;
                     }
                     /* else error, wrong format */
                  }
                  else
                     width = va_arg_n( args, _x_int, 0 );
               }
               else if( c >= '0' && c <= '9' )
                  c = get_decimal( c, &format, &width );

               /* precision */
               if( c == '.' )
               {
                  precision = 0;
                  c = *format++;
                  if( c == '*' )
                  {
                     c = *format++;
                     if( c >= '0' && c <= '9' )
                     {
                        c = get_decimal( c, &format, &value );
                        if( c == '$' )
                        {
                           precision = va_arg_n( args, _x_int, value );
                           c = *format++;
                        }
                        /* else error, wrong format */
                     }
                     else
                        precision = va_arg_n( args, _x_int, 0 );
                  }
                  else if( c >= '0' && c <= '9' )
                     c = get_decimal( c, &format, &precision );
               }

               /* length modifier */
               switch( c )
               {
                  case 'h':
                     c = *format++;
                     if( c == 'h' )
                     {
                        length = _L_CHAR_;
                        c = *format++;
                     }
                     else
                        length = _L_SHORT_;
                     break;
                  case 'l':
                     c = *format++;
                     if( c == 'l' )
                     {
                        length = _L_LONGLONG_;
                        c = *format++;
                     }
                     else
                        length = _L_LONG_;
                     break;
                  case 'L':
                     length = _L_LONGDOUBLE_;
                     c = *format++;
                     break;
                  case 'j':
                     length = _L_INTMAX_;
                     c = *format++;
                     break;
                  case 'z':
                     length = _L_SIZE_;
                     c = *format++;
                     break;
                  case 't':
                     length = _L_PTRDIFF_;
                     c = *format++;
                     break;
                  case 'I':   /* MS-Windows extension */
                     if( format[ 0 ] == '6' && format[ 1 ] == '4' )
                     {
                        length = _L_LONGLONG_;
                        format += 2;
                        c = *format++;
                        break;
                     }
                     else if( format[ 0 ] == '1' && format[ 1 ] == '6' )
                     {
                        length = _L_SHORT_;
                        format += 2;
                        c = *format++;
                        break;
                     }
                     else if( format[ 0 ] == '3' && format[ 1 ] == '2' )
                     {
                        format += 2;
                        c = *format++;
                     }
                     /* no break; */
                  default:
                     length = _L_UNDEF_;
                     break;
               }

               /* conversion specifier */
               switch( c )
               {
#ifndef __NO_DOUBLE__
                  case 'a':
                  case 'A':
                  case 'e':
                  case 'E':
                  case 'g':
                  case 'G':
                     /* redirect above conversion to 'f' or 'F' type to keep
                      * valid parameters order
                      */
                     c = ( c == 'a' || c == 'e' || c == 'g' ) ? 'f' : 'F';
                     /* no break; */
                  case 'f':   /* double decimal notation */
                  case 'F':   /* double decimal notation */
                     if( length == _L_LONGDOUBLE_ )
                     {
                        argval.value.as_x_long_dbl = va_arg_n( args, _x_long_dbl, param );
                        HB_NUMTYPEL( value, argval.value.as_x_long_dbl );
                     }
                     else
                     {
                        double d = va_arg_n( args, _x_double, param );
                        HB_NUMTYPE( value, d );
                        argval.value.as_x_long_dbl =
                           ( value & ( _HB_NUM_NAN | _HB_NUM_PINF | _HB_NUM_NINF ) ) == 0 ? d : 0;
                     }
                     if( value & _HB_NUM_NAN )
                        size = put_str( buffer, bufsize, size,
                                        c == 'f' ?
                                        ( ( flags & _F_SIGN ) ? "+nan": "nan" ) :
                                        ( ( flags & _F_SIGN ) ? "+NAN": "NAN" ) ,
                                        flags, width, -1 );
                     else if( value & _HB_NUM_PINF )
                        size = put_str( buffer, bufsize, size,
                                        c == 'f' ?
                                        ( ( flags & _F_SIGN ) ? "+inf": "inf" ) :
                                        ( ( flags & _F_SIGN ) ? "+INF": "INF" ),
                                        flags, width, -1 );
                     else if( value & _HB_NUM_NINF )
                        size = put_str( buffer, bufsize, size,
                                        c == 'f' ? "-inf" : "-INF",
                                        flags, width, -1 );
                     else
                        size = put_dbl( buffer, bufsize, size, argval.value.as_x_long_dbl,
                                        flags, width, precision );
                     continue;
#endif
                  case 'd':
                  case 'i':   /* signed int decimal conversion */
                     if( length == _L_CHAR_ )
                        argval.value.as_x_intmax_t = ( unsigned char ) va_arg_n( args, _x_int, param );
                     else if( length == _L_SHORT_ )
                        argval.value.as_x_intmax_t = ( unsigned short ) va_arg_n( args, _x_int, param );
                     else if( length == _L_LONG_ )
                        argval.value.as_x_intmax_t = va_arg_n( args, _x_long, param );
                     else if( length == _L_LONGLONG_ )
                        argval.value.as_x_intmax_t = va_arg_n( args, _x_longlong, param );
                     else if( length == _L_INTMAX_ )
                        argval.value.as_x_intmax_t = va_arg_n( args, _x_intmax_t, param );
                     else if( length == _L_SIZE_ )
                        argval.value.as_x_intmax_t = va_arg_n( args, _x_size_t, param );
                     else if( length == _L_PTRDIFF_ )
                        argval.value.as_x_intmax_t = va_arg_n( args, _x_ptrdiff_t, param );
                     else
                        argval.value.as_x_intmax_t = va_arg_n( args, _x_int, param );
                     value = argval.value.as_x_intmax_t < 0;
                     argval.value.as_x_uintmax_t = value ? -argval.value.as_x_intmax_t :
                                                            argval.value.as_x_intmax_t;
                     size = put_dec( buffer, bufsize, size, argval.value.as_x_uintmax_t,
                                     flags, width, precision, value );
                     continue;
                  case 'o':   /* unsigned int octal conversion */
                  case 'u':   /* unsigned int decimal conversion */
                  case 'x':   /* unsigned int hexadecimal conversion */
                  case 'X':   /* unsigned int hexadecimal conversion */
                     if( length == _L_CHAR_ )
                        argval.value.as_x_uintmax_t = ( unsigned char ) va_arg_n( args, _x_int, param );
                     else if( length == _L_SHORT_ )
                        argval.value.as_x_uintmax_t = ( unsigned short ) va_arg_n( args, _x_int, param );
                     else if( length == _L_LONG_ )
                        argval.value.as_x_uintmax_t = va_arg_n( args, _x_ulong, param );
                     else if( length == _L_LONGLONG_ )
                        argval.value.as_x_uintmax_t = va_arg_n( args, _x_ulonglong, param );
                     else if( length == _L_INTMAX_ )
                        argval.value.as_x_uintmax_t = va_arg_n( args, _x_uintmax_t, param );
                     else if( length == _L_SIZE_ )
                        argval.value.as_x_uintmax_t = va_arg_n( args, _x_size_t, param );
                     else if( length == _L_PTRDIFF_ )
                        argval.value.as_x_uintmax_t = va_arg_n( args, _x_ptrdiff_t, param );
                     else
                        argval.value.as_x_uintmax_t = va_arg_n( args, _x_uint, param );

                     if( c == 'o' )
                        size = put_octal( buffer, bufsize, size, argval.value.as_x_uintmax_t,
                                          flags, width, precision );
                     else if( c == 'u' )
                        size = put_dec( buffer, bufsize, size, argval.value.as_x_uintmax_t,
                                        flags & ~( _F_SPACE | _F_SIGN ),
                                        width, precision, 0 );
                     else
                        size = put_hex( buffer, bufsize, size, argval.value.as_x_uintmax_t,
                                        flags, width, precision, c == 'X' );
                     continue;
                  case 'p':   /* void * pointer */
                     argval.value.as_x_ptr = va_arg_n( args, _x_ptr, param );
                     if( argval.value.as_x_ptr )
                        size = put_hex( buffer, bufsize, size, ( HB_PTRUINT ) argval.value.as_x_ptr,
                                        flags | _F_ALTERNATE, width, precision, 0 );
                     else
                        size = put_str( buffer, bufsize, size, "(nil)",
                                        flags, width, -1 );
                     continue;
                  case 'c':   /* signed int casted to unsigned char */
                     if( ( flags & _F_LEFTADJUSTED ) == 0 )
                     {
                        while( --width > 0 )
                        {
                           if( size < bufsize )
                              buffer[ size ] = ' ';
                           ++size;
                        }
                     }
                     c = ( unsigned char ) va_arg_n( args, _x_int, param );
                     if( size < bufsize )
                        buffer[ size ] = c;
                     ++size;
                     while( --width > 0 )
                     {
                        if( size < bufsize )
                           buffer[ size ] = ' ';
                        ++size;
                     }
                     continue;
                  case 's':   /* const char * */
                     if( length == _L_LONG_ )
                     {
                        argval.value.as_x_wstr = va_arg_n( args, _x_wstr, param );
                        size = put_wstr( buffer, bufsize, size, argval.value.as_x_wstr,
                                         flags, width, precision );
                     }
                     else
                     {
                        argval.value.as_x_str = va_arg_n( args, _x_str, param );
                        size = put_str( buffer, bufsize, size, argval.value.as_x_str,
                                        flags, width, precision );
                     }
                     continue;
                  case 'n':   /* store current result size in int * arg */
                     /* This is very danger feature in *printf() functions
                      * family very often used by hackers to create buffer
                      * overflows. It can also cause unintentional memory
                      * corruption by programmers typo in pattern so if it's
                      * not strictly necessary it's good to disable it.
                      */
                     *( va_arg_n( args, _x_intptr, param ) ) = ( int ) size;
                     continue;
                  case '%':   /* store % consuming arguments % */
                     break;
                  default:    /* error, wrong format, store pattern */
                     format = pattern;
                     c = '%';
                     break;
               }
            }
         }

         /* ISO C99 defines that when size is 0 and buffer is NULL we should
          * return number of characters that would have been written in case
          * the output string has been large enough without trailing 0.
          * Many implementations always returns number of characters necessary
          * to hold the string even if the above condition is not true so the
          * returned value can be used to check if buffer was large enough
          * and if not to allocate bigger buffer. Let's do the same.
          */
         if( size < bufsize )
            buffer[ size ] = c;
         ++size;
      }
      while( c != 0 );

      va_end( args );

#ifndef __NO_ARGPOS__
   }
   while( params.repeat );

   if( params.arglst != argbuf )
      hb_xfree( params.arglst );
#endif

   /* always set trailing \0 !!! */
   if( bufsize )
      buffer[ bufsize - 1 ] = 0;

   return ( int ) ( size - 1 );
}

#else /* defined( HB_USE_CRTL_SNPRINTF ) */

#undef _HB_SNPRINTF_ADD_EOS

/* NOTE: The full size of the buffer is expected as nSize. [vszakats] */
int hb_vsnprintf( char * buffer, size_t nSize, const char * format, va_list arglist )
{
   int result;

#if defined( __DJGPP__ ) && ( __DJGPP__ < 2 || ( __DJGPP__ == 2 && __DJGPP_MINOR__ <= 3 ) )
   /* Use vsprintf() for DJGPP <= 2.03.
      This is a temporary hack, should implement a C99 snprintf() ourselves. */
   result = vsprintf( buffer, format, arglist );
   #define _HB_SNPRINTF_ADD_EOS
#elif defined( _MSC_VER ) && _MSC_VER >= 1400
   result = _vsnprintf_s( buffer, nSize, _TRUNCATE, format, arglist );
#elif ( defined( _MSC_VER ) || defined( __DMC__ ) ) && ! defined( __XCC__ )
   result = _vsnprintf( buffer, nSize, format, arglist );
   #define _HB_SNPRINTF_ADD_EOS
#elif defined( __WATCOMC__ ) && __WATCOMC__ < 1200
   result = _vbprintf( buffer, nSize, format, arglist );
#else
   result = vsnprintf( buffer, nSize, format, arglist );
#endif

#ifdef _HB_SNPRINTF_ADD_EOS
   if( buffer && nSize )
      buffer[ nSize - 1 ] = '\0';
#endif

   return result;
}

#endif /* HB_USE_CRTL_SNPRINTF */

int hb_snprintf( char * buffer, size_t bufsize, const char * format, ... )
{
   va_list ap;
   int iResult;

   va_start( ap, format );
   iResult = hb_vsnprintf( buffer, bufsize, format, ap );
   va_end( ap );

   return iResult;
}<|MERGE_RESOLUTION|>--- conflicted
+++ resolved
@@ -1,9 +1,5 @@
 /*
-<<<<<<< HEAD
- * hb_sprintf() function
-=======
  * hb_snprintf() function.
->>>>>>> 41bf5f23
  *
  * Copyright 2008 Przemyslaw Czerpak <druzus / at / priv.onet.pl>
  *
