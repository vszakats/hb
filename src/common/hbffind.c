--- conflicted
+++ resolved
@@ -784,27 +784,19 @@
                iHour = lt.tm_hour;
                iMin  = lt.tm_min;
                iSec  = lt.tm_sec;
-<<<<<<< HEAD
-#if defined( HB_OS_LINUX ) && ( defined( _BSD_SOURCE ) || defined( _SVID_SOURCE ) ) && \
-    defined( __GLIBC__ ) && defined( __GLIBC_MINOR__ ) && \
-           ( __GLIBC__ > 2 || ( __GLIBC__ == 2 && __GLIBC_MINOR__ >= 6 ) )
-               iMSec = sStat.st_mtim.tv_nsec / 1000000;
-#endif
-=======
-
-#  if defined( HB_OS_LINUX ) && \
+
+   #if defined( HB_OS_LINUX ) && \
       defined( __GLIBC__ ) && defined( __GLIBC_MINOR__ ) && \
       ( __GLIBC__ > 2 || ( __GLIBC__ == 2 && __GLIBC_MINOR__ >= 6 ) )
-#     if defined( _BSD_SOURCE ) || defined( _SVID_SOURCE ) || \
+      #if defined( _BSD_SOURCE ) || defined( _SVID_SOURCE ) || \
          ( __GLIBC_MINOR__ >= 12 && \
            ( ( defined( _POSIX_C_SOURCE ) || _POSIX_C_SOURCE >= 200809L ) || \
              ( defined( _XOPEN_SOURCE ) || _XOPEN_SOURCE >= 700 ) ) )
                iMSec = sStat.st_mtim.tv_nsec / 1000000;
-#     else
+      #else
                iMSec = sStat.st_mtimensec / 1000000;
-#     endif
-#  endif
->>>>>>> bc7ff4d5
+      #endif
+   #endif
             }
             else
                bFound = HB_FALSE;
