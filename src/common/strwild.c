/*
 * Wildcards / file match functions
 *
 * Copyright 2009 Przemyslaw Czerpak <druzus / at / priv.onet.pl>
 *
 * This program is free software; you can redistribute it and/or modify
 * it under the terms of the GNU General Public License as published by
 * the Free Software Foundation; either version 2, or (at your option)
 * any later version.
 *
 * This program is distributed in the hope that it will be useful,
 * but WITHOUT ANY WARRANTY; without even the implied warranty of
 * MERCHANTABILITY or FITNESS FOR A PARTICULAR PURPOSE.  See the
 * GNU General Public License for more details.
 *
 * You should have received a copy of the GNU General Public License
 * along with this software; see the file COPYING.txt.  If not, write to
 * the Free Software Foundation, Inc., 59 Temple Place, Suite 330,
 * Boston, MA 02111-1307 USA (or visit the web site https://www.gnu.org/).
 *
 * As a special exception, the Harbour Project gives permission for
 * additional uses of the text contained in its release of Harbour.
 *
 * The exception is that, if you link the Harbour libraries with other
 * files to produce an executable, this does not by itself cause the
 * resulting executable to be covered by the GNU General Public License.
 * Your use of that executable is in no way restricted on account of
 * linking the Harbour library code into it.
 *
 * This exception does not however invalidate any other reasons why
 * the executable file might be covered by the GNU General Public License.
 *
 * This exception applies only to the code released by the Harbour
 * Project under the name Harbour.  If you copy code from other
 * Harbour Project or Free Software Foundation releases into a copy of
 * Harbour, as the General Public License permits, the exception does
 * not apply to the code that you add in this way.  To avoid misleading
 * anyone as to the status of such modified files, you must delete
 * this exception notice from them.
 *
 * If you write modifications of your own for Harbour, it is your choice
 * whether to permit this exception to apply to your modifications.
 * If you do not wish that, delete this exception notice.
 *
 */

#include "hbapi.h"
#include "hbapicdp.h"

#if defined( HB_OS_UNIX ) && ! defined( HB_NO_FNMATCH )
   #include <fnmatch.h>
#endif

#define HB_MAX_WILDPATTERN  256

static HB_BOOL hb_strMatchWildRaw( const char * szString, const char * szPattern,
                                   HB_BOOL fExact, HB_BOOL fCase, HB_BOOL fFile )
{
   HB_BOOL fMatch = HB_TRUE, fAny = HB_FALSE;
   HB_SIZE pnBufPosP[ HB_MAX_WILDPATTERN ], pnBufPosV[ HB_MAX_WILDPATTERN ],
           nBufSize = HB_MAX_WILDPATTERN;
   HB_SIZE * nAnyPosP = pnBufPosP, * nAnyPosV = pnBufPosV,
           nSize, nLen, nAny, nPosP, nPosV;

   nPosP = nPosV = nAny = 0;
   nLen = strlen( szString );
   nSize = strlen( szPattern );
   while( nPosP < nSize || ( fExact && ! fAny && nPosV < nLen ) )
   {
      if( nPosP < nSize && szPattern[ nPosP ] == '*' )
      {
         fAny = HB_TRUE;
         nPosP++;
      }
      else if( nPosV < nLen && nPosP < nSize &&
               ( szPattern[ nPosP ] == '?' ||
                 ( ! fCase ? szPattern[ nPosP ] == szString[ nPosV ] :
                   ( hb_charUpper( szPattern[ nPosP ] ) ==
                     hb_charUpper( szString[ nPosV ] ) ) ) ) )
      {
         if( fAny )
         {
            if( nAny >= nBufSize )
            {
               if( ( nBufSize <<= 1 ) == ( HB_MAX_WILDPATTERN << 1 ) )
               {
                  nAnyPosP = ( HB_SIZE * ) hb_xgrab( nBufSize * sizeof( HB_SIZE ) );
                  nAnyPosV = ( HB_SIZE * ) hb_xgrab( nBufSize * sizeof( HB_SIZE ) );
                  memcpy( nAnyPosP, pnBufPosP, HB_MAX_WILDPATTERN * sizeof( HB_SIZE ) );
                  memcpy( nAnyPosV, pnBufPosV, HB_MAX_WILDPATTERN * sizeof( HB_SIZE ) );
               }
               else
               {
                  nAnyPosP = ( HB_SIZE * ) hb_xrealloc( nAnyPosP, nBufSize * sizeof( HB_SIZE ) );
                  nAnyPosV = ( HB_SIZE * ) hb_xrealloc( nAnyPosV, nBufSize * sizeof( HB_SIZE ) );
               }
            }
            nAnyPosP[ nAny ] = nPosP;
            nAnyPosV[ nAny ] = nPosV;
            nAny++;
            fAny = HB_FALSE;
         }
         nPosV++;
         nPosP++;
      }
      else if( fFile && nPosV == nLen && nPosP < nSize &&
               szPattern[ nPosP ] == '.' &&
               ( nPosP + 1 == nSize ||
                 ( nPosP + 2 == nSize && szPattern[ nPosP + 1 ] == '*' ) ) )
      {
         break;
      }
      else if( fAny && nPosV < nLen )
      {
         nPosV++;
      }
      else if( nAny > 0 )
      {
         nAny--;
         nPosP = nAnyPosP[ nAny ];
         nPosV = nAnyPosV[ nAny ] + 1;
         fAny = HB_TRUE;
      }
      else
      {
         fMatch = HB_FALSE;
         break;
      }
   }
   if( nBufSize > HB_MAX_WILDPATTERN )
   {
      hb_xfree( nAnyPosP );
      hb_xfree( nAnyPosV );
   }
   return fMatch;
}

static HB_BOOL hb_strMatchWildCDP( const char * szString, const char * szPattern,
                                   HB_BOOL fExact, HB_BOOL fCase, HB_BOOL fFile,
                                   PHB_CODEPAGE cdp )
{
   HB_BOOL fMatch = HB_TRUE, fAny = HB_FALSE;
   HB_SIZE pnBufPosP[ HB_MAX_WILDPATTERN ], pnBufPosV[ HB_MAX_WILDPATTERN ],
           nBufSize = HB_MAX_WILDPATTERN;
   HB_SIZE * nAnyPosP = pnBufPosP, * nAnyPosV = pnBufPosV,
           nSize, nLen, nAny, nPosP, nPosV;

   nPosP = nPosV = nAny = 0;
   nLen = strlen( szString );
   nSize = strlen( szPattern );
   while( nPosP < nSize || ( fExact && ! fAny && nPosV < nLen ) )
   {
      if( nPosP < nSize && szPattern[ nPosP ] == '*' )
      {
         fAny = HB_TRUE;
         nPosP++;
         continue;
      }

      if( nPosV < nLen && nPosP < nSize )
      {
         HB_SIZE nPP = nPosP, nPV = nPosV;

         if( szPattern[ nPosP ] == '?' )
         {
            nPosP++;
            nPosV += hb_cdpTextPos( cdp, szString + nPosV, nLen - nPosV, 1 );
         }
         else if( fCase )
         {
            if( ! hb_cdpCharCaseEq( cdp, szString, nLen, &nPosV,
                                    szPattern, nSize, &nPosP ) )
            {
               nPosV = nPV;
               nPosP = nPP;
            }
         }
         else
         {
            if( ! hb_cdpCharEq( cdp, szString, nLen, &nPosV,
                                szPattern, nSize, &nPosP ) )
            {
               nPosV = nPV;
               nPosP = nPP;
            }
         }
         if( nPP != nPosP )
         {
            if( fAny )
            {
               if( nAny >= nBufSize )
               {
                  if( ( nBufSize <<= 1 ) == ( HB_MAX_WILDPATTERN << 1 ) )
                  {
                     nAnyPosP = ( HB_SIZE * ) hb_xgrab( nBufSize * sizeof( HB_SIZE ) );
                     nAnyPosV = ( HB_SIZE * ) hb_xgrab( nBufSize * sizeof( HB_SIZE ) );
                     memcpy( nAnyPosP, pnBufPosP, HB_MAX_WILDPATTERN * sizeof( HB_SIZE ) );
                     memcpy( nAnyPosV, pnBufPosV, HB_MAX_WILDPATTERN * sizeof( HB_SIZE ) );
                  }
                  else
                  {
                     nAnyPosP = ( HB_SIZE * ) hb_xrealloc( nAnyPosP, nBufSize * sizeof( HB_SIZE ) );
                     nAnyPosV = ( HB_SIZE * ) hb_xrealloc( nAnyPosV, nBufSize * sizeof( HB_SIZE ) );
                  }
               }
               nAnyPosP[ nAny ] = nPP;
               nAnyPosV[ nAny ] = nPosV;
               nAny++;
               fAny = HB_FALSE;
            }
            continue;
         }
      }

      if( fFile && nPosV == nLen && nPosP < nSize &&
          szPattern[ nPosP ] == '.' &&
          ( nPosP + 1 == nSize ||
            ( nPosP + 2 == nSize && szPattern[ nPosP + 1 ] == '*' ) ) )
      {
         break;
      }
      else if( fAny && nPosV < nLen )
      {
         nPosV += hb_cdpTextPos( cdp, szString + nPosV, nLen - nPosV, 1 );
      }
      else if( nAny > 0 )
      {
         nAny--;
         nPosP = nAnyPosP[ nAny ];
         nPosV = nAnyPosV[ nAny ];
         fAny = HB_TRUE;
      }
      else
      {
         fMatch = HB_FALSE;
         break;
      }
   }
   if( nBufSize > HB_MAX_WILDPATTERN )
   {
      hb_xfree( nAnyPosP );
      hb_xfree( nAnyPosV );
   }
   return fMatch;
}

HB_BOOL hb_strMatchWild( const char * szString, const char * szPattern )
{
   PHB_CODEPAGE cdp = hb_vmCDP();

   if( cdp && HB_CDP_ISCHARIDX( cdp ) )
      return hb_strMatchWildCDP( szString, szPattern, HB_FALSE, HB_FALSE, HB_FALSE, cdp );
   else
      return hb_strMatchWildRaw( szString, szPattern, HB_FALSE, HB_FALSE, HB_FALSE );
}

HB_BOOL hb_strMatchWildExact( const char * szString, const char * szPattern )
{
   PHB_CODEPAGE cdp = hb_vmCDP();

   if( cdp && HB_CDP_ISCHARIDX( cdp ) )
      return hb_strMatchWildCDP( szString, szPattern, HB_TRUE, HB_FALSE, HB_FALSE, cdp );
   else
      return hb_strMatchWildRaw( szString, szPattern, HB_TRUE, HB_FALSE, HB_FALSE );
}

HB_BOOL hb_strMatchCaseWildExact( const char * szString, const char * szPattern )
{
   PHB_CODEPAGE cdp = hb_vmCDP();

   if( cdp && HB_CDP_ISCHARIDX( cdp ) )
      return hb_strMatchWildCDP( szString, szPattern, HB_TRUE, HB_TRUE, HB_FALSE, cdp );
   else
      return hb_strMatchWildRaw( szString, szPattern, HB_TRUE, HB_TRUE, HB_FALSE );
}

HB_BOOL hb_strMatchFile( const char * szString, const char * szPattern )
{
#if defined( HB_OS_UNIX )
   #if defined( HB_NO_FNMATCH )
   return hb_strMatchWildExact( szString, szPattern );
<<<<<<< HEAD
   #else
   return fnmatch( szPattern, szString, FNM_PERIOD | FNM_PATHNAME ) == 0;
   #endif
=======
#  else
   return fnmatch( szPattern, szString, FNM_PATHNAME ) == 0;
#  endif
>>>>>>> 5fbaa121
#elif defined( HB_OS_DOS ) || defined( HB_OS_WIN ) || defined( HB_OS_OS2 )
   PHB_CODEPAGE cdp = hb_vmCDP();

   if( cdp && HB_CDP_ISCHARIDX( cdp ) )
      return hb_strMatchWildCDP( szString, szPattern, HB_TRUE, HB_TRUE, HB_TRUE, cdp );
   else
      return hb_strMatchWildRaw( szString, szPattern, HB_TRUE, HB_TRUE, HB_TRUE );
#else
   return hb_strMatchCaseWildExact( szString, szPattern );
#endif
}<|MERGE_RESOLUTION|>--- conflicted
+++ resolved
@@ -279,15 +279,9 @@
 #if defined( HB_OS_UNIX )
    #if defined( HB_NO_FNMATCH )
    return hb_strMatchWildExact( szString, szPattern );
-<<<<<<< HEAD
    #else
-   return fnmatch( szPattern, szString, FNM_PERIOD | FNM_PATHNAME ) == 0;
+   return fnmatch( szPattern, szString, FNM_PATHNAME ) == 0;
    #endif
-=======
-#  else
-   return fnmatch( szPattern, szString, FNM_PATHNAME ) == 0;
-#  endif
->>>>>>> 5fbaa121
 #elif defined( HB_OS_DOS ) || defined( HB_OS_WIN ) || defined( HB_OS_OS2 )
    PHB_CODEPAGE cdp = hb_vmCDP();
 
