/*
 * Set functions
 *
 * Copyright 1999-2003 David G. Holm <dholm@jsd-llc.com>
 * Copyright 2008-2009 Viktor Szakats (vszakats.net/harbour) (hb_osEncode(), hb_osDecode())
 *
 * This program is free software; you can redistribute it and/or modify
 * it under the terms of the GNU General Public License as published by
 * the Free Software Foundation; either version 2, or (at your option)
 * any later version.
 *
 * This program is distributed in the hope that it will be useful,
 * but WITHOUT ANY WARRANTY; without even the implied warranty of
 * MERCHANTABILITY or FITNESS FOR A PARTICULAR PURPOSE.  See the
 * GNU General Public License for more details.
 *
 * You should have received a copy of the GNU General Public License
 * along with this software; see the file COPYING.txt.  If not, write to
 * the Free Software Foundation, Inc., 59 Temple Place, Suite 330,
 * Boston, MA 02111-1307 USA (or visit the web site https://www.gnu.org/).
 *
 * As a special exception, the Harbour Project gives permission for
 * additional uses of the text contained in its release of Harbour.
 *
 * The exception is that, if you link the Harbour libraries with other
 * files to produce an executable, this does not by itself cause the
 * resulting executable to be covered by the GNU General Public License.
 * Your use of that executable is in no way restricted on account of
 * linking the Harbour library code into it.
 *
 * This exception does not however invalidate any other reasons why
 * the executable file might be covered by the GNU General Public License.
 *
 * This exception applies only to the code released by the Harbour
 * Project under the name Harbour.  If you copy code from other
 * Harbour Project or Free Software Foundation releases into a copy of
 * Harbour, as the General Public License permits, the exception does
 * not apply to the code that you add in this way.  To avoid misleading
 * anyone as to the status of such modified files, you must delete
 * this exception notice from them.
 *
 * If you write modifications of your own for Harbour, it is your choice
 * whether to permit this exception to apply to your modifications.
 * If you do not wish that, delete this exception notice.
 *
 */

#define _HB_SET_INTERNAL_

#include "hbvmopt.h"
#include "hbapi.h"
#include "hbapiitm.h"
#include "hbapierr.h"
#include "hbapifs.h"
#include "hbapigt.h"
#include "hbapilng.h"
#include "hbapicdp.h"
#include "hbapistr.h"
#include "hbset.h"
#include "hbstack.h"
#include "hbvm.h"

typedef struct HB_SET_LISTENER_
{
   int listener;
   HB_SET_LISTENER_CALLBACK * callback;
   struct HB_SET_LISTENER_ * next;
} HB_SET_LISTENER, * PHB_SET_LISTENER;

typedef struct
{
   PHB_SET_LISTENER  first;
   PHB_SET_LISTENER  last;
   int               counter;
} HB_SET_LISTENER_LST, * PHB_SET_LISTENER_LST;

static char set_char( PHB_ITEM pItem, char oldChar )
{
   char newChar = oldChar;

   HB_TRACE( HB_TR_DEBUG, ( "set_char(%p, %c)", pItem, oldChar ) );

   if( HB_IS_STRING( pItem ) )
   {
      /* Only replace if string has at least one character. */
      HB_SIZE nLen = hb_itemGetCLen( pItem );
      if( nLen > 0 )
      {
         newChar = *hb_itemGetCPtr( pItem );
      }
   }
   return newChar;
}

/*
 * Change the setting if the parameter is a logical value, or is
 * either "ON" or "OFF" (regardless of case)
 */
static HB_BOOL set_logical( PHB_ITEM pItem, HB_BOOL bDefault )
{
   HB_BOOL bLogical = bDefault;

   HB_TRACE( HB_TR_DEBUG, ( "set_logical(%p)", pItem ) );

   if( pItem )
   {
      if( HB_IS_LOGICAL( pItem ) )
         bLogical = hb_itemGetL( pItem );
      else if( HB_IS_STRING( pItem ) )
      {
         const char * szString = hb_itemGetCPtr( pItem );
         HB_SIZE nLen = hb_itemGetCLen( pItem );

         if( nLen >= 2
             && ( ( HB_UCHAR ) szString[ 0 ] == 'O' || ( HB_UCHAR ) szString[ 0 ] == 'o' )
             && ( ( HB_UCHAR ) szString[ 1 ] == 'N' || ( HB_UCHAR ) szString[ 1 ] == 'n' ) )
            bLogical = HB_TRUE;
         else if( nLen >= 3
                  && ( ( HB_UCHAR ) szString[ 0 ] == 'O' || ( HB_UCHAR ) szString[ 0 ] == 'o' )
                  && ( ( HB_UCHAR ) szString[ 1 ] == 'F' || ( HB_UCHAR ) szString[ 1 ] == 'f' )
                  && ( ( HB_UCHAR ) szString[ 2 ] == 'F' || ( HB_UCHAR ) szString[ 2 ] == 'f' ) )
            bLogical = HB_FALSE;
      }
   }

   return bLogical;
}

static int set_number( PHB_ITEM pItem, int iOldValue )
{
   HB_TRACE( HB_TR_DEBUG, ( "set_number(%p, %d)", pItem, iOldValue ) );

   return HB_IS_NUMERIC( pItem ) ? hb_itemGetNI( pItem ) : iOldValue;
}

static char * set_string( PHB_ITEM pItem, char * szOldString )
{
   char * szString;

   HB_TRACE( HB_TR_DEBUG, ( "set_string(%p, %s)", pItem, szOldString ) );

   if( HB_IS_STRING( pItem ) || HB_IS_NIL( pItem ) )
   {
      if( szOldString )
         hb_xfree( szOldString );
      /* Limit size of SET strings to 64K, truncating if source is longer */
      szString = hb_strndup( hb_itemGetCPtr( pItem ), USHRT_MAX );
   }
   else
      szString = szOldString;

   return szString;
}

static void close_handle( PHB_SET_STRUCT pSet, HB_set_enum set_specifier )
{
   PHB_FILE * handle_ptr;

   HB_TRACE( HB_TR_DEBUG, ( "close_handle(%p,%d)", pSet, ( int ) set_specifier ) );

   switch( set_specifier )
   {
      case HB_SET_ALTFILE:
         handle_ptr = &pSet->hb_set_althan;
         break;
      case HB_SET_PRINTFILE:
         handle_ptr = &pSet->hb_set_printhan;
         break;
      case HB_SET_EXTRAFILE:
         handle_ptr = &pSet->hb_set_extrahan;
         break;
      default:
         return;
   }

   if( *handle_ptr != NULL )
   {
      if( set_specifier != HB_SET_PRINTFILE && pSet->HB_SET_EOF )
         hb_fileWrite( *handle_ptr, "\x1A", 1, -1 );
      hb_fileClose( *handle_ptr );
      *handle_ptr = NULL;
   }
}

static const char * is_devicename( const char * szFileName )
{
   if( szFileName && *szFileName )
   {
#if defined( HB_OS_OS2 ) || defined( HB_OS_WIN ) || defined( HB_OS_DOS )
      const char * szDevices[] =
            { "NUL", "PRN", "CON",
              "LPT1", "LPT2", "LPT3",
              "COM1", "COM2", "COM3", "COM4", "COM5",
              "COM6", "COM7", "COM8", "COM9" };
<<<<<<< HEAD
      int iLen = ( int ) strlen( szFileName );
=======
      int iSkip = 0, iLen, iFrom, iTo;
>>>>>>> 037ccea6

      if( ( szFileName[ 0 ] == '\\' || szFileName[ 0 ] == '/' ) &&
          ( szFileName[ 1 ] == '\\' || szFileName[ 1 ] == '/' ) )
      {
         if( szFileName[ 2 ] == '.' &&
             ( szFileName[ 3 ] == '\\' || szFileName[ 3 ] == '/' ) )
         {
            iSkip = 4;
            if( hb_strnicmp( szFileName + 4, "PIPE", 4 ) == 0 &&
                ( szFileName[ 8 ] == '\\' || szFileName[ 8 ] == '/' ) )
               return szFileName;
         }
         if( szFileName[ 2 ] != '\\' && szFileName[ 2 ] != '/' )
         {
            for( iFrom = 2, iTo = 0; szFileName[ iFrom ]; ++iFrom )
            {
               if( szFileName[ iFrom ] == '\\' || szFileName[ iFrom ] == '/' )
               {
                  if( iTo++ )
                     break;
               }
            }
            if( iTo == 1 )
               return szFileName;
         }
      }
      iLen = ( int ) strlen( szFileName + iSkip );
      if( iLen >= 3 && iLen <= 4 )
      {
         int iFrom, iTo;

         if( iLen == 3 )
         {
            iFrom = 0;
            iTo = 3;
         }
         else
         {
            iFrom = 3;
            iTo = HB_SIZEOFARRAY( szDevices );
         }
         for( ; iFrom < iTo; ++iFrom )
         {
            if( hb_stricmp( szFileName + iSkip, szDevices[ iFrom ] ) == 0 )
               return iSkip ? szFileName : szDevices[ iFrom ];
         }
      }
#elif defined( HB_OS_UNIX )
      if( strncmp( szFileName, "/dev/", 5 ) == 0 )
         return szFileName;
      else
      {
         HB_FATTR ulAttr = 0;
         if( hb_fsGetAttr( szFileName, &ulAttr ) )
         {
            if( ulAttr & ( HB_FA_CHRDEVICE | HB_FA_BLKDEVICE | HB_FA_FIFO | HB_FA_SOCKET ) )
               return szFileName;
         }
      }
#endif
   }
   return NULL;
}

static void open_handle( PHB_SET_STRUCT pSet, const char * file_name,
                         HB_BOOL fAppend, HB_set_enum set_specifier )
{
   HB_STACK_TLS_PRELOAD
   PHB_ITEM pError = NULL;
   PHB_FILE handle, * handle_ptr;
   HB_ERRCODE uiError;
   const char * szDevice = NULL, * def_ext;
   char * szFileName = NULL;
   char ** set_value;
   HB_BOOL fPipe = HB_FALSE, fStripEof;

   HB_TRACE( HB_TR_DEBUG, ( "open_handle(%p, %s, %d, %d)", pSet, file_name, ( int ) fAppend, ( int ) set_specifier ) );

   switch( set_specifier )
   {
      case HB_SET_ALTFILE:
         uiError = 2013;
         set_value = &pSet->HB_SET_ALTFILE;
         handle_ptr = &pSet->hb_set_althan;
         def_ext = ".txt";
         break;
      case HB_SET_PRINTFILE:
         uiError = 2014;
         set_value = &pSet->HB_SET_PRINTFILE;
         handle_ptr = &pSet->hb_set_printhan;
         def_ext = ".prn";
         break;
      case HB_SET_EXTRAFILE:
         uiError = 2015;
         set_value = &pSet->HB_SET_EXTRAFILE;
         handle_ptr = &pSet->hb_set_extrahan;
         def_ext = ".prn";
         break;
      default:
         return;
   }

   if( file_name && file_name[ 0 ] != '\0' )
   {
#if defined( HB_OS_UNIX )
      fPipe = file_name[ 0 ] == '|';
      if( fPipe )
         szFileName = hb_strdup( file_name );
      else
#endif
      {
         szDevice = is_devicename( file_name );
         if( szDevice )
         {
            szFileName = hb_strdup( szDevice );
            def_ext = NULL;
         }
         else
            szFileName = hb_strdup( file_name );
      }
   }

   /* free the old value before setting the new one (CA-Cl*pper does it).
    * This code must be executed after setting szFileName, [druzus]
    */
   close_handle( pSet, set_specifier );
   if( *set_value )
   {
      hb_xfree( *set_value );
      *set_value = NULL;
   }

   if( ! szFileName )
      return;

   fStripEof = fAppend && szDevice == NULL && ! fPipe;

   /* Open the file either in append (fAppend) or truncate mode (! fAppend), but
      always use binary mode */

   /* QUESTION: What sharing mode does Clipper use ? [vszakats] */

   do
   {
      if( fPipe )
         handle = hb_filePOpen( szFileName + 1, "w" );
      else
         handle = hb_fileExtOpen( szFileName,
                                  hb_stackSetStruct()->HB_SET_DEFEXTENSIONS ? def_ext : NULL,
                                  ( ! fStripEof || set_specifier == HB_SET_PRINTFILE ? FO_WRITE : FO_READWRITE ) |
                                  FO_DENYWRITE | FXO_SHARELOCK |
                                  ( fAppend ? FXO_APPEND : FXO_TRUNCATE ) |
                                  ( szDevice ? 0 : FXO_DEFAULTS ),
                                  NULL, pError );

      if( handle == NULL )
      {
         pError = hb_errRT_FileError( pError, HB_ERR_SS_TERMINAL, EG_CREATE, uiError, szFileName );
         if( hb_errLaunch( pError ) != E_RETRY )
            break;
      }
   }
   while( handle == NULL );

   if( pError )
      hb_itemRelease( pError );

   if( handle != NULL && fStripEof )
   {
      /* Position to EOF */
      if( hb_fileSeek( handle, 0, FS_END ) > 0 )
      {
         /* Special binary vs. text file handling - even for UN*X, now
            that there's an HB_SET_EOF flag. */

         /* PRINTFILE is always binary and needs no special handling. */
         if( set_specifier != HB_SET_PRINTFILE )
         {
            /* All other files are text files and may have an EOF
               ('\x1A') character at the end (both UN*X and non-UN*X,
               now that theres an HB_SET_EOF flag). */
            char cEOF = '\0';
            hb_fileSeek( handle, -1, FS_END );     /* Position to last char. */
            hb_fileRead( handle, &cEOF, 1, -1 );   /* Read the last char. */
            if( cEOF == '\x1A' )                   /* If it's an EOF, */
               hb_fileSeek( handle, -1, FS_END );  /* Then write over it. */
         }
      }
   }

   /* user RT error handler can open it too so we have to
    * close it again if necessary
    */
   if( handle == NULL )
   {
      hb_xfree( szFileName );
      szFileName = NULL;
   }

   close_handle( pSet, set_specifier );
   *handle_ptr = handle;
   if( *set_value )
      hb_xfree( *set_value );
   *set_value = szFileName;
}

int hb_setUpdateEpoch( int iYear )
{
   if( iYear >= 0 && iYear < 100 )
   {
      int iEpoch = hb_setGetEpoch();
      int iCentury = iEpoch / 100;

      if( iYear < iEpoch % 100 )
         ++iCentury;
      iYear += iCentury * 100;
   }
   return iYear;
}

HB_BOOL hb_setSetCentury( HB_BOOL new_century_setting )
{
   HB_STACK_TLS_PRELOAD
   PHB_SET_STRUCT pSet = hb_stackSetStruct();
   HB_BOOL old_century_setting = pSet->hb_set_century;

   pSet->hb_set_century = new_century_setting;
   /*
    * if the setting changed, adjust the current date format to use
    * the correct number of year digits.
    */
   if( old_century_setting != new_century_setting )
   {
      int count, size, y_size, y_start, y_stop;
      char * szDateFormat, * szNewFormat;

      /* Convert to upper case and determine where year is */
      y_start = y_stop = -1;
      szDateFormat = pSet->HB_SET_DATEFORMAT;
      size = ( int ) strlen( szDateFormat );
      for( count = 0; count < size; count++ )
      {
         int digit = HB_TOUPPER( ( HB_UCHAR ) szDateFormat[ count ] );
         if( digit == 'Y' )
         {
            if( y_start == -1 )
               y_start = count;
         }
         else if( y_start > -1 && y_stop == -1 )
            y_stop = count;
         szDateFormat[ count ] = ( char ) digit;
      }
      /* Determine size of year in current format */
      if( y_start < 0 )
      {
         y_start = 0; /* There is no year in the current format */
         y_stop = 0;
      }
      else if( y_stop < 0 )
         y_stop = size;  /* All digits are year digits */
      y_size = y_stop - y_start;
      /* Calculate size of new format */
      size -= y_size;
      if( new_century_setting )
         size += 4;
      else
         size += 2;

      /* Create the new date format */
      szNewFormat = ( char * ) hb_xgrab( size + 1 );

      {
         int format_len;
         if( y_start > 0 )
            memcpy( szNewFormat, szDateFormat, y_start );
         szNewFormat[ y_start ] = '\0';
         hb_strncat( szNewFormat, "YY", size );
         if( new_century_setting )
            hb_strncat( szNewFormat, "YY", size );
         format_len = ( int ) strlen( szDateFormat );
         if( y_stop < format_len )
            hb_strncat( szNewFormat, szDateFormat + y_stop, size );
         /* DATE FORMAT is under direct control of SET, so notify when it
            it is changed indirectly via __SetCentury() */
         hb_setListenerNotify( HB_SET_DATEFORMAT, HB_SET_LISTENER_BEFORE );
         hb_xfree( szDateFormat );
         pSet->HB_SET_DATEFORMAT = szNewFormat;
         hb_setListenerNotify( HB_SET_DATEFORMAT, HB_SET_LISTENER_AFTER );
      }
   }

   /* Return the previous setting */
   return old_century_setting;
}

HB_FUNC( __SETCENTURY )
{
   HB_STACK_TLS_PRELOAD
   HB_BOOL old_century_setting = hb_setGetCentury();
   PHB_ITEM pNewVal = hb_param( 1, HB_IT_ANY );

   if( pNewVal )
      hb_setSetCentury( set_logical( pNewVal, old_century_setting ) );

   hb_retl( old_century_setting );
}

HB_FUNC( SETCANCEL )
{
   HB_STACK_TLS_PRELOAD
   hb_retl( hb_setGetCancel() );
   /* SetCancel() accepts only logical parameters */
   hb_setSetItem( HB_SET_CANCEL, hb_param( 1, HB_IT_LOGICAL ) );
}

/* return default printer device */
static char * hb_set_PRINTFILE_default( void )
{
#if defined( HB_OS_UNIX )
   return hb_strdup( "|lpr" );
#elif defined( HB_OS_DOS )
   return hb_strdup( "PRN" );
#elif defined( HB_OS_WIN ) || defined( HB_OS_OS2 )
   return hb_strdup( "LPT1" );
#else
   return hb_strdup( "PRN" ); /* TOFIX */
#endif
}

PHB_ITEM hb_setGetItem( HB_set_enum set_specifier, PHB_ITEM pResult,
                        PHB_ITEM pArg1, PHB_ITEM pArg2 )
{
   HB_STACK_TLS_PRELOAD
   PHB_SET_STRUCT pSet = hb_stackSetStruct();

   if( pArg1 != NULL )
      hb_setListenerNotify( set_specifier, HB_SET_LISTENER_BEFORE );

   switch( set_specifier )
   {
      case HB_SET_ALTERNATE:
         pResult = hb_itemPutL( pResult, pSet->HB_SET_ALTERNATE );
         if( pArg1 != NULL )
            pSet->HB_SET_ALTERNATE = set_logical( pArg1, pSet->HB_SET_ALTERNATE );
         break;
      case HB_SET_ALTFILE:
         pResult = hb_itemPutC( pResult, pSet->HB_SET_ALTFILE );
         if( pArg1 && HB_IS_STRING( pArg1 ) )
            open_handle( pSet, hb_itemGetCPtr( pArg1 ), set_logical( pArg2, HB_FALSE ), HB_SET_ALTFILE );
         break;
      case HB_SET_AUTOPEN:
         pResult = hb_itemPutL( pResult, pSet->HB_SET_AUTOPEN );
         if( pArg1 != NULL )
            pSet->HB_SET_AUTOPEN = set_logical( pArg1, pSet->HB_SET_AUTOPEN );
         break;
      case HB_SET_AUTORDER:
         pResult = hb_itemPutNI( pResult, pSet->HB_SET_AUTORDER );
         if( pArg1 != NULL )
         {
            if( set_number( pArg1, pSet->HB_SET_AUTORDER ) < 0 )
               hb_errRT_BASE( EG_ARG, 2020, NULL, HB_ERR_FUNCNAME, HB_ERR_ARGS_BASEPARAMS );
            else
               pSet->HB_SET_AUTORDER = set_number( pArg1, pSet->HB_SET_AUTORDER );
         }
         break;
      case HB_SET_AUTOSHARE:
         pResult = hb_itemPutNI( pResult, pSet->HB_SET_AUTOSHARE );
         if( pArg1 != NULL )
         {
            if( set_number( pArg1, pSet->HB_SET_AUTOSHARE ) < 0 )
               hb_errRT_BASE( EG_ARG, 2020, NULL, HB_ERR_FUNCNAME, HB_ERR_ARGS_BASEPARAMS );
            else
               pSet->HB_SET_AUTOSHARE = set_number( pArg1, pSet->HB_SET_AUTOSHARE );
         }
         break;
      case HB_SET_BELL:
         pResult = hb_itemPutL( pResult, pSet->HB_SET_BELL );
         if( pArg1 != NULL )
            pSet->HB_SET_BELL = set_logical( pArg1, pSet->HB_SET_BELL );
         break;
      case HB_SET_CANCEL:
         pResult = hb_itemPutL( pResult, pSet->HB_SET_CANCEL );
         if( pArg1 != NULL )
            pSet->HB_SET_CANCEL = set_logical( pArg1, pSet->HB_SET_CANCEL );
         break;
      case HB_SET_COLOR:
         pResult = hb_itemPutC( pResult, hb_conSetColor( pArg1 != NULL && HB_IS_STRING( pArg1 ) ? hb_itemGetCPtr( pArg1 ) : NULL ) );
         break;
      case HB_SET_CONFIRM:
         pResult = hb_itemPutL( pResult, pSet->HB_SET_CONFIRM );
         if( pArg1 != NULL )
            pSet->HB_SET_CONFIRM = set_logical( pArg1, pSet->HB_SET_CONFIRM );
         break;
      case HB_SET_CONSOLE:
         pResult = hb_itemPutL( pResult, pSet->HB_SET_CONSOLE );
         if( pArg1 != NULL )
            pSet->HB_SET_CONSOLE = set_logical( pArg1, pSet->HB_SET_CONSOLE );
         break;
      case HB_SET_CURSOR:
         if( pArg1 != NULL && HB_IS_NUMERIC( pArg1 ) )
            pResult = hb_itemPutNI( pResult, hb_conSetCursor( HB_TRUE, hb_itemGetNI( pArg1 ) ) );
         else
            pResult = hb_itemPutNI( pResult, hb_conSetCursor( HB_FALSE, 0 ) );
         break;
      case HB_SET_DATEFORMAT:
         pResult = hb_itemPutC( pResult, pSet->HB_SET_DATEFORMAT );
         if( pArg1 != NULL )
         {
            char * value;
            int year = 0;

            value = pSet->HB_SET_DATEFORMAT = set_string( pArg1, pSet->HB_SET_DATEFORMAT );
            while( *value )
            {
               if( *value == 'Y' || *value == 'y' )
                  year++;
               else if( year )   /* Only count the first set of consecutive "Y"s. */
                  break;
               ++value;
            }
            /* CENTURY is not controlled directly by SET, so there is no
               notification for changing it indirectly via DATE FORMAT. */
            pSet->hb_set_century = year >= 4;
         }
         break;
      case HB_SET_TIMEFORMAT:
         pResult = hb_itemPutC( pResult, pSet->HB_SET_TIMEFORMAT );
         if( pArg1 != NULL )
            pSet->HB_SET_TIMEFORMAT = set_string( pArg1, pSet->HB_SET_TIMEFORMAT );
         break;
      case HB_SET_DEBUG:
         pResult = hb_itemPutL( pResult, pSet->HB_SET_DEBUG );
         if( pArg1 != NULL )
            pSet->HB_SET_DEBUG = set_logical( pArg1, pSet->HB_SET_DEBUG );
         break;
      case HB_SET_DECIMALS:
         pResult = hb_itemPutNI( pResult, pSet->HB_SET_DECIMALS );
         if( pArg1 != NULL )
         {
            if( set_number( pArg1, pSet->HB_SET_DECIMALS ) < 0 )
               hb_errRT_BASE( EG_ARG, 2020, NULL, HB_ERR_FUNCNAME, HB_ERR_ARGS_BASEPARAMS );
            else
               pSet->HB_SET_DECIMALS = set_number( pArg1, pSet->HB_SET_DECIMALS );
         }
         break;
      case HB_SET_DEFAULT:
         pResult = hb_itemPutC( pResult, pSet->HB_SET_DEFAULT );
         if( pArg1 != NULL )
            pSet->HB_SET_DEFAULT = set_string( pArg1, pSet->HB_SET_DEFAULT );
         break;
      case HB_SET_DELETED:
         pResult = hb_itemPutL( pResult, pSet->HB_SET_DELETED );
         if( pArg1 != NULL )
            pSet->HB_SET_DELETED = set_logical( pArg1, pSet->HB_SET_DELETED );
         break;
      case HB_SET_DELIMCHARS:
         pResult = hb_itemPutC( pResult, pSet->HB_SET_DELIMCHARS );
         if( pArg1 != NULL )
            pSet->HB_SET_DELIMCHARS = set_string( pArg1, pSet->HB_SET_DELIMCHARS );
         break;
      case HB_SET_DELIMITERS:
         pResult = hb_itemPutL( pResult, pSet->HB_SET_DELIMITERS );
         if( pArg1 != NULL )
            pSet->HB_SET_DELIMITERS = set_logical( pArg1, pSet->HB_SET_DELIMITERS );
         break;
      case HB_SET_DEVICE:
         pResult = hb_itemPutC( pResult, pSet->HB_SET_DEVICE );
         if( pArg1 && HB_IS_STRING( pArg1 ) )
         {
            /* If the print file is not already open, open it in overwrite mode. */
            pSet->HB_SET_DEVICE = set_string( pArg1, pSet->HB_SET_DEVICE );
            pSet->hb_set_prndevice = strlen( pSet->HB_SET_DEVICE ) >= 4 &&
                                     hb_strnicmp( pSet->HB_SET_DEVICE, "PRIN", 4 ) == 0;
         }
         break;
      case HB_SET_EOF:
         pResult = hb_itemPutL( pResult, pSet->HB_SET_EOF );
         if( pArg1 != NULL )
            pSet->HB_SET_EOF = set_logical( pArg1, pSet->HB_SET_EOF );
         break;
      case HB_SET_EPOCH:
         pResult = hb_itemPutNI( pResult, pSet->HB_SET_EPOCH );
         if( pArg1 != NULL )
         {
            if( set_number( pArg1, pSet->HB_SET_EPOCH ) < 0 )
               hb_errRT_BASE( EG_ARG, 2020, NULL, HB_ERR_FUNCNAME, HB_ERR_ARGS_BASEPARAMS );
            else
               pSet->HB_SET_EPOCH = set_number( pArg1, pSet->HB_SET_EPOCH );
         }
         break;
      case HB_SET_ESCAPE:
         pResult = hb_itemPutL( pResult, pSet->HB_SET_ESCAPE );
         if( pArg1 != NULL )
            pSet->HB_SET_ESCAPE = set_logical( pArg1, pSet->HB_SET_ESCAPE );
         break;
      case HB_SET_EVENTMASK:
         pResult = hb_itemPutNI( pResult, pSet->HB_SET_EVENTMASK );
         if( pArg1 != NULL )
         {
            if( set_number( pArg1, pSet->HB_SET_EVENTMASK ) < 0 )
               hb_errRT_BASE( EG_ARG, 2020, NULL, HB_ERR_FUNCNAME, HB_ERR_ARGS_BASEPARAMS );
            else
               pSet->HB_SET_EVENTMASK = set_number( pArg1, pSet->HB_SET_EVENTMASK );
         }
         break;
      case HB_SET_EXACT:
         pResult = hb_itemPutL( pResult, pSet->HB_SET_EXACT );
         if( pArg1 != NULL )
            pSet->HB_SET_EXACT = set_logical( pArg1, pSet->HB_SET_EXACT );
         break;
      case HB_SET_EXCLUSIVE:
         pResult = hb_itemPutL( pResult, pSet->HB_SET_EXCLUSIVE );
         if( pArg1 != NULL )
            pSet->HB_SET_EXCLUSIVE = set_logical( pArg1, pSet->HB_SET_EXCLUSIVE );
         break;
      case HB_SET_EXIT:
         pResult = hb_itemPutL( pResult, pSet->HB_SET_EXIT );
         /* NOTE: Otherwise ReadExit() will always set the value. [vszakats] */
         if( pArg1 != NULL && ! HB_IS_NIL( pArg1 ) )
            pSet->HB_SET_EXIT = set_logical( pArg1, pSet->HB_SET_EXIT );
         break;
      case HB_SET_EXTRA:
         pResult = hb_itemPutL( pResult, pSet->HB_SET_EXTRA );
         if( pArg1 != NULL )
            pSet->HB_SET_EXTRA = set_logical( pArg1, pSet->HB_SET_EXTRA );
         break;
      case HB_SET_EXTRAFILE:
         pResult = hb_itemPutC( pResult, pSet->HB_SET_EXTRAFILE );
         if( pArg1 && HB_IS_STRING( pArg1 ) )
            open_handle( pSet, hb_itemGetCPtr( pArg1 ), set_logical( pArg2, HB_FALSE ), HB_SET_EXTRAFILE );
         break;
      case HB_SET_FIXED:
         pResult = hb_itemPutL( pResult, pSet->HB_SET_FIXED );
         if( pArg1 != NULL )
            pSet->HB_SET_FIXED = set_logical( pArg1, pSet->HB_SET_FIXED );
         break;
      case HB_SET_INSERT:
         pResult = hb_itemPutL( pResult, pSet->HB_SET_INSERT );
         if( pArg1 != NULL )
            pSet->HB_SET_INSERT = set_logical( pArg1, pSet->HB_SET_INSERT );
         break;
      case HB_SET_INTENSITY:
         pResult = hb_itemPutL( pResult, pSet->HB_SET_INTENSITY );
         if( pArg1 != NULL )
            pSet->HB_SET_INTENSITY = set_logical( pArg1, pSet->HB_SET_INTENSITY );
         break;
      case HB_SET_MARGIN:
         pResult = hb_itemPutNI( pResult, pSet->HB_SET_MARGIN );
         if( pArg1 != NULL )
         {
            if( set_number( pArg1, pSet->HB_SET_MARGIN ) < 0 )
               hb_errRT_BASE( EG_ARG, 2020, NULL, HB_ERR_FUNCNAME, HB_ERR_ARGS_BASEPARAMS );
            else
               pSet->HB_SET_MARGIN = set_number( pArg1, pSet->HB_SET_MARGIN );
         }
         break;
      case HB_SET_MBLOCKSIZE:
         pResult = hb_itemPutNI( pResult, pSet->HB_SET_MBLOCKSIZE );
         if( pArg1 != NULL )
         {
            if( set_number( pArg1, pSet->HB_SET_MBLOCKSIZE ) < 0 )
               hb_errRT_BASE( EG_ARG, 2020, NULL, HB_ERR_FUNCNAME, HB_ERR_ARGS_BASEPARAMS );
            else
               pSet->HB_SET_MBLOCKSIZE = set_number( pArg1, pSet->HB_SET_MBLOCKSIZE );
         }
         break;
      case HB_SET_MCENTER:
         pResult = hb_itemPutL( pResult, pSet->HB_SET_MCENTER );
         if( pArg1 != NULL )
            pSet->HB_SET_MCENTER = set_logical( pArg1, pSet->HB_SET_MCENTER );
         break;
      case HB_SET_MESSAGE:
         pResult = hb_itemPutNI( pResult, pSet->HB_SET_MESSAGE );
         if( pArg1 != NULL )
         {
            if( set_number( pArg1, pSet->HB_SET_MESSAGE ) < 0 )
               hb_errRT_BASE( EG_ARG, 2020, NULL, HB_ERR_FUNCNAME, HB_ERR_ARGS_BASEPARAMS );
            else
               pSet->HB_SET_MESSAGE = set_number( pArg1, pSet->HB_SET_MESSAGE );
         }
         break;
      case HB_SET_MFILEEXT:
         pResult = hb_itemPutC( pResult, pSet->HB_SET_MFILEEXT );
         if( pArg1 != NULL )
            pSet->HB_SET_MFILEEXT = set_string( pArg1, pSet->HB_SET_MFILEEXT );
         break;
      case HB_SET_OPTIMIZE:
         pResult = hb_itemPutL( pResult, pSet->HB_SET_OPTIMIZE );
         if( pArg1 != NULL )
            pSet->HB_SET_OPTIMIZE = set_logical( pArg1, pSet->HB_SET_OPTIMIZE );
         break;
      case HB_SET_FORCEOPT:
         pResult = hb_itemPutL( pResult, pSet->HB_SET_FORCEOPT );
         if( pArg1 != NULL )
            pSet->HB_SET_FORCEOPT = set_logical( pArg1, pSet->HB_SET_FORCEOPT );
         break;
      case HB_SET_STRICTREAD:
         pResult = hb_itemPutL( pResult, pSet->HB_SET_STRICTREAD );
         if( pArg1 != NULL )
            pSet->HB_SET_STRICTREAD = set_logical( pArg1, pSet->HB_SET_STRICTREAD );
         break;
      case HB_SET_HARDCOMMIT:
         pResult = hb_itemPutL( pResult, pSet->HB_SET_HARDCOMMIT );
         if( pArg1 != NULL )
            pSet->HB_SET_HARDCOMMIT = set_logical( pArg1, pSet->HB_SET_HARDCOMMIT );
         break;
      case HB_SET_PATH:
         pResult = hb_itemPutC( pResult, pSet->HB_SET_PATH );
         if( pArg1 != NULL )
         {
            pSet->HB_SET_PATH = set_string( pArg1, pSet->HB_SET_PATH );
            hb_fsFreeSearchPath( pSet->hb_set_path );
            pSet->hb_set_path = NULL;
            hb_fsAddSearchPath( pSet->HB_SET_PATH, &pSet->hb_set_path );
         }
         break;
      case HB_SET_PRINTER:
         pResult = hb_itemPutL( pResult, pSet->HB_SET_PRINTER );
         if( pArg1 != NULL )
            pSet->HB_SET_PRINTER = set_logical( pArg1, pSet->HB_SET_PRINTER );
         break;
      case HB_SET_PRINTFILE:
         pResult = hb_itemPutC( pResult, pSet->HB_SET_PRINTFILE );
         if( pArg1 && HB_IS_STRING( pArg1 ) )
         {
            open_handle( pSet, hb_itemGetCPtr( pArg1 ), set_logical( pArg2, HB_FALSE ), HB_SET_PRINTFILE );
            /* With SET PRINTER TO or Set( _SET_PRINTFILE, "" ) are expected to activate the default printer [jarabal] */
            if( pSet->HB_SET_PRINTFILE == NULL )
               pSet->HB_SET_PRINTFILE = hb_set_PRINTFILE_default();
         }
         break;
      case HB_SET_SCOREBOARD:
         pResult = hb_itemPutL( pResult, pSet->HB_SET_SCOREBOARD );
         if( pArg1 != NULL )
            pSet->HB_SET_SCOREBOARD = set_logical( pArg1, pSet->HB_SET_SCOREBOARD );
         break;
      case HB_SET_SCROLLBREAK:
         pResult = hb_itemPutL( pResult, pSet->HB_SET_SCROLLBREAK );
         if( pArg1 != NULL )
            pSet->HB_SET_SCROLLBREAK = set_logical( pArg1, pSet->HB_SET_SCROLLBREAK );
         break;
      case HB_SET_SOFTSEEK:
         pResult = hb_itemPutL( pResult, pSet->HB_SET_SOFTSEEK );
         if( pArg1 != NULL )
            pSet->HB_SET_SOFTSEEK = set_logical( pArg1, pSet->HB_SET_SOFTSEEK );
         break;
      case HB_SET_TYPEAHEAD:
         pResult = hb_itemPutNI( pResult, pSet->HB_SET_TYPEAHEAD );
         if( pArg1 != NULL )
         {
            /* Set the value and limit the range */
            pSet->HB_SET_TYPEAHEAD = set_number( pArg1, pSet->HB_SET_TYPEAHEAD );
            if( pSet->HB_SET_TYPEAHEAD == 0 )
               /* Do nothing */;
            else if( pSet->HB_SET_TYPEAHEAD < 16 )
               pSet->HB_SET_TYPEAHEAD = 16;
            else if( pSet->HB_SET_TYPEAHEAD > 4096 )
               pSet->HB_SET_TYPEAHEAD = 4096;
            /* reset keyboard buffer */
            hb_inkeyReset();
         }
         break;
      case HB_SET_UNIQUE:
         pResult = hb_itemPutL( pResult, pSet->HB_SET_UNIQUE );
         if( pArg1 != NULL )
            pSet->HB_SET_UNIQUE = set_logical( pArg1, pSet->HB_SET_UNIQUE );
         break;
      case HB_SET_VIDEOMODE:
         pResult = hb_itemPutNI( pResult, pSet->HB_SET_VIDEOMODE );
         if( pArg1 != NULL )
            pSet->HB_SET_VIDEOMODE = set_number( pArg1, pSet->HB_SET_VIDEOMODE );
         break;
      case HB_SET_WRAP:
         pResult = hb_itemPutL( pResult, pSet->HB_SET_WRAP );
         if( pArg1 != NULL )
            pSet->HB_SET_WRAP = set_logical( pArg1, pSet->HB_SET_WRAP );
         break;
      case HB_SET_LANGUAGE:
         pResult = hb_itemPutC( pResult, hb_langID() );
         if( pArg1 != NULL )
         {
            if( HB_IS_STRING( pArg1 ) )
               hb_langSelectID( hb_itemGetCPtr( pArg1 ) );
            else
               hb_errRT_BASE( EG_ARG, 2020, NULL, HB_ERR_FUNCNAME, HB_ERR_ARGS_BASEPARAMS );
         }
         break;
      case HB_SET_CODEPAGE:
         pResult = hb_itemPutC( pResult, hb_cdpID() );
         if( pArg1 != NULL )
         {
            if( HB_IS_STRING( pArg1 ) )
               hb_cdpSelectID( hb_itemGetCPtr( pArg1 ) );
            else
               hb_errRT_BASE( EG_ARG, 2020, NULL, HB_ERR_FUNCNAME, HB_ERR_ARGS_BASEPARAMS );
         }
         break;
      case HB_SET_IDLEREPEAT:
         pResult = hb_itemPutL( pResult, pSet->HB_SET_IDLEREPEAT );
         if( pArg1 != NULL )
            pSet->HB_SET_IDLEREPEAT = set_logical( pArg1, pSet->HB_SET_IDLEREPEAT );
         break;
      case HB_SET_FILECASE:
         pResult = hb_itemPutNI( pResult, pSet->HB_SET_FILECASE );
         if( pArg1 != NULL )
         {
            if( HB_IS_STRING( pArg1 ) )
            {
               if( ! hb_stricmp( hb_itemGetCPtr( pArg1 ), "LOWER" ) )
                  pSet->HB_SET_FILECASE = HB_SET_CASE_LOWER;
               else if( ! hb_stricmp( hb_itemGetCPtr( pArg1 ), "UPPER" ) )
                  pSet->HB_SET_FILECASE = HB_SET_CASE_UPPER;
               else if( ! hb_stricmp( hb_itemGetCPtr( pArg1 ), "MIXED" ) )
                  pSet->HB_SET_FILECASE = HB_SET_CASE_MIXED;
               else
                  hb_errRT_BASE( EG_ARG, 2020, NULL, HB_ERR_FUNCNAME, HB_ERR_ARGS_BASEPARAMS );
            }
            else if( HB_IS_NUMERIC( pArg1 ) )
            {
               int iValue = set_number( pArg1, pSet->HB_SET_FILECASE );
               if( iValue == HB_SET_CASE_LOWER ||
                   iValue == HB_SET_CASE_UPPER ||
                   iValue == HB_SET_CASE_MIXED )
                  pSet->HB_SET_FILECASE = iValue;
               else
                  hb_errRT_BASE( EG_ARG, 2020, NULL, HB_ERR_FUNCNAME, HB_ERR_ARGS_BASEPARAMS );
            }
            else
               hb_errRT_BASE( EG_ARG, 2020, NULL, HB_ERR_FUNCNAME, HB_ERR_ARGS_BASEPARAMS );
         }
         break;
      case HB_SET_DIRCASE:
         pResult = hb_itemPutNI( pResult, pSet->HB_SET_DIRCASE );
         if( pArg1 != NULL )
         {
            if( HB_IS_STRING( pArg1 ) )
            {
               if( ! hb_stricmp( hb_itemGetCPtr( pArg1 ), "LOWER" ) )
                  pSet->HB_SET_DIRCASE = HB_SET_CASE_LOWER;
               else if( ! hb_stricmp( hb_itemGetCPtr( pArg1 ), "UPPER" ) )
                  pSet->HB_SET_DIRCASE = HB_SET_CASE_UPPER;
               else if( ! hb_stricmp( hb_itemGetCPtr( pArg1 ), "MIXED" ) )
                  pSet->HB_SET_DIRCASE = HB_SET_CASE_MIXED;
               else
                  hb_errRT_BASE( EG_ARG, 2020, NULL, HB_ERR_FUNCNAME, HB_ERR_ARGS_BASEPARAMS );
            }
            else if( HB_IS_NUMERIC( pArg1 ) )
            {
               int iValue = set_number( pArg1, pSet->HB_SET_DIRCASE );
               if( iValue == HB_SET_CASE_LOWER ||
                   iValue == HB_SET_CASE_UPPER ||
                   iValue == HB_SET_CASE_MIXED )
                  pSet->HB_SET_DIRCASE = iValue;
               else
                  hb_errRT_BASE( EG_ARG, 2020, NULL, HB_ERR_FUNCNAME, HB_ERR_ARGS_BASEPARAMS );
            }
            else
               hb_errRT_BASE( EG_ARG, 2020, NULL, HB_ERR_FUNCNAME, HB_ERR_ARGS_BASEPARAMS );
         }
         break;
      case HB_SET_DIRSEPARATOR:
      {
         char szDirSep[ 2 ];
         szDirSep[ 0 ] = ( char ) pSet->HB_SET_DIRSEPARATOR;
         szDirSep[ 1 ] = '\0';
         pResult = hb_itemPutC( pResult, szDirSep );
         if( pArg1 != NULL )
            pSet->HB_SET_DIRSEPARATOR = set_char( pArg1, ( char ) pSet->HB_SET_DIRSEPARATOR );
         break;
      }
      case HB_SET_DBFLOCKSCHEME:
         pResult = hb_itemPutNI( pResult, pSet->HB_SET_DBFLOCKSCHEME );
         if( pArg1 != NULL )
         {
            if( set_number( pArg1, pSet->HB_SET_DBFLOCKSCHEME ) < 0 )
               hb_errRT_BASE( EG_ARG, 2020, NULL, HB_ERR_FUNCNAME, HB_ERR_ARGS_BASEPARAMS );
            else
               pSet->HB_SET_DBFLOCKSCHEME = set_number( pArg1, pSet->HB_SET_DBFLOCKSCHEME );
         }
         break;
      case HB_SET_DEFEXTENSIONS:
         pResult = hb_itemPutL( pResult, pSet->HB_SET_DEFEXTENSIONS );
         if( pArg1 != NULL )
            pSet->HB_SET_DEFEXTENSIONS = set_logical( pArg1, pSet->HB_SET_DEFEXTENSIONS );
         break;
      case HB_SET_EOL:
         pResult = hb_itemPutC( pResult, pSet->HB_SET_EOL );
         if( pArg1 != NULL )
            pSet->HB_SET_EOL = set_string( pArg1, pSet->HB_SET_EOL );
         break;
      case HB_SET_TRIMFILENAME:
         pResult = hb_itemPutL( pResult, pSet->HB_SET_TRIMFILENAME );
         if( pArg1 != NULL )
            pSet->HB_SET_TRIMFILENAME = set_logical( pArg1, pSet->HB_SET_TRIMFILENAME );
         break;
      case HB_SET_HBOUTLOG:
         pResult = hb_itemPutC( pResult, pSet->HB_SET_HBOUTLOG );
         if( pArg1 != NULL && ( HB_IS_STRING( pArg1 ) || HB_IS_NIL( pArg1 ) ) )
         {
            if( pSet->HB_SET_HBOUTLOG )
               hb_xfree( pSet->HB_SET_HBOUTLOG );
            if( HB_IS_NIL( pArg1 ) )
               pSet->HB_SET_HBOUTLOG = NULL;
            else
               /* Limit size of SET strings to 64K, truncating if source is longer */
               pSet->HB_SET_HBOUTLOG = hb_strndup( hb_itemGetCPtr( pArg1 ), USHRT_MAX );
            hb_xsetfilename( pSet->HB_SET_HBOUTLOG );
         }
         break;
      case HB_SET_HBOUTLOGINFO:
         pResult = hb_itemPutC( pResult, pSet->HB_SET_HBOUTLOGINFO );
         if( pArg1 != NULL )
         {
            pSet->HB_SET_HBOUTLOGINFO = set_string( pArg1, pSet->HB_SET_HBOUTLOGINFO );
            hb_xsetinfo( pSet->HB_SET_HBOUTLOGINFO );
         }
         break;
      case HB_SET_OSCODEPAGE:
         if( pSet->hb_set_oscp )
            pResult = hb_itemPutC( pResult, ( ( PHB_CODEPAGE ) pSet->hb_set_oscp )->id );
         else if( pResult )
            hb_itemClear( pResult );
         else
            pResult = hb_itemNew( NULL );
         if( pArg1 != NULL )
         {
            if( HB_IS_NIL( pArg1 ) )
               pSet->hb_set_oscp = NULL;
            else if( HB_IS_STRING( pArg1 ) )
            {
               PHB_CODEPAGE cdp = hb_cdpFindExt( hb_itemGetCPtr( pArg1 ) );
               if( cdp )
                  pSet->hb_set_oscp = ( void * ) cdp;
            }
            else
               hb_errRT_BASE( EG_ARG, 2020, NULL, HB_ERR_FUNCNAME, HB_ERR_ARGS_BASEPARAMS );
         }
         break;
      case HB_SET_DBCODEPAGE:
         if( pSet->hb_set_dbcp )
            pResult = hb_itemPutC( pResult, ( ( PHB_CODEPAGE ) pSet->hb_set_dbcp )->id );
         else if( pResult )
            hb_itemClear( pResult );
         else
            pResult = hb_itemNew( NULL );
         if( pArg1 != NULL )
         {
            if( HB_IS_NIL( pArg1 ) )
               pSet->hb_set_dbcp = NULL;
            else if( HB_IS_STRING( pArg1 ) )
            {
               PHB_CODEPAGE cdp = hb_cdpFindExt( hb_itemGetCPtr( pArg1 ) );
               if( cdp )
                  pSet->hb_set_dbcp = ( void * ) cdp;
            }
            else
               hb_errRT_BASE( EG_ARG, 2020, NULL, HB_ERR_FUNCNAME, HB_ERR_ARGS_BASEPARAMS );
         }
         break;

      case HB_SET_INVALID_:
         /* Return NIL if called with invalid SET specifier */
         break;

#if 0
      /*
       * intentionally removed default: clause to enable C compiler warning
       * when not all HB_SET_* cases are implemented. [druzus]
       */
      default:
         break;
#endif
   }
   if( pArg1 != NULL )
      hb_setListenerNotify( set_specifier, HB_SET_LISTENER_AFTER );

   return pResult;
}

HB_FUNC( SET )
{
   HB_STACK_TLS_PRELOAD
   hb_setGetItem( ( HB_set_enum ) hb_parnidef( 1, HB_SET_INVALID_ ),
                  hb_stackReturnItem(),
                  hb_param( 2, HB_IT_ANY ), hb_param( 3, HB_IT_ANY ) );
}

void hb_setInitialize( PHB_SET_STRUCT pSet )
{
   HB_TRACE( HB_TR_DEBUG, ( "hb_setInitialize(%p)", pSet ) );

   pSet->HB_SET_ALTERNATE = HB_FALSE;
   pSet->HB_SET_ALTFILE = NULL;
   pSet->hb_set_althan = NULL;
   pSet->HB_SET_AUTOPEN = HB_TRUE;
   pSet->HB_SET_AUTORDER = 0;
   pSet->HB_SET_AUTOSHARE = 0;
   pSet->HB_SET_BELL = HB_FALSE;
   pSet->HB_SET_CANCEL = HB_TRUE;
   pSet->hb_set_century = HB_FALSE;
   pSet->hb_set_prndevice = HB_FALSE;
   pSet->HB_SET_COLOR = ( char * ) hb_xgrab( HB_CLRSTR_LEN + 1 );
   /* NOTE: color must be synced with the one in IsDefColor() function */
   hb_strncpy( pSet->HB_SET_COLOR, "W/N,N/W,N/N,N/N,N/W", HB_CLRSTR_LEN );
   pSet->HB_SET_CONFIRM = HB_FALSE;
   pSet->HB_SET_CONSOLE = HB_TRUE;
   pSet->HB_SET_DATEFORMAT = hb_strdup( "mm/dd/yy" );
   pSet->HB_SET_TIMEFORMAT = hb_strdup( "hh:mm:ss.fff" );
   /*
    * Tests shows that Clipper has two different flags to control ALT+D
    * and AltD() behavior and on startup these flags are not synchronized.
    * When application starts _SET_DEBUG is set to HB_FALSE but debugger
    * can be activated by hitting K_ALT_D or calling AltD() function without
    * parameter. It means that some other internal flag enables these
    * operations.
    * Because Harbour is using _SET_DEBUG flag only then we have to
    * initialize it to HB_TRUE when debugger is linked to keep real Clipper
    * behavior or we will have to add second flag too and try to replicate
    * exactly unsynchronized behavior of these flags which exists in Clipper.
    * IMHO it's a bug in Clipper (side effect of some internal solutions) and
    * we should not try to emulate it [druzus].
    */
   /* pSet->HB_SET_DEBUG = HB_FALSE; */
   pSet->HB_SET_DEBUG = hb_dynsymFind( "__DBGENTRY" ) ? HB_TRUE : HB_FALSE;
   pSet->HB_SET_DECIMALS = 2;
   pSet->HB_SET_DEFAULT = hb_strdup( "" );
   pSet->HB_SET_DELETED = HB_FALSE;
   pSet->HB_SET_DELIMCHARS = hb_strdup( "::" );
   pSet->HB_SET_DELIMITERS = HB_FALSE;
   pSet->HB_SET_DEVICE = hb_strdup( "SCREEN" );
   pSet->HB_SET_EOF = HB_TRUE;
   pSet->HB_SET_EPOCH = 1900;
   pSet->HB_SET_ESCAPE = HB_TRUE;
   pSet->HB_SET_EVENTMASK = INKEY_KEYBOARD;
   pSet->HB_SET_EXACT = HB_FALSE;
   pSet->HB_SET_EXCLUSIVE = HB_TRUE;
   pSet->HB_SET_EXIT = HB_FALSE;
   pSet->HB_SET_EXTRA = HB_FALSE;
   pSet->HB_SET_EXTRAFILE = NULL;
   pSet->hb_set_extrahan = NULL;
   pSet->HB_SET_FIXED = HB_FALSE;
   pSet->HB_SET_FORCEOPT = HB_FALSE;
   pSet->HB_SET_HARDCOMMIT = HB_TRUE;
   pSet->HB_SET_IDLEREPEAT = HB_TRUE;
   pSet->HB_SET_INSERT = HB_FALSE;
   pSet->HB_SET_INTENSITY = HB_TRUE;
   pSet->HB_SET_MARGIN = 0;
   pSet->HB_SET_MBLOCKSIZE = 64;
   pSet->HB_SET_MCENTER = HB_FALSE;
   pSet->HB_SET_MESSAGE = 0;
   pSet->HB_SET_MFILEEXT = hb_strdup( "" );
   pSet->HB_SET_OPTIMIZE = HB_TRUE;
   pSet->HB_SET_PATH = hb_strdup( "" );
   pSet->hb_set_path = NULL;
   pSet->HB_SET_PRINTER = HB_FALSE;
   pSet->HB_SET_PRINTFILE = hb_set_PRINTFILE_default();
   pSet->hb_set_printhan = NULL;
   pSet->HB_SET_SCOREBOARD = HB_TRUE;
   pSet->HB_SET_SCROLLBREAK = HB_TRUE;
   pSet->HB_SET_SOFTSEEK = HB_FALSE;
   pSet->HB_SET_STRICTREAD = HB_FALSE;
   pSet->HB_SET_TYPEAHEAD = HB_DEFAULT_INKEY_BUFSIZE;
   pSet->HB_SET_UNIQUE = HB_FALSE;
   pSet->HB_SET_FILECASE = HB_SET_CASE_MIXED;
   pSet->HB_SET_DIRCASE = HB_SET_CASE_MIXED;
   pSet->HB_SET_DIRSEPARATOR = HB_OS_PATH_DELIM_CHR;
   pSet->HB_SET_VIDEOMODE = 0;
   pSet->HB_SET_WRAP = HB_FALSE;
   pSet->HB_SET_DBFLOCKSCHEME = 0;
   pSet->HB_SET_DEFEXTENSIONS = HB_TRUE;
   pSet->HB_SET_EOL = hb_strdup( hb_conNewLine() );
   pSet->HB_SET_TRIMFILENAME = HB_FALSE;
   pSet->HB_SET_HBOUTLOG = hb_strdup( "hb_out.log" );
   pSet->HB_SET_HBOUTLOGINFO = hb_strdup( "" );

   hb_xsetfilename( pSet->HB_SET_HBOUTLOG );
   hb_xsetinfo( pSet->HB_SET_HBOUTLOGINFO );

   pSet->hb_set_oscp = NULL;
   pSet->hb_set_dbcp = NULL;

   pSet->hb_set_listener = NULL;
}

void hb_setRelease( PHB_SET_STRUCT pSet )
{
   HB_TRACE( HB_TR_DEBUG, ( "hb_setRelease()" ) );

   close_handle( pSet, HB_SET_ALTFILE );
   close_handle( pSet, HB_SET_EXTRAFILE );
   close_handle( pSet, HB_SET_PRINTFILE );

   if( pSet->HB_SET_ALTFILE )       hb_xfree( pSet->HB_SET_ALTFILE );
   if( pSet->HB_SET_DATEFORMAT )    hb_xfree( pSet->HB_SET_DATEFORMAT );
   if( pSet->HB_SET_TIMEFORMAT )    hb_xfree( pSet->HB_SET_TIMEFORMAT );
   if( pSet->HB_SET_DEFAULT )       hb_xfree( pSet->HB_SET_DEFAULT );
   if( pSet->HB_SET_DELIMCHARS )    hb_xfree( pSet->HB_SET_DELIMCHARS );
   if( pSet->HB_SET_DEVICE )        hb_xfree( pSet->HB_SET_DEVICE );
   if( pSet->HB_SET_EXTRAFILE )     hb_xfree( pSet->HB_SET_EXTRAFILE );
   if( pSet->HB_SET_MFILEEXT  )     hb_xfree( pSet->HB_SET_MFILEEXT );
   if( pSet->HB_SET_PATH )          hb_xfree( pSet->HB_SET_PATH );
   if( pSet->HB_SET_PRINTFILE )     hb_xfree( pSet->HB_SET_PRINTFILE );
   if( pSet->HB_SET_COLOR )         hb_xfree( pSet->HB_SET_COLOR );
   if( pSet->HB_SET_EOL )           hb_xfree( pSet->HB_SET_EOL );
   if( pSet->HB_SET_HBOUTLOG )      hb_xfree( pSet->HB_SET_HBOUTLOG );
   if( pSet->HB_SET_HBOUTLOGINFO )  hb_xfree( pSet->HB_SET_HBOUTLOGINFO );

   hb_fsFreeSearchPath( pSet->hb_set_path );

   /* Free all set listeners */
   if( pSet->hb_set_listener )
   {
      PHB_SET_LISTENER pListener = ( ( PHB_SET_LISTENER_LST )
                                     pSet->hb_set_listener )->first;
      while( pListener )
      {
         PHB_SET_LISTENER pNext = pListener->next;
         hb_xfree( pListener );
         pListener = pNext;
      }
      hb_xfree( pSet->hb_set_listener );
   }
}

PHB_SET_STRUCT hb_setClone( PHB_SET_STRUCT pSrc )
{
   PHB_SET_STRUCT pSet = ( PHB_SET_STRUCT ) hb_xgrab( sizeof( HB_SET_STRUCT ) );

   memcpy( pSet, pSrc, sizeof( HB_SET_STRUCT ) );

   pSet->hb_set_althan = pSet->hb_set_extrahan = pSet->hb_set_printhan = NULL;
   pSet->hb_set_path = NULL;
   pSet->hb_set_listener = NULL;

   pSet->HB_SET_TYPEAHEAD = HB_DEFAULT_INKEY_BUFSIZE;

   pSet->HB_SET_COLOR = ( char * ) hb_xgrab( HB_CLRSTR_LEN + 1 );
   hb_strncpy( pSet->HB_SET_COLOR, pSrc->HB_SET_COLOR, HB_CLRSTR_LEN );

   if( pSet->HB_SET_ALTFILE )      pSet->HB_SET_ALTFILE      = hb_strdup( pSet->HB_SET_ALTFILE );
   if( pSet->HB_SET_DATEFORMAT )   pSet->HB_SET_DATEFORMAT   = hb_strdup( pSet->HB_SET_DATEFORMAT );
   if( pSet->HB_SET_TIMEFORMAT )   pSet->HB_SET_TIMEFORMAT   = hb_strdup( pSet->HB_SET_TIMEFORMAT );
   if( pSet->HB_SET_DEFAULT )      pSet->HB_SET_DEFAULT      = hb_strdup( pSet->HB_SET_DEFAULT );
   if( pSet->HB_SET_DELIMCHARS )   pSet->HB_SET_DELIMCHARS   = hb_strdup( pSet->HB_SET_DELIMCHARS );
   if( pSet->HB_SET_DEVICE )       pSet->HB_SET_DEVICE       = hb_strdup( pSet->HB_SET_DEVICE );
   if( pSet->HB_SET_EXTRAFILE )    pSet->HB_SET_EXTRAFILE    = hb_strdup( pSet->HB_SET_EXTRAFILE );
   if( pSet->HB_SET_MFILEEXT  )    pSet->HB_SET_MFILEEXT     = hb_strdup( pSet->HB_SET_MFILEEXT );
   if( pSet->HB_SET_PATH )         pSet->HB_SET_PATH         = hb_strdup( pSet->HB_SET_PATH );
   if( pSet->HB_SET_PRINTFILE )    pSet->HB_SET_PRINTFILE    = hb_strdup( pSet->HB_SET_PRINTFILE );
   if( pSet->HB_SET_EOL )          pSet->HB_SET_EOL          = hb_strdup( pSet->HB_SET_EOL );
   if( pSet->HB_SET_HBOUTLOG )     pSet->HB_SET_HBOUTLOG     = hb_strdup( pSet->HB_SET_HBOUTLOG );
   if( pSet->HB_SET_HBOUTLOGINFO ) pSet->HB_SET_HBOUTLOGINFO = hb_strdup( pSet->HB_SET_HBOUTLOGINFO );

   if( pSet->HB_SET_PATH )
      hb_fsAddSearchPath( pSet->HB_SET_PATH, &pSet->hb_set_path );

   return pSet;
}

int hb_setListenerAdd( HB_SET_LISTENER_CALLBACK * callback )
{
   HB_STACK_TLS_PRELOAD
   PHB_SET_STRUCT pSet = hb_stackSetStruct();
   PHB_SET_LISTENER p_sl = ( PHB_SET_LISTENER ) hb_xgrab( sizeof( HB_SET_LISTENER ) );
   PHB_SET_LISTENER_LST pList;

   if( ! pSet->hb_set_listener )
      pSet->hb_set_listener = hb_xgrabz( sizeof( HB_SET_LISTENER_LST ) );

   pList = ( PHB_SET_LISTENER_LST ) pSet->hb_set_listener;

   p_sl->callback = callback;
   p_sl->listener = ++pList->counter;
   p_sl->next = NULL;

   if( pList->last )
      pList->last->next = p_sl;
   else if( ! pList->first )
      pList->first = p_sl;
   pList->last = p_sl;

   return p_sl->listener;
}

void hb_setListenerNotify( HB_set_enum set, HB_set_listener_enum when )
{
   HB_STACK_TLS_PRELOAD
   PHB_SET_LISTENER_LST pList = ( PHB_SET_LISTENER_LST ) hb_stackSetStruct()->hb_set_listener;

   if( pList )
   {
      PHB_SET_LISTENER p_sl = pList->first;
      while( p_sl )
      {
         ( *p_sl->callback )( set, when );
         p_sl = p_sl->next;
      }
   }
}

int hb_setListenerRemove( int listener )
{
   HB_STACK_TLS_PRELOAD
   PHB_SET_LISTENER_LST pList = ( PHB_SET_LISTENER_LST ) hb_stackSetStruct()->hb_set_listener;

   if( pList )
   {
      PHB_SET_LISTENER p_sl = pList->first;
      PHB_SET_LISTENER p_sl_prev = NULL;
      while( p_sl )
      {
         if( listener == p_sl->listener )
         {
            listener = -listener;
            if( p_sl_prev )
               p_sl_prev->next = p_sl->next;
            else
               pList->first = p_sl->next;
            if( p_sl == pList->last )
               pList->last = p_sl_prev;
            hb_xfree( p_sl );
            break;
         }
         p_sl_prev = p_sl;
         p_sl = p_sl->next;
      }
   }
   return listener;
}

HB_BOOL hb_setSetItem( HB_set_enum set_specifier, PHB_ITEM pItem )
{
   HB_STACK_TLS_PRELOAD
   HB_BOOL fResult = HB_FALSE;

   if( pItem )
   {
      PHB_SET_STRUCT pSet = hb_stackSetStruct();
      char * szValue;
      int iValue;

      hb_setListenerNotify( set_specifier, HB_SET_LISTENER_BEFORE );

      switch( set_specifier )
      {
         case HB_SET_ALTFILE:
         case HB_SET_EXTRAFILE:
         case HB_SET_PRINTFILE:
            /* This sets needs 3-rd parameter to indicate additive mode
             * so they cannot be fully supported by this function
             */
            if( HB_IS_STRING( pItem ) || HB_IS_NIL( pItem ) )
            {
               open_handle( pSet, hb_itemGetCPtr( pItem ), HB_FALSE, set_specifier );
               fResult = HB_TRUE;
               if( set_specifier == HB_SET_PRINTFILE && pSet->HB_SET_PRINTFILE == NULL )
                  pSet->HB_SET_PRINTFILE = hb_set_PRINTFILE_default();
            }
            break;

         case HB_SET_ALTERNATE:
            if( HB_IS_LOGICAL( pItem ) )
            {
               pSet->HB_SET_ALTERNATE = hb_itemGetL( pItem );
               fResult = HB_TRUE;
            }
            break;
         case HB_SET_AUTOPEN:
            if( HB_IS_LOGICAL( pItem ) )
            {
               pSet->HB_SET_AUTOPEN = hb_itemGetL( pItem );
               fResult = HB_TRUE;
            }
            break;
         case HB_SET_BELL:
            if( HB_IS_LOGICAL( pItem ) )
            {
               pSet->HB_SET_BELL = hb_itemGetL( pItem );
               fResult = HB_TRUE;
            }
            break;
         case HB_SET_CANCEL:
            if( HB_IS_LOGICAL( pItem ) )
            {
               pSet->HB_SET_CANCEL = hb_itemGetL( pItem );
               fResult = HB_TRUE;
            }
            break;
         case HB_SET_CONFIRM:
            if( HB_IS_LOGICAL( pItem ) )
            {
               pSet->HB_SET_CONFIRM = hb_itemGetL( pItem );
               fResult = HB_TRUE;
            }
            break;
         case HB_SET_CONSOLE:
            if( HB_IS_LOGICAL( pItem ) )
            {
               pSet->HB_SET_CONSOLE = hb_itemGetL( pItem );
               fResult = HB_TRUE;
            }
            break;
         case HB_SET_DEBUG:
            if( HB_IS_LOGICAL( pItem ) )
            {
               pSet->HB_SET_DEBUG = hb_itemGetL( pItem );
               fResult = HB_TRUE;
            }
            break;
         case HB_SET_DELETED:
            if( HB_IS_LOGICAL( pItem ) )
            {
               pSet->HB_SET_DELETED = hb_itemGetL( pItem );
               fResult = HB_TRUE;
            }
            break;
         case HB_SET_DELIMITERS:
            if( HB_IS_LOGICAL( pItem ) )
            {
               pSet->HB_SET_DELIMITERS = hb_itemGetL( pItem );
               fResult = HB_TRUE;
            }
            break;
         case HB_SET_EOF:
            if( HB_IS_LOGICAL( pItem ) )
            {
               pSet->HB_SET_EOF = hb_itemGetL( pItem );
               fResult = HB_TRUE;
            }
            break;
         case HB_SET_ESCAPE:
            if( HB_IS_LOGICAL( pItem ) )
            {
               pSet->HB_SET_ESCAPE = hb_itemGetL( pItem );
               fResult = HB_TRUE;
            }
            break;
         case HB_SET_EXACT:
            if( HB_IS_LOGICAL( pItem ) )
            {
               pSet->HB_SET_EXACT = hb_itemGetL( pItem );
               fResult = HB_TRUE;
            }
            break;
         case HB_SET_EXCLUSIVE:
            if( HB_IS_LOGICAL( pItem ) )
            {
               pSet->HB_SET_EXCLUSIVE = hb_itemGetL( pItem );
               fResult = HB_TRUE;
            }
            break;
         case HB_SET_EXIT:
            if( HB_IS_LOGICAL( pItem ) )
            {
               pSet->HB_SET_EXIT = hb_itemGetL( pItem );
               fResult = HB_TRUE;
            }
            break;
         case HB_SET_EXTRA:
            if( HB_IS_LOGICAL( pItem ) )
            {
               pSet->HB_SET_EXTRA = hb_itemGetL( pItem );
               fResult = HB_TRUE;
            }
            break;
         case HB_SET_FIXED:
            if( HB_IS_LOGICAL( pItem ) )
            {
               pSet->HB_SET_FIXED = hb_itemGetL( pItem );
               fResult = HB_TRUE;
            }
            break;
         case HB_SET_IDLEREPEAT:
            if( HB_IS_LOGICAL( pItem ) )
            {
               pSet->HB_SET_IDLEREPEAT = hb_itemGetL( pItem );
               fResult = HB_TRUE;
            }
            break;
         case HB_SET_INSERT:
            if( HB_IS_LOGICAL( pItem ) )
            {
               pSet->HB_SET_INSERT = hb_itemGetL( pItem );
               fResult = HB_TRUE;
            }
            break;
         case HB_SET_INTENSITY:
            if( HB_IS_LOGICAL( pItem ) )
            {
               pSet->HB_SET_INTENSITY = hb_itemGetL( pItem );
               fResult = HB_TRUE;
            }
            break;
         case HB_SET_MCENTER:
            if( HB_IS_LOGICAL( pItem ) )
            {
               pSet->HB_SET_MCENTER = hb_itemGetL( pItem );
               fResult = HB_TRUE;
            }
            break;
         case HB_SET_OPTIMIZE:
            if( HB_IS_LOGICAL( pItem ) )
            {
               pSet->HB_SET_OPTIMIZE = hb_itemGetL( pItem );
               fResult = HB_TRUE;
            }
            break;
         case HB_SET_FORCEOPT:
            if( HB_IS_LOGICAL( pItem ) )
            {
               pSet->HB_SET_FORCEOPT = hb_itemGetL( pItem );
               fResult = HB_TRUE;
            }
            break;
         case HB_SET_PRINTER:
            if( HB_IS_LOGICAL( pItem ) )
            {
               pSet->HB_SET_PRINTER = hb_itemGetL( pItem );
               fResult = HB_TRUE;
            }
            break;
         case HB_SET_SCOREBOARD:
            if( HB_IS_LOGICAL( pItem ) )
            {
               pSet->HB_SET_SCOREBOARD = hb_itemGetL( pItem );
               fResult = HB_TRUE;
            }
            break;
         case HB_SET_SCROLLBREAK:
            if( HB_IS_LOGICAL( pItem ) )
            {
               pSet->HB_SET_SCROLLBREAK = hb_itemGetL( pItem );
               fResult = HB_TRUE;
            }
            break;
         case HB_SET_SOFTSEEK:
            if( HB_IS_LOGICAL( pItem ) )
            {
               pSet->HB_SET_SOFTSEEK = hb_itemGetL( pItem );
               fResult = HB_TRUE;
            }
            break;
         case HB_SET_STRICTREAD:
            if( HB_IS_LOGICAL( pItem ) )
            {
               pSet->HB_SET_STRICTREAD = hb_itemGetL( pItem );
               fResult = HB_TRUE;
            }
            break;
         case HB_SET_UNIQUE:
            if( HB_IS_LOGICAL( pItem ) )
            {
               pSet->HB_SET_UNIQUE = hb_itemGetL( pItem );
               fResult = HB_TRUE;
            }
            break;
         case HB_SET_WRAP:
            if( HB_IS_LOGICAL( pItem ) )
            {
               pSet->HB_SET_WRAP = hb_itemGetL( pItem );
               fResult = HB_TRUE;
            }
            break;
         case HB_SET_HARDCOMMIT:
            if( HB_IS_LOGICAL( pItem ) )
            {
               pSet->HB_SET_HARDCOMMIT = hb_itemGetL( pItem );
               fResult = HB_TRUE;
            }
            break;
         case HB_SET_DEFEXTENSIONS:
            if( HB_IS_LOGICAL( pItem ) )
            {
               pSet->HB_SET_DEFEXTENSIONS = hb_itemGetL( pItem );
               fResult = HB_TRUE;
            }
            break;
         case HB_SET_TRIMFILENAME:
            if( HB_IS_LOGICAL( pItem ) )
            {
               pSet->HB_SET_TRIMFILENAME = hb_itemGetL( pItem );
               fResult = HB_TRUE;
            }
            break;

         case HB_SET_DECIMALS:
            if( HB_IS_NUMERIC( pItem ) )
            {
               iValue = hb_itemGetNI( pItem );
               if( iValue >= 0 )
               {
                  pSet->HB_SET_DECIMALS = iValue;
                  fResult = HB_TRUE;
               }
            }
            break;
         case HB_SET_EPOCH:
            if( HB_IS_NUMERIC( pItem ) )
            {
               iValue = hb_itemGetNI( pItem );
               if( iValue >= 0 )
               {
                  pSet->HB_SET_EPOCH = iValue;
                  fResult = HB_TRUE;
               }
            }
            break;
         case HB_SET_MBLOCKSIZE:
            if( HB_IS_NUMERIC( pItem ) )
            {
               iValue = hb_itemGetNI( pItem );
               if( iValue >= 0 )
               {
                  pSet->HB_SET_MBLOCKSIZE = iValue;
                  fResult = HB_TRUE;
               }
            }
            break;
         case HB_SET_DBFLOCKSCHEME:
            if( HB_IS_NUMERIC( pItem ) )
            {
               iValue = hb_itemGetNI( pItem );
               if( iValue >= 0 )
               {
                  pSet->HB_SET_DBFLOCKSCHEME = iValue;
                  fResult = HB_TRUE;
               }
            }
            break;
         case HB_SET_AUTORDER:
            if( HB_IS_NUMERIC( pItem ) )
            {
               iValue = hb_itemGetNI( pItem );
               if( iValue >= 0 )
               {
                  pSet->HB_SET_AUTORDER = iValue;
                  fResult = HB_TRUE;
               }
            }
            break;
         case HB_SET_AUTOSHARE:
            if( HB_IS_NUMERIC( pItem ) )
            {
               iValue = hb_itemGetNI( pItem );
               if( iValue >= 0 )
               {
                  pSet->HB_SET_AUTOSHARE = iValue;
                  fResult = HB_TRUE;
               }
            }
            break;
         case HB_SET_CURSOR:
            if( HB_IS_NUMERIC( pItem ) )
            {
               hb_conSetCursor( HB_TRUE, hb_itemGetNI( pItem ) );
               fResult = HB_TRUE;
            }
            break;
         case HB_SET_EVENTMASK:
            if( HB_IS_NUMERIC( pItem ) )
            {
               iValue = hb_itemGetNI( pItem );
               if( iValue >= 0 )
               {
                  pSet->HB_SET_EVENTMASK = iValue;
                  fResult = HB_TRUE;
               }
            }
            break;
         case HB_SET_MARGIN:
            if( HB_IS_NUMERIC( pItem ) )
            {
               iValue = hb_itemGetNI( pItem );
               if( iValue >= 0 )
               {
                  pSet->HB_SET_MARGIN = iValue;
                  fResult = HB_TRUE;
               }
            }
            break;
         case HB_SET_MESSAGE:
            if( HB_IS_NUMERIC( pItem ) )
            {
               iValue = hb_itemGetNI( pItem );
               if( iValue >= 0 )
               {
                  pSet->HB_SET_MESSAGE = iValue;
                  fResult = HB_TRUE;
               }
            }
            break;
         case HB_SET_TYPEAHEAD:
            if( HB_IS_NUMERIC( pItem ) )
            {
               /* Set the value and limit the range */
               pSet->HB_SET_TYPEAHEAD = hb_itemGetNI( pItem );
               if( pSet->HB_SET_TYPEAHEAD == 0 )
                  /* Do nothing */;
               else if( pSet->HB_SET_TYPEAHEAD < 16 )
                  pSet->HB_SET_TYPEAHEAD = 16;
               else if( pSet->HB_SET_TYPEAHEAD > 4096 )
                  pSet->HB_SET_TYPEAHEAD = 4096;
               /* reset keyboard buffer */
               hb_inkeyReset();
               fResult = HB_TRUE;
            }
            break;
         case HB_SET_VIDEOMODE:
            if( HB_IS_NUMERIC( pItem ) )
            {
               pSet->HB_SET_VIDEOMODE = hb_itemGetNI( pItem );
               fResult = HB_TRUE;
            }
            break;

         case HB_SET_COLOR:
            if( HB_IS_STRING( pItem ) )
            {
               hb_conSetColor( hb_itemGetCPtr( pItem ) );
               fResult = HB_TRUE;
            }
            break;
         case HB_SET_LANGUAGE:
            if( HB_IS_STRING( pItem ) )
            {
               hb_langSelectID( hb_itemGetCPtr( pItem ) );
               fResult = HB_TRUE;
            }
            break;
         case HB_SET_CODEPAGE:
            if( HB_IS_STRING( pItem ) )
            {
               hb_cdpSelectID( hb_itemGetCPtr( pItem ) );
               fResult = HB_TRUE;
            }
            break;
         case HB_SET_FILECASE:
         case HB_SET_DIRCASE:
            iValue = -1;
            if( HB_IS_STRING( pItem ) )
            {
               if( ! hb_stricmp( hb_itemGetCPtr( pItem ), "LOWER" ) )
                  iValue = HB_SET_CASE_LOWER;
               else if( ! hb_stricmp( hb_itemGetCPtr( pItem ), "UPPER" ) )
                  iValue = HB_SET_CASE_UPPER;
               else if( ! hb_stricmp( hb_itemGetCPtr( pItem ), "MIXED" ) )
                  iValue = HB_SET_CASE_MIXED;
            }
            else if( HB_IS_NUMERIC( pItem ) )
               iValue = hb_itemGetNI( pItem );

            if( iValue == HB_SET_CASE_LOWER ||
                iValue == HB_SET_CASE_UPPER ||
                iValue == HB_SET_CASE_MIXED )
            {
               if( set_specifier == HB_SET_FILECASE )
                  pSet->HB_SET_FILECASE = iValue;
               else
                  pSet->HB_SET_DIRCASE = iValue;
               fResult = HB_TRUE;
            }
            break;
         case HB_SET_DATEFORMAT:
            if( HB_IS_STRING( pItem ) )
            {
               int iYear = 0;

               szValue = hb_strndup( hb_itemGetCPtr( pItem ), USHRT_MAX );
               if( pSet->HB_SET_DATEFORMAT )
                  hb_xfree( pSet->HB_SET_DATEFORMAT );
               pSet->HB_SET_DATEFORMAT = szValue;
               while( *szValue )
               {
                  if( *szValue == 'Y' || *szValue == 'y' )
                     ++iYear;
                  else if( iYear )   /* Only count the first set of consecutive "Y"s. */
                     break;
                  ++szValue;
               }
               /* CENTURY is not controlled directly by SET, so there is no
                  notification for changing it indirectly via DATE FORMAT. */
               pSet->hb_set_century = iYear >= 4;
               fResult = HB_TRUE;
            }
            break;
         case HB_SET_TIMEFORMAT:
            if( HB_IS_STRING( pItem ) )
            {
               szValue = hb_strndup( hb_itemGetCPtr( pItem ), USHRT_MAX );
               if( pSet->HB_SET_TIMEFORMAT )
                  hb_xfree( pSet->HB_SET_TIMEFORMAT );
               pSet->HB_SET_TIMEFORMAT = szValue;
               fResult = HB_TRUE;
            }
            break;
         case HB_SET_DIRSEPARATOR:
            if( hb_itemGetCLen( pItem ) > 0 )
            {
               pSet->HB_SET_DIRSEPARATOR = hb_itemGetCPtr( pItem )[ 0 ];
               fResult = HB_TRUE;
            }
            break;
         case HB_SET_DEVICE:
            if( HB_IS_STRING( pItem ) )
            {
               szValue = hb_strndup( hb_itemGetCPtr( pItem ), USHRT_MAX );
               if( pSet->HB_SET_DEVICE )
                  hb_xfree( pSet->HB_SET_DEVICE );
               pSet->HB_SET_DEVICE = szValue;
               pSet->hb_set_prndevice = strlen( szValue ) >= 4 &&
                                        hb_strnicmp( szValue, "PRIN", 4 ) == 0;
               fResult = HB_TRUE;
            }
            break;
         case HB_SET_MFILEEXT:
            if( HB_IS_STRING( pItem ) || HB_IS_NIL( pItem ) )
            {
               szValue = hb_strndup( hb_itemGetCPtr( pItem ), USHRT_MAX );
               if( pSet->HB_SET_MFILEEXT )
                  hb_xfree( pSet->HB_SET_MFILEEXT );
               pSet->HB_SET_MFILEEXT = szValue;
               fResult = HB_TRUE;
            }
            break;
         case HB_SET_DEFAULT:
            if( HB_IS_STRING( pItem ) || HB_IS_NIL( pItem ) )
            {
               szValue = hb_strndup( hb_itemGetCPtr( pItem ), USHRT_MAX );
               if( pSet->HB_SET_DEFAULT )
                  hb_xfree( pSet->HB_SET_DEFAULT );
               pSet->HB_SET_DEFAULT = szValue;
               fResult = HB_TRUE;
            }
            break;
         case HB_SET_PATH:
            if( HB_IS_STRING( pItem ) || HB_IS_NIL( pItem ) )
            {
               szValue = hb_strndup( hb_itemGetCPtr( pItem ), USHRT_MAX );
               if( pSet->HB_SET_PATH )
                  hb_xfree( pSet->HB_SET_PATH );
               pSet->HB_SET_PATH = szValue;

               hb_fsFreeSearchPath( pSet->hb_set_path );
               pSet->hb_set_path = NULL;
               hb_fsAddSearchPath( pSet->HB_SET_PATH, &pSet->hb_set_path );

               fResult = HB_TRUE;
            }
            break;
         case HB_SET_DELIMCHARS:
            if( HB_IS_STRING( pItem ) || HB_IS_NIL( pItem ) )
            {
               szValue = hb_strndup( hb_itemGetCPtr( pItem ), USHRT_MAX );
               if( pSet->HB_SET_DELIMCHARS )
                  hb_xfree( pSet->HB_SET_DELIMCHARS );
               pSet->HB_SET_DELIMCHARS = szValue;
               fResult = HB_TRUE;
            }
            break;
         case HB_SET_EOL:
            if( HB_IS_STRING( pItem ) || HB_IS_NIL( pItem ) )
            {
               szValue = hb_strndup( hb_itemGetCPtr( pItem ), USHRT_MAX );
               if( pSet->HB_SET_EOL )
                  hb_xfree( pSet->HB_SET_EOL );
               pSet->HB_SET_EOL = szValue;
               fResult = HB_TRUE;
            }
            break;
         case HB_SET_HBOUTLOG:
            if( HB_IS_STRING( pItem ) || HB_IS_NIL( pItem ) )
            {
               if( HB_IS_NIL( pItem ) )
                  szValue = NULL;
               else
                  szValue = hb_strndup( hb_itemGetCPtr( pItem ), USHRT_MAX );
               if( pSet->HB_SET_HBOUTLOG )
                  hb_xfree( pSet->HB_SET_HBOUTLOG );
               pSet->HB_SET_HBOUTLOG = szValue;
               hb_xsetfilename( pSet->HB_SET_HBOUTLOG );
               fResult = HB_TRUE;
            }
            break;
         case HB_SET_HBOUTLOGINFO:
            if( HB_IS_STRING( pItem ) || HB_IS_NIL( pItem ) )
            {
               szValue = hb_strndup( hb_itemGetCPtr( pItem ), USHRT_MAX );
               if( pSet->HB_SET_HBOUTLOGINFO )
                  hb_xfree( pSet->HB_SET_HBOUTLOGINFO );
               pSet->HB_SET_HBOUTLOGINFO = szValue;
               hb_xsetinfo( pSet->HB_SET_HBOUTLOGINFO );
               fResult = HB_TRUE;
            }
            break;
         case HB_SET_OSCODEPAGE:
            if( HB_IS_NIL( pItem ) )
            {
               pSet->hb_set_oscp = NULL;
               fResult = HB_TRUE;
            }
            else if( HB_IS_STRING( pItem ) )
            {
               PHB_CODEPAGE cdp = hb_cdpFindExt( hb_itemGetCPtr( pItem ) );
               if( cdp )
               {
                  pSet->hb_set_oscp = ( void * ) cdp;
                  fResult = HB_TRUE;
               }
            }
            break;
         case HB_SET_DBCODEPAGE:
            if( HB_IS_NIL( pItem ) )
            {
               pSet->hb_set_dbcp = NULL;
               fResult = HB_TRUE;
            }
            else if( HB_IS_STRING( pItem ) )
            {
               PHB_CODEPAGE cdp = hb_cdpFindExt( hb_itemGetCPtr( pItem ) );
               if( cdp )
               {
                  pSet->hb_set_dbcp = ( void * ) cdp;
                  fResult = HB_TRUE;
               }
            }
            break;

         case HB_SET_INVALID_:
            break;
#if 0
         /*
          * intentionally removed default: clause to enable C compiler warning
          * when not all HB_SET_* cases are implemented. [druzus]
          */
         default:
            break;
#endif
      }
      hb_setListenerNotify( set_specifier, HB_SET_LISTENER_AFTER );
   }

   return fResult;
}

HB_BOOL hb_setSetItem2( HB_set_enum set_specifier, PHB_ITEM pItem1, PHB_ITEM pItem2 )
{
   HB_BOOL fResult = HB_FALSE;

   if( pItem1 )
   {
      switch( set_specifier )
      {
         case HB_SET_ALTFILE:
         case HB_SET_EXTRAFILE:
         case HB_SET_PRINTFILE:
            if( HB_IS_STRING( pItem1 ) || HB_IS_NIL( pItem1 ) )
            {
               HB_STACK_TLS_PRELOAD
               PHB_SET_STRUCT pSet = hb_stackSetStruct();

               hb_setListenerNotify( set_specifier, HB_SET_LISTENER_BEFORE );

               open_handle( pSet, hb_itemGetCPtr( pItem1 ),
                            set_logical( pItem2, HB_FALSE ), set_specifier );
               fResult = HB_TRUE;
               if( set_specifier == HB_SET_PRINTFILE && pSet->HB_SET_PRINTFILE == NULL )
                  pSet->HB_SET_PRINTFILE = hb_set_PRINTFILE_default();

               hb_setListenerNotify( set_specifier, HB_SET_LISTENER_AFTER );
            }
            break;
         default:
            fResult = hb_setSetItem( set_specifier, pItem1 );
      }
   }
   return fResult;
}

HB_BOOL hb_setGetL( HB_set_enum set_specifier )
{
   HB_STACK_TLS_PRELOAD
   PHB_SET_STRUCT pSet = hb_stackSetStruct();

   switch( set_specifier )
   {
      case HB_SET_ALTERNATE:
         return pSet->HB_SET_ALTERNATE;
      case HB_SET_AUTOPEN:
         return pSet->HB_SET_AUTOPEN;
      case HB_SET_BELL:
         return pSet->HB_SET_BELL;
      case HB_SET_CANCEL:
         return pSet->HB_SET_CANCEL;
      case HB_SET_CONFIRM:
         return pSet->HB_SET_CONFIRM;
      case HB_SET_CONSOLE:
         return pSet->HB_SET_CONSOLE;
      case HB_SET_DEBUG:
         return pSet->HB_SET_DEBUG;
      case HB_SET_DELETED:
         return pSet->HB_SET_DELETED;
      case HB_SET_DELIMITERS:
         return pSet->HB_SET_DELIMITERS;
      case HB_SET_EOF:
         return pSet->HB_SET_EOF;
      case HB_SET_ESCAPE:
         return pSet->HB_SET_ESCAPE;
      case HB_SET_EXACT:
         return pSet->HB_SET_EXACT;
      case HB_SET_EXCLUSIVE:
         return pSet->HB_SET_EXCLUSIVE;
      case HB_SET_EXIT:
         return pSet->HB_SET_EXIT;
      case HB_SET_EXTRA:
         return pSet->HB_SET_EXTRA;
      case HB_SET_FIXED:
         return pSet->HB_SET_FIXED;
      case HB_SET_IDLEREPEAT:
         return pSet->HB_SET_IDLEREPEAT;
      case HB_SET_INSERT:
         return pSet->HB_SET_INSERT;
      case HB_SET_INTENSITY:
         return pSet->HB_SET_INTENSITY;
      case HB_SET_MCENTER:
         return pSet->HB_SET_MCENTER;
      case HB_SET_OPTIMIZE:
         return pSet->HB_SET_OPTIMIZE;
      case HB_SET_FORCEOPT:
         return pSet->HB_SET_FORCEOPT;
      case HB_SET_PRINTER:
         return pSet->HB_SET_PRINTER;
      case HB_SET_SCOREBOARD:
         return pSet->HB_SET_SCOREBOARD;
      case HB_SET_SCROLLBREAK:
         return pSet->HB_SET_SCROLLBREAK;
      case HB_SET_SOFTSEEK:
         return pSet->HB_SET_SOFTSEEK;
      case HB_SET_STRICTREAD:
         return pSet->HB_SET_STRICTREAD;
      case HB_SET_UNIQUE:
         return pSet->HB_SET_UNIQUE;
      case HB_SET_WRAP:
         return pSet->HB_SET_WRAP;
      case HB_SET_HARDCOMMIT:
         return pSet->HB_SET_HARDCOMMIT;
      case HB_SET_DEFEXTENSIONS:
         return pSet->HB_SET_DEFEXTENSIONS;
      case HB_SET_TRIMFILENAME:
         return pSet->HB_SET_TRIMFILENAME;

      case HB_SET_ALTFILE:
      case HB_SET_AUTORDER:
      case HB_SET_AUTOSHARE:
      case HB_SET_COLOR:
      case HB_SET_CURSOR:
      case HB_SET_DATEFORMAT:
      case HB_SET_TIMEFORMAT:
      case HB_SET_DECIMALS:
      case HB_SET_DEFAULT:
      case HB_SET_DELIMCHARS:
      case HB_SET_DEVICE:
      case HB_SET_EPOCH:
      case HB_SET_EVENTMASK:
      case HB_SET_EXTRAFILE:
      case HB_SET_MARGIN:
      case HB_SET_MBLOCKSIZE:
      case HB_SET_MESSAGE:
      case HB_SET_MFILEEXT:
      case HB_SET_PATH:
      case HB_SET_PRINTFILE:
      case HB_SET_TYPEAHEAD:
      case HB_SET_VIDEOMODE:
      case HB_SET_LANGUAGE:
      case HB_SET_CODEPAGE:
      case HB_SET_FILECASE:
      case HB_SET_DIRCASE:
      case HB_SET_DIRSEPARATOR:
      case HB_SET_DBFLOCKSCHEME:
      case HB_SET_EOL:
      case HB_SET_HBOUTLOG:
      case HB_SET_HBOUTLOGINFO:
      case HB_SET_OSCODEPAGE:
      case HB_SET_DBCODEPAGE:
      case HB_SET_INVALID_:
         break;
#if 0
      /*
       * intentionally removed default: clause to enable C compiler warning
       * when not all HB_SET_* cases are implemented. [druzus]
       */
      default:
         break;
#endif
   }

   hb_errRT_BASE( EG_ARG, 2020, NULL, HB_ERR_FUNCNAME, 0 );
   return HB_FALSE;
}

const char * hb_setGetCPtr( HB_set_enum set_specifier )
{
   HB_STACK_TLS_PRELOAD
   PHB_SET_STRUCT pSet = hb_stackSetStruct();

   switch( set_specifier )
   {
      case HB_SET_ALTFILE:
         return pSet->HB_SET_ALTFILE;
      case HB_SET_COLOR:
         return pSet->HB_SET_COLOR;
      case HB_SET_DATEFORMAT:
         return pSet->HB_SET_DATEFORMAT;
      case HB_SET_TIMEFORMAT:
         return pSet->HB_SET_TIMEFORMAT;
      case HB_SET_DEFAULT:
         return pSet->HB_SET_DEFAULT;
      case HB_SET_DELIMCHARS:
         return pSet->HB_SET_DELIMCHARS;
      case HB_SET_DEVICE:
         return pSet->HB_SET_DEVICE;
      case HB_SET_EXTRAFILE:
         return pSet->HB_SET_EXTRAFILE;
      case HB_SET_PATH:
         return pSet->HB_SET_PATH;
      case HB_SET_MFILEEXT:
         return pSet->HB_SET_MFILEEXT;
      case HB_SET_PRINTFILE:
         return pSet->HB_SET_PRINTFILE;
      case HB_SET_EOL:
         return pSet->HB_SET_EOL;
      case HB_SET_HBOUTLOG:
         return pSet->HB_SET_HBOUTLOG;
      case HB_SET_HBOUTLOGINFO:
         return pSet->HB_SET_HBOUTLOGINFO;
      case HB_SET_OSCODEPAGE:
         return pSet->hb_set_oscp ? ( ( PHB_CODEPAGE ) pSet->hb_set_oscp )->id : NULL;
      case HB_SET_DBCODEPAGE:
         return pSet->hb_set_dbcp ? ( ( PHB_CODEPAGE ) pSet->hb_set_dbcp )->id : NULL;
      case HB_SET_LANGUAGE:
         return hb_langID();
      case HB_SET_CODEPAGE:
         return hb_cdpID();
      case HB_SET_ALTERNATE:
      case HB_SET_AUTOPEN:
      case HB_SET_AUTORDER:
      case HB_SET_AUTOSHARE:
      case HB_SET_BELL:
      case HB_SET_CANCEL:
      case HB_SET_CONFIRM:
      case HB_SET_CONSOLE:
      case HB_SET_CURSOR:
      case HB_SET_DEBUG:
      case HB_SET_DECIMALS:
      case HB_SET_DELETED:
      case HB_SET_DELIMITERS:
      case HB_SET_EOF:
      case HB_SET_EPOCH:
      case HB_SET_ESCAPE:
      case HB_SET_EVENTMASK:
      case HB_SET_EXACT:
      case HB_SET_EXCLUSIVE:
      case HB_SET_EXIT:
      case HB_SET_EXTRA:
      case HB_SET_FIXED:
      case HB_SET_INSERT:
      case HB_SET_INTENSITY:
      case HB_SET_MARGIN:
      case HB_SET_MBLOCKSIZE:
      case HB_SET_MCENTER:
      case HB_SET_MESSAGE:
      case HB_SET_OPTIMIZE:
      case HB_SET_FORCEOPT:
      case HB_SET_STRICTREAD:
      case HB_SET_HARDCOMMIT:
      case HB_SET_PRINTER:
      case HB_SET_SCOREBOARD:
      case HB_SET_SCROLLBREAK:
      case HB_SET_SOFTSEEK:
      case HB_SET_TYPEAHEAD:
      case HB_SET_UNIQUE:
      case HB_SET_VIDEOMODE:
      case HB_SET_WRAP:
      case HB_SET_IDLEREPEAT:
      case HB_SET_FILECASE:
      case HB_SET_DIRCASE:
      case HB_SET_DIRSEPARATOR:
      case HB_SET_DBFLOCKSCHEME:
      case HB_SET_DEFEXTENSIONS:
      case HB_SET_TRIMFILENAME:
      case HB_SET_INVALID_:
         break;
#if 0
      /*
       * intentionally removed default: clause to enable C compiler warning
       * when not all HB_SET_* cases are implemented. [druzus]
       */
      default:
         break;
#endif
   }

   hb_errRT_BASE( EG_ARG, 2020, NULL, HB_ERR_FUNCNAME, 0 );
   return NULL;
}

int     hb_setGetNI( HB_set_enum set_specifier )
{
   HB_STACK_TLS_PRELOAD
   PHB_SET_STRUCT pSet = hb_stackSetStruct();

   switch( set_specifier )
   {
      case HB_SET_AUTORDER:
         return pSet->HB_SET_AUTORDER;
      case HB_SET_AUTOSHARE:
         return pSet->HB_SET_AUTOSHARE;
      case HB_SET_DECIMALS:
         return pSet->HB_SET_DECIMALS;
      case HB_SET_EPOCH:
         return pSet->HB_SET_EPOCH;
      case HB_SET_EVENTMASK:
         return pSet->HB_SET_EVENTMASK;
      case HB_SET_MARGIN:
         return pSet->HB_SET_MARGIN;
      case HB_SET_MBLOCKSIZE:
         return pSet->HB_SET_MBLOCKSIZE;
      case HB_SET_MESSAGE:
         return pSet->HB_SET_MESSAGE;
      case HB_SET_TYPEAHEAD:
         return pSet->HB_SET_TYPEAHEAD;
      case HB_SET_FILECASE:
         return pSet->HB_SET_FILECASE;
      case HB_SET_DIRCASE:
         return pSet->HB_SET_DIRCASE;
      case HB_SET_DIRSEPARATOR:
         return pSet->HB_SET_DIRSEPARATOR;
      case HB_SET_VIDEOMODE:
         return pSet->HB_SET_VIDEOMODE;
      case HB_SET_DBFLOCKSCHEME:
         return pSet->HB_SET_DBFLOCKSCHEME;

      case HB_SET_ALTERNATE:
      case HB_SET_ALTFILE:
      case HB_SET_AUTOPEN:
      case HB_SET_BELL:
      case HB_SET_CANCEL:
      case HB_SET_COLOR:
      case HB_SET_CONFIRM:
      case HB_SET_CONSOLE:
      case HB_SET_CURSOR:
      case HB_SET_DATEFORMAT:
      case HB_SET_TIMEFORMAT:
      case HB_SET_DEBUG:
      case HB_SET_DEFAULT:
      case HB_SET_DELETED:
      case HB_SET_DELIMCHARS:
      case HB_SET_DELIMITERS:
      case HB_SET_DEVICE:
      case HB_SET_EOF:
      case HB_SET_ESCAPE:
      case HB_SET_EXACT:
      case HB_SET_EXCLUSIVE:
      case HB_SET_EXIT:
      case HB_SET_EXTRA:
      case HB_SET_EXTRAFILE:
      case HB_SET_FIXED:
      case HB_SET_INSERT:
      case HB_SET_INTENSITY:
      case HB_SET_MCENTER:
      case HB_SET_MFILEEXT:
      case HB_SET_OPTIMIZE:
      case HB_SET_FORCEOPT:
      case HB_SET_STRICTREAD:
      case HB_SET_HARDCOMMIT:
      case HB_SET_PATH:
      case HB_SET_PRINTER:
      case HB_SET_PRINTFILE:
      case HB_SET_SCOREBOARD:
      case HB_SET_SCROLLBREAK:
      case HB_SET_SOFTSEEK:
      case HB_SET_UNIQUE:
      case HB_SET_WRAP:
      case HB_SET_LANGUAGE:
      case HB_SET_CODEPAGE:
      case HB_SET_IDLEREPEAT:
      case HB_SET_EOL:
      case HB_SET_DEFEXTENSIONS:
      case HB_SET_TRIMFILENAME:
      case HB_SET_HBOUTLOG:
      case HB_SET_HBOUTLOGINFO:
      case HB_SET_OSCODEPAGE:
      case HB_SET_DBCODEPAGE:
      case HB_SET_INVALID_:
         break;
#if 0
      /*
       * intentionally removed default: clause to enable C compiler warning
       * when not all HB_SET_* cases are implemented. [druzus]
       */
      default:
         break;
#endif
   }

   hb_errRT_BASE( EG_ARG, 2020, NULL, HB_ERR_FUNCNAME, 0 );
   return 0;
}

long    hb_setGetNL( HB_set_enum set_specifier )
{
   return hb_setGetNI( set_specifier );
}

HB_PATHNAMES * hb_setGetFirstSetPath( void )
{
   HB_STACK_TLS_PRELOAD
   return hb_stackSetStruct()->hb_set_path;
}

PHB_FILE hb_setGetAltHan( void )
{
   HB_STACK_TLS_PRELOAD
   return hb_stackSetStruct()->hb_set_althan;
}

HB_BOOL hb_setGetCentury( void )
{
   HB_STACK_TLS_PRELOAD
   return hb_stackSetStruct()->hb_set_century;
}

PHB_FILE hb_setGetExtraHan( void )
{
   HB_STACK_TLS_PRELOAD
   return hb_stackSetStruct()->hb_set_extrahan;
}

PHB_FILE hb_setGetPrintHan( void )
{
   HB_STACK_TLS_PRELOAD
   return hb_stackSetStruct()->hb_set_printhan;
}

HB_BOOL hb_setGetAlternate( void )
{
   HB_STACK_TLS_PRELOAD
   return hb_stackSetStruct()->HB_SET_ALTERNATE;
}

const char *  hb_setGetAltFile( void )
{
   HB_STACK_TLS_PRELOAD
   return hb_stackSetStruct()->HB_SET_ALTFILE;
}

HB_BOOL hb_setGetAutOpen( void )
{
   HB_STACK_TLS_PRELOAD
   return hb_stackSetStruct()->HB_SET_AUTOPEN;
}

int     hb_setGetAutOrder( void )
{
   HB_STACK_TLS_PRELOAD
   return hb_stackSetStruct()->HB_SET_AUTORDER;
}

int     hb_setGetAutoShare( void )
{
   HB_STACK_TLS_PRELOAD
   return hb_stackSetStruct()->HB_SET_AUTOSHARE;
}

HB_BOOL hb_setGetBell( void )
{
   HB_STACK_TLS_PRELOAD
   return hb_stackSetStruct()->HB_SET_BELL;
}

HB_BOOL hb_setGetCancel( void )
{
   HB_STACK_TLS_PRELOAD
   return hb_stackSetStruct()->HB_SET_CANCEL;
}

char *  hb_setGetColor( void )
{
   HB_STACK_TLS_PRELOAD
   return hb_stackSetStruct()->HB_SET_COLOR;
}

HB_BOOL hb_setGetConfirm( void )
{
   HB_STACK_TLS_PRELOAD
   return hb_stackSetStruct()->HB_SET_CONFIRM;
}

HB_BOOL hb_setGetConsole( void )
{
   HB_STACK_TLS_PRELOAD
   return hb_stackSetStruct()->HB_SET_CONSOLE;
}

const char * hb_setGetDateFormat( void )
{
   HB_STACK_TLS_PRELOAD
   return hb_stackSetStruct()->HB_SET_DATEFORMAT;
}

const char * hb_setGetTimeFormat( void )
{
   HB_STACK_TLS_PRELOAD
   return hb_stackSetStruct()->HB_SET_TIMEFORMAT;
}

HB_BOOL hb_setGetDebug( void )
{
   HB_STACK_TLS_PRELOAD
   return hb_stackSetStruct()->HB_SET_DEBUG;
}

int     hb_setGetDecimals( void )
{
   HB_STACK_TLS_PRELOAD
   return hb_stackSetStruct()->HB_SET_DECIMALS;
}

const char *  hb_setGetDefault( void )
{
   HB_STACK_TLS_PRELOAD
   return hb_stackSetStruct()->HB_SET_DEFAULT;
}

HB_BOOL hb_setGetDeleted( void )
{
   HB_STACK_TLS_PRELOAD
   return hb_stackSetStruct()->HB_SET_DELETED;
}

const char *  hb_setGetDelimChars( void )
{
   HB_STACK_TLS_PRELOAD
   return hb_stackSetStruct()->HB_SET_DELIMCHARS;
}

HB_BOOL hb_setGetDelimiters( void )
{
   HB_STACK_TLS_PRELOAD
   return hb_stackSetStruct()->HB_SET_DELIMITERS;
}

const char *  hb_setGetDevice( void )
{
   HB_STACK_TLS_PRELOAD
   return hb_stackSetStruct()->HB_SET_DEVICE;
}

HB_BOOL hb_setGetEOF( void )
{
   HB_STACK_TLS_PRELOAD
   return hb_stackSetStruct()->HB_SET_EOF;
}

int     hb_setGetEpoch( void )
{
   HB_STACK_TLS_PRELOAD
   return hb_stackSetStruct()->HB_SET_EPOCH;
}

HB_BOOL hb_setGetEscape( void )
{
   HB_STACK_TLS_PRELOAD
   return hb_stackSetStruct()->HB_SET_ESCAPE;
}

int     hb_setGetEventMask( void )
{
   HB_STACK_TLS_PRELOAD
   return hb_stackSetStruct()->HB_SET_EVENTMASK;
}

HB_BOOL hb_setGetExact( void )
{
   HB_STACK_TLS_PRELOAD
   return hb_stackSetStruct()->HB_SET_EXACT;
}

HB_BOOL hb_setGetExclusive( void )
{
   HB_STACK_TLS_PRELOAD
   return hb_stackSetStruct()->HB_SET_EXCLUSIVE;
}

HB_BOOL hb_setGetExit( void )
{
   HB_STACK_TLS_PRELOAD
   return hb_stackSetStruct()->HB_SET_EXIT;
}

HB_BOOL hb_setGetExtra( void )
{
   HB_STACK_TLS_PRELOAD
   return hb_stackSetStruct()->HB_SET_EXTRA;
}

const char *  hb_setGetExtraFile( void )
{
   HB_STACK_TLS_PRELOAD
   return hb_stackSetStruct()->HB_SET_EXTRAFILE;
}

HB_BOOL hb_setGetFixed( void )
{
   HB_STACK_TLS_PRELOAD
   return hb_stackSetStruct()->HB_SET_FIXED;
}

HB_BOOL hb_setGetIdleRepeat( void )
{
   HB_STACK_TLS_PRELOAD
   return hb_stackSetStruct()->HB_SET_IDLEREPEAT;
}

HB_BOOL hb_setGetInsert( void )
{
   HB_STACK_TLS_PRELOAD
   return hb_stackSetStruct()->HB_SET_INSERT;
}

HB_BOOL hb_setGetIntensity( void )
{
   HB_STACK_TLS_PRELOAD
   return hb_stackSetStruct()->HB_SET_INTENSITY;
}

const char *  hb_setGetPath( void )
{
   HB_STACK_TLS_PRELOAD
   return hb_stackSetStruct()->HB_SET_PATH;
}

int     hb_setGetMargin( void )
{
   HB_STACK_TLS_PRELOAD
   return hb_stackSetStruct()->HB_SET_MARGIN;
}

int     hb_setGetMBlockSize( void )
{
   HB_STACK_TLS_PRELOAD
   return hb_stackSetStruct()->HB_SET_MBLOCKSIZE;
}

HB_BOOL hb_setGetMCenter( void )
{
   HB_STACK_TLS_PRELOAD
   return hb_stackSetStruct()->HB_SET_MCENTER;
}

int     hb_setGetMessage( void )
{
   HB_STACK_TLS_PRELOAD
   return hb_stackSetStruct()->HB_SET_MESSAGE;
}

const char *  hb_setGetMFileExt( void )
{
   HB_STACK_TLS_PRELOAD
   return hb_stackSetStruct()->HB_SET_MFILEEXT;
}

HB_BOOL hb_setGetOptimize( void )
{
   HB_STACK_TLS_PRELOAD
   return hb_stackSetStruct()->HB_SET_OPTIMIZE;
}

HB_BOOL hb_setGetPrinter( void )
{
   HB_STACK_TLS_PRELOAD
   return hb_stackSetStruct()->HB_SET_PRINTER;
}

const char *  hb_setGetPrintFile( void )
{
   HB_STACK_TLS_PRELOAD
   return hb_stackSetStruct()->HB_SET_PRINTFILE;
}

HB_BOOL hb_setGetScoreBoard( void )
{
   HB_STACK_TLS_PRELOAD
   return hb_stackSetStruct()->HB_SET_SCOREBOARD;
}

HB_BOOL hb_setGetScrollBreak( void )
{
   HB_STACK_TLS_PRELOAD
   return hb_stackSetStruct()->HB_SET_SCROLLBREAK;
}

HB_BOOL hb_setGetSoftSeek( void )
{
   HB_STACK_TLS_PRELOAD
   return hb_stackSetStruct()->HB_SET_SOFTSEEK;
}

HB_BOOL hb_setGetStrictRead( void )
{
   HB_STACK_TLS_PRELOAD
   return hb_stackSetStruct()->HB_SET_STRICTREAD;
}

int     hb_setGetTypeAhead( void )
{
   HB_STACK_TLS_PRELOAD
   return hb_stackSetStruct()->HB_SET_TYPEAHEAD;
}

HB_BOOL hb_setGetUnique( void )
{
   HB_STACK_TLS_PRELOAD
   return hb_stackSetStruct()->HB_SET_UNIQUE;
}

int     hb_setGetFileCase( void )
{
   HB_STACK_TLS_PRELOAD
   return hb_stackSetStruct()->HB_SET_FILECASE;
}

void hb_setSetFileCase( int iFileCase )
{
   HB_STACK_TLS_PRELOAD
   hb_stackSetStruct()->HB_SET_FILECASE = iFileCase;
}

int     hb_setGetDirCase( void )
{
   HB_STACK_TLS_PRELOAD
   return hb_stackSetStruct()->HB_SET_DIRCASE;
}

void hb_setSetDirCase( int iDirCase )
{
   HB_STACK_TLS_PRELOAD
   hb_stackSetStruct()->HB_SET_DIRCASE = iDirCase;
}

int     hb_setGetDirSeparator( void )
{
   HB_STACK_TLS_PRELOAD
   return hb_stackSetStruct()->HB_SET_DIRSEPARATOR;
}

void hb_setSetDirSeparator( int iSeparator )
{
   HB_STACK_TLS_PRELOAD
   hb_stackSetStruct()->HB_SET_DIRSEPARATOR = iSeparator;
}

HB_BOOL hb_setGetTrimFileName( void )
{
   HB_STACK_TLS_PRELOAD
   return hb_stackSetStruct()->HB_SET_TRIMFILENAME;
}

void hb_setSetTrimFileName( HB_BOOL fTrim )
{
   HB_STACK_TLS_PRELOAD
   hb_stackSetStruct()->HB_SET_TRIMFILENAME = fTrim;
}

int     hb_setGetVideoMode( void )
{
   HB_STACK_TLS_PRELOAD
   return hb_stackSetStruct()->HB_SET_VIDEOMODE;
}

HB_BOOL hb_setGetWrap( void )
{
   HB_STACK_TLS_PRELOAD
   return hb_stackSetStruct()->HB_SET_WRAP;
}

int     hb_setGetDBFLockScheme( void )
{
   HB_STACK_TLS_PRELOAD
   return hb_stackSetStruct()->HB_SET_DBFLOCKSCHEME;
}

HB_BOOL hb_setGetHardCommit( void )
{
   HB_STACK_TLS_PRELOAD
   return hb_stackSetStruct()->HB_SET_HARDCOMMIT;
}

HB_BOOL hb_setGetForceOpt( void )
{
   HB_STACK_TLS_PRELOAD
   return hb_stackSetStruct()->HB_SET_FORCEOPT;
}

HB_BOOL hb_setGetDefExtension( void )
{
   HB_STACK_TLS_PRELOAD
   return hb_stackSetStruct()->HB_SET_DEFEXTENSIONS;
}

const char * hb_setGetEOL( void )
{
   HB_STACK_TLS_PRELOAD
   return hb_stackSetStruct()->HB_SET_EOL;
}

const char * hb_setGetHBOUTLOG( void )
{
   HB_STACK_TLS_PRELOAD
   return hb_stackSetStruct()->HB_SET_HBOUTLOG;
}

const char * hb_setGetHBOUTLOGINFO( void )
{
   HB_STACK_TLS_PRELOAD
   return hb_stackSetStruct()->HB_SET_HBOUTLOGINFO;
}

const char * hb_setGetOSCODEPAGE( void )
{
   HB_STACK_TLS_PRELOAD
   PHB_SET_STRUCT pSet = hb_stackSetStruct();

   return pSet->hb_set_oscp ? ( ( PHB_CODEPAGE ) pSet->hb_set_oscp )->id : NULL;
}

void * hb_setGetOSCP( void )
{
   HB_STACK_TLS_PRELOAD
   return hb_stackSetStruct()->hb_set_oscp;
}

const char * hb_setGetDBCODEPAGE( void )
{
   HB_STACK_TLS_PRELOAD
   PHB_SET_STRUCT pSet = hb_stackSetStruct();

   return pSet->hb_set_dbcp ? ( ( PHB_CODEPAGE ) pSet->hb_set_dbcp )->id : NULL;
}

HB_BOOL hb_osUseCP( void )
{
   HB_STACK_TLS_PRELOAD

#if defined( HB_MT_VM )
   if( hb_stackId() )
#endif
   {
      PHB_CODEPAGE cdpOS = ( PHB_CODEPAGE ) hb_stackSetStruct()->hb_set_oscp;
      if( cdpOS )
      {
         PHB_CODEPAGE cdpHost = hb_vmCDP();
         return cdpHost && cdpHost != cdpOS;
      }
   }

   return HB_FALSE;
}

const char * hb_osEncodeCP( const char * szName, char ** pszFree, HB_SIZE * pnSize )
{
   if( hb_vmIsReady() )
   {
      HB_STACK_TLS_PRELOAD
      PHB_CODEPAGE cdpOS = ( PHB_CODEPAGE ) hb_stackSetStruct()->hb_set_oscp;
      if( cdpOS )
      {
         PHB_CODEPAGE cdpHost = hb_vmCDP();
         if( cdpHost && cdpHost != cdpOS )
         {
            HB_SIZE nSize = 0;
            char * pszBuf;

            if( pszFree == NULL )
            {
               pszFree = ( char ** ) HB_UNCONST( &szName );
               nSize = strlen( szName );
            }
            pszBuf = *pszFree;
            if( pnSize == NULL )
               pnSize = &nSize;
            else if( *pnSize > 0 )
               nSize = *pnSize - 1;

            szName = hb_cdpnDup3( szName, strlen( szName ),
                                  pszBuf, &nSize, pszFree, pnSize,
                                  cdpHost, cdpOS );
         }
      }
   }

   return szName;
}

const char * hb_osDecodeCP( const char * szName, char ** pszFree, HB_SIZE * pnSize )
{
   if( hb_vmIsReady() )
   {
      HB_STACK_TLS_PRELOAD
      PHB_CODEPAGE cdpOS = ( PHB_CODEPAGE ) hb_stackSetStruct()->hb_set_oscp;
      if( cdpOS )
      {
         PHB_CODEPAGE cdpHost = hb_vmCDP();
         if( cdpHost && cdpHost != cdpOS )
         {
            HB_SIZE nSize = 0;
            char * pszBuf;

            if( pszFree == NULL )
            {
               pszFree = ( char ** ) HB_UNCONST( &szName );
               nSize = strlen( szName );
            }
            pszBuf = *pszFree;
            if( pnSize == NULL )
               pnSize = &nSize;
            else if( *pnSize > 0 )
               nSize = *pnSize - 1;

            szName = hb_cdpnDup3( szName, strlen( szName ),
                                  pszBuf, &nSize, pszFree, pnSize,
                                  cdpOS, cdpHost );
         }
      }
   }

   return szName;
}

char * hb_osStrEncode( const char * pszName )
{
   if( hb_vmIsReady() )
   {
      HB_STACK_TLS_PRELOAD
      PHB_CODEPAGE cdpOS = ( PHB_CODEPAGE ) hb_stackSetStruct()->hb_set_oscp;
      if( cdpOS )
      {
         PHB_CODEPAGE cdpHost = hb_vmCDP();
         if( cdpHost && cdpHost != cdpOS )
            return hb_cdpDup( pszName, cdpHost, cdpOS );
      }
   }

   return hb_strdup( pszName );
}

char * hb_osStrEncodeN( const char * pszName, HB_SIZE nLen )
{
   if( hb_vmIsReady() )
   {
      HB_STACK_TLS_PRELOAD
      PHB_CODEPAGE cdpOS = ( PHB_CODEPAGE ) hb_stackSetStruct()->hb_set_oscp;
      if( cdpOS )
      {
         PHB_CODEPAGE cdpHost = hb_vmCDP();
         if( cdpHost && cdpHost != cdpOS )
            return hb_cdpDupn( pszName, nLen, cdpHost, cdpOS );
      }
   }

   return hb_strndup( pszName, nLen );
}

char * hb_osStrDecode( const char * pszName )
{
   if( hb_vmIsReady() )
   {
      HB_STACK_TLS_PRELOAD
      PHB_CODEPAGE cdpOS = ( PHB_CODEPAGE ) hb_stackSetStruct()->hb_set_oscp;
      if( cdpOS )
      {
         PHB_CODEPAGE cdpHost = hb_vmCDP();
         if( cdpHost && cdpHost != cdpOS )
            return hb_cdpDup( pszName, cdpOS, cdpHost );
      }
   }

   return hb_strdup( pszName );
}

char * hb_osStrDecode2( const char * pszName, char * pszBuffer, HB_SIZE nSize )
{
   if( hb_vmIsReady() )
   {
      HB_STACK_TLS_PRELOAD
      PHB_CODEPAGE cdpOS = ( PHB_CODEPAGE ) hb_stackSetStruct()->hb_set_oscp;
      if( cdpOS )
      {
         PHB_CODEPAGE cdpHost = hb_vmCDP();
         if( cdpHost && cdpHost != cdpOS )
         {
            pszBuffer[ nSize ] = 0;
            hb_cdpnDup2( pszName, strlen( pszName ), pszBuffer, &nSize, cdpOS, cdpHost );
            return pszBuffer;
         }
      }
   }

   return hb_strncpy( pszBuffer, pszName, nSize );
}

#if defined( HB_OS_WIN )
HB_WCHAR * hb_osStrU16Encode( const char * pszName )
{
   if( hb_vmIsReady() )
   {
      PHB_CODEPAGE cdp = hb_vmCDP();
      if( cdp )
      {
         HB_SIZE nLen, nSize;
         HB_WCHAR * pszBufferW;

         nLen = strlen( pszName );
         nSize = hb_cdpStrAsU16Len( cdp, pszName, nLen, 0 );
         pszBufferW = ( HB_WCHAR * ) hb_xgrab( ( nSize + 1 ) * sizeof( HB_WCHAR ) );
         hb_cdpStrToU16( cdp, HB_CDP_ENDIAN_NATIVE, pszName, nLen, pszBufferW, nSize + 1 );
         return pszBufferW;
      }
   }

   return hb_mbtowc( pszName ); /* No HVM stack */
}

HB_WCHAR * hb_osStrU16EncodeN( const char * pszName, HB_SIZE nLen )
{
   if( hb_vmIsReady() )
   {
      PHB_CODEPAGE cdp = hb_vmCDP();
      if( cdp )
      {
         HB_SIZE nSize;
         HB_WCHAR * pszBufferW;

         nLen = hb_strnlen( pszName, nLen );
         nSize = hb_cdpStrAsU16Len( cdp, pszName, nLen, 0 );
         pszBufferW = ( HB_WCHAR * ) hb_xgrab( ( nSize + 1 ) * sizeof( HB_WCHAR ) );
         hb_cdpStrToU16( cdp, HB_CDP_ENDIAN_NATIVE, pszName, nLen, pszBufferW, nSize + 1 );
         return pszBufferW;
      }
   }

   return hb_mbntowc( pszName, nLen ); /* No HVM stack */
}

char * hb_osStrU16Decode( const HB_WCHAR * pszNameW )
{
   if( hb_vmIsReady() )
   {
      PHB_CODEPAGE cdp = hb_vmCDP();
      if( cdp )
      {
         HB_SIZE nLen, nSize;
         char * pszBuffer;

         nLen = hb_wstrlen( pszNameW );
         nSize = hb_cdpU16AsStrLen( cdp, pszNameW, nLen, 0 );
         pszBuffer = ( char * ) hb_xgrab( nSize + 1 );
         hb_cdpU16ToStr( cdp, HB_CDP_ENDIAN_NATIVE, pszNameW, nLen, pszBuffer, nSize + 1 );
         return pszBuffer;
      }
   }

   return hb_wctomb( pszNameW ); /* No HVM stack */
}

char * hb_osStrU16Decode2( const HB_WCHAR * pszNameW, char * pszBuffer, HB_SIZE nSize )
{
   if( hb_vmIsReady() )
   {
      PHB_CODEPAGE cdp = hb_vmCDP();
      if( cdp )
      {
         hb_cdpU16ToStr( cdp, HB_CDP_ENDIAN_NATIVE, pszNameW, hb_wstrlen( pszNameW ), pszBuffer, nSize );
         pszBuffer[ nSize ] = 0;
         return pszBuffer;
      }
   }

   hb_wcntombcpy( pszBuffer, pszNameW, nSize ); /* No HVM stack */
   return pszBuffer;
}
#endif

PHB_FILE hb_setGetPrinterHandle( int iType )
{
   HB_STACK_TLS_PRELOAD
   PHB_SET_STRUCT pSet = hb_stackSetStruct();

   switch( iType )
   {
      case HB_SET_PRN_DEV:
         if( ! pSet->hb_set_prndevice )
            return NULL;
         break;
      case HB_SET_PRN_CON:
         if( ! pSet->HB_SET_PRINTER )
            return NULL;
         break;
      case HB_SET_PRN_ANY:
         break;
      default:
         return NULL;
   }

   if( pSet->hb_set_printhan == NULL && pSet->HB_SET_PRINTFILE )
      open_handle( pSet, pSet->HB_SET_PRINTFILE, HB_FALSE, HB_SET_PRINTFILE );

   return pSet->hb_set_printhan;
}<|MERGE_RESOLUTION|>--- conflicted
+++ resolved
@@ -192,11 +192,7 @@
               "LPT1", "LPT2", "LPT3",
               "COM1", "COM2", "COM3", "COM4", "COM5",
               "COM6", "COM7", "COM8", "COM9" };
-<<<<<<< HEAD
-      int iLen = ( int ) strlen( szFileName );
-=======
       int iSkip = 0, iLen, iFrom, iTo;
->>>>>>> 037ccea6
 
       if( ( szFileName[ 0 ] == '\\' || szFileName[ 0 ] == '/' ) &&
           ( szFileName[ 1 ] == '\\' || szFileName[ 1 ] == '/' ) )
