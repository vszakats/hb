--- conflicted
+++ resolved
@@ -67,18 +67,14 @@
       #include "hbwince.h"
    #endif
 #elif defined( HB_OS_OS2 )
-<<<<<<< HEAD
    #include <os2.h>
-=======
-#  include <os2.h>
 #elif defined( HB_OS_DOS ) && defined( __WATCOMC__ ) && !defined( HB_CAUSEWAY_DLL )
    /* it's broken in recent OpenWatcom builds so enable it
       for tests only in harbur.dll [druzus] */
-#  if defined( HB_DYNLIB )
-#     define HB_CAUSEWAY_DLL
-#  include <cwdllfnc.h>
-#  endif
->>>>>>> d074db10
+   #if defined( HB_DYNLIB )
+      #define HB_CAUSEWAY_DLL
+      #include <cwdllfnc.h>
+   #endif
 #endif
 
 /* NOTE: VxWorks supports dlopen() functionality only in shared
