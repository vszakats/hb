--- conflicted
+++ resolved
@@ -277,14 +277,10 @@
 #ifndef HB_MEMFILER
 #  define HB_MEMFILER         0xff
 #endif
-<<<<<<< HEAD
+
+#ifdef HB_FM_STATISTICS
+
 #define HB_MEMINFO_SIGNATURE  0xfeedbeef
-=======
-
-#ifdef HB_FM_STATISTICS
-
-#define HB_MEMINFO_SIGNATURE  0x19730403
->>>>>>> 3f78fa0b
 
 typedef struct _HB_MEMINFO
 {
@@ -611,35 +607,12 @@
    {
       PHB_TRACEINFO pTrace = hb_traceinfo();
 
-<<<<<<< HEAD
-      HB_FM_LOCK();
-
-      if( ! s_pFirstBlock )
-      {
-         pMem->pPrevBlock = NULL;
-         s_pFirstBlock = pMem;
-      }
-      else
-      {
-         pMem->pPrevBlock = s_pLastBlock;
-         s_pLastBlock->pNextBlock = pMem;
-      }
-      s_pLastBlock = pMem;
-
-      pMem->pNextBlock = NULL;
-      pMem->u32Signature = HB_MEMINFO_SIGNATURE;
-      HB_FM_SETSIG( HB_MEM_PTR( pMem ), nSize );
-      pMem->nSize = nSize;  /* size of the memory block */
-
-      pTrace = hb_traceinfo();
-=======
->>>>>>> 3f78fa0b
       if( hb_tr_level() >= HB_TR_DEBUG || pTrace->level == HB_TR_FM )
       {
          /* NOTE: PRG line number/procname is not very useful during hunting
           * for memory leaks - this is why we are using the previously stored
           * function/line info - this is a location of code that called
-          * hb_xalloc/hb_xgrab
+          * hb_xalloc()/hb_xgrab()
           */
          pMem->uiProcLine = pTrace->line; /* C line number */
          if( pTrace->file )
@@ -653,8 +626,6 @@
          hb_stackBaseProcInfo( pMem->szProcName, &pMem->uiProcLine );
       }
 
-<<<<<<< HEAD
-=======
       HB_FM_LOCK();
 
       if( ! s_pFirstBlock )
@@ -674,7 +645,6 @@
       HB_FM_SETSIG( HB_MEM_PTR( pMem ), nSize );
       pMem->nSize = nSize;  /* size of the memory block */
 
->>>>>>> 3f78fa0b
       s_nMemoryConsumed += nSize + sizeof( HB_COUNTER );
       if( s_nMemoryMaxConsumed < s_nMemoryConsumed )
          s_nMemoryMaxConsumed = s_nMemoryConsumed;
@@ -722,35 +692,12 @@
    {
       PHB_TRACEINFO pTrace = hb_traceinfo();
 
-<<<<<<< HEAD
-      HB_FM_LOCK();
-
-      if( ! s_pFirstBlock )
-      {
-         pMem->pPrevBlock = NULL;
-         s_pFirstBlock = pMem;
-      }
-      else
-      {
-         pMem->pPrevBlock = s_pLastBlock;
-         s_pLastBlock->pNextBlock = pMem;
-      }
-      s_pLastBlock = pMem;
-
-      pMem->pNextBlock = NULL;
-      pMem->u32Signature = HB_MEMINFO_SIGNATURE;
-      HB_FM_SETSIG( HB_MEM_PTR( pMem ), nSize );
-      pMem->nSize = nSize;  /* size of the memory block */
-
-      pTrace = hb_traceinfo();
-=======
->>>>>>> 3f78fa0b
       if( hb_tr_level() >= HB_TR_DEBUG || pTrace->level == HB_TR_FM )
       {
          /* NOTE: PRG line number/procname is not very useful during hunting
           * for memory leaks - this is why we are using the previously stored
           * function/line info - this is a location of code that called
-          * hb_xalloc/hb_xgrab
+          * hb_xalloc()/hb_xgrab()
           */
          pMem->uiProcLine = pTrace->line; /* C line number */
          if( pTrace->file )
@@ -764,8 +711,6 @@
          hb_stackBaseProcInfo( pMem->szProcName, &pMem->uiProcLine );
       }
 
-<<<<<<< HEAD
-=======
       HB_FM_LOCK();
 
       if( ! s_pFirstBlock )
@@ -785,7 +730,6 @@
       HB_FM_SETSIG( HB_MEM_PTR( pMem ), nSize );
       pMem->nSize = nSize;  /* size of the memory block */
 
->>>>>>> 3f78fa0b
       s_nMemoryConsumed += nSize + sizeof( HB_COUNTER );
       if( s_nMemoryMaxConsumed < s_nMemoryConsumed )
          s_nMemoryMaxConsumed = s_nMemoryConsumed;
@@ -851,27 +795,15 @@
       pMemBlock->u32Signature = 0;
       HB_FM_CLRSIG( HB_MEM_PTR( pMemBlock ), nMemSize );
 
-<<<<<<< HEAD
-      HB_FM_LOCK();
-
-#ifdef HB_PARANOID_MEM_CHECK
-=======
 #if defined( HB_PARANOID_MEM_CHECK ) || defined( HB_FM_FORCE_REALLOC )
->>>>>>> 3f78fa0b
       pMem = malloc( HB_ALLOC_SIZE( nSize ) );
 #  endif
 
-<<<<<<< HEAD
-      s_nMemoryConsumed += ( nSize - nMemSize );
-      if( s_nMemoryMaxConsumed < s_nMemoryConsumed )
-         s_nMemoryMaxConsumed = s_nMemoryConsumed;
-=======
       HB_FM_LOCK();
 
 #if ! ( defined( HB_PARANOID_MEM_CHECK ) || defined( HB_FM_FORCE_REALLOC ) )
       pMem = realloc( pMemBlock, HB_ALLOC_SIZE( nSize ) );
 #endif
->>>>>>> 3f78fa0b
 
       if( pMem )
       {
