--- conflicted
+++ resolved
@@ -47,7 +47,6 @@
 /*
   Harbour level API:
 
-<<<<<<< HEAD
   hb_threadStart( [ <nThreadAttrs>, ] <@sStart()> | <bStart> | <cStart> [, <params,...> ] ) --> <pThID>
   hb_threadSelf() --> <pThID> | NIL
   hb_threadID( [ <pThID> ] ) --> <nThNo>
@@ -55,11 +54,13 @@
   hb_threadDetach( <pThID> ) --> <lOK>
 * hb_threadQuitRequest( <pThID> ) --> <lOK>
   hb_threadTerminateAll() --> NIL
+  hb_threadIsMain( [ <pThID> ] ) --> <lMainHvmThread>
   hb_threadWaitForAll() --> NIL
   hb_threadWait( <pThID> | <apThID>, [ <nTimeOut> ] [, <lAll> ] ) => <nThInd> | <nThCount> | 0
   hb_threadOnce( @<onceControl> [, <bAction> | <@sAction()> ] ) --> <lFirstCall>
   hb_threadOnceInit( @<item>, <value> ) --> <lInitialized>
   hb_mutexCreate() --> <pMtx>
+  hb_mutexExists( <pMtx> ) --> <lExists>
   hb_mutexLock( <pMtx> [, <nTimeOut> ] ) --> <lLocked>
   hb_mutexUnlock( <pMtx> ) --> <lOK>
   hb_mutexNotify( <pMtx> [, <xVal>] ) --> NIL
@@ -69,31 +70,6 @@
   hb_mutexEval( <pMtx>, <bCode> | <@sFunc()> [, <params,...> ] ) --> <xCodeResult>
 ** hb_mutexQueueInfo( <pMtx>, [ @<nWaitersCount> ], [ @<nQueueLength> ] ) --> .T.
   hb_mtvm() --> <lMultiThreadVM>
-=======
-  hb_threadStart( [ <nThreadAttrs>, ] <@sStart()> | <bStart> | <cStart> [, <params,...> ] ) -> <pThID>
-  hb_threadSelf() -> <pThID> | NIL
-  hb_threadID( [ <pThID> ] ) -> <nThNo>
-  hb_threadJoin( <pThID> [, @<xRetCode> ] ) -> <lOK>
-  hb_threadDetach( <pThID> ) -> <lOK>
-* hb_threadQuitRequest( <pThID> ) -> <lOK>
-  hb_threadTerminateAll() -> NIL
-  hb_threadIsMain( [ <pThID> ] ) -> <lMainHvmThread>
-  hb_threadWaitForAll() -> NIL
-  hb_threadWait( <pThID> | <apThID>, [ <nTimeOut> ] [, <lAll> ] ) => <nThInd> | <nThCount> | 0
-  hb_threadOnce( @<onceControl> [, <bAction> | <@sAction()> ] ) -> <lFirstCall>
-  hb_threadOnceInit( @<item>, <value> ) -> <lInitialized>
-  hb_mutexCreate() -> <pMtx>
-  hb_mutexExists( <pMtx> ) -> <lExists>
-  hb_mutexLock( <pMtx> [, <nTimeOut> ] ) -> <lLocked>
-  hb_mutexUnlock( <pMtx> ) -> <lOK>
-  hb_mutexNotify( <pMtx> [, <xVal>] ) -> NIL
-  hb_mutexNotifyAll( <pMtx> [, <xVal>] ) -> NIL
-  hb_mutexSubscribe( <pMtx>, [ <nTimeOut> ] [, @<xSubscribed> ] ) -> <lSubscribed>
-  hb_mutexSubscribeNow( <pMtx>, [ <nTimeOut> ] [, @<xSubscribed> ] ) -> <lSubscribed>
-  hb_mutexEval( <pMtx>, <bCode> | <@sFunc()> [, <params,...> ] ) -> <xCodeResult>
-** hb_mutexQueueInfo( <pMtx>, [ @<nWaitersCount> ], [ @<nQueueLength> ] ) -> .T.
-  hb_mtvm() -> <lMultiThreadVM>
->>>>>>> 9eccf941
 
   * - this function call can be ignored by the destination thread in some
       cases. HVM does not guaranties that the QUIT signal will be always
