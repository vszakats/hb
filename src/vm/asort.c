--- conflicted
+++ resolved
@@ -96,9 +96,6 @@
       return hb_itemGetNInt( pItem1 ) < hb_itemGetNInt( pItem2 );
    else if( HB_IS_NUMERIC( pItem1 ) && HB_IS_NUMERIC( pItem2 ) )
       return hb_itemGetND( pItem1 ) < hb_itemGetND( pItem2 );
-<<<<<<< HEAD
-   else if( HB_IS_DATE( pItem1 ) && HB_IS_DATE( pItem2 ) )
-=======
    else if( HB_IS_TIMESTAMP( pItem1 ) && HB_IS_TIMESTAMP( pItem2 ) )
    {
       long lDate1, lTime1, lDate2, lTime2;
@@ -109,16 +106,7 @@
    }
    else if( HB_IS_DATETIME( pItem1 ) && HB_IS_DATETIME( pItem2 ) )
       /* it's not exact comparison, compare only julian date */
->>>>>>> bb9d85f0
       return hb_itemGetDL( pItem1 ) < hb_itemGetDL( pItem2 );
-   else if( HB_IS_TIMESTAMP( pItem1 ) && HB_IS_TIMESTAMP( pItem2 ) )
-   {
-      long lDate1, lDate2;
-      long lTime1, lTime2;
-      hb_itemGetTDT( pItem1, &lDate1, &lTime1 );
-      hb_itemGetTDT( pItem2, &lDate2, &lTime2 );
-      return lDate1 == lDate2 ? lTime1 < lTime2 : lDate1 < lDate2;
-   }
    else if( HB_IS_LOGICAL( pItem1 ) && HB_IS_LOGICAL( pItem2 ) )
       return hb_itemGetL( pItem1 ) < hb_itemGetL( pItem2 );
    else
