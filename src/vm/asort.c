/*
 * ASort() function
 *
 * Copyright 1999-2001 Viktor Szakats (vszakats.net/harbour)
 * Copyright 1999-2001 Jose Lalin <dezac@corevia.com>
 *
 * This program is free software; you can redistribute it and/or modify
 * it under the terms of the GNU General Public License as published by
 * the Free Software Foundation; either version 2, or (at your option)
 * any later version.
 *
 * This program is distributed in the hope that it will be useful,
 * but WITHOUT ANY WARRANTY; without even the implied warranty of
 * MERCHANTABILITY or FITNESS FOR A PARTICULAR PURPOSE.  See the
 * GNU General Public License for more details.
 *
 * You should have received a copy of the GNU General Public License
 * along with this software; see the file COPYING.txt.  If not, write to
 * the Free Software Foundation, Inc., 59 Temple Place, Suite 330,
 * Boston, MA 02111-1307 USA (or visit the web site https://www.gnu.org/).
 *
 * As a special exception, the Harbour Project gives permission for
 * additional uses of the text contained in its release of Harbour.
 *
 * The exception is that, if you link the Harbour libraries with other
 * files to produce an executable, this does not by itself cause the
 * resulting executable to be covered by the GNU General Public License.
 * Your use of that executable is in no way restricted on account of
 * linking the Harbour library code into it.
 *
 * This exception does not however invalidate any other reasons why
 * the executable file might be covered by the GNU General Public License.
 *
 * This exception applies only to the code released by the Harbour
 * Project under the name Harbour.  If you copy code from other
 * Harbour Project or Free Software Foundation releases into a copy of
 * Harbour, as the General Public License permits, the exception does
 * not apply to the code that you add in this way.  To avoid misleading
 * anyone as to the status of such modified files, you must delete
 * this exception notice from them.
 *
 * If you write modifications of your own for Harbour, it is your choice
 * whether to permit this exception to apply to your modifications.
 * If you do not wish that, delete this exception notice.
 *
 */

/* TOFIX: The sorting engine requires signed indexes to work, this means
          that arrays larger than 2^31 elements cannot be sorted. [vszakats] */

/* NOTE: Based on PD code found in
         SORTING AND SEARCHING ALGORITHMS: A COOKBOOK, BY THOMAS NIEMANN
         https://www.cs.auckland.ac.nz/~jmor159/PLDS210/niemann/s_man.htm */

#include "hbvmint.h"
#include "hbapiitm.h"
#include "hbvm.h"

static HB_BOOL hb_itemIsLess( PHB_BASEARRAY pBaseArray, PHB_ITEM pBlock,
                              HB_SIZE nItem1, HB_SIZE nItem2 )
{
   PHB_ITEM pItem1 = pBaseArray->pItems + nItem1,
            pItem2 = pBaseArray->pItems + nItem2;

   if( pBlock )
   {
      PHB_ITEM pRet;

      /* protection against array resizing by user codeblock */
      if( pBaseArray->nLen <= nItem1 || pBaseArray->nLen <= nItem2 )
         return HB_FALSE;

      hb_vmPushEvalSym();
      hb_vmPush( pBlock );
      hb_vmPush( pItem1 );
      hb_vmPush( pItem2 );
      hb_vmSend( 2 );

      pRet = hb_param( -1, HB_IT_ANY );

      /* CA-Cl*pper always takes return value as logical item
       * accepting 0, 1 as numeric representation of HB_FALSE/HB_TRUE
       */
      return ( HB_IS_LOGICAL( pRet ) || HB_IS_NUMERIC( pRet ) ) ?
             hb_itemGetL( pRet ) : HB_TRUE;
   }

   /* Do native compare when no codeblock is supplied */

   if( HB_IS_STRING( pItem1 ) && HB_IS_STRING( pItem2 ) )
      return hb_itemStrCmp( pItem1, pItem2, HB_FALSE ) < 0;
   else if( HB_IS_NUMINT( pItem1 ) && HB_IS_NUMINT( pItem2 ) )
      /* intentionally separate comparison for integer numbers
         to avoid precision lose in 64bit integer to double conversion */
      return hb_itemGetNInt( pItem1 ) < hb_itemGetNInt( pItem2 );
   else if( HB_IS_NUMERIC( pItem1 ) && HB_IS_NUMERIC( pItem2 ) )
      return hb_itemGetND( pItem1 ) < hb_itemGetND( pItem2 );
   else if( HB_IS_TIMESTAMP( pItem1 ) && HB_IS_TIMESTAMP( pItem2 ) )
   {
      long lDate1, lTime1, lDate2, lTime2;

      hb_itemGetTDT( pItem1, &lDate1, &lTime1 );
      hb_itemGetTDT( pItem2, &lDate2, &lTime2 );
      return lDate1 == lDate2 ? lTime1 < lTime2 : lDate1 < lDate2;
   }
   else if( HB_IS_DATETIME( pItem1 ) && HB_IS_DATETIME( pItem2 ) )
      /* it's not exact comparison, compare only julian date */
      return hb_itemGetDL( pItem1 ) < hb_itemGetDL( pItem2 );
   else if( HB_IS_LOGICAL( pItem1 ) && HB_IS_LOGICAL( pItem2 ) )
      return hb_itemGetL( pItem1 ) < hb_itemGetL( pItem2 );
   else
   {
      /* NOTE: For non-matching types CA-Cl*pper sorts always like this:
               Array/Object Block String Logical Date Numeric NIL [jlalin] */

      int iWeight1;
      int iWeight2;

      if( HB_IS_ARRAY( pItem1 ) ) iWeight1 = 1;
      else if( HB_IS_BLOCK( pItem1 ) ) iWeight1 = 2;
      else if( HB_IS_STRING( pItem1 ) ) iWeight1 = 3;
      else if( HB_IS_LOGICAL( pItem1 ) ) iWeight1 = 4;
      else if( HB_IS_DATETIME( pItem1 ) ) iWeight1 = 5;
      else if( HB_IS_NUMERIC( pItem1 ) ) iWeight1 = 6;
      else iWeight1 = 7;

      if( HB_IS_ARRAY( pItem2 ) ) iWeight2 = 1;
      else if( HB_IS_BLOCK( pItem2 ) ) iWeight2 = 2;
      else if( HB_IS_STRING( pItem2 ) ) iWeight2 = 3;
      else if( HB_IS_LOGICAL( pItem2 ) ) iWeight2 = 4;
      else if( HB_IS_DATETIME( pItem2 ) ) iWeight2 = 5;
      else if( HB_IS_NUMERIC( pItem2 ) ) iWeight2 = 6;
      else iWeight2 = 7;

      return iWeight1 < iWeight2;
   }
}

#ifdef HB_CLP_STRICT

/* partition array pItems[lb..ub] */

static HB_ISIZ hb_arraySortQuickPartition( PHB_BASEARRAY pBaseArray, HB_ISIZ lb, HB_ISIZ ub, PHB_ITEM pBlock )
{
   HB_ISIZ i, j;

   /* select pivot and exchange with 1st element */
   i = lb + ( ( ub - lb ) >> 1 );
   if( i != lb )
      hb_itemSwap( pBaseArray->pItems + lb, pBaseArray->pItems + i );

   /* sort lb+1..ub based on pivot */
   i = lb + 1;
   j = ub;

   for( ;; )
   {
      while( j >= i && ! hb_itemIsLess( pBaseArray, pBlock, j, lb ) )
         j--;

      while( i < j && ! hb_itemIsLess( pBaseArray, pBlock, lb, i ) )
         i++;

      if( i >= j )
         break;

      /* Swap the items */
      hb_itemSwap( pBaseArray->pItems + i, pBaseArray->pItems + j );
      j--;
      i++;
   }

   /* pivot belongs in pBaseArray->pItems[ j ] */
   if( j > lb && pBaseArray->nLen > ( HB_SIZE ) j )
      hb_itemSwap( pBaseArray->pItems + lb, pBaseArray->pItems + j );

   return j;
}

/* sort array pBaseArray->pItems[lb..ub] */

static void hb_arraySortQuick( PHB_BASEARRAY pBaseArray, HB_ISIZ lb, HB_ISIZ ub, PHB_ITEM pBlock )
{
   while( lb < ub )
   {
      HB_ISIZ m;

      if( ( HB_SIZE ) ub >= pBaseArray->nLen )
      {
         ub = pBaseArray->nLen - 1;
         if( lb >= ub )
            break;
      }

      /* partition into two segments */
      m = hb_arraySortQuickPartition( pBaseArray, lb, ub, pBlock );

      /* sort the smallest partition to minimize stack requirements */
      if( m - lb <= ub - m )
      {
         hb_arraySortQuick( pBaseArray, lb, m - 1, pBlock );
         lb = m + 1;
      }
      else
      {
         hb_arraySortQuick( pBaseArray, m + 1, ub, pBlock );
         ub = m - 1;
      }
   }
}

static void hb_arraySortStart( PHB_BASEARRAY pBaseArray, PHB_ITEM pBlock,
                               HB_SIZE nStart, HB_SIZE nCount )
{
   hb_arraySortQuick( pBaseArray, nStart, nStart + nCount - 1, pBlock );
}

#else

static HB_BOOL hb_arraySortDO( PHB_BASEARRAY pBaseArray, PHB_ITEM pBlock,
                               HB_SIZE * pSrc, HB_SIZE * pBuf, HB_SIZE nCount )
{
   if( nCount > 1 )
   {
      HB_SIZE nCnt1, nCnt2, * pPtr1, * pPtr2, * pDst;
      HB_BOOL fBuf1, fBuf2;

      nCnt1 = nCount >> 1;
      nCnt2 = nCount - nCnt1;
      pPtr1 = &pSrc[ 0 ];
      pPtr2 = &pSrc[ nCnt1 ];

      fBuf1 = hb_arraySortDO( pBaseArray, pBlock, pPtr1, &pBuf[ 0 ], nCnt1 );
      fBuf2 = hb_arraySortDO( pBaseArray, pBlock, pPtr2, &pBuf[ nCnt1 ], nCnt2 );
      if( fBuf1 )
         pDst = pBuf;
      else
      {
         pDst = pSrc;
         pPtr1 = &pBuf[ 0 ];
      }
      if( ! fBuf2 )
         pPtr2 = &pBuf[ nCnt1 ];

      while( nCnt1 > 0 && nCnt2 > 0 )
      {
         if( hb_itemIsLess( pBaseArray, pBlock, *pPtr2, *pPtr1 ) )
         {
            *pDst++ = *pPtr2++;
            nCnt2--;
         }
         else
         {
            *pDst++ = *pPtr1++;
            nCnt1--;
         }
      }
      if( nCnt1 > 0 )
      {
         do
            *pDst++ = *pPtr1++;
         while( --nCnt1 );
      }
      else if( nCnt2 > 0 && fBuf1 == fBuf2 )
      {
         do
            *pDst++ = *pPtr2++;
         while( --nCnt2 );
      }
      return ! fBuf1;
   }
   return HB_TRUE;
}

static void hb_arraySortStart( PHB_BASEARRAY pBaseArray, PHB_ITEM pBlock,
                               HB_SIZE nStart, HB_SIZE nCount )
{
   HB_SIZE * pBuffer, * pDest, * pPos, nPos, nTo;

   pBuffer = ( HB_SIZE * ) hb_xgrab( sizeof( HB_SIZE ) * 2 * nCount );
   for( nPos = 0; nPos < nCount; ++nPos )
      pBuffer[ nPos ] = nStart + nPos;

   if( hb_arraySortDO( pBaseArray, pBlock, pBuffer, &pBuffer[ nCount ], nCount ) )
      pPos = ( pDest = pBuffer ) + nCount;
   else
      pDest = ( pPos = pBuffer ) + nCount;

   /* protection against array resizing by user codeblock */
   if( nStart + nCount >= pBaseArray->nLen )
   {
      if( pBaseArray->nLen > nStart )
      {
         for( nPos = nTo = 0; nPos < nCount; ++nPos )
         {
            if( pDest[ nPos ] < pBaseArray->nLen )
               pDest[ nTo++ ] = pDest[ nPos ];
         }
         nCount = nTo;
      }
      else
         nCount = 0;
   }

   for( nPos = 0; nPos < nCount; ++nPos )
      pPos[ pDest[ nPos ] - nStart ] = nPos;

   for( nPos = 0; nPos < nCount; ++nPos )
   {
      if( nPos != pDest[ nPos ] )
      {
         hb_itemSwap( pBaseArray->pItems + nPos,
                      pBaseArray->pItems + pDest[ nPos ] );
         pDest[ pPos[ nPos ] ] = pDest[ nPos ];
         pPos[ pDest[ nPos ] - nStart ] = pPos[ nPos ];
      }
   }

   hb_xfree( pBuffer );
}
#endif /* HB_CLP_STRICT */

HB_BOOL hb_arraySort( PHB_ITEM pArray, HB_SIZE * pnStart, HB_SIZE * pnCount, PHB_ITEM pBlock )
{
   HB_TRACE( HB_TR_DEBUG, ( "hb_arraySort(%p, %p, %p, %p)", pArray, pnStart, pnCount, pBlock ) );

   if( HB_IS_ARRAY( pArray ) )
   {
      PHB_BASEARRAY pBaseArray = pArray->item.asArray.value;
      HB_SIZE nLen = pBaseArray->nLen;
      HB_SIZE nStart;
<<<<<<< HEAD
=======
      HB_SIZE nCount;
>>>>>>> 9e318add

      if( pnStart && *pnStart >= 1 )
         nStart = *pnStart;
      else
         nStart = 1;

      if( nStart <= nLen )
      {
         HB_SIZE nCount;
         HB_SIZE nEnd;

         if( pnCount && *pnCount >= 1 && ( *pnCount <= nLen - nStart ) )
            nCount = *pnCount;
         else
            nCount = nLen - nStart + 1;

         if( nStart + nCount > nLen )             /* check range */
            nCount = nLen - nStart + 1;

         /* Optimize when only one or no element is to be sorted */
         if( nCount > 1 )
            hb_arraySortStart( pBaseArray, pBlock, nStart - 1, nCount );
      }

      return HB_TRUE;
   }
   else
      return HB_FALSE;
}

HB_FUNC( ASORT )
{
   PHB_ITEM pArray = hb_param( 1, HB_IT_ARRAY );

   if( pArray && ! hb_arrayIsObject( pArray ) )
   {
      HB_SIZE nStart = hb_parns( 2 );
      HB_SIZE nCount = hb_parns( 3 );

      hb_arraySort( pArray,
                    HB_ISNUM( 2 ) ? &nStart : NULL,
                    HB_ISNUM( 3 ) ? &nCount : NULL,
                    hb_param( 4, HB_IT_EVALITEM ) );

      hb_itemReturn( pArray ); /* ASort() returns the array itself */
   }
}<|MERGE_RESOLUTION|>--- conflicted
+++ resolved
@@ -329,10 +329,6 @@
       PHB_BASEARRAY pBaseArray = pArray->item.asArray.value;
       HB_SIZE nLen = pBaseArray->nLen;
       HB_SIZE nStart;
-<<<<<<< HEAD
-=======
-      HB_SIZE nCount;
->>>>>>> 9e318add
 
       if( pnStart && *pnStart >= 1 )
          nStart = *pnStart;
@@ -342,7 +338,6 @@
       if( nStart <= nLen )
       {
          HB_SIZE nCount;
-         HB_SIZE nEnd;
 
          if( pnCount && *pnCount >= 1 && ( *pnCount <= nLen - nStart ) )
             nCount = *pnCount;
