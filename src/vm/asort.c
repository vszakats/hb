/*
 * ASort() function
 *
 * Copyright 1999-2001 Viktor Szakats (vszakats.net/harbour)
 * Copyright 1999-2001 Jose Lalin <dezac@corevia.com>
 *
 * This program is free software; you can redistribute it and/or modify
 * it under the terms of the GNU General Public License as published by
 * the Free Software Foundation; either version 2, or (at your option)
 * any later version.
 *
 * This program is distributed in the hope that it will be useful,
 * but WITHOUT ANY WARRANTY; without even the implied warranty of
 * MERCHANTABILITY or FITNESS FOR A PARTICULAR PURPOSE.  See the
 * GNU General Public License for more details.
 *
 * You should have received a copy of the GNU General Public License
 * along with this software; see the file COPYING.txt.  If not, write to
 * the Free Software Foundation, Inc., 59 Temple Place, Suite 330,
 * Boston, MA 02111-1307 USA (or visit the web site https://www.gnu.org/).
 *
 * As a special exception, the Harbour Project gives permission for
 * additional uses of the text contained in its release of Harbour.
 *
 * The exception is that, if you link the Harbour libraries with other
 * files to produce an executable, this does not by itself cause the
 * resulting executable to be covered by the GNU General Public License.
 * Your use of that executable is in no way restricted on account of
 * linking the Harbour library code into it.
 *
 * This exception does not however invalidate any other reasons why
 * the executable file might be covered by the GNU General Public License.
 *
 * This exception applies only to the code released by the Harbour
 * Project under the name Harbour.  If you copy code from other
 * Harbour Project or Free Software Foundation releases into a copy of
 * Harbour, as the General Public License permits, the exception does
 * not apply to the code that you add in this way.  To avoid misleading
 * anyone as to the status of such modified files, you must delete
 * this exception notice from them.
 *
 * If you write modifications of your own for Harbour, it is your choice
 * whether to permit this exception to apply to your modifications.
 * If you do not wish that, delete this exception notice.
 *
 */

/* TOFIX: The sorting engine requires signed indexes to work, this means
          that arrays larger than 2^31 elements cannot be sorted. [vszakats] */

/* NOTE: Based on PD code found in
         SORTING AND SEARCHING ALGORITHMS: A COOKBOOK, BY THOMAS NIEMANN
         https://www.cs.auckland.ac.nz/~jmor159/PLDS210/niemann/s_man.htm */

#include "hbvmint.h"
#include "hbapiitm.h"
#include "hbvm.h"

static HB_BOOL hb_itemIsLess( PHB_BASEARRAY pBaseArray, PHB_ITEM pBlock,
                              HB_SIZE nItem1, HB_SIZE nItem2 )
{
   PHB_ITEM pItem1 = pBaseArray->pItems + nItem1,
            pItem2 = pBaseArray->pItems + nItem2;

   if( pBlock )
   {
      PHB_ITEM pRet;

      /* protection against array resizing by user codeblock */
      if( pBaseArray->nLen <= nItem1 || pBaseArray->nLen <= nItem2 )
         return HB_FALSE;

      hb_vmPushEvalSym();
      hb_vmPush( pBlock );
      hb_vmPush( pItem1 );
      hb_vmPush( pItem2 );
      hb_vmSend( 2 );

      pRet = hb_param( -1, HB_IT_ANY );

      /* CA-Cl*pper always takes return value as logical item
       * accepting 0, 1 as numeric representation of HB_FALSE/HB_TRUE
       */
      return ( HB_IS_LOGICAL( pRet ) || HB_IS_NUMERIC( pRet ) ) ?
             hb_itemGetL( pRet ) : HB_TRUE;
   }

   /* Do native compare when no codeblock is supplied */

   if( HB_IS_STRING( pItem1 ) && HB_IS_STRING( pItem2 ) )
      return hb_itemStrCmp( pItem1, pItem2, HB_FALSE ) < 0;
   else if( HB_IS_NUMINT( pItem1 ) && HB_IS_NUMINT( pItem2 ) )
      /* intentionally separate comparison for integer numbers
         to avoid precision lose in 64bit integer to double conversion */
      return hb_itemGetNInt( pItem1 ) < hb_itemGetNInt( pItem2 );
   else if( HB_IS_NUMERIC( pItem1 ) && HB_IS_NUMERIC( pItem2 ) )
      return hb_itemGetND( pItem1 ) < hb_itemGetND( pItem2 );
   else if( HB_IS_TIMESTAMP( pItem1 ) && HB_IS_TIMESTAMP( pItem2 ) )
   {
      long lDate1, lTime1, lDate2, lTime2;

      hb_itemGetTDT( pItem1, &lDate1, &lTime1 );
      hb_itemGetTDT( pItem2, &lDate2, &lTime2 );
      return lDate1 == lDate2 ? lTime1 < lTime2 : lDate1 < lDate2;
   }
   else if( HB_IS_DATETIME( pItem1 ) && HB_IS_DATETIME( pItem2 ) )
      /* it's not exact comparison, compare only julian date */
      return hb_itemGetDL( pItem1 ) < hb_itemGetDL( pItem2 );
   else if( HB_IS_LOGICAL( pItem1 ) && HB_IS_LOGICAL( pItem2 ) )
      return hb_itemGetL( pItem1 ) < hb_itemGetL( pItem2 );
   else
   {
      /* NOTE: For non-matching types CA-Cl*pper sorts always like this:
               Array/Object Block String Logical Date Numeric NIL [jlalin] */

      int iWeight1;
      int iWeight2;

      if( HB_IS_ARRAY( pItem1 ) ) iWeight1 = 1;
      else if( HB_IS_BLOCK( pItem1 ) ) iWeight1 = 2;
      else if( HB_IS_STRING( pItem1 ) ) iWeight1 = 3;
      else if( HB_IS_LOGICAL( pItem1 ) ) iWeight1 = 4;
      else if( HB_IS_DATETIME( pItem1 ) ) iWeight1 = 5;
      else if( HB_IS_NUMERIC( pItem1 ) ) iWeight1 = 6;
      else iWeight1 = 7;

      if( HB_IS_ARRAY( pItem2 ) ) iWeight2 = 1;
      else if( HB_IS_BLOCK( pItem2 ) ) iWeight2 = 2;
      else if( HB_IS_STRING( pItem2 ) ) iWeight2 = 3;
      else if( HB_IS_LOGICAL( pItem2 ) ) iWeight2 = 4;
      else if( HB_IS_DATETIME( pItem2 ) ) iWeight2 = 5;
      else if( HB_IS_NUMERIC( pItem2 ) ) iWeight2 = 6;
      else iWeight2 = 7;

      return iWeight1 < iWeight2;
   }
}

#ifdef HB_CLP_STRICT

/* partition array pItems[lb..ub] */

static HB_ISIZ hb_arraySortQuickPartition( PHB_BASEARRAY pBaseArray, HB_ISIZ lb, HB_ISIZ ub, PHB_ITEM pBlock )
{
   HB_ISIZ i, j;

   /* select pivot and exchange with 1st element */
   i = lb + ( ( ub - lb ) >> 1 );
   if( i != lb )
      hb_itemSwap( pBaseArray->pItems + lb, pBaseArray->pItems + i );

   /* sort lb+1..ub based on pivot */
   i = lb + 1;
   j = ub;

   for( ;; )
   {
      while( j >= i && ! hb_itemIsLess( pBaseArray, pBlock, j, lb ) )
         j--;

      while( i < j && ! hb_itemIsLess( pBaseArray, pBlock, lb, i ) )
         i++;

      if( i >= j )
         break;

      /* Swap the items */
      hb_itemSwap( pBaseArray->pItems + i, pBaseArray->pItems + j );
      j--;
      i++;
   }

   /* pivot belongs in pBaseArray->pItems[ j ] */
   if( j > lb && pBaseArray->nLen > ( HB_SIZE ) j )
      hb_itemSwap( pBaseArray->pItems + lb, pBaseArray->pItems + j );

   return j;
}

/* sort array pBaseArray->pItems[lb..ub] */

static void hb_arraySortQuick( PHB_BASEARRAY pBaseArray, HB_ISIZ lb, HB_ISIZ ub, PHB_ITEM pBlock )
{
   while( lb < ub )
   {
      HB_ISIZ m;

      if( ( HB_SIZE ) ub >= pBaseArray->nLen )
      {
         ub = pBaseArray->nLen - 1;
         if( lb >= ub )
            break;
      }

      /* partition into two segments */
      m = hb_arraySortQuickPartition( pBaseArray, lb, ub, pBlock );

      /* sort the smallest partition to minimize stack requirements */
      if( m - lb <= ub - m )
      {
         hb_arraySortQuick( pBaseArray, lb, m - 1, pBlock );
         lb = m + 1;
      }
      else
      {
         hb_arraySortQuick( pBaseArray, m + 1, ub, pBlock );
         ub = m - 1;
      }
   }
}

static void hb_arraySortStart( PHB_BASEARRAY pBaseArray, PHB_ITEM pBlock,
                               HB_SIZE nStart, HB_SIZE nCount )
{
   hb_arraySortQuick( pBaseArray, nStart, nStart + nCount - 1, pBlock );
}

#else

static HB_BOOL hb_arraySortDO( PHB_BASEARRAY pBaseArray, PHB_ITEM pBlock,
                               HB_SIZE * pSrc, HB_SIZE * pBuf, HB_SIZE nCount )
{
   if( nCount > 1 )
   {
      HB_SIZE nCnt1, nCnt2, * pPtr1, * pPtr2, * pDst;
      HB_BOOL fBuf1, fBuf2;

      nCnt1 = nCount >> 1;
      nCnt2 = nCount - nCnt1;
      pPtr1 = &pSrc[ 0 ];
      pPtr2 = &pSrc[ nCnt1 ];

      fBuf1 = hb_arraySortDO( pBaseArray, pBlock, pPtr1, &pBuf[ 0 ], nCnt1 );
      fBuf2 = hb_arraySortDO( pBaseArray, pBlock, pPtr2, &pBuf[ nCnt1 ], nCnt2 );
      if( fBuf1 )
         pDst = pBuf;
      else
      {
         pDst = pSrc;
         pPtr1 = &pBuf[ 0 ];
      }
      if( ! fBuf2 )
         pPtr2 = &pBuf[ nCnt1 ];

      while( nCnt1 > 0 && nCnt2 > 0 )
      {
         if( hb_itemIsLess( pBaseArray, pBlock, *pPtr2, *pPtr1 ) )
         {
            *pDst++ = *pPtr2++;
            nCnt2--;
         }
         else
         {
            *pDst++ = *pPtr1++;
            nCnt1--;
         }
      }
      if( nCnt1 > 0 )
      {
         do
            *pDst++ = *pPtr1++;
         while( --nCnt1 );
      }
      else if( nCnt2 > 0 && fBuf1 == fBuf2 )
      {
         do
            *pDst++ = *pPtr2++;
         while( --nCnt2 );
      }
      return ! fBuf1;
   }
   return HB_TRUE;
}

static void hb_arraySortStart( PHB_BASEARRAY pBaseArray, PHB_ITEM pBlock,
                               HB_SIZE nStart, HB_SIZE nCount )
{
   HB_SIZE * pBuffer, * pDest, * pPos, nPos, nTo;

   pBuffer = ( HB_SIZE * ) hb_xgrab( sizeof( HB_SIZE ) * 2 * nCount );
<<<<<<< HEAD
   nPos = nCount;
   while( nPos-- )
=======
   for( nPos = 0; nPos < nCount; ++nPos )
   {
#ifdef __MINGW64__
      /* added dummy function call to disable buggy optimization in MinGW64 */
      hb_gcDummyMark( NULL );
#endif
>>>>>>> 7a80a882
      pBuffer[ nPos ] = nStart + nPos;
   }

   if( hb_arraySortDO( pBaseArray, pBlock, pBuffer, &pBuffer[ nCount ], nCount ) )
      pPos = ( pDest = pBuffer ) + nCount;
   else
      pDest = ( pPos = pBuffer ) + nCount;

   /* protection against array resizing by user codeblock */
   if( nStart + nCount > pBaseArray->nLen )
   {
      if( pBaseArray->nLen > nStart )
      {
         for( nPos = nTo = 0; nPos < nCount; ++nPos )
         {
            if( pDest[ nPos ] < pBaseArray->nLen )
               pDest[ nTo++ ] = pDest[ nPos ];
         }
         nCount = nTo;
      }
      else
         nCount = 0;
   }

   for( nPos = 0; nPos < nCount; ++nPos )
      pPos[ pDest[ nPos ] - nStart ] = nPos;

   for( nPos = 0; nPos < nCount; ++nPos )
   {
      if( nPos + nStart != pDest[ nPos ] )
      {
         hb_itemSwap( pBaseArray->pItems + nPos + nStart,
                      pBaseArray->pItems + pDest[ nPos ] );
         pDest[ pPos[ nPos ] ] = pDest[ nPos ];
         pPos[ pDest[ nPos ] - nStart ] = pPos[ nPos ];
      }
   }

   hb_xfree( pBuffer );
}
#endif /* HB_CLP_STRICT */

HB_BOOL hb_arraySort( PHB_ITEM pArray, HB_SIZE * pnStart, HB_SIZE * pnCount, PHB_ITEM pBlock )
{
   HB_TRACE( HB_TR_DEBUG, ( "hb_arraySort(%p, %p, %p, %p)", pArray, pnStart, pnCount, pBlock ) );

   if( HB_IS_ARRAY( pArray ) )
   {
      PHB_BASEARRAY pBaseArray = pArray->item.asArray.value;
      HB_SIZE nLen = pBaseArray->nLen;
      HB_SIZE nStart;

      if( pnStart && *pnStart >= 1 )
         nStart = *pnStart;
      else
         nStart = 1;

      if( nStart <= nLen )
      {
         HB_SIZE nCount;

         if( pnCount && *pnCount >= 1 && ( *pnCount <= nLen - nStart ) )
            nCount = *pnCount;
         else
            nCount = nLen - nStart + 1;

         if( nStart + nCount > nLen )             /* check range */
            nCount = nLen - nStart + 1;

         /* Optimize when only one or no element is to be sorted */
         if( nCount > 1 )
            hb_arraySortStart( pBaseArray, pBlock, nStart - 1, nCount );
      }

      return HB_TRUE;
   }
   else
      return HB_FALSE;
}

HB_FUNC( ASORT )
{
   PHB_ITEM pArray = hb_param( 1, HB_IT_ARRAY );

   if( pArray && ! hb_arrayIsObject( pArray ) )
   {
      HB_SIZE nStart = hb_parns( 2 );
      HB_SIZE nCount = hb_parns( 3 );

      hb_arraySort( pArray,
                    HB_ISNUM( 2 ) ? &nStart : NULL,
                    HB_ISNUM( 3 ) ? &nCount : NULL,
                    hb_param( 4, HB_IT_EVALITEM ) );

      hb_itemReturn( pArray ); /* ASort() returns the array itself */
   }
}<|MERGE_RESOLUTION|>--- conflicted
+++ resolved
@@ -278,17 +278,12 @@
    HB_SIZE * pBuffer, * pDest, * pPos, nPos, nTo;
 
    pBuffer = ( HB_SIZE * ) hb_xgrab( sizeof( HB_SIZE ) * 2 * nCount );
-<<<<<<< HEAD
-   nPos = nCount;
-   while( nPos-- )
-=======
    for( nPos = 0; nPos < nCount; ++nPos )
    {
 #ifdef __MINGW64__
       /* added dummy function call to disable buggy optimization in MinGW64 */
       hb_gcDummyMark( NULL );
 #endif
->>>>>>> 7a80a882
       pBuffer[ nPos ] = nStart + nPos;
    }
 
