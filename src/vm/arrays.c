/*
 * Harbour Project source code:
 * The Array API (C level)
 *
 * Copyright 1999 Antonio Linares <alinares@fivetech.com>
 * www - http://harbour-project.org
 *
 * This program is free software; you can redistribute it and/or modify
 * it under the terms of the GNU General Public License as published by
 * the Free Software Foundation; either version 2, or (at your option)
 * any later version.
 *
 * This program is distributed in the hope that it will be useful,
 * but WITHOUT ANY WARRANTY; without even the implied warranty of
 * MERCHANTABILITY or FITNESS FOR A PARTICULAR PURPOSE.  See the
 * GNU General Public License for more details.
 *
 * You should have received a copy of the GNU General Public License
 * along with this software; see the file COPYING.txt.  If not, write to
 * the Free Software Foundation, Inc., 59 Temple Place, Suite 330,
 * Boston, MA 02111-1307 USA (or visit the web site https://www.gnu.org/).
 *
 * As a special exception, the Harbour Project gives permission for
 * additional uses of the text contained in its release of Harbour.
 *
 * The exception is that, if you link the Harbour libraries with other
 * files to produce an executable, this does not by itself cause the
 * resulting executable to be covered by the GNU General Public License.
 * Your use of that executable is in no way restricted on account of
 * linking the Harbour library code into it.
 *
 * This exception does not however invalidate any other reasons why
 * the executable file might be covered by the GNU General Public License.
 *
 * This exception applies only to the code released by the Harbour
 * Project under the name Harbour.  If you copy code from other
 * Harbour Project or Free Software Foundation releases into a copy of
 * Harbour, as the General Public License permits, the exception does
 * not apply to the code that you add in this way.  To avoid misleading
 * anyone as to the status of such modified files, you must delete
 * this exception notice from them.
 *
 * If you write modifications of your own for Harbour, it is your choice
 * whether to permit this exception to apply to your modifications.
 * If you do not wish that, delete this exception notice.
 *
 */

/*
 * The following parts are Copyright of the individual authors.
 * www - http://harbour-project.org
 *
 * Copyright 1999-2001 Viktor Szakats (vszakats.net/harbour)
 *    hb_arrayIsObject()
 *    hb_arrayCopyC()
 *    hb_arrayGetC()
 *
 * Copyright 2001 Ron Pinkas <ron@profit-master.com>
 *    hb_arrayClone()
 *    hb_arrayFromStack()
 *    hb_arrayFromParams()
 *
 * See COPYING.txt for licensing terms.
 *
 */

#include "hbvmopt.h"
#include "hbapi.h"
#include "hbapiitm.h"
#include "hbapicls.h"
#include "hbapierr.h"
#include "hbapilng.h"
#include "hbvm.h"
#include "hbstack.h"

static void hb_arrayReleaseItems( PHB_BASEARRAY pBaseArray )
{
   if( pBaseArray->nLen )
   {
      do
      {
         pBaseArray->nLen--;
         if( HB_IS_COMPLEX( pBaseArray->pItems + pBaseArray->nLen ) )
            hb_itemClear( pBaseArray->pItems + pBaseArray->nLen );
      }
      while( pBaseArray->nLen );

      /* protection against possible base array resizing in user destructors */
      if( pBaseArray->pItems )
      {
         hb_xfree( pBaseArray->pItems );
         pBaseArray->pItems = NULL;
      }
   }
}

void hb_arrayPushBase( PHB_BASEARRAY pBaseArray )
{
   HB_STACK_TLS_PRELOAD
   PHB_ITEM pItem = hb_stackAllocItem();

   pItem->type = HB_IT_ARRAY;
   pItem->item.asArray.value = pBaseArray;
   hb_gcRefInc( pBaseArray );
}

/* This releases array when called from the garbage collector */
static HB_GARBAGE_FUNC( hb_arrayGarbageRelease )
{
   PHB_BASEARRAY pBaseArray = ( PHB_BASEARRAY ) Cargo;

   if( pBaseArray->uiClass )
   {
      /*
       * do not execute destructor for supercasted objects [druzus]
       */
      if( pBaseArray->uiPrevCls == 0 &&
          hb_clsHasDestructor( pBaseArray->uiClass ) )
      {
         HB_STACK_TLS_PRELOAD
         hb_arrayPushBase( pBaseArray );
         hb_objDestructorCall( hb_stackItemFromTop( -1 ) );
<<<<<<< HEAD
#if 0
         /* Clear object properities before hb_stackPop(), [druzus] */
         pBaseArray->uiClass = 0;
#endif
=======
>>>>>>> 7a211d05
         hb_stackPop();
      }

      /*
       * This is only some additional protection for buggy code
       * which can store reference to this object in other class
       * destructor when executed from GC and it will only cause
       * RT error when user will try to send any message to this
       * object [druzus]
       */
      pBaseArray->uiClass = 0;
   }

   hb_arrayReleaseItems( pBaseArray );
}

static HB_GARBAGE_FUNC( hb_arrayGarbageMark )
{
   PHB_BASEARRAY pBaseArray = ( PHB_BASEARRAY ) Cargo;

   if( pBaseArray->nLen )
   {
      HB_SIZE nLen = pBaseArray->nLen;
      PHB_ITEM pItems = pBaseArray->pItems;

      while( nLen-- )
      {
         if( HB_IS_GCITEM( pItems + nLen ) )
            hb_gcItemRef( pItems + nLen );
      }
   }
}

static const HB_GC_FUNCS s_gcArrayFuncs =
{
   hb_arrayGarbageRelease,
   hb_arrayGarbageMark
};


HB_BOOL hb_arrayNew( PHB_ITEM pItem, HB_SIZE nLen ) /* creates a new array */
{
   PHB_BASEARRAY pBaseArray;
   PHB_ITEM pItems;
   HB_SIZE nPos;

   HB_TRACE( HB_TR_DEBUG, ( "hb_arrayNew(%p, %" HB_PFS "u)", pItem, nLen ) );

   if( HB_IS_COMPLEX( pItem ) )
      hb_itemClear( pItem );

   /*
    * allocate memory for items before hb_gcAllocRaw() to be
    * safe for automatic GC activation in hb_xgrab() without
    * calling hb_gcLock()/hb_gcUnlock(). [druzus]
    */
   if( nLen > 0 )
   {
      pItems = ( PHB_ITEM ) hb_xgrab( sizeof( HB_ITEM ) * nLen );
      for( nPos = 0; nPos < nLen; ++nPos )
         ( pItems + nPos )->type = HB_IT_NIL;
   }
   else
      pItems = NULL;

   pBaseArray = ( PHB_BASEARRAY ) hb_gcAllocRaw( sizeof( HB_BASEARRAY ), &s_gcArrayFuncs );
   pBaseArray->pItems     = pItems;
   pBaseArray->nLen       = nLen;
   pBaseArray->uiClass    = 0;
   pBaseArray->uiPrevCls  = 0;
   pBaseArray->nAllocated = nLen;
   pItem->type = HB_IT_ARRAY;
   pItem->item.asArray.value = pBaseArray;

   return HB_TRUE;
}

void hb_arraySwap( PHB_ITEM pArray1, PHB_ITEM pArray2 )
{
   HB_TRACE( HB_TR_DEBUG, ( "hb_arraySwap(%p, %p)", pArray1, pArray2 ) );

   if( HB_IS_ARRAY( pArray1 ) && HB_IS_ARRAY( pArray2 ) )
   {
      HB_BASEARRAY tmpBaseArray;

      tmpBaseArray = * pArray1->item.asArray.value;
      * pArray1->item.asArray.value = * pArray2->item.asArray.value;
      * pArray2->item.asArray.value = tmpBaseArray;
   }
}

HB_BOOL hb_arraySize( PHB_ITEM pArray, HB_SIZE nLen )
{
   HB_TRACE( HB_TR_DEBUG, ( "hb_arraySize(%p, %" HB_PFS "u)", pArray, nLen ) );

   if( HB_IS_ARRAY( pArray ) )
   {
      PHB_BASEARRAY pBaseArray = pArray->item.asArray.value;

      if( nLen != pBaseArray->nLen )
      {
         HB_SIZE nPos;

         if( pBaseArray->nLen == 0 )
         {
            pBaseArray->pItems = ( PHB_ITEM ) hb_xgrab( nLen * sizeof( HB_ITEM ) );
            pBaseArray->nAllocated = nLen;

            for( nPos = 0; nPos < nLen; nPos++ )
               ( pBaseArray->pItems + nPos )->type = HB_IT_NIL;
         }
         else
         {
            if( pBaseArray->nLen < nLen )
            {
               if( pBaseArray->nAllocated < nLen )
               {
                  /*
                     A common practice is to double allocation buffer size. Thus, making
                     reallocation count logarithmic to total number of added numbers.
                     I've used here a little different formula. ulAllocated is divided by
                     factor 2 ( >> 1 ) and 1 is added to requested size. This algorithm
                     has properties:
                       - reallocation count remains asymptoticaly logarithmic;
                       - saves memory for large arrays, because reallocation buffer
                         size is not doubled, but multiplied by 1.5;
                       - adding of 1, allows reduce reallocation count for small arrays.
                   */
                  pBaseArray->nAllocated = ( pBaseArray->nAllocated >> 1 ) + 1 + nLen;
                  pBaseArray->pItems = ( PHB_ITEM ) hb_xrealloc( pBaseArray->pItems, sizeof( HB_ITEM ) * pBaseArray->nAllocated );
               }

               /* set value for new items */
               for( nPos = pBaseArray->nLen; nPos < nLen; nPos++ )
                  ( pBaseArray->pItems + nPos )->type = HB_IT_NIL;
            }
            else if( pBaseArray->nLen > nLen )
            {
               /* release old items */
               for( nPos = nLen; nPos < pBaseArray->nLen; nPos++ )
               {
                  if( HB_IS_COMPLEX( pBaseArray->pItems + nPos ) )
                     hb_itemClear( pBaseArray->pItems + nPos );
               }

               if( nLen == 0 )
               {
                  hb_xfree( pBaseArray->pItems );
                  pBaseArray->pItems = NULL;
               }
               else if( nLen < ( pBaseArray->nAllocated >> 1 ) )
               {
                  pBaseArray->pItems = ( PHB_ITEM ) hb_xrealloc( pBaseArray->pItems, sizeof( HB_ITEM ) * nLen );
                  pBaseArray->nAllocated = nLen;
               }
            }
         }

         pBaseArray->nLen = nLen;
      }

      return HB_TRUE;
   }
   else
      return HB_FALSE;
}

HB_SIZE hb_arrayLen( PHB_ITEM pArray )
{
   HB_TRACE( HB_TR_DEBUG, ( "hb_arrayLen(%p)", pArray ) );

   if( HB_IS_ARRAY( pArray ) )
      return pArray->item.asArray.value->nLen;
   else
      return 0;
}

HB_BOOL hb_arrayIsObject( PHB_ITEM pArray )
{
   HB_TRACE( HB_TR_DEBUG, ( "hb_arrayIsObject(%p)", pArray ) );

   if( HB_IS_ARRAY( pArray ) )
      return pArray->item.asArray.value->uiClass != 0;
   else
      return HB_FALSE;
}

/* retrives the array unique ID */
void * hb_arrayId( PHB_ITEM pArray )
{
   if( pArray && HB_IS_ARRAY( pArray ) )
      return ( void * ) pArray->item.asArray.value;
   else
      return NULL;
}

PHB_ITEM hb_arrayFromId( PHB_ITEM pItem, void * pArrayId )
{
   HB_STACK_TLS_PRELOAD

   hb_arrayPushBase( ( PHB_BASEARRAY ) pArrayId );
   if( pItem == NULL )
      pItem = hb_itemNew( NULL );
   hb_itemMove( pItem, hb_stackItemFromTop( -1 ) );
   hb_stackPop();

   return pItem;
}

HB_BOOL hb_arrayAdd( PHB_ITEM pArray, PHB_ITEM pValue )
{
   HB_TRACE( HB_TR_DEBUG, ( "hb_arrayAdd(%p, %p)", pArray, pValue ) );

   if( HB_IS_ARRAY( pArray ) )
   {
      PHB_BASEARRAY pBaseArray = ( PHB_BASEARRAY ) pArray->item.asArray.value;

      if( pBaseArray->nLen < HB_SIZE_MAX )
      {
         hb_arraySize( pArray, pBaseArray->nLen + 1 );
         pBaseArray = ( PHB_BASEARRAY ) pArray->item.asArray.value;
         hb_itemCopy( pBaseArray->pItems + ( pBaseArray->nLen - 1 ), pValue );

         return HB_TRUE;
      }
   }

   return HB_FALSE;
}

HB_BOOL hb_arrayAddForward( PHB_ITEM pArray, PHB_ITEM pValue )
{
   HB_TRACE( HB_TR_DEBUG, ( "hb_arrayAddForward(%p, %p)", pArray, pValue ) );

   if( HB_IS_ARRAY( pArray ) )
   {
      PHB_BASEARRAY pBaseArray = ( PHB_BASEARRAY ) pArray->item.asArray.value;

      if( pBaseArray->nLen < HB_SIZE_MAX )
      {
         hb_arraySize( pArray, pBaseArray->nLen + 1 );
         pBaseArray = ( PHB_BASEARRAY ) pArray->item.asArray.value;
         hb_itemMove( pBaseArray->pItems + ( pBaseArray->nLen - 1 ), pValue );

         return HB_TRUE;
      }
   }

   return HB_FALSE;
}

HB_BOOL hb_arrayDel( PHB_ITEM pArray, HB_SIZE nIndex )
{
   HB_TRACE( HB_TR_DEBUG, ( "hb_arrayDel(%p, %" HB_PFS "u)", pArray, nIndex ) );

   if( HB_IS_ARRAY( pArray ) )
   {
      HB_SIZE nLen = pArray->item.asArray.value->nLen;

      if( nIndex > 0 && nIndex <= nLen )
      {
         PHB_BASEARRAY pBaseArray = pArray->item.asArray.value;

         if( nIndex == nLen )
         {
            hb_itemSetNil( pBaseArray->pItems + nIndex - 1 );
         }
         else
         {
            for(; nIndex < nLen; ++nIndex )        /* move items */
               hb_itemMoveRef( pBaseArray->pItems + nIndex - 1,
                               pBaseArray->pItems + nIndex );
         }

         return HB_TRUE;
      }
   }

   return HB_FALSE;
}

HB_BOOL hb_arrayIns( PHB_ITEM pArray, HB_SIZE nIndex )
{
   HB_TRACE( HB_TR_DEBUG, ( "hb_arrayIns(%p, %" HB_PFS "u)", pArray, nIndex ) );

   if( HB_IS_ARRAY( pArray ) )
   {
      HB_SIZE nLen = pArray->item.asArray.value->nLen;

      if( nIndex > 0 && nIndex <= nLen )
      {
         PHB_BASEARRAY pBaseArray = pArray->item.asArray.value;

         if( nIndex == nLen )
         {
            hb_itemSetNil( pBaseArray->pItems + nIndex - 1 );
         }
         else
         {
            while( --nLen >= nIndex )                     /* move items */
               hb_itemMoveRef( pBaseArray->pItems + nLen,
                               pBaseArray->pItems + nLen - 1 );
         }

         return HB_TRUE;
      }
   }

   return HB_FALSE;
}

HB_BOOL hb_arraySet( PHB_ITEM pArray, HB_SIZE nIndex, PHB_ITEM pItem )
{
   HB_TRACE( HB_TR_DEBUG, ( "hb_arraySet(%p, %" HB_PFS "u, %p)", pArray, nIndex, pItem ) );

   if( HB_IS_ARRAY( pArray ) && nIndex > 0 && nIndex <= pArray->item.asArray.value->nLen )
   {
      hb_itemCopy( pArray->item.asArray.value->pItems + ( nIndex - 1 ), pItem );
      return HB_TRUE;
   }
   else
      return HB_FALSE;
}

HB_BOOL hb_arraySetForward( PHB_ITEM pArray, HB_SIZE nIndex, PHB_ITEM pItem )
{
   HB_TRACE( HB_TR_DEBUG, ( "hb_arraySetForward(%p, %" HB_PFS "u, %p)", pArray, nIndex, pItem ) );

   if( HB_IS_ARRAY( pArray ) && nIndex > 0 && nIndex <= pArray->item.asArray.value->nLen )
   {
      hb_itemMove( pArray->item.asArray.value->pItems + ( nIndex - 1 ), pItem );
      return HB_TRUE;
   }
   else
   {
      hb_itemClear( pItem );
      return HB_FALSE;
   }
}

HB_BOOL hb_arrayGet( PHB_ITEM pArray, HB_SIZE nIndex, PHB_ITEM pItem )
{
   HB_TRACE( HB_TR_DEBUG, ( "hb_arrayGet(%p, %" HB_PFS "u, %p)", pArray, nIndex, pItem ) );

   if( HB_IS_ARRAY( pArray ) && nIndex > 0 && nIndex <= pArray->item.asArray.value->nLen )
   {
      hb_itemCopy( pItem, pArray->item.asArray.value->pItems + ( nIndex - 1 ) );
      return HB_TRUE;
   }
   else
   {
      hb_itemSetNil( pItem );
      return HB_FALSE;
   }
}

HB_BOOL hb_arrayGetItemRef( PHB_ITEM pArray, HB_SIZE nIndex, PHB_ITEM pItem )
{
   HB_TRACE( HB_TR_DEBUG, ( "hb_arrayGetItemRef(%p, %" HB_PFS "u, %p)", pArray, nIndex, pItem ) );

   if( HB_IS_ARRAY( pArray ) && nIndex > 0 && nIndex <= pArray->item.asArray.value->nLen )
   {
      if( pArray != pItem )
      {
         if( HB_IS_COMPLEX( pItem ) )
            hb_itemClear( pItem );
         hb_gcRefInc( pArray->item.asArray.value );
      }
      pItem->type = HB_IT_BYREF;
      pItem->item.asRefer.BasePtr.array = pArray->item.asArray.value;
      pItem->item.asRefer.value = nIndex - 1;
      pItem->item.asRefer.offset = 0;
      return HB_TRUE;
   }
   else
   {
      hb_itemSetNil( pItem );
      return HB_FALSE;
   }
}

/*
 * This function returns a pointer to an item occupied by the specified
 * array element - it doesn't return an item's value
 */
PHB_ITEM hb_arrayGetItemPtr( PHB_ITEM pArray, HB_SIZE nIndex )
{
   HB_TRACE( HB_TR_DEBUG, ( "hb_arrayGetItemPtr(%p, %" HB_PFS "u)", pArray, nIndex ) );

   if( HB_IS_ARRAY( pArray ) && nIndex > 0 && nIndex <= pArray->item.asArray.value->nLen )
      return pArray->item.asArray.value->pItems + nIndex - 1;
   else
      return NULL;
}

char * hb_arrayGetDS( PHB_ITEM pArray, HB_SIZE nIndex, char * szDate )
{
   HB_TRACE( HB_TR_DEBUG, ( "hb_arrayGetDS(%p, %" HB_PFS "u, %s)", pArray, nIndex, szDate ) );

   if( HB_IS_ARRAY( pArray ) && nIndex > 0 && nIndex <= pArray->item.asArray.value->nLen )
      return hb_itemGetDS( pArray->item.asArray.value->pItems + nIndex - 1, szDate );
   else
      /* NOTE: Intentionally calling it with a bad parameter in order to get
               the default value from hb_itemGetDS(). [vszakats] */
      return hb_itemGetDS( NULL, szDate );
}

long hb_arrayGetDL( PHB_ITEM pArray, HB_SIZE nIndex )
{
   HB_TRACE( HB_TR_DEBUG, ( "hb_arrayGetDL(%p, %" HB_PFS "u)", pArray, nIndex ) );

   if( HB_IS_ARRAY( pArray ) && nIndex > 0 && nIndex <= pArray->item.asArray.value->nLen )
      return hb_itemGetDL( pArray->item.asArray.value->pItems + nIndex - 1 );
   else
      /* NOTE: Intentionally calling it with a bad parameter in order to get
               the default value from hb_itemGetDL(). [vszakats] */
      return hb_itemGetDL( NULL );
}

double hb_arrayGetTD( PHB_ITEM pArray, HB_SIZE nIndex )
{
   HB_TRACE( HB_TR_DEBUG, ( "hb_arrayGetTD(%p, %" HB_PFS "u)", pArray, nIndex ) );

   if( HB_IS_ARRAY( pArray ) && nIndex > 0 && nIndex <= pArray->item.asArray.value->nLen )
      return hb_itemGetTD( pArray->item.asArray.value->pItems + nIndex - 1 );
   else
      return 0;
}

HB_BOOL hb_arrayGetTDT( PHB_ITEM pArray, HB_SIZE nIndex, long * plJulian, long * plMilliSec )
{
   HB_TRACE( HB_TR_DEBUG, ( "hb_arrayGetTDT(%p, %" HB_PFS "u, %p, %p)", pArray, nIndex, plJulian, plMilliSec ) );

   if( HB_IS_ARRAY( pArray ) && nIndex > 0 && nIndex <= pArray->item.asArray.value->nLen )
      return hb_itemGetTDT( pArray->item.asArray.value->pItems + nIndex - 1, plJulian, plMilliSec );
   else
   {
      *plJulian = *plMilliSec = 0;
      return HB_FALSE;
   }
}

HB_BOOL hb_arrayGetL( PHB_ITEM pArray, HB_SIZE nIndex )
{
   HB_TRACE( HB_TR_DEBUG, ( "hb_arrayGetL(%p, %" HB_PFS "u)", pArray, nIndex ) );

   if( HB_IS_ARRAY( pArray ) && nIndex > 0 && nIndex <= pArray->item.asArray.value->nLen )
      return hb_itemGetL( pArray->item.asArray.value->pItems + nIndex - 1 );
   else
      return HB_FALSE;
}

int hb_arrayGetNI( PHB_ITEM pArray, HB_SIZE nIndex )
{
   HB_TRACE( HB_TR_DEBUG, ( "hb_arrayGetNI(%p, %" HB_PFS "u)", pArray, nIndex ) );

   if( HB_IS_ARRAY( pArray ) && nIndex > 0 && nIndex <= pArray->item.asArray.value->nLen )
      return hb_itemGetNI( pArray->item.asArray.value->pItems + nIndex - 1 );
   else
      return 0;
}

long hb_arrayGetNL( PHB_ITEM pArray, HB_SIZE nIndex )
{
   HB_TRACE( HB_TR_DEBUG, ( "hb_arrayGetNL(%p, %" HB_PFS "u)", pArray, nIndex ) );

   if( HB_IS_ARRAY( pArray ) && nIndex > 0 && nIndex <= pArray->item.asArray.value->nLen )
      return hb_itemGetNL( pArray->item.asArray.value->pItems + nIndex - 1 );
   else
      return 0;
}

HB_ISIZ hb_arrayGetNS( PHB_ITEM pArray, HB_SIZE nIndex )
{
   HB_TRACE( HB_TR_DEBUG, ( "hb_arrayGetNS(%p, %" HB_PFS "u)", pArray, nIndex ) );

   if( HB_IS_ARRAY( pArray ) && nIndex > 0 && nIndex <= pArray->item.asArray.value->nLen )
      return hb_itemGetNS( pArray->item.asArray.value->pItems + nIndex - 1 );
   else
      return 0;
}

#ifndef HB_LONG_LONG_OFF
HB_LONGLONG hb_arrayGetNLL( PHB_ITEM pArray, HB_SIZE nIndex )
{
   HB_TRACE( HB_TR_DEBUG, ( "hb_arrayGetNLL(%p, %" HB_PFS "u)", pArray, nIndex ) );

   if( HB_IS_ARRAY( pArray ) && nIndex > 0 && nIndex <= pArray->item.asArray.value->nLen )
      return hb_itemGetNLL( pArray->item.asArray.value->pItems + nIndex - 1 );
   else
      return 0;
}
#endif

HB_MAXINT hb_arrayGetNInt( PHB_ITEM pArray, HB_SIZE nIndex )
{
   HB_TRACE( HB_TR_DEBUG, ( "hb_arrayGetNInt(%p, %" HB_PFS "u)", pArray, nIndex ) );

   if( HB_IS_ARRAY( pArray ) && nIndex > 0 && nIndex <= pArray->item.asArray.value->nLen )
      return hb_itemGetNInt( pArray->item.asArray.value->pItems + nIndex - 1 );
   else
      return 0;
}

double hb_arrayGetND( PHB_ITEM pArray, HB_SIZE nIndex )
{
   HB_TRACE( HB_TR_DEBUG, ( "hb_arrayGetND(%p, %" HB_PFS "u)", pArray, nIndex ) );

   if( HB_IS_ARRAY( pArray ) && nIndex > 0 && nIndex <= pArray->item.asArray.value->nLen )
      return hb_itemGetND( pArray->item.asArray.value->pItems + nIndex - 1 );
   else
      return 0;
}

HB_SIZE hb_arrayCopyC( PHB_ITEM pArray, HB_SIZE nIndex, char * szBuffer, HB_SIZE nLen )
{
   HB_TRACE( HB_TR_DEBUG, ( "hb_arrayCopyC(%p, %" HB_PFS "u, %s, %" HB_PFS "u)", pArray, nIndex, szBuffer, nLen ) );

   if( HB_IS_ARRAY( pArray ) && nIndex > 0 && nIndex <= pArray->item.asArray.value->nLen )
      return hb_itemCopyC( pArray->item.asArray.value->pItems + nIndex - 1, szBuffer, nLen );
   else
      return 0;
}

char * hb_arrayGetC( PHB_ITEM pArray, HB_SIZE nIndex )
{
   HB_TRACE( HB_TR_DEBUG, ( "hb_arrayGetC(%p, %" HB_PFS "u)", pArray, nIndex ) );

   if( HB_IS_ARRAY( pArray ) && nIndex > 0 && nIndex <= pArray->item.asArray.value->nLen )
      return hb_itemGetC( pArray->item.asArray.value->pItems + nIndex - 1 );
   else
      return NULL;
}

const char * hb_arrayGetCPtr( PHB_ITEM pArray, HB_SIZE nIndex )
{
   HB_TRACE( HB_TR_DEBUG, ( "hb_arrayGetCPtr(%p, %" HB_PFS "u)", pArray, nIndex ) );

   if( HB_IS_ARRAY( pArray ) && nIndex > 0 && nIndex <= pArray->item.asArray.value->nLen )
      return hb_itemGetCPtr( pArray->item.asArray.value->pItems + nIndex - 1 );
   else
      return "";
}

HB_SIZE hb_arrayGetCLen( PHB_ITEM pArray, HB_SIZE nIndex )
{
   HB_TRACE( HB_TR_DEBUG, ( "hb_arrayGetCLen(%p, %" HB_PFS "u)", pArray, nIndex ) );

   if( HB_IS_ARRAY( pArray ) && nIndex > 0 && nIndex <= pArray->item.asArray.value->nLen )
      return hb_itemGetCLen( pArray->item.asArray.value->pItems + nIndex - 1 );
   else
      return 0;
}

void * hb_arrayGetPtr( PHB_ITEM pArray, HB_SIZE nIndex )
{
   HB_TRACE( HB_TR_DEBUG, ( "hb_arrayGetPtr(%p, %" HB_PFS "u)", pArray, nIndex ) );

   if( HB_IS_ARRAY( pArray ) && nIndex > 0 && nIndex <= pArray->item.asArray.value->nLen )
      return hb_itemGetPtr( pArray->item.asArray.value->pItems + nIndex - 1 );
   else
      return NULL;
}

void * hb_arrayGetPtrGC( PHB_ITEM pArray, HB_SIZE nIndex, const HB_GC_FUNCS * pFuncs )
{
   HB_TRACE( HB_TR_DEBUG, ( "hb_arrayGetPtrGC(%p, %" HB_PFS "u, %p)", pArray, nIndex, pFuncs ) );

   if( HB_IS_ARRAY( pArray ) && nIndex > 0 && nIndex <= pArray->item.asArray.value->nLen )
      return hb_itemGetPtrGC( pArray->item.asArray.value->pItems + nIndex - 1, pFuncs );
   else
      return NULL;
}

PHB_SYMB hb_arrayGetSymbol( PHB_ITEM pArray, HB_SIZE nIndex )
{
   HB_TRACE( HB_TR_DEBUG, ( "hb_arrayGetSymbol(%p, %" HB_PFS "u)", pArray, nIndex ) );

   if( HB_IS_ARRAY( pArray ) && nIndex > 0 && nIndex <= pArray->item.asArray.value->nLen )
      return hb_itemGetSymbol( pArray->item.asArray.value->pItems + nIndex - 1 );
   else
      return NULL;
}


HB_TYPE hb_arrayGetType( PHB_ITEM pArray, HB_SIZE nIndex )
{
   HB_TRACE( HB_TR_DEBUG, ( "hb_arrayGetType(%p, %" HB_PFS "u)", pArray, nIndex ) );

   if( HB_IS_ARRAY( pArray ) && nIndex > 0 && nIndex <= pArray->item.asArray.value->nLen )
      return hb_itemType( pArray->item.asArray.value->pItems + nIndex - 1 );
   else
      return 0;
}

HB_BOOL hb_arraySetDS( PHB_ITEM pArray, HB_SIZE nIndex, const char * szDate )
{
   HB_TRACE( HB_TR_DEBUG, ( "hb_arraySetDS(%p, %" HB_PFS "u, %s)", pArray, nIndex, szDate ) );

   if( HB_IS_ARRAY( pArray ) && nIndex > 0 && nIndex <= pArray->item.asArray.value->nLen )
   {
      hb_itemPutDS( pArray->item.asArray.value->pItems + nIndex - 1, szDate );
      return HB_TRUE;
   }
   else
      return HB_FALSE;
}

HB_BOOL hb_arraySetDL( PHB_ITEM pArray, HB_SIZE nIndex, long lDate )
{
   HB_TRACE( HB_TR_DEBUG, ( "hb_arraySetDL(%p, %" HB_PFS "u, %ld)", pArray, nIndex, lDate ) );

   if( HB_IS_ARRAY( pArray ) && nIndex > 0 && nIndex <= pArray->item.asArray.value->nLen )
   {
      hb_itemPutDL( pArray->item.asArray.value->pItems + nIndex - 1, lDate );
      return HB_TRUE;
   }
   else
      return HB_FALSE;
}

HB_BOOL hb_arraySetTD( PHB_ITEM pArray, HB_SIZE nIndex, double dTimeStamp )
{
   HB_TRACE( HB_TR_DEBUG, ( "hb_arraySetTD(%p, %" HB_PFS "u, %lf)", pArray, nIndex, dTimeStamp ) );

   if( HB_IS_ARRAY( pArray ) && nIndex > 0 && nIndex <= pArray->item.asArray.value->nLen )
   {
      hb_itemPutTD( pArray->item.asArray.value->pItems + nIndex - 1, dTimeStamp );
      return HB_TRUE;
   }
   else
      return HB_FALSE;
}

HB_BOOL hb_arraySetTDT( PHB_ITEM pArray, HB_SIZE nIndex, long lJulian, long lMilliSec )
{
   HB_TRACE( HB_TR_DEBUG, ( "hb_arraySetTDT(%p, %" HB_PFS "u, %lu, %lu)", pArray, nIndex, lJulian, lMilliSec ) );

   if( HB_IS_ARRAY( pArray ) && nIndex > 0 && nIndex <= pArray->item.asArray.value->nLen )
   {
      hb_itemPutTDT( pArray->item.asArray.value->pItems + nIndex - 1, lJulian, lMilliSec );
      return HB_TRUE;
   }
   else
      return HB_FALSE;
}

HB_BOOL hb_arraySetL( PHB_ITEM pArray, HB_SIZE nIndex, HB_BOOL fValue )
{
   HB_TRACE( HB_TR_DEBUG, ( "hb_arraySetL(%p, %" HB_PFS "u, %d)", pArray, nIndex, fValue ) );

   if( HB_IS_ARRAY( pArray ) && nIndex > 0 && nIndex <= pArray->item.asArray.value->nLen )
   {
      hb_itemPutL( pArray->item.asArray.value->pItems + nIndex - 1, fValue );
      return HB_TRUE;
   }
   else
      return HB_FALSE;
}

HB_BOOL hb_arraySetNI( PHB_ITEM pArray, HB_SIZE nIndex, int iNumber )
{
   HB_TRACE( HB_TR_DEBUG, ( "hb_arraySetNI(%p, %" HB_PFS "u, %d)", pArray, nIndex, iNumber ) );

   if( HB_IS_ARRAY( pArray ) && nIndex > 0 && nIndex <= pArray->item.asArray.value->nLen )
   {
      hb_itemPutNI( pArray->item.asArray.value->pItems + nIndex - 1, iNumber );
      return HB_TRUE;
   }
   else
      return HB_FALSE;
}

HB_BOOL hb_arraySetNL( PHB_ITEM pArray, HB_SIZE nIndex, long lNumber )
{
   HB_TRACE( HB_TR_DEBUG, ( "hb_arraySetNL(%p, %" HB_PFS "u, %lu)", pArray, nIndex, lNumber ) );

   if( HB_IS_ARRAY( pArray ) && nIndex > 0 && nIndex <= pArray->item.asArray.value->nLen )
   {
      hb_itemPutNL( pArray->item.asArray.value->pItems + nIndex - 1, lNumber );
      return HB_TRUE;
   }
   else
      return HB_FALSE;
}

HB_BOOL hb_arraySetNS( PHB_ITEM pArray, HB_SIZE nIndex, HB_ISIZ nNumber )
{
   HB_TRACE( HB_TR_DEBUG, ( "hb_arraySetNS(%p, %" HB_PFS "u, %" HB_PFS "d)", pArray, nIndex, nNumber ) );

   if( HB_IS_ARRAY( pArray ) && nIndex > 0 && nIndex <= pArray->item.asArray.value->nLen )
   {
      hb_itemPutNS( pArray->item.asArray.value->pItems + nIndex - 1, nNumber );
      return HB_TRUE;
   }
   else
      return HB_FALSE;
}

#ifndef HB_LONG_LONG_OFF
HB_BOOL hb_arraySetNLL( PHB_ITEM pArray, HB_SIZE nIndex, HB_LONGLONG llNumber )
{
   HB_TRACE( HB_TR_DEBUG, ( "hb_arraySetNLL(%p, %" HB_PFS "u, %" PFLL "d)", pArray, nIndex, llNumber ) );

   if( HB_IS_ARRAY( pArray ) && nIndex > 0 && nIndex <= pArray->item.asArray.value->nLen )
   {
      hb_itemPutNLL( pArray->item.asArray.value->pItems + nIndex - 1, llNumber );
      return HB_TRUE;
   }
   else
      return HB_FALSE;
}
#endif

HB_BOOL hb_arraySetNInt( PHB_ITEM pArray, HB_SIZE nIndex, HB_MAXINT nNumber )
{
   HB_TRACE( HB_TR_DEBUG, ( "hb_arraySetNInt(%p, %" HB_PFS "u, %" PFHL "d)", pArray, nIndex, nNumber ) );

   if( HB_IS_ARRAY( pArray ) && nIndex > 0 && nIndex <= pArray->item.asArray.value->nLen )
   {
      hb_itemPutNInt( pArray->item.asArray.value->pItems + nIndex - 1, nNumber );
      return HB_TRUE;
   }
   else
      return HB_FALSE;
}

HB_BOOL hb_arraySetND( PHB_ITEM pArray, HB_SIZE nIndex, double dNumber )
{
   HB_TRACE( HB_TR_DEBUG, ( "hb_arraySetND(%p, %" HB_PFS "u, %lf)", pArray, nIndex, dNumber ) );

   if( HB_IS_ARRAY( pArray ) && nIndex > 0 && nIndex <= pArray->item.asArray.value->nLen )
   {
      hb_itemPutND( pArray->item.asArray.value->pItems + nIndex - 1, dNumber );
      return HB_TRUE;
   }
   else
      return HB_FALSE;
}

HB_BOOL hb_arraySetC( PHB_ITEM pArray, HB_SIZE nIndex, const char * szText )
{
   HB_TRACE( HB_TR_DEBUG, ( "hb_arraySetC(%p, %" HB_PFS "u, %p)", pArray, nIndex, szText ) );

   if( HB_IS_ARRAY( pArray ) && nIndex > 0 && nIndex <= pArray->item.asArray.value->nLen )
   {
      hb_itemPutC( pArray->item.asArray.value->pItems + nIndex - 1, szText );
      return HB_TRUE;
   }
   else
      return HB_FALSE;
}

HB_BOOL hb_arraySetCL( PHB_ITEM pArray, HB_SIZE nIndex, const char * szText, HB_SIZE nLen )
{
   HB_TRACE( HB_TR_DEBUG, ( "hb_arraySetC(%p, %" HB_PFS "u, %p, %" HB_PFS "u)", pArray, nIndex, szText, nLen ) );

   if( HB_IS_ARRAY( pArray ) && nIndex > 0 && nIndex <= pArray->item.asArray.value->nLen )
   {
      hb_itemPutCL( pArray->item.asArray.value->pItems + nIndex - 1, szText, nLen );
      return HB_TRUE;
   }
   else
      return HB_FALSE;
}

HB_BOOL hb_arraySetCPtr( PHB_ITEM pArray, HB_SIZE nIndex, char * szText )
{
   HB_TRACE( HB_TR_DEBUG, ( "hb_arraySetCPtr(%p, %" HB_PFS "u, %p)", pArray, nIndex, szText ) );

   if( HB_IS_ARRAY( pArray ) && nIndex > 0 && nIndex <= pArray->item.asArray.value->nLen )
   {
      hb_itemPutCPtr( pArray->item.asArray.value->pItems + nIndex - 1, szText );
      return HB_TRUE;
   }
   else
      return HB_FALSE;
}

HB_BOOL hb_arraySetCLPtr( PHB_ITEM pArray, HB_SIZE nIndex, char * szText, HB_SIZE nLen )
{
   HB_TRACE( HB_TR_DEBUG, ( "hb_arraySetCLPtr(%p, %" HB_PFS "u, %p, %" HB_PFS "u)", pArray, nIndex, szText, nLen ) );

   if( HB_IS_ARRAY( pArray ) && nIndex > 0 && nIndex <= pArray->item.asArray.value->nLen )
   {
      hb_itemPutCLPtr( pArray->item.asArray.value->pItems + nIndex - 1, szText, nLen );
      return HB_TRUE;
   }
   else
      return HB_FALSE;
}

HB_BOOL hb_arraySetCConst( PHB_ITEM pArray, HB_SIZE nIndex, const char * szText )
{
   HB_TRACE( HB_TR_DEBUG, ( "hb_arraySetCConst(%p, %" HB_PFS "u, %p)", pArray, nIndex, szText ) );

   if( HB_IS_ARRAY( pArray ) && nIndex > 0 && nIndex <= pArray->item.asArray.value->nLen )
   {
      hb_itemPutCConst( pArray->item.asArray.value->pItems + nIndex - 1, szText );
      return HB_TRUE;
   }
   else
      return HB_FALSE;
}

HB_BOOL hb_arraySetPtr( PHB_ITEM pArray, HB_SIZE nIndex, void * pValue )
{
   HB_TRACE( HB_TR_DEBUG, ( "hb_arraySetPtr(%p, %" HB_PFS "u, %p)", pArray, nIndex, pValue ) );

   if( HB_IS_ARRAY( pArray ) && nIndex > 0 && nIndex <= pArray->item.asArray.value->nLen )
   {
      hb_itemPutPtr( pArray->item.asArray.value->pItems + nIndex - 1, pValue );
      return HB_TRUE;
   }
   else
      return HB_FALSE;
}

HB_BOOL hb_arraySetPtrGC( PHB_ITEM pArray, HB_SIZE nIndex, void * pValue )
{
   HB_TRACE( HB_TR_DEBUG, ( "hb_arraySetPtrGC(%p, %" HB_PFS "u, %p)", pArray, nIndex, pValue ) );

   if( HB_IS_ARRAY( pArray ) && nIndex > 0 && nIndex <= pArray->item.asArray.value->nLen )
   {
      hb_itemPutPtrGC( pArray->item.asArray.value->pItems + nIndex - 1, pValue );
      return HB_TRUE;
   }
   else
      return HB_FALSE;
}

HB_BOOL hb_arraySetSymbol( PHB_ITEM pArray, HB_SIZE nIndex, PHB_SYMB pSymbol )
{
   HB_TRACE( HB_TR_DEBUG, ( "hb_arraySetSymbol(%p, %" HB_PFS "u, %p)", pArray, nIndex, pSymbol ) );

   if( HB_IS_ARRAY( pArray ) && nIndex > 0 && nIndex <= pArray->item.asArray.value->nLen )
   {
      hb_itemPutSymbol( pArray->item.asArray.value->pItems + nIndex - 1, pSymbol );
      return HB_TRUE;
   }
   else
      return HB_FALSE;
}

HB_BOOL hb_arrayLast( PHB_ITEM pArray, PHB_ITEM pResult )
{
   HB_TRACE( HB_TR_DEBUG, ( "hb_arrayLast(%p, %p)", pArray, pResult ) );

   if( HB_IS_ARRAY( pArray ) )
   {
      if( pArray->item.asArray.value->nLen > 0 )
         hb_itemCopy( pResult, pArray->item.asArray.value->pItems +
                             ( pArray->item.asArray.value->nLen - 1 ) );
      else
         hb_itemSetNil( pResult );

      return HB_TRUE;
   }

   hb_itemSetNil( pResult );

   return HB_FALSE;
}

HB_BOOL hb_arrayFill( PHB_ITEM pArray, PHB_ITEM pValue, HB_SIZE * pnStart, HB_SIZE * pnCount )
{
   HB_TRACE( HB_TR_DEBUG, ( "hb_arrayFill(%p, %p, %p, %p)", pArray, pValue, pnStart, pnCount ) );

   if( HB_IS_ARRAY( pArray ) )
   {
      PHB_BASEARRAY pBaseArray = pArray->item.asArray.value;
      HB_SIZE nLen = pBaseArray->nLen;
      HB_SIZE nStart;
      HB_SIZE nCount;

      if( pnStart && *pnStart )
         nStart = *pnStart - 1;
      else
         nStart = 0;

      if( nStart < nLen )
      {
         nCount = nLen - nStart;
         if( pnCount && *pnCount < nCount )
            nCount = *pnCount;

         if( nCount > 0 )
         {
            do
            {
               hb_itemCopy( pBaseArray->pItems + nStart++, pValue );
            }
            while( --nCount > 0 );
         }
      }

      return HB_TRUE;
   }
   else
      return HB_FALSE;
}

HB_SIZE hb_arrayScan( PHB_ITEM pArray, PHB_ITEM pValue, HB_SIZE * pnStart, HB_SIZE * pnCount, HB_BOOL fExact )
{
   HB_TRACE( HB_TR_DEBUG, ( "hb_arrayScan(%p, %p, %p, %p, %d)", pArray, pValue, pnStart, pnCount, ( int ) fExact ) );

   if( HB_IS_ARRAY( pArray ) )
   {
      PHB_BASEARRAY pBaseArray = pArray->item.asArray.value;
      HB_SIZE nLen = pBaseArray->nLen;
      HB_SIZE nStart;
      HB_SIZE nCount;

      if( pnStart && *pnStart )
         nStart = *pnStart - 1;
      else
         nStart = 0;

      if( nStart < nLen )
      {
         nCount = nLen - nStart;
         if( pnCount && *pnCount < nCount )
            nCount = *pnCount;

         if( nCount > 0 )
         {
            /* Make separate search loops for different types to find, so that
               the loop can be faster. */

            if( HB_IS_BLOCK( pValue ) )
            {
               HB_STACK_TLS_PRELOAD
               do
               {
                  hb_vmPushEvalSym();
                  hb_vmPush( pValue );
                  hb_vmPush( pBaseArray->pItems + nStart );
                  hb_vmPushSize( ++nStart );
                  hb_vmEval( 2 );

                  if( HB_IS_LOGICAL( hb_stackReturnItem() ) && hb_stackReturnItem()->item.asLogical.value )
                     return nStart;
               }
               while( --nCount > 0 && nStart < pBaseArray->nLen );
            }
            else if( HB_IS_STRING( pValue ) )
            {
               do
               {
                  PHB_ITEM pItem = pBaseArray->pItems + nStart++;

                  /* NOTE: The order of the pItem and pValue parameters passed to
                           hb_itemStrCmp() is significant, please don't change it. [vszakats] */
                  if( HB_IS_STRING( pItem ) && hb_itemStrCmp( pItem, pValue, fExact ) == 0 )
                     return nStart;
               }
               while( --nCount > 0 );
            }
            else if( HB_IS_NUMERIC( pValue ) )
            {
               double dValue = hb_itemGetND( pValue );

               do
               {
                  PHB_ITEM pItem = pBaseArray->pItems + nStart++;

                  if( HB_IS_NUMERIC( pItem ) && hb_itemGetND( pItem ) == dValue )
                     return nStart;
               }
               while( --nCount > 0 );
            }
            else if( HB_IS_DATETIME( pValue ) )
            {
               if( fExact )
               {
                  do
                  {
                     PHB_ITEM pItem = pBaseArray->pItems + nStart++;

                     if( HB_IS_DATETIME( pItem ) &&
                         pItem->item.asDateTime.julian == pValue->item.asDateTime.julian &&
                         pItem->item.asDateTime.time == pValue->item.asDateTime.time )
                        return nStart;
                  }
                  while( --nCount > 0 );
               }
               else
               {
                  do
                  {
                     PHB_ITEM pItem = pBaseArray->pItems + nStart++;

                     if( HB_IS_DATETIME( pItem ) &&
                         pItem->item.asDateTime.julian == pValue->item.asDateTime.julian )
                        return nStart;
                  }
                  while( --nCount > 0 );
               }
            }
            else if( HB_IS_LOGICAL( pValue ) )
            {
               HB_BOOL bValue = hb_itemGetL( pValue );

               do
               {
                  PHB_ITEM pItem = pBaseArray->pItems + nStart++;

                  if( HB_IS_LOGICAL( pItem ) && hb_itemGetL( pItem ) == bValue )
                     return nStart;
               }
               while( --nCount > 0 );
            }
            else if( HB_IS_NIL( pValue ) )
            {
               do
               {
                  PHB_ITEM pItem = pBaseArray->pItems + nStart++;

                  if( HB_IS_NIL( pItem ) )
                     return nStart;
               }
               while( --nCount > 0 );
            }
            else if( HB_IS_POINTER( pValue ) )
            {
               do
               {
                  PHB_ITEM pItem = pBaseArray->pItems + nStart++;

                  if( HB_IS_POINTER( pItem ) &&
                      pItem->item.asPointer.value == pValue->item.asPointer.value )
                     return nStart;
               }
               while( --nCount > 0 );
            }
            else if( fExact && HB_IS_ARRAY( pValue ) )
            {
               do
               {
                  PHB_ITEM pItem = pBaseArray->pItems + nStart++;

                  if( HB_IS_ARRAY( pItem ) &&
                      pItem->item.asArray.value == pValue->item.asArray.value )
                     return nStart;
               }
               while( --nCount > 0 );
            }
            else if( fExact && HB_IS_HASH( pValue ) )
            {
               do
               {
                  PHB_ITEM pItem = pBaseArray->pItems + nStart++;

                  if( HB_IS_HASH( pItem ) &&
                      pItem->item.asHash.value == pValue->item.asHash.value )
                     return nStart;
               }
               while( --nCount > 0 );
            }
         }
      }
   }

   return 0;
}

HB_SIZE hb_arrayRevScan( PHB_ITEM pArray, PHB_ITEM pValue, HB_SIZE * pnStart, HB_SIZE * pnCount, HB_BOOL fExact )
{
   HB_TRACE( HB_TR_DEBUG, ( "hb_arrayRevScan(%p, %p, %p, %p, %d)", pArray, pValue, pnStart, pnCount, ( int ) fExact ) );

   if( HB_IS_ARRAY( pArray ) )
   {
      PHB_BASEARRAY pBaseArray = pArray->item.asArray.value;
      HB_SIZE nLen = pBaseArray->nLen;
      HB_SIZE nStart;
      HB_SIZE nCount;

      if( pnStart && *pnStart )
         nStart = *pnStart - 1;
      else
         nStart = nLen - 1;

      if( nStart < nLen )
      {
         nCount = nStart + 1;
         if( pnCount && *pnCount < nCount )
            nCount = *pnCount;

         if( nCount > 0 )
         {
            /* Make separate search loops for different types to find, so that
               the loop can be faster. */

            if( HB_IS_BLOCK( pValue ) )
            {
               HB_STACK_TLS_PRELOAD
               do
               {
                  hb_vmPushEvalSym();
                  hb_vmPush( pValue );
                  if( nStart < pBaseArray->nLen )
                     hb_vmPush( pBaseArray->pItems + nStart );
                  else
                     hb_vmPushNil();
                  hb_vmPushSize( nStart + 1 );
                  hb_vmEval( 2 );

                  if( HB_IS_LOGICAL( hb_stackReturnItem() ) && hb_stackReturnItem()->item.asLogical.value )
                     return nStart + 1;
               }
               while( --nCount && nStart-- );
            }
            else if( HB_IS_STRING( pValue ) )
            {
               do
               {
                  PHB_ITEM pItem = pBaseArray->pItems + nStart;

                  /* NOTE: The order of the pItem and pValue parameters passed to
                           hb_itemStrCmp() is significant, please don't change it. [vszakats] */
                  if( HB_IS_STRING( pItem ) && hb_itemStrCmp( pItem, pValue, fExact ) == 0 )
                     return nStart + 1;
               }
               while( --nCount && nStart-- );
            }
            else if( HB_IS_NUMERIC( pValue ) )
            {
               double dValue = hb_itemGetND( pValue );

               do
               {
                  PHB_ITEM pItem = pBaseArray->pItems + nStart;

                  if( HB_IS_NUMERIC( pItem ) && hb_itemGetND( pItem ) == dValue )
                     return nStart + 1;
               }
               while( --nCount && nStart-- );
            }
            else if( HB_IS_DATETIME( pValue ) )
            {
               if( fExact )
               {
                  do
                  {
                     PHB_ITEM pItem = pBaseArray->pItems + nStart;

                     if( HB_IS_DATETIME( pItem ) &&
                         pItem->item.asDateTime.julian == pValue->item.asDateTime.julian &&
                         pItem->item.asDateTime.time == pValue->item.asDateTime.time )
                        return nStart + 1;
                  }
                  while( --nCount && nStart-- );
               }
               else
               {
                  do
                  {
                     PHB_ITEM pItem = pBaseArray->pItems + nStart;

                     if( HB_IS_DATETIME( pItem ) &&
                         pItem->item.asDateTime.julian == pValue->item.asDateTime.julian )
                        return nStart + 1;
                  }
                  while( --nCount && nStart-- );
               }
            }
            else if( HB_IS_LOGICAL( pValue ) )
            {
               HB_BOOL bValue = hb_itemGetL( pValue );

               do
               {
                  PHB_ITEM pItem = pBaseArray->pItems + nStart;

                  if( HB_IS_LOGICAL( pItem ) && hb_itemGetL( pItem ) == bValue )
                     return nStart + 1;
               }
               while( --nCount && nStart-- );
            }
            else if( HB_IS_NIL( pValue ) )
            {
               do
               {
                  PHB_ITEM pItem = pBaseArray->pItems + nStart;

                  if( HB_IS_NIL( pItem ) )
                     return nStart + 1;
               }
               while( --nCount && nStart-- );
            }
            else if( HB_IS_POINTER( pValue ) )
            {
               do
               {
                  PHB_ITEM pItem = pBaseArray->pItems + nStart;

                  if( HB_IS_POINTER( pItem ) &&
                      pItem->item.asPointer.value == pValue->item.asPointer.value )
                     return nStart + 1;
               }
               while( --nCount && nStart-- );
            }
            else if( fExact && HB_IS_ARRAY( pValue ) )
            {
               do
               {
                  PHB_ITEM pItem = pBaseArray->pItems + nStart;

                  if( HB_IS_ARRAY( pItem ) &&
                      pItem->item.asArray.value == pValue->item.asArray.value )
                     return nStart + 1;
               }
               while( --nCount && nStart-- );
            }
            else if( fExact && HB_IS_HASH( pValue ) )
            {
               do
               {
                  PHB_ITEM pItem = pBaseArray->pItems + nStart;

                  if( HB_IS_HASH( pItem ) &&
                      pItem->item.asHash.value == pValue->item.asHash.value )
                     return nStart + 1;
               }
               while( --nCount && nStart-- );
            }
         }
      }
   }

   return 0;
}

HB_BOOL hb_arrayEval( PHB_ITEM pArray, PHB_ITEM bBlock, HB_SIZE * pnStart, HB_SIZE * pnCount )
{
   HB_TRACE( HB_TR_DEBUG, ( "hb_arrayEval(%p, %p, %p, %p)", pArray, bBlock, pnStart, pnCount ) );

   if( HB_IS_ARRAY( pArray ) && HB_IS_BLOCK( bBlock ) )
   {
      PHB_BASEARRAY pBaseArray = pArray->item.asArray.value;
      HB_SIZE nLen = pBaseArray->nLen;
      HB_SIZE nStart;
      HB_SIZE nCount;

      if( pnStart && *pnStart )
         nStart = *pnStart - 1;
      else
         nStart = 0;

      if( nStart < nLen )
      {
         nCount = nLen - nStart;
         if( pnCount && *pnCount < nCount )
            nCount = *pnCount;

         if( nCount > 0 )
         {
            do
            {
               hb_vmPushEvalSym();
               hb_vmPush( bBlock );
               hb_vmPush( pBaseArray->pItems + nStart );
               hb_vmPushSize( nStart + 1 );
               hb_vmEval( 2 );
            }
            while( --nCount > 0 && ++nStart < pBaseArray->nLen );
            /*
             * checking for nStart < pBaseArray->nLen is fix for
             * possible GPF when codeblock decrease array size
             */
         }
      }

      return HB_TRUE;
   }
   else
      return HB_FALSE;
}

/* NOTE: CA-Cl*pper 5.3a has a fix for the case when the starting position
         is greater than the length of the array. [vszakats] */

HB_BOOL hb_arrayCopy( PHB_ITEM pSrcArray, PHB_ITEM pDstArray, HB_SIZE * pnStart,
                      HB_SIZE * pnCount, HB_SIZE * pnTarget )
{
   HB_TRACE( HB_TR_DEBUG, ( "hb_arrayCopy(%p, %p, %p, %p, %p)", pSrcArray, pDstArray, pnStart, pnCount, pnTarget ) );

   if( HB_IS_ARRAY( pSrcArray ) && HB_IS_ARRAY( pDstArray ) )
   {
      PHB_BASEARRAY pSrcBaseArray = pSrcArray->item.asArray.value;
      PHB_BASEARRAY pDstBaseArray = pDstArray->item.asArray.value;
      HB_SIZE nSrcLen = pSrcBaseArray->nLen;
      HB_SIZE nDstLen = pDstBaseArray->nLen;
      HB_SIZE nStart;
      HB_SIZE nCount;
      HB_SIZE nTarget;

      if( pnStart && ( *pnStart >= 1 ) )
         nStart = *pnStart;
      else
         nStart = 1;

      if( pnTarget && ( *pnTarget >= 1 ) )
         nTarget = *pnTarget;
      else
         nTarget = 1;

#ifdef HB_COMPAT_C53 /* From CA-Cl*pper 5.3a */
      if( nStart <= nSrcLen )
#else
      if( nSrcLen > 0 )
#endif
      {
#ifndef HB_COMPAT_C53 /* From CA-Cl*pper 5.3a */
         if( nStart > nSrcLen )
            nStart = nSrcLen;
#endif
         if( pnCount && ( *pnCount <= nSrcLen - nStart ) )
            nCount = *pnCount;
         else
            nCount = nSrcLen - nStart + 1;

/* This is probably a bug, present in all versions of CA-Cl*pper. */
#if defined( HB_CLP_STRICT ) || 1
         if( nDstLen > 0 )
         {
            if( nTarget > nDstLen )
               nTarget = nDstLen;
#else
         if( nTarget <= nDstLen )
         {
#endif

            if( nCount > nDstLen - nTarget )
               nCount = nDstLen - nTarget + 1;

            for( nTarget--, nStart--; nCount > 0; nCount--, nStart++, nTarget++ )
               hb_itemCopy( pDstBaseArray->pItems + nTarget, pSrcBaseArray->pItems + nStart );
         }
      }

      return HB_TRUE;
   }
   else
      return HB_FALSE;
}

static void hb_arrayCloneBody( PHB_BASEARRAY pSrcBaseArray, PHB_BASEARRAY pDstBaseArray, PHB_NESTED_CLONED pClonedList )
{
   PHB_ITEM pSrcItem, pDstItem;
   HB_SIZE nLen;

   HB_TRACE( HB_TR_DEBUG, ( "hb_arrayCloneBody(%p, %p, %p)", pSrcBaseArray, pDstBaseArray, pClonedList ) );

   pSrcItem = pSrcBaseArray->pItems;
   pDstItem = pDstBaseArray->pItems;

   pDstBaseArray->uiClass = pSrcBaseArray->uiClass;

   for( nLen = pSrcBaseArray->nLen; nLen; --nLen, ++pSrcItem, ++pDstItem )
      hb_cloneNested( pDstItem, pSrcItem, pClonedList );
}

void hb_cloneNested( PHB_ITEM pDstItem, PHB_ITEM pSrcItem, PHB_NESTED_CLONED pClonedList )
{
   /* Clipper clones nested array ONLY if NOT an Object!!! */
   if( HB_IS_ARRAY( pSrcItem ) )
   {
      PHB_NESTED_CLONED pCloned = pClonedList;
      PHB_BASEARRAY pBaseArray = pSrcItem->item.asArray.value;

      do
      {
         if( pCloned->value == ( void * ) pBaseArray )
            break;
         pCloned = pCloned->pNext;
      }
      while( pCloned );

      if( pCloned )
         hb_itemCopy( pDstItem, pCloned->pDest );
      else if( pSrcItem->item.asArray.value->uiClass != 0 )
         hb_objCloneTo( pDstItem, pSrcItem, pClonedList );
      else
      {
         hb_arrayNew( pDstItem, pBaseArray->nLen );

         pCloned = ( PHB_NESTED_CLONED ) hb_xgrab( sizeof( HB_NESTED_CLONED ) );
         pCloned->value     = ( void * ) pBaseArray;
         pCloned->pDest     = pDstItem;
         pCloned->pNext     = pClonedList->pNext;
         pClonedList->pNext = pCloned;

         hb_arrayCloneBody( pBaseArray, pDstItem->item.asArray.value, pClonedList );
      }
   }
   else if( HB_IS_HASH( pSrcItem ) )
   {
      PHB_NESTED_CLONED pCloned = pClonedList;
      PHB_BASEHASH pBaseHash = pSrcItem->item.asHash.value;

      do
      {
         if( pCloned->value == ( void * ) pBaseHash )
            break;
         pCloned = pCloned->pNext;
      }
      while( pCloned );

      if( pCloned )
         hb_itemCopy( pDstItem, pCloned->pDest );
      else
      {
         pCloned = ( PHB_NESTED_CLONED ) hb_xgrab( sizeof( HB_NESTED_CLONED ) );
         pCloned->value     = ( void * ) pBaseHash;
         pCloned->pDest     = pDstItem;
         pCloned->pNext     = pClonedList->pNext;
         pClonedList->pNext = pCloned;

         hb_hashCloneBody( pSrcItem, pDstItem, pClonedList );
      }
   }
   else
      hb_itemCopy( pDstItem, pSrcItem );
}

PHB_ITEM hb_arrayCloneTo( PHB_ITEM pDstArray, PHB_ITEM pSrcArray )
{
   HB_TRACE( HB_TR_DEBUG, ( "hb_arrayCloneTo(%p,%p)", pDstArray, pSrcArray ) );

   if( HB_IS_ARRAY( pSrcArray ) )
   {
      PHB_NESTED_CLONED pClonedList, pCloned;
      PHB_BASEARRAY pSrcBaseArray = pSrcArray->item.asArray.value;
      HB_SIZE nSrcLen = pSrcBaseArray->nLen;

      hb_arrayNew( pDstArray, nSrcLen );
      pClonedList = ( PHB_NESTED_CLONED ) hb_xgrab( sizeof( HB_NESTED_CLONED ) );
      pClonedList->value = ( void * ) pSrcBaseArray;
      pClonedList->pDest = pDstArray;
      pClonedList->pNext = NULL;

      hb_arrayCloneBody( pSrcBaseArray, pDstArray->item.asArray.value, pClonedList );

      do
      {
         pCloned = pClonedList;
         pClonedList = pClonedList->pNext;
         hb_xfree( pCloned );
      }
      while( pClonedList );
   }
   return pDstArray;
}

PHB_ITEM hb_arrayClone( PHB_ITEM pArray )
{
   HB_TRACE( HB_TR_DEBUG, ( "hb_arrayClone(%p)", pArray ) );

   return hb_arrayCloneTo( hb_itemNew( NULL ), pArray );
}

PHB_ITEM hb_arrayFromStack( HB_USHORT uiLen )
{
   HB_STACK_TLS_PRELOAD
   PHB_ITEM pArray = hb_itemNew( NULL );
   HB_USHORT uiPos;

   HB_TRACE( HB_TR_DEBUG, ( "hb_arrayFromStack(%hu)", uiLen ) );

   hb_arrayNew( pArray, uiLen );

   for( uiPos = 1; uiPos <= uiLen; uiPos++ )
      hb_arraySet( pArray, uiPos, hb_stackItemFromTop( uiPos - uiLen - 1 ) );

   return pArray;
}

PHB_ITEM hb_arrayFromParams( int iLevel )
{
   HB_STACK_TLS_PRELOAD
   PHB_ITEM pArray;
   HB_USHORT uiPos, uiPCount;
   HB_ISIZ nBaseOffset;

   HB_TRACE( HB_TR_DEBUG, ( "hb_arrayFromParams(%d)", iLevel ) );

   nBaseOffset = hb_stackBaseProcOffset( iLevel );
   if( nBaseOffset > 0 )
      uiPCount = hb_stackItem( nBaseOffset )->item.asSymbol.paramcnt;
   else
      uiPCount = 0;

   pArray = hb_itemArrayNew( uiPCount );
   for( uiPos = 1; uiPos <= uiPCount; uiPos++ )
      hb_arraySet( pArray, uiPos, hb_stackItem( nBaseOffset + uiPos + 1 ) );

   return pArray;
}

PHB_ITEM hb_arrayBaseParams( void )
{
   HB_STACK_TLS_PRELOAD
   PHB_ITEM pArray;
   HB_USHORT uiPos, uiPCount;

   HB_TRACE( HB_TR_DEBUG, ( "hb_arrayBaseParams()" ) );

   pArray = hb_itemNew( NULL );
   uiPCount = hb_stackBaseItem()->item.asSymbol.paramcnt;

   hb_arrayNew( pArray, uiPCount );

   for( uiPos = 1; uiPos <= uiPCount; uiPos++ )
      hb_arraySet( pArray, uiPos, hb_stackItemFromBase( uiPos ) );

   return pArray;
}

PHB_ITEM hb_arraySelfParams( void )
{
   HB_STACK_TLS_PRELOAD
   PHB_ITEM pArray;
   HB_USHORT uiPos, uiPCount;

   HB_TRACE( HB_TR_DEBUG, ( "hb_arraySelfParams()" ) );

   pArray = hb_itemNew( NULL );
   uiPCount = hb_stackBaseItem()->item.asSymbol.paramcnt;

   hb_arrayNew( pArray, uiPCount + 1 );

   for( uiPos = 0; uiPos <= uiPCount; uiPos++ )
      hb_arraySet( pArray, uiPos + 1, hb_stackItemFromBase( uiPos ) );

   return pArray;
}<|MERGE_RESOLUTION|>--- conflicted
+++ resolved
@@ -120,13 +120,6 @@
          HB_STACK_TLS_PRELOAD
          hb_arrayPushBase( pBaseArray );
          hb_objDestructorCall( hb_stackItemFromTop( -1 ) );
-<<<<<<< HEAD
-#if 0
-         /* Clear object properities before hb_stackPop(), [druzus] */
-         pBaseArray->uiClass = 0;
-#endif
-=======
->>>>>>> 7a211d05
          hb_stackPop();
       }
 
