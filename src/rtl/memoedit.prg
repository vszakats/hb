--- conflicted
+++ resolved
@@ -115,14 +115,11 @@
 METHOD Edit() CLASS HBMemoEditor
 
    LOCAL nKey, nKeyStd
-<<<<<<< HEAD
-=======
 
    // NOTE: K_ALT_W is not compatible with Cl*pper exit memo and save key, but I cannot discriminate
    //       K_CTRL_W and K_CTRL_END from Harbour code.
    LOCAL hConfigurableKeys := { K_CTRL_Y =>, K_CTRL_T =>, K_CTRL_B =>, ;
                                 K_CTRL_V =>, K_ALT_W =>, K_ESC => }
->>>>>>> d32d766c
    LOCAL bKeyBlock
 
    // If I have an user function I need to trap configurable keys and ask to
@@ -139,31 +136,23 @@
          ENDIF
          nKeyStd := hb_keyStd( nKey )
 
-<<<<<<< HEAD
          IF ( bKeyBlock := SetKey( nKey ) ) != NIL .OR. ;
             ( bKeyBlock := SetKey( nKeyStd ) ) != NIL
-=======
-         IF ( bKeyBlock := SetKey( nKeyStd ) ) != NIL
->>>>>>> d32d766c
             Eval( bKeyBlock )
             LOOP
          ENDIF
 
          // Is it a configurable key?
-<<<<<<< HEAD
          // K_ALT_W is a Harbour extension, it is Ctrl+W in Cl*pper
-         IF AScan( { K_CTRL_Y, K_CTRL_T, K_CTRL_B, K_CTRL_V, K_ALT_W, K_ESC }, nKeyStd ) > 0 .OR. ;
+         IF nKeyStd $ hConfigurableKeys .OR. ;
             ( hb_bitAnd( hb_keyMod( nKey ), HB_GTI_KBD_CTRL ) != 0 .AND. Upper( hb_keyChar( hb_keyVal( nKey ) ) ) == "W" )
-=======
-         IF nKeyStd $ hConfigurableKeys
->>>>>>> d32d766c
             ::HandleUserKey( nKey, ::xDo( iif( ::lDirty, ME_UNKEYX, ME_UNKEY ) ) )
          ELSE
             ::super:Edit( nKey )
          ENDIF
       ENDDO
    ELSE
-      // If I cannot edit text buffer or there is not a user function enter standard HBEditor
+      // If I can't edit text buffer or there is not a user function enter standard HBEditor
       // ::Edit() method which is able to handle everything
       ::super:Edit()
    ENDIF
@@ -223,33 +212,18 @@
 
 METHOD HandleUserKey( nKey, nUdfReturn ) CLASS HBMemoEditor
 
-   LOCAL nKeyStd
-
    SWITCH nUdfReturn
    CASE ME_DEFAULT
 
       // I won't reach this point during ME_INIT since ME_DEFAULT ends initialization phase of MemoEdit()
 
       IF HB_ISNUMERIC( nKey )
-         nKeyStd := hb_keyStd( nKey )
          // HBEditor is not able to handle keys with a value higher than 256, but I have to tell him
          // that user wants to save text
-<<<<<<< HEAD
-         DO CASE
-         CASE nKeyStd == K_ESC
-            ::lSaved := .F.
-            ::lExitEdit := .T.
-         CASE nKeyStd <= 256 .OR. ;
-            nKeyStd == K_ALT_W .OR. ;
-            ( hb_keyMod( nKey ) == HB_GTI_KBD_CTRL .AND. Upper( hb_keyChar( hb_keyVal( nKey ) ) ) == "W" ) .OR. ;
-            hb_BLen( hb_keyChar( nKeyStd ) ) > 0
-
-=======
          IF hb_keyStd( nKey ) == K_ESC
             ::lSaved := .F.
             ::lExitEdit := .T.
          ELSE
->>>>>>> d32d766c
             ::super:Edit( nKey )
          ENDIF
       ELSE
@@ -259,13 +233,8 @@
 
    CASE ME_DATA
       IF HB_ISNUMERIC( nKey )
-<<<<<<< HEAD
-         nKeyStd := hb_keyStd( nKey )
-         IF nKeyStd <= 256 .OR. hb_BLen( hb_keyChar( nKeyStd ) ) > 0
-=======
          /* TODO: convert nKey >=1 .and. nKey <= 31 to key value with unicode character */
          IF HB_ULen( hb_keyChar( nKey ) ) > 0
->>>>>>> d32d766c
             ::super:Edit( nKey )
          ENDIF
       ELSE
