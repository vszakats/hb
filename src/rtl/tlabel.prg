/*
 * HBLabelForm class and __LabelForm()
 *
 * Copyright 2000 Luiz Rafael Culik <Culik@sl.conex.net>
 *
 * This program is free software; you can redistribute it and/or modify
 * it under the terms of the GNU General Public License as published by
 * the Free Software Foundation; either version 2, or (at your option)
 * any later version.
 *
 * This program is distributed in the hope that it will be useful,
 * but WITHOUT ANY WARRANTY; without even the implied warranty of
 * MERCHANTABILITY or FITNESS FOR A PARTICULAR PURPOSE.  See the
 * GNU General Public License for more details.
 *
 * You should have received a copy of the GNU General Public License
 * along with this software; see the file COPYING.txt.  If not, write to
 * the Free Software Foundation, Inc., 59 Temple Place, Suite 330,
 * Boston, MA 02111-1307 USA (or visit the web site https://www.gnu.org/).
 *
 * As a special exception, the Harbour Project gives permission for
 * additional uses of the text contained in its release of Harbour.
 *
 * The exception is that, if you link the Harbour libraries with other
 * files to produce an executable, this does not by itself cause the
 * resulting executable to be covered by the GNU General Public License.
 * Your use of that executable is in no way restricted on account of
 * linking the Harbour library code into it.
 *
 * This exception does not however invalidate any other reasons why
 * the executable file might be covered by the GNU General Public License.
 *
 * This exception applies only to the code released by the Harbour
 * Project under the name Harbour.  If you copy code from other
 * Harbour Project or Free Software Foundation releases into a copy of
 * Harbour, as the General Public License permits, the exception does
 * not apply to the code that you add in this way.  To avoid misleading
 * anyone as to the status of such modified files, you must delete
 * this exception notice from them.
 *
 * If you write modifications of your own for Harbour, it is your choice
 * whether to permit this exception to apply to your modifications.
 * If you do not wish that, delete this exception notice.
 *
 */

#pragma -gc0

/* NOTE: CA-Cl*pper 5.x uses DevPos(), DevOut() to display messages
         on screen. Harbour uses Disp*() functions only. [vszakats] */

#include "hbclass.ch"

#include "error.ch"
#include "fileio.ch"
#include "inkey.ch"

#define _LF_SAMPLES     2       // "Do you want more samples?"
#define _LF_YN          12      // "Y/N"

#define LBL_REMARK      1       // Character, remark from label file
#define LBL_HEIGHT      2       // Numeric, label height
#define LBL_WIDTH       3       // Numeric, label width
#define LBL_LMARGIN     4       // Numeric, left margin
#define LBL_LINES       5       // Numeric, lines between labels
#define LBL_SPACES      6       // Numeric, spaces between labels
#define LBL_ACROSS      7       // Numeric, number of labels across
#define LBL_FIELDS      8       // Array of Field arrays

#define LBL_COUNT       8       // Numeric, number of label fields

// Field array definitions ( one array per field )
#define LF_EXP          1       // Block, field expression
#define LF_TEXT         2       // Character, text of field expression
#define LF_BLANK        3       // Logical, compress blank fields, .T.=Yes .F.=No

#define LF_COUNT        3       // Numeric, number of elements in field array

#define BUFFSIZE        1034    // Size of label file
#define FILEOFFSET      74      // Start of label content descriptions
#define FIELDSIZE       60
#define REMARKOFFSET    2
#define REMARKSIZE      60
#define HEIGHTOFFSET    62
#define HEIGHTSIZE      2
#define WIDTHOFFSET     64
#define WIDTHSIZE       2
#define LMARGINOFFSET   66
#define LMARGINSIZE     2
#define LINESOFFSET     68
#define LINESSIZE       2
#define SPACESOFFSET    70
#define SPACESSIZE      2
#define ACROSSOFFSET    72
#define ACROSSSIZE      2

CREATE CLASS HBLabelForm

   VAR aLabelData   AS ARRAY   INIT {}
   VAR aBandToPrint AS ARRAY
   VAR cBlank       AS STRING  INIT ""
   VAR lOneMoreBand AS LOGICAL INIT .T.
   VAR nCurrentCol  AS NUMERIC  // The current column in the band

   METHOD New( cLBLName, lPrinter, cAltFile, lNoConsole, bFor, ;
               bWhile, nNext, nRecord, lRest, lSample )

   METHOD ExecuteLabel()
   METHOD SampleLabels()
   METHOD LoadLabel( cLblFile )

ENDCLASS

METHOD PROCEDURE New( cLBLName, lPrinter, cAltFile, lNoConsole, bFor, ;
      bWhile, nNext, nRecord, lRest, lSample ) CLASS HBLabelForm

   LOCAL lPrintOn := .F.               // PRINTER status
   LOCAL lConsoleOn                    // CONSOLE status
   LOCAL cExtraFile, lExtraState       // EXTRA file status
   LOCAL xBreakVal, lBroke := .F.
   LOCAL err
   LOCAL OldMargin

   ::aBandToPrint := {}  // Array( 5 )
   ::nCurrentCol := 1

   // Resolve parameters
   IF cLBLName == NIL
      err := ErrorNew()
      err:severity := ES_ERROR
      err:genCode := EG_ARG
      err:subSystem := "FRMLBL"
      Eval( ErrorBlock(), err )
   ELSE
      /* NOTE: CA-Cl*pper does an RTrim() on the filename here,
               but in Harbour we're using _SET_TRIMFILENAME. [vszakats] */
      IF Set( _SET_DEFEXTENSIONS )
         cLBLName := hb_FNameExtSetDef( cLBLName, ".lbl" )
      ENDIF
   ENDIF

   __defaultNIL( @lPrinter, .F. )
   __defaultNIL( @lSample, .F. )

   // Set output devices
   IF lPrinter             // To the printer
      lPrintOn := Set( _SET_PRINTER, lPrinter )
   ENDIF

   lConsoleOn := Set( _SET_CONSOLE )
   Set( _SET_CONSOLE, ! lNoConsole .AND. lConsoleOn )

   IF ! Empty( cAltFile )         // To file
      lExtraState := Set( _SET_EXTRA, .T. )
      cExtraFile  := Set( _SET_EXTRAFILE, cAltFile )
   ENDIF

   OldMargin := Set( _SET_MARGIN, 0 )

   BEGIN SEQUENCE

      ::aLabelData := ::LoadLabel( cLBLName )  // Load the (.lbl) into an array

      // Add to the left margin if a SET MARGIN has been defined
      ::aLabelData[ LBL_LMARGIN ] += OldMargin

      ASize( ::aBandToPrint, Len( ::aLabelData[ LBL_FIELDS ] ) )
      AFill( ::aBandToPrint, Space( ::aLabelData[ LBL_LMARGIN ] ) )

      // Create enough space for a blank record
      ::cBlank := Space( ::aLabelData[ LBL_WIDTH ] + ::aLabelData[ LBL_SPACES ] )

      // Handle sample labels
      IF lSample
         ::SampleLabels()
      ENDIF

      // Execute the actual label run based on matching records
      dbEval( {|| ::ExecuteLabel() }, bFor, bWhile, nNext, nRecord, lRest )

      // Print the last band if there is one
      IF ::lOneMoreBand
         // Print the band
         AEval( ::aBandToPrint, {| BandLine | PrintIt( BandLine ) } )
      ENDIF

   RECOVER USING xBreakVal

      lBroke := .T.

   END SEQUENCE

   // Clean up and leave
   ::aLabelData   := {}                // Recover the space
   ::aBandToPrint := {}
   ::nCurrentCol  := 1
   ::cBlank       := ""
   ::lOneMoreBand := .T.

   // clean up
   Set( _SET_PRINTER, lPrintOn ) // Set the printer back to prior state
   Set( _SET_CONSOLE, lConsoleOn )  // Set the console back to prior state

   IF ! Empty( cAltFile )           // Set extrafile back
      Set( _SET_EXTRAFILE, cExtraFile )
      Set( _SET_EXTRA, lExtraState )
   ENDIF

   IF lBroke
      BREAK xBreakVal               // continue breaking
   ENDIF

   Set( _SET_MARGIN, OldMargin )

   RETURN

METHOD ExecuteLabel() CLASS HBLabelForm

   LOCAL nField, aField, nMoreLines, aBuffer := {}, cBuffer
   LOCAL item

   // Load the current record into aBuffer

   FOR EACH aField IN ::aLabelData[ LBL_FIELDS ]

      IF aField != NIL

         cBuffer := ;
            PadR( Eval( aField[ LF_EXP ] ), ::aLabelData[ LBL_WIDTH ] ) + ;
            Space( ::aLabelData[ LBL_SPACES ] )

         IF aField[ LF_BLANK ]
            IF ! Empty( cBuffer )
               AAdd( aBuffer, cBuffer )
            ENDIF
         ELSE
            AAdd( aBuffer, cBuffer )
         ENDIF
      ELSE
         AAdd( aBuffer, NIL )
      ENDIF
   NEXT

   ASize( aBuffer, Len( ::aLabelData[ LBL_FIELDS ] ) )

   // Add aBuffer to ::aBandToPrint
   FOR nField := 1 TO Len( ::aLabelData[ LBL_FIELDS ] )
      ::aBandToPrint[ nField ] += ;
         iif( aBuffer[ nField ] == NIL, ::cBlank, aBuffer[ nField ] )
   NEXT

   IF ::nCurrentCol == ::aLabelData[ LBL_ACROSS ]

      // trim
      FOR EACH item IN ::aBandToPrint
         item := RTrim( item )
      NEXT

      ::lOneMoreBand := .F.
      ::nCurrentCol := 1

      // Print the band
      AEval( ::aBandToPrint, {| BandLine | PrintIt( BandLine ) } )

      nMoreLines := ::aLabelData[ LBL_HEIGHT ] - Len( ::aBandToPrint )
      FOR nField := 1 TO nMoreLines
         PrintIt()
      NEXT

      // Add the spaces between the label lines
      FOR nField := 1 TO ::aLabelData[ LBL_LINES ]
         PrintIt()
      NEXT

      // Clear out the band
      AFill( ::aBandToPrint, Space( ::aLabelData[ LBL_LMARGIN ] ) )
   ELSE
      ::lOneMoreBand := .T.
      ::nCurrentCol++
   ENDIF

   RETURN Self

METHOD SampleLabels() CLASS HBLabelForm

   LOCAL cKey, lMoreSamples := .T., nField
   LOCAL aBand := {}

   // Create the sample label row

   ASize( aBand, ::aLabelData[ LBL_HEIGHT ] )
   AFill( aBand, Space( ::aLabelData[ LBL_LMARGIN ] ) + ;
      Replicate( Replicate( "*", ::aLabelData[ LBL_WIDTH ] ) + ;
      Space( ::aLabelData[ LBL_SPACES ] ), ::aLabelData[ LBL_ACROSS ] ) )

   // Prints sample labels
   DO WHILE lMoreSamples

      // Print the samples
      AEval( aBand, {| BandLine | PrintIt( BandLine ) } )

      // Add the spaces between the label lines
      FOR nField := 1 TO ::aLabelData[ LBL_LINES ]
         PrintIt()
      NEXT

      // Prompt for more
      DispOutAt( Row(), 0, __natMsg( _LF_SAMPLES ) + " (" + __natMsg( _LF_YN ) + ")" )
      cKey := hb_keyChar( Inkey( 0 ) )
      DispOut( cKey )
      IF Row() == MaxRow()
         hb_Scroll( 0, 0, MaxRow(), MaxCol(), 1 )
         SetPos( MaxRow(), 0 )
      ELSE
         SetPos( Row() + 1, 0 )
      ENDIF
      IF __natIsNegative( cKey )    // Don't give sample labels
         lMoreSamples := .F.
      ENDIF
   ENDDO

   RETURN Self

METHOD LoadLabel( cLblFile ) CLASS HBLabelForm

   LOCAL i                                // Counters
   LOCAL cBuff      := Space( BUFFSIZE )  // File buffer
   LOCAL nHandle                          // File handle
   LOCAL nOffset    := FILEOFFSET         // Offset into file
   LOCAL cFieldText                       // Text expression container
   LOCAL err                              // error object

   LOCAL cPath             // iteration variable

   // Create and initialize default label array
   LOCAL aLabel[ LBL_COUNT ]

   aLabel[ LBL_REMARK ]  := Space( 60 )    // Label remark
   aLabel[ LBL_HEIGHT ]  := 5              // Label height
   aLabel[ LBL_WIDTH ]   := 35             // Label width
   aLabel[ LBL_LMARGIN ] := 0              // Left margin
   aLabel[ LBL_LINES ]   := 1              // Lines between labels
   aLabel[ LBL_SPACES ]  := 0              // Spaces between labels
   aLabel[ LBL_ACROSS ]  := 1              // Number of labels across
   aLabel[ LBL_FIELDS ]  := {}             // Array of label fields

   // Open the label file
<<<<<<< HEAD
   nHandle := FOpen( cLblFile )

   IF ( nFileError := FError() ) != F_OK .AND. Empty( hb_FNameDir( cLblFile ) )

      // Search through default path; attempt to open label file
      FOR EACH cPath IN ListAsArray( StrTran( Set( _SET_DEFAULT ), ",", ";" ), ";" )
         nHandle := FOpen( hb_DirSepAdd( cPath ) + cLblFile )
         // if no error is reported, we have our label file
         IF ( nFileError := FError() ) == F_OK
=======
   IF ( nHandle := FOpen( cLblFile ) ) == F_ERROR .AND. ;
      Empty( hb_FNameDir( cLblFile ) )

      // Search through default path; attempt to open label file
      FOR EACH cPath IN hb_ATokens( StrTran( Set( _SET_DEFAULT ), ",", ";" ), ";" )
         IF ( nHandle := FOpen( hb_DirSepAdd( cPath ) + cLblFile ) ) != F_ERROR
>>>>>>> 085e7eb3
            EXIT
         ENDIF
      NEXT
   ENDIF

   // File error
   IF nHandle == F_ERROR
      err := ErrorNew()
      err:severity := ES_ERROR
      err:genCode := EG_OPEN
      err:subSystem := "FRMLBL"
      err:osCode := FError()
      err:filename := cLblFile
      Eval( ErrorBlock(), err )
<<<<<<< HEAD
   ENDIF

   // If we got this far, assume the label file is open and ready to go
   // and so go ahead and read it
   // READ ok?
   IF iif( FRead( nHandle, @cBuff, BUFFSIZE ) == 0, F_EMPTY, FError() ) == F_OK

      // Load label dimension into aLabel
      aLabel[ LBL_REMARK  ] := hb_BSubStr( cBuff, REMARKOFFSET, REMARKSIZE )
      aLabel[ LBL_HEIGHT  ] := Bin2W( hb_BSubStr( cBuff, HEIGHTOFFSET, HEIGHTSIZE ) )
      aLabel[ LBL_WIDTH   ] := Bin2W( hb_BSubStr( cBuff, WIDTHOFFSET, WIDTHSIZE ) )
      aLabel[ LBL_LMARGIN ] := Bin2W( hb_BSubStr( cBuff, LMARGINOFFSET, LMARGINSIZE ) )
      aLabel[ LBL_LINES   ] := Bin2W( hb_BSubStr( cBuff, LINESOFFSET, LINESSIZE ) )
      aLabel[ LBL_SPACES  ] := Bin2W( hb_BSubStr( cBuff, SPACESOFFSET, SPACESSIZE ) )
      aLabel[ LBL_ACROSS  ] := Bin2W( hb_BSubStr( cBuff, ACROSSOFFSET, ACROSSSIZE ) )

      FOR i := 1 TO aLabel[ LBL_HEIGHT ]

         // Get the text of the expression
         cFieldText := RTrim( hb_BSubStr( cBuff, nOffset, FIELDSIZE ) )
         nOffset += FIELDSIZE

         IF Empty( cFieldText )
            AAdd( aLabel[ LBL_FIELDS ], NIL )
         ELSE
            AAdd( aLabel[ LBL_FIELDS ], { ;
               /* LF_EXP */ hb_macroBlock( cFieldText ), ;
               /* LF_TEXT */ cFieldText, ;
               /* LF_BLANK */ .T. } )
         ENDIF
      NEXT
=======
   ELSE
      IF FRead( nHandle, @cBuff, BUFFSIZE ) > 0 .AND. FError() == 0
         // Load label dimension into aLabel
         aLabel[ LBL_REMARK  ] := hb_BSubStr( cBuff, REMARKOFFSET, REMARKSIZE )
         aLabel[ LBL_HEIGHT  ] := Bin2W( hb_BSubStr( cBuff, HEIGHTOFFSET, HEIGHTSIZE ) )
         aLabel[ LBL_WIDTH   ] := Bin2W( hb_BSubStr( cBuff, WIDTHOFFSET, WIDTHSIZE ) )
         aLabel[ LBL_LMARGIN ] := Bin2W( hb_BSubStr( cBuff, LMARGINOFFSET, LMARGINSIZE ) )
         aLabel[ LBL_LINES   ] := Bin2W( hb_BSubStr( cBuff, LINESOFFSET, LINESSIZE ) )
         aLabel[ LBL_SPACES  ] := Bin2W( hb_BSubStr( cBuff, SPACESOFFSET, SPACESSIZE ) )
         aLabel[ LBL_ACROSS  ] := Bin2W( hb_BSubStr( cBuff, ACROSSOFFSET, ACROSSSIZE ) )

         FOR i := 1 TO aLabel[ LBL_HEIGHT ]

            // Get the text of the expression
            cFieldText := RTrim( hb_BSubStr( cBuff, nOffset, FIELDSIZE ) )
            nOffset += FIELDSIZE

            IF Empty( cFieldText )
               AAdd( aLabel[ LBL_FIELDS ], NIL )
            ELSE
               AAdd( aLabel[ LBL_FIELDS ], { ;
                  /* LF_EXP */ hb_macroBlock( cFieldText ), ;
                  /* LF_TEXT */ cFieldText, ;
                  /* LF_BLANK */ .T. } )
            ENDIF
         NEXT
      ENDIF

      FClose( nHandle )  // Close file
>>>>>>> 085e7eb3
   ENDIF

   FClose( nHandle )  // Close file

   RETURN aLabel

PROCEDURE __LabelForm( cLBLName, lPrinter, cAltFile, lNoConsole, bFor, ;
      bWhile, nNext, nRecord, lRest, lSample )

   HBLabelForm():New( cLBLName, lPrinter, cAltFile, lNoConsole, bFor, ;
      bWhile, nNext, nRecord, lRest, lSample )

   RETURN

<<<<<<< HEAD
STATIC PROCEDURE PrintIt( cString )

   QQOut( hb_defaultValue( cString, "" ) )
   QOut()

   RETURN

STATIC FUNCTION ListAsArray( cList, cDelimiter )

   LOCAL nPos
   LOCAL aList := {}  // Define an empty array
   LOCAL lDelimLast := .F.

   hb_default( @cDelimiter, "," )

   DO WHILE Len( cList ) != 0

      IF ( nPos := At( cDelimiter, cList ) ) == 0
         nPos := Len( cList )
      ENDIF

      IF SubStr( cList, nPos, 1 ) == cDelimiter
         lDelimLast := .T.
         AAdd( aList, Left( cList, nPos - 1 ) )  // Add a new element
      ELSE
         lDelimLast := .F.
         AAdd( aList, Left( cList, nPos ) )  // Add a new element
      ENDIF

      cList := SubStr( cList, nPos + 1 )

   ENDDO

   IF lDelimLast
      AAdd( aList, "" )
   ENDIF

   RETURN aList  // Return the array
=======
   QQOut( hb_defaultValue( cString, "" ) )
   QOut()

   RETURN
>>>>>>> 085e7eb3
<|MERGE_RESOLUTION|>--- conflicted
+++ resolved
@@ -345,24 +345,12 @@
    aLabel[ LBL_FIELDS ]  := {}             // Array of label fields
 
    // Open the label file
-<<<<<<< HEAD
-   nHandle := FOpen( cLblFile )
-
-   IF ( nFileError := FError() ) != F_OK .AND. Empty( hb_FNameDir( cLblFile ) )
-
-      // Search through default path; attempt to open label file
-      FOR EACH cPath IN ListAsArray( StrTran( Set( _SET_DEFAULT ), ",", ";" ), ";" )
-         nHandle := FOpen( hb_DirSepAdd( cPath ) + cLblFile )
-         // if no error is reported, we have our label file
-         IF ( nFileError := FError() ) == F_OK
-=======
    IF ( nHandle := FOpen( cLblFile ) ) == F_ERROR .AND. ;
       Empty( hb_FNameDir( cLblFile ) )
 
       // Search through default path; attempt to open label file
       FOR EACH cPath IN hb_ATokens( StrTran( Set( _SET_DEFAULT ), ",", ";" ), ";" )
          IF ( nHandle := FOpen( hb_DirSepAdd( cPath ) + cLblFile ) ) != F_ERROR
->>>>>>> 085e7eb3
             EXIT
          ENDIF
       NEXT
@@ -377,39 +365,6 @@
       err:osCode := FError()
       err:filename := cLblFile
       Eval( ErrorBlock(), err )
-<<<<<<< HEAD
-   ENDIF
-
-   // If we got this far, assume the label file is open and ready to go
-   // and so go ahead and read it
-   // READ ok?
-   IF iif( FRead( nHandle, @cBuff, BUFFSIZE ) == 0, F_EMPTY, FError() ) == F_OK
-
-      // Load label dimension into aLabel
-      aLabel[ LBL_REMARK  ] := hb_BSubStr( cBuff, REMARKOFFSET, REMARKSIZE )
-      aLabel[ LBL_HEIGHT  ] := Bin2W( hb_BSubStr( cBuff, HEIGHTOFFSET, HEIGHTSIZE ) )
-      aLabel[ LBL_WIDTH   ] := Bin2W( hb_BSubStr( cBuff, WIDTHOFFSET, WIDTHSIZE ) )
-      aLabel[ LBL_LMARGIN ] := Bin2W( hb_BSubStr( cBuff, LMARGINOFFSET, LMARGINSIZE ) )
-      aLabel[ LBL_LINES   ] := Bin2W( hb_BSubStr( cBuff, LINESOFFSET, LINESSIZE ) )
-      aLabel[ LBL_SPACES  ] := Bin2W( hb_BSubStr( cBuff, SPACESOFFSET, SPACESSIZE ) )
-      aLabel[ LBL_ACROSS  ] := Bin2W( hb_BSubStr( cBuff, ACROSSOFFSET, ACROSSSIZE ) )
-
-      FOR i := 1 TO aLabel[ LBL_HEIGHT ]
-
-         // Get the text of the expression
-         cFieldText := RTrim( hb_BSubStr( cBuff, nOffset, FIELDSIZE ) )
-         nOffset += FIELDSIZE
-
-         IF Empty( cFieldText )
-            AAdd( aLabel[ LBL_FIELDS ], NIL )
-         ELSE
-            AAdd( aLabel[ LBL_FIELDS ], { ;
-               /* LF_EXP */ hb_macroBlock( cFieldText ), ;
-               /* LF_TEXT */ cFieldText, ;
-               /* LF_BLANK */ .T. } )
-         ENDIF
-      NEXT
-=======
    ELSE
       IF FRead( nHandle, @cBuff, BUFFSIZE ) > 0 .AND. FError() == 0
          // Load label dimension into aLabel
@@ -439,10 +394,7 @@
       ENDIF
 
       FClose( nHandle )  // Close file
->>>>>>> 085e7eb3
-   ENDIF
-
-   FClose( nHandle )  // Close file
+   ENDIF
 
    RETURN aLabel
 
@@ -454,48 +406,9 @@
 
    RETURN
 
-<<<<<<< HEAD
 STATIC PROCEDURE PrintIt( cString )
 
    QQOut( hb_defaultValue( cString, "" ) )
    QOut()
 
-   RETURN
-
-STATIC FUNCTION ListAsArray( cList, cDelimiter )
-
-   LOCAL nPos
-   LOCAL aList := {}  // Define an empty array
-   LOCAL lDelimLast := .F.
-
-   hb_default( @cDelimiter, "," )
-
-   DO WHILE Len( cList ) != 0
-
-      IF ( nPos := At( cDelimiter, cList ) ) == 0
-         nPos := Len( cList )
-      ENDIF
-
-      IF SubStr( cList, nPos, 1 ) == cDelimiter
-         lDelimLast := .T.
-         AAdd( aList, Left( cList, nPos - 1 ) )  // Add a new element
-      ELSE
-         lDelimLast := .F.
-         AAdd( aList, Left( cList, nPos ) )  // Add a new element
-      ENDIF
-
-      cList := SubStr( cList, nPos + 1 )
-
-   ENDDO
-
-   IF lDelimLast
-      AAdd( aList, "" )
-   ENDIF
-
-   RETURN aList  // Return the array
-=======
-   QQOut( hb_defaultValue( cString, "" ) )
-   QOut()
-
-   RETURN
->>>>>>> 085e7eb3
+   RETURN