/*
 * hb_fsFSize() function
 *
 * Copyright 2000-2001 Jose Lalin <dezac@corevia.com>
 * Copyright 2000-2001 Viktor Szakats (vszakats.net/harbour)
 *
 * This program is free software; you can redistribute it and/or modify
 * it under the terms of the GNU General Public License as published by
 * the Free Software Foundation; either version 2, or (at your option)
 * any later version.
 *
 * This program is distributed in the hope that it will be useful,
 * but WITHOUT ANY WARRANTY; without even the implied warranty of
 * MERCHANTABILITY or FITNESS FOR A PARTICULAR PURPOSE.  See the
 * GNU General Public License for more details.
 *
 * You should have received a copy of the GNU General Public License
 * along with this software; see the file COPYING.txt.  If not, write to
 * the Free Software Foundation, Inc., 59 Temple Place, Suite 330,
 * Boston, MA 02111-1307 USA (or visit the web site https://www.gnu.org/).
 *
 * As a special exception, the Harbour Project gives permission for
 * additional uses of the text contained in its release of Harbour.
 *
 * The exception is that, if you link the Harbour libraries with other
 * files to produce an executable, this does not by itself cause the
 * resulting executable to be covered by the GNU General Public License.
 * Your use of that executable is in no way restricted on account of
 * linking the Harbour library code into it.
 *
 * This exception does not however invalidate any other reasons why
 * the executable file might be covered by the GNU General Public License.
 *
 * This exception applies only to the code released by the Harbour
 * Project under the name Harbour.  If you copy code from other
 * Harbour Project or Free Software Foundation releases into a copy of
 * Harbour, as the General Public License permits, the exception does
 * not apply to the code that you add in this way.  To avoid misleading
 * anyone as to the status of such modified files, you must delete
 * this exception notice from them.
 *
 * If you write modifications of your own for Harbour, it is your choice
 * whether to permit this exception to apply to your modifications.
 * If you do not wish that, delete this exception notice.
 *
 */

#if ! defined( _LARGEFILE64_SOURCE )
   #define _LARGEFILE64_SOURCE  1
#endif

#include "hbapi.h"
#include "hbapifs.h"
#include "hbvm.h"

#if defined( HB_OS_WIN )
<<<<<<< HEAD
   #include <windows.h>
   #include "hbwinuni.h"
#else
   #include <sys/types.h>
   #include <sys/stat.h>
=======
#  include <windows.h>
#  include "hbwinuni.h"
#  if defined( HB_OS_WIN_CE )
#     include "hbwince.h"
#  endif
#else
#  include <sys/types.h>
#  include <sys/stat.h>
>>>>>>> ddea7f90
#endif

#if ! defined( HB_USE_LARGEFILE64 ) && defined( HB_OS_UNIX )
   #if defined( __USE_LARGEFILE64 )
      /*
       * The macro: __USE_LARGEFILE64 is set when _LARGEFILE64_SOURCE is
       * defined and effectively enables lseek64/flock64/ftruncate64 functions
       * on 32bit machines.
       */
      #define HB_USE_LARGEFILE64
   #elif defined( HB_OS_UNIX ) && defined( O_LARGEFILE )
      #define HB_USE_LARGEFILE64
   #endif
#endif


HB_FOFFSET hb_fsFSize( const char * pszFileName, HB_BOOL bUseDirEntry )
{
   if( bUseDirEntry )
   {
#if defined( HB_OS_WIN )
<<<<<<< HEAD
#if defined( __HB_OS_WIN9X_SUPPORT )
      if( hb_iswin9x() )
=======
      typedef BOOL ( WINAPI * _HB_GETFILEATTRIBUTESEX )( LPCTSTR, GET_FILEEX_INFO_LEVELS, LPVOID );
      static _HB_GETFILEATTRIBUTESEX s_pGetFileAttributesEx = ( _HB_GETFILEATTRIBUTESEX ) -1;

      if( s_pGetFileAttributesEx == ( _HB_GETFILEATTRIBUTESEX ) -1 )
      {
         HMODULE hModule = GetModuleHandle( TEXT( "kernel32.dll" ) );
         if( hModule )
            s_pGetFileAttributesEx = ( _HB_GETFILEATTRIBUTESEX )
               HB_WINAPI_GETPROCADDRESST( hModule, "GetFileAttributesEx" );
         else
            s_pGetFileAttributesEx = NULL;
      }

      if( s_pGetFileAttributesEx )
      {
         LPCTSTR lpFileName;
         LPTSTR lpFree;
         WIN32_FILE_ATTRIBUTE_DATA attrex;
         HB_BOOL fResult;

         lpFileName = HB_FSNAMECONV( pszFileName, &lpFree );
         memset( &attrex, 0, sizeof( attrex ) );
         fResult = GetFileAttributesEx( lpFileName, GetFileExInfoStandard, &attrex ) &&
                   ( attrex.dwFileAttributes & FILE_ATTRIBUTE_DIRECTORY ) == 0;
         hb_fsSetIOError( fResult, 0 );
         if( lpFree )
            hb_xfree( lpFree );
         if( fResult )
            return ( HB_FOFFSET ) attrex.nFileSizeLow +
                 ( ( HB_FOFFSET ) attrex.nFileSizeHigh << 32 );
      }
      else
>>>>>>> ddea7f90
      {
         PHB_FFIND ffind = hb_fsFindFirst( pszFileName, HB_FA_ALL );
         hb_fsSetIOError( ffind != NULL, 0 );
         if( ffind )
         {
            HB_FOFFSET size = ffind->size;
            hb_fsFindClose( ffind );
            return size;
         }
<<<<<<< HEAD
      }
      else
#endif
      {
         LPCTSTR lpFileName;
         LPTSTR lpFileNameFree;
         WIN32_FILE_ATTRIBUTE_DATA attrex;
         HB_FOFFSET nSize = 0;

         lpFileName = HB_FSNAMECONV( pszFileName, &lpFileNameFree );

         memset( &attrex, 0, sizeof( attrex ) );

         if( GetFileAttributesEx( lpFileName, GetFileExInfoStandard, &attrex ) )
         {
            if( ( attrex.dwFileAttributes & FILE_ATTRIBUTE_DIRECTORY ) == 0 )
            {
#if defined( __XCC__ ) || ( defined( __POCC__ ) && __POCC__ >= 500 )
               /* NOTE: PellesC 5.00.1 will go into an infinite loop if we don't
                        split this into two operations. [vszakats] */
               nSize  = ( HB_FOFFSET ) attrex.nFileSizeLow;
               nSize += ( HB_FOFFSET ) attrex.nFileSizeHigh << 32;
#else
               nSize = ( HB_FOFFSET ) attrex.nFileSizeLow +
                     ( ( HB_FOFFSET ) attrex.nFileSizeHigh << 32 );
#endif
            }
            hb_fsSetIOError( HB_TRUE, 0 );
         }
         else
            hb_fsSetIOError( HB_FALSE, 0 );

         if( lpFileNameFree )
            hb_xfree( lpFileNameFree );

         return nSize;
=======
>>>>>>> ddea7f90
      }
#elif defined( HB_USE_LARGEFILE64 )
      char * pszFree;
      HB_BOOL fResult;
      struct stat64 statbuf;
      pszFileName = hb_fsNameConv( pszFileName, &pszFree );
      statbuf.st_size = 0;
      hb_vmUnlock();
      fResult = stat64( pszFileName, &statbuf ) == 0;
      hb_fsSetIOError( fResult, 0 );
      hb_vmLock();
      if( pszFree )
         hb_xfree( pszFree );
      if( fResult )
         return ( HB_FOFFSET ) statbuf.st_size;
#else
      char * pszFree;
      HB_BOOL fResult;
      struct stat statbuf;
      pszFileName = hb_fsNameConv( pszFileName, &pszFree );
      statbuf.st_size = 0;
      hb_vmUnlock();
      fResult = stat( ( char * ) pszFileName, &statbuf ) == 0;
      hb_fsSetIOError( fResult, 0 );
      hb_vmLock();
      if( pszFree )
         hb_xfree( pszFree );
      if( fResult )
         return ( HB_FOFFSET ) statbuf.st_size;
#endif
   }
   else
   {
      HB_FHANDLE hFileHandle = hb_fsOpen( pszFileName, FO_READ | FO_COMPAT );

      if( hFileHandle != FS_ERROR )
      {
         HB_FOFFSET nPos = hb_fsSeekLarge( hFileHandle, 0, FS_END );
         hb_fsClose( hFileHandle );
         return nPos;
      }
   }

   return 0;
}

HB_FUNC( HB_FSIZE )
{
   const char * pszFile = hb_parc( 1 );

   hb_retnint( pszFile ? hb_fsFSize( pszFile, hb_parldef( 2, HB_TRUE ) ) : 0 );
}<|MERGE_RESOLUTION|>--- conflicted
+++ resolved
@@ -54,22 +54,14 @@
 #include "hbvm.h"
 
 #if defined( HB_OS_WIN )
-<<<<<<< HEAD
    #include <windows.h>
    #include "hbwinuni.h"
+   #if defined( HB_OS_WIN_CE )
+      #include "hbwince.h"
+   #endif
 #else
    #include <sys/types.h>
    #include <sys/stat.h>
-=======
-#  include <windows.h>
-#  include "hbwinuni.h"
-#  if defined( HB_OS_WIN_CE )
-#     include "hbwince.h"
-#  endif
-#else
-#  include <sys/types.h>
-#  include <sys/stat.h>
->>>>>>> ddea7f90
 #endif
 
 #if ! defined( HB_USE_LARGEFILE64 ) && defined( HB_OS_UNIX )
@@ -91,10 +83,6 @@
    if( bUseDirEntry )
    {
 #if defined( HB_OS_WIN )
-<<<<<<< HEAD
-#if defined( __HB_OS_WIN9X_SUPPORT )
-      if( hb_iswin9x() )
-=======
       typedef BOOL ( WINAPI * _HB_GETFILEATTRIBUTESEX )( LPCTSTR, GET_FILEEX_INFO_LEVELS, LPVOID );
       static _HB_GETFILEATTRIBUTESEX s_pGetFileAttributesEx = ( _HB_GETFILEATTRIBUTESEX ) -1;
 
@@ -127,7 +115,6 @@
                  ( ( HB_FOFFSET ) attrex.nFileSizeHigh << 32 );
       }
       else
->>>>>>> ddea7f90
       {
          PHB_FFIND ffind = hb_fsFindFirst( pszFileName, HB_FA_ALL );
          hb_fsSetIOError( ffind != NULL, 0 );
@@ -137,45 +124,6 @@
             hb_fsFindClose( ffind );
             return size;
          }
-<<<<<<< HEAD
-      }
-      else
-#endif
-      {
-         LPCTSTR lpFileName;
-         LPTSTR lpFileNameFree;
-         WIN32_FILE_ATTRIBUTE_DATA attrex;
-         HB_FOFFSET nSize = 0;
-
-         lpFileName = HB_FSNAMECONV( pszFileName, &lpFileNameFree );
-
-         memset( &attrex, 0, sizeof( attrex ) );
-
-         if( GetFileAttributesEx( lpFileName, GetFileExInfoStandard, &attrex ) )
-         {
-            if( ( attrex.dwFileAttributes & FILE_ATTRIBUTE_DIRECTORY ) == 0 )
-            {
-#if defined( __XCC__ ) || ( defined( __POCC__ ) && __POCC__ >= 500 )
-               /* NOTE: PellesC 5.00.1 will go into an infinite loop if we don't
-                        split this into two operations. [vszakats] */
-               nSize  = ( HB_FOFFSET ) attrex.nFileSizeLow;
-               nSize += ( HB_FOFFSET ) attrex.nFileSizeHigh << 32;
-#else
-               nSize = ( HB_FOFFSET ) attrex.nFileSizeLow +
-                     ( ( HB_FOFFSET ) attrex.nFileSizeHigh << 32 );
-#endif
-            }
-            hb_fsSetIOError( HB_TRUE, 0 );
-         }
-         else
-            hb_fsSetIOError( HB_FALSE, 0 );
-
-         if( lpFileNameFree )
-            hb_xfree( lpFileNameFree );
-
-         return nSize;
-=======
->>>>>>> ddea7f90
       }
 #elif defined( HB_USE_LARGEFILE64 )
       char * pszFree;
