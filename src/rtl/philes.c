/*
 * The FileSys API (Harbour level)
 *
 * Copyright 1999-2009 Viktor Szakats (vszakats.net/harbour)
 * Copyright 2008 Przemyslaw Czerpak <druzus / at / priv.onet.pl>
 * Copyright 2000 David G. Holm <dholm@jsd-llc.com>
 * Copyright 1999 Manuel Ruiz <mrt@joca.es>
 *
 * This program is free software; you can redistribute it and/or modify
 * it under the terms of the GNU General Public License as published by
 * the Free Software Foundation; either version 2, or (at your option)
 * any later version.
 *
 * This program is distributed in the hope that it will be useful,
 * but WITHOUT ANY WARRANTY; without even the implied warranty of
 * MERCHANTABILITY or FITNESS FOR A PARTICULAR PURPOSE.  See the
 * GNU General Public License for more details.
 *
 * You should have received a copy of the GNU General Public License
 * along with this software; see the file COPYING.txt.  If not, write to
 * the Free Software Foundation, Inc., 59 Temple Place, Suite 330,
 * Boston, MA 02111-1307 USA (or visit the web site https://www.gnu.org/).
 *
 * As a special exception, the Harbour Project gives permission for
 * additional uses of the text contained in its release of Harbour.
 *
 * The exception is that, if you link the Harbour libraries with other
 * files to produce an executable, this does not by itself cause the
 * resulting executable to be covered by the GNU General Public License.
 * Your use of that executable is in no way restricted on account of
 * linking the Harbour library code into it.
 *
 * This exception does not however invalidate any other reasons why
 * the executable file might be covered by the GNU General Public License.
 *
 * This exception applies only to the code released by the Harbour
 * Project under the name Harbour.  If you copy code from other
 * Harbour Project or Free Software Foundation releases into a copy of
 * Harbour, as the General Public License permits, the exception does
 * not apply to the code that you add in this way.  To avoid misleading
 * anyone as to the status of such modified files, you must delete
 * this exception notice from them.
 *
 * If you write modifications of your own for Harbour, it is your choice
 * whether to permit this exception to apply to your modifications.
 * If you do not wish that, delete this exception notice.
 *
 */

#include "hbapi.h"
#include "hbapifs.h"
#include "hbapierr.h"
#include "hbapiitm.h"
#include "hbdate.h"

HB_FUNC( FOPEN )
{
   const char * szFile = hb_parc( 1 );

   if( szFile )
   {
      hb_retnint( ( HB_NHANDLE ) hb_fsOpen( szFile,
                  ( HB_USHORT ) hb_parnidef( 2, FO_READ | FO_COMPAT ) ) );
      hb_fsSetFError( hb_fsError() );
   }
   else
   {
      hb_fsSetFError( 0 );
      /* NOTE: Undocumented but existing Clipper Run-time error */
      hb_errRT_BASE( EG_ARG, 2021, NULL, HB_ERR_FUNCNAME, HB_ERR_ARGS_BASEPARAMS );
   }
}

HB_FUNC( FCREATE )
{
   const char * szFile = hb_parc( 1 );

   if( szFile )
   {
      hb_retnint( ( HB_NHANDLE ) hb_fsCreate( szFile,
                  hb_parnidef( 2, FC_NORMAL ) ) );
      hb_fsSetFError( hb_fsError() );
   }
   else
   {
      hb_retni( F_ERROR );
      hb_fsSetFError( 0 );
   }
}

HB_FUNC( HB_FCREATE )
{
   const char * szFile = hb_parc( 1 );

   if( szFile )
   {
      hb_retnint( ( HB_NHANDLE ) hb_fsCreateEx( szFile,
                  hb_parnidef( 2, FC_NORMAL ),
                  ( HB_USHORT ) hb_parnidef( 3, FO_COMPAT ) ) );
      hb_fsSetFError( hb_fsError() );
   }
   else
   {
      hb_retni( F_ERROR );
      hb_fsSetFError( 0 );
   }
}

HB_FUNC( FREAD )
{
   PHB_ITEM pBuffer = hb_param( 2, HB_IT_STRING );
   HB_ERRCODE uiError = 0;
   HB_SIZE nRead = 0;

   if( HB_ISNUM( 1 ) && pBuffer && HB_ISBYREF( 2 ) && HB_ISNUM( 3 ) )
   {
      char * buffer;
      HB_SIZE nSize;

      nRead = hb_parns( 3 );

      /* NOTE: CA-Cl*pper determines the maximum size by calling _parcsiz()
               instead of _parclen(), this means that the maximum read length
               will be one more than the length of the passed buffer, because
               the terminating zero could be used if needed. [vszakats] */

      if( nRead <= hb_parcsiz( 2 ) &&
          hb_itemGetWriteCL( pBuffer, &buffer, &nSize ) )
      {
         nRead = hb_fsReadLarge( hb_numToHandle( hb_parnint( 1 ) ), buffer, nRead );
         uiError = hb_fsError();
      }
      else
         nRead = 0;
   }

   hb_retns( nRead );
   hb_fsSetFError( uiError );
}

HB_FUNC( FWRITE )
{
   HB_ERRCODE uiError = 0;

   if( HB_ISNUM( 1 ) && HB_ISCHAR( 2 ) )
   {
      HB_SIZE nLen = hb_parclen( 2 );

      if( HB_ISNUM( 3 ) )
      {
         HB_SIZE nWrite = hb_parns( 3 );
         if( nWrite < nLen )
            nLen = nWrite;
      }

      hb_retns( hb_fsWriteLarge( hb_numToHandle( hb_parnint( 1 ) ), hb_parc( 2 ), nLen ) );
      uiError = hb_fsError();
   }
   else
      hb_retns( 0 );
   hb_fsSetFError( uiError );
}

HB_FUNC( FERROR )
{
   hb_retni( hb_fsGetFError() );
}

HB_FUNC( FCLOSE )
{
   HB_ERRCODE uiError = 0;

   if( HB_ISNUM( 1 ) )
   {
      hb_fsClose( hb_numToHandle( hb_parnint( 1 ) ) );
      uiError = hb_fsError();
      hb_retl( uiError == 0 );
   }
   else
      hb_retl( HB_FALSE );
   hb_fsSetFError( uiError );
}

HB_FUNC( FERASE )
{
   HB_ERRCODE uiError = 3;
   const char * szFile = hb_parc( 1 );

   if( szFile )
   {
      hb_retni( hb_fsDelete( szFile ) ? 0 : F_ERROR );
      uiError = hb_fsError();
   }
   else
      hb_retni( F_ERROR );
   hb_fsSetFError( uiError );
}

HB_FUNC( FRENAME )
{
   HB_ERRCODE uiError = 2;
   const char * szFileOld = hb_parc( 1 ),
              * szFileNew = hb_parc( 2 );

   if( szFileOld && szFileNew )
   {
      hb_retni( hb_fsRename( szFileOld, szFileNew ) ? 0 : F_ERROR );
      uiError = hb_fsError();
   }
   else
      hb_retni( F_ERROR );
   hb_fsSetFError( uiError );
}

HB_FUNC( FSEEK )
{
   HB_ERRCODE uiError = 0;

   if( HB_ISNUM( 1 ) && HB_ISNUM( 2 ) )
   {
      hb_retnint( hb_fsSeekLarge( hb_numToHandle( hb_parnint( 1 ) ),
                                  hb_parnint( 2 ),
                                  ( HB_USHORT ) hb_parnidef( 3, FS_SET ) ) );
      uiError = hb_fsError();
   }
   else
      hb_retni( 0 );

   hb_fsSetFError( uiError );
}

HB_FUNC( FREADSTR )
{
   HB_ERRCODE uiError = 0;

   if( HB_ISNUM( 1 ) && HB_ISNUM( 2 ) )
   {
      HB_SIZE nToRead = hb_parns( 2 );

      if( nToRead > 0 )
      {
         HB_FHANDLE fhnd = hb_numToHandle( hb_parnint( 1 ) );
         char * buffer = ( char * ) hb_xgrab( nToRead + 1 );
         HB_SIZE nRead;

         nRead = hb_fsReadLarge( fhnd, buffer, nToRead );
         uiError = hb_fsError();
         buffer[ nRead ] = '\0';

         /* NOTE: Clipper will not return zero chars from this functions. */
         hb_retc_buffer( buffer );
      }
      else
         hb_retc_null();
   }
   else
      hb_retc_null();
   hb_fsSetFError( uiError );
}

HB_FUNC( HB_FREADLEN )
{
   HB_ERRCODE uiError = 0;
<<<<<<< HEAD

   if( HB_ISNUM( 1 ) && HB_ISNUM( 2 ) )
   {
      HB_SIZE nToRead = hb_parns( 2 );

      if( nToRead > 0 )
      {
         HB_FHANDLE fhnd = hb_numToHandle( hb_parnint( 1 ) );
         char * buffer = ( char * ) hb_xgrab( nToRead + 1 );
         HB_SIZE nRead;

         nRead = hb_fsReadLarge( fhnd, buffer, nToRead );
         uiError = hb_fsError();
         buffer[ nRead ] = '\0';

         hb_retclen_buffer( buffer, nRead );
      }
      else
         hb_retc_null();
=======
   HB_SIZE nToRead = hb_parns( 2 );

   if( nToRead > 0 && HB_ISNUM( 1 ) )
   {
      HB_FHANDLE fhnd = hb_numToHandle( hb_parnint( 1 ) );
      char * buffer = ( char * ) hb_xgrab( nToRead + 1 );
      HB_SIZE nRead;

      nRead = hb_fsReadLarge( fhnd, buffer, nToRead );
      uiError = hb_fsError();

      hb_retclen_buffer( buffer, nRead );
>>>>>>> bc7ff4d5
   }
   else
      hb_retc_null();
   hb_fsSetFError( uiError );
}

/* NOTE: This function should not return the leading and trailing */
/*       (back)slashes. [vszakats] */

/* TODO: Xbase++ is able to change to the specified directory. */

HB_FUNC( CURDIR )
{
   char szBuffer[ HB_PATH_MAX ];
   int iDrive = 0;
   const char * szDrive;

   szDrive = hb_parc( 1 );
   if( szDrive )
   {
      if( *szDrive >= 'A' && *szDrive <= 'Z' )
         iDrive = *szDrive - ( 'A' - 1 );
      else if( *szDrive >= 'a' && *szDrive <= 'z' )
         iDrive = *szDrive - ( 'a' - 1 );
   }
   hb_fsCurDirBuff( iDrive, szBuffer, sizeof( szBuffer ) );

   hb_retc( szBuffer );
}

HB_FUNC( HB_CURDRIVE )
{
#if defined( HB_OS_HAS_DRIVE_LETTER )
   char szCurDrive[ 1 ];
   const char * szDrive;

   szCurDrive[ 0 ] = ( ( char ) hb_fsCurDrv() ) + 'A';
   hb_retclen( szCurDrive, 1 );

   szDrive = hb_parc( 1 );
   if( szDrive )
   {
      int iDrive = -1;

      if( *szDrive >= 'A' && *szDrive <= 'Z' )
         iDrive = *szDrive - 'A';
      else if( *szDrive >= 'a' && *szDrive <= 'z' )
         iDrive = *szDrive - 'a';

      if( iDrive >= 0 )
      {
         while( hb_fsChDrv( iDrive ) != 0 )
         {
            HB_USHORT uiAction = hb_errRT_BASE_Ext1( EG_OPEN, 6001, NULL,
                                                     HB_ERR_FUNCNAME, 0, EF_CANDEFAULT | EF_CANRETRY,
                                                     HB_ERR_ARGS_BASEPARAMS );
            if( uiAction != E_RETRY )
               break;
         }
      }
   }
#else
   hb_retc_null();
#endif
}

HB_FUNC( HB_CWD )
{
   char szBuffer[ HB_PATH_MAX ];
   const char * szNewWD;

   if( hb_fsGetCWD( szBuffer, sizeof( szBuffer ) ) )
      hb_retc( szBuffer );
   else
      hb_retc_null();

   szNewWD = hb_parc( 1 );
   if( szNewWD )
      hb_fsSetCWD( szNewWD );

   hb_fsSetFError( hb_fsError() );
}

HB_FUNC( HB_PROGNAME )
{
   char * pszBaseName = hb_cmdargProgName();

   if( pszBaseName )
      hb_retc_buffer( pszBaseName );
   else
      hb_retc_null();
}

HB_FUNC( HB_DIRBASE )
{
   char szBuffer[ HB_PATH_MAX ];

   hb_fsBaseDirBuff( szBuffer );

   hb_retc( szBuffer );
}

HB_FUNC( HB_FCOMMIT )
{
   HB_ERRCODE uiError = 6;

   if( HB_ISNUM( 1 ) )
   {
      hb_fsCommit( hb_numToHandle( hb_parnint( 1 ) ) );
      uiError = hb_fsError();
   }

   hb_fsSetFError( uiError );
}

HB_FUNC( HB_FLOCK )
{
   HB_ERRCODE uiError = 0;
   HB_BOOL fResult = HB_FALSE;

   if( HB_ISNUM( 1 ) && HB_ISNUM( 2 ) && HB_ISNUM( 3 ) )
   {
      fResult = hb_fsLockLarge( hb_numToHandle( hb_parnint( 1 ) ),
                                ( HB_FOFFSET ) hb_parnint( 2 ),
                                ( HB_FOFFSET ) hb_parnint( 3 ),
                                FL_LOCK | ( ( HB_USHORT ) hb_parni( 4 ) & ~FL_MASK ) );
      uiError = hb_fsError();
   }
   hb_fsSetFError( uiError );
   hb_retl( fResult );
}

HB_FUNC( HB_FUNLOCK )
{
   HB_ERRCODE uiError = 0;
   HB_BOOL fResult = HB_FALSE;

   if( HB_ISNUM( 1 ) && HB_ISNUM( 2 ) && HB_ISNUM( 3 ) )
   {
      fResult = hb_fsLockLarge( hb_numToHandle( hb_parnint( 1 ) ),
                                ( HB_FOFFSET ) hb_parnint( 2 ),
                                ( HB_FOFFSET ) hb_parnint( 3 ),
                                FL_UNLOCK );
      uiError = hb_fsError();
   }
   hb_fsSetFError( uiError );
   hb_retl( fResult );
}

HB_FUNC( HB_FGETATTR )
{
   HB_FATTR nAttr;

   hb_retl( hb_fsGetAttr( hb_parcx( 1 ), &nAttr ) );
   hb_fsSetFError( hb_fsError() );

   hb_stornl( nAttr, 2 );
}

HB_FUNC( HB_FSETATTR )
{
   hb_retl( hb_fsSetAttr( hb_parcx( 1 ), hb_parnl( 2 ) ) );
   hb_fsSetFError( hb_fsError() );
}

HB_FUNC( HB_FSETDATETIME )
{
   long lDate = -1, lTime = -1;

   if( HB_ISTIMESTAMP( 2 ) )
      hb_partdt( &lDate, &lTime, 2 );
   else
   {
      if( HB_ISDATE( 2 ) )
         lDate = hb_pardl( 2 );
      if( HB_ISCHAR( 3 ) )
      {
         int iHour, iMinutes, iSeconds, iMSec;
         if( hb_timeStrGet( hb_parc( 3 ), &iHour, &iMinutes, &iSeconds, &iMSec ) )
            lTime = hb_timeEncode( iHour, iMinutes, iSeconds, iMSec );
      }
   }

   hb_retl( hb_fsSetFileTime( hb_parcx( 1 ), lDate, lTime ) );
   hb_fsSetFError( hb_fsError() );
}

HB_FUNC( HB_FGETDATETIME )
{
   long lJulian, lMillisec;
   HB_BOOL fOK;

   fOK = hb_fsGetFileTime( hb_parcx( 1 ), &lJulian, &lMillisec );
   hb_fsSetFError( hb_fsError() );

   if( fOK )
   {
      if( HB_ISBYREF( 3 ) )
      {
         char buf[ 13 ];
         hb_timeStr( buf, lMillisec );
         if( lMillisec % 1000 == 0 )
            buf[ 8 ] = '\0';
         hb_storc( buf, 3 );
         hb_stordl( lJulian, 2 );
      }
      else
         hb_stortdt( lJulian, lMillisec, 2 );

      hb_retl( HB_TRUE );
   }
   else
   {
      if( HB_ISBYREF( 3 ) )
      {
         hb_storc( NULL, 3 );
         hb_stordl( 0, 2 );
      }
      else
         hb_stortdt( 0, 0, 2 );

      hb_retl( HB_FALSE );
   }
}

HB_FUNC( HB_FSETDEVMODE )
{
   int iRet = -1;

   if( HB_ISNUM( 1 ) )
   {
      iRet = hb_fsSetDevMode( hb_numToHandle( hb_parnint( 1 ) ), hb_parni( 2 ) );
      hb_fsSetFError( hb_fsError() );
   }
   else
      hb_fsSetFError( 6 );  /* ERROR_INVALID_HANDLE */

   hb_retni( iRet );
}

HB_FUNC( HB_FISDEVICE )
{
   hb_retl( hb_fsIsDevice( hb_numToHandle( hb_parnint( 1 ) ) ) );
   hb_fsSetFError( hb_fsError() );
}

/* hb_PRead( <nPipeHandle>, <@cBuffer>, [<nBytes>], [<nTimeOut>] )
      -> <nBytesRead> */
HB_FUNC( HB_PREAD )
{
   HB_FHANDLE hStdHandle = hb_numToHandle( hb_parnintdef( 1, FS_ERROR ) );
   PHB_ITEM pBuffer = hb_param( 2, HB_IT_STRING );
   char * buffer;
   HB_SIZE nSize;

   if( hStdHandle != FS_ERROR && pBuffer && HB_ISBYREF( 2 ) &&
       hb_itemGetWriteCL( pBuffer, &buffer, &nSize ) )
   {
      HB_ERRCODE uiError = 0;

      if( HB_ISNUM( 3 ) )
      {
         HB_ISIZ nToRead = hb_parns( 3 );

         if( nToRead >= 0 && ( HB_SIZE ) nToRead < nSize )
            nSize = nToRead;
      }

      if( nSize > 0 )
      {
         nSize = hb_fsPipeRead( hStdHandle, buffer, nSize, hb_parnint( 4 ) );
         uiError = hb_fsError();
      }
      else
         nSize = 0;

      if( nSize == ( HB_SIZE ) -1 )
         hb_retni( -1 );
      else
         hb_retns( nSize );
      hb_fsSetFError( uiError );
   }
   else
      hb_errRT_BASE_SubstR( EG_ARG, 4001, NULL, HB_ERR_FUNCNAME, HB_ERR_ARGS_BASEPARAMS );
}


HB_FUNC( HB_OSERROR )
{
   hb_retni( hb_fsOsError() );
}

HB_FUNC( HB_PS )
{
   hb_retc_const( HB_OS_PATH_DELIM_CHR_STRING );
}

#if defined( HB_LEGACY_LEVEL4 )

/* Deprecated */
HB_FUNC( HB_OSPATHSEPARATOR )
{
   hb_retc_const( HB_OS_PATH_DELIM_CHR_STRING );
}

#endif

HB_FUNC( HB_OSPATHLISTSEPARATOR )
{
   static const char s_ret[ 2 ] = { HB_OS_PATH_LIST_SEP_CHR, '\0' };

   hb_retc_const( s_ret );
}

HB_FUNC( HB_OSPATHDELIMITERS )
{
   hb_retc_const( HB_OS_PATH_DELIM_CHR_LIST );
}

HB_FUNC( HB_OSDRIVESEPARATOR )
{
#ifdef HB_OS_HAS_DRIVE_LETTER
   static const char s_ret[ 2 ] = { HB_OS_DRIVE_DELIM_CHR, '\0' };
   hb_retc_const( s_ret );
#else
   hb_retc_null();
#endif
}

HB_FUNC( HB_OSFILEMASK )
{
   hb_retc_const( HB_OS_ALLFILE_MASK );
}<|MERGE_RESOLUTION|>--- conflicted
+++ resolved
@@ -261,27 +261,6 @@
 HB_FUNC( HB_FREADLEN )
 {
    HB_ERRCODE uiError = 0;
-<<<<<<< HEAD
-
-   if( HB_ISNUM( 1 ) && HB_ISNUM( 2 ) )
-   {
-      HB_SIZE nToRead = hb_parns( 2 );
-
-      if( nToRead > 0 )
-      {
-         HB_FHANDLE fhnd = hb_numToHandle( hb_parnint( 1 ) );
-         char * buffer = ( char * ) hb_xgrab( nToRead + 1 );
-         HB_SIZE nRead;
-
-         nRead = hb_fsReadLarge( fhnd, buffer, nToRead );
-         uiError = hb_fsError();
-         buffer[ nRead ] = '\0';
-
-         hb_retclen_buffer( buffer, nRead );
-      }
-      else
-         hb_retc_null();
-=======
    HB_SIZE nToRead = hb_parns( 2 );
 
    if( nToRead > 0 && HB_ISNUM( 1 ) )
@@ -294,7 +273,6 @@
       uiError = hb_fsError();
 
       hb_retclen_buffer( buffer, nRead );
->>>>>>> bc7ff4d5
    }
    else
       hb_retc_null();
