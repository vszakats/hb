--- conflicted
+++ resolved
@@ -69,14 +69,9 @@
 
          for( ;; )
          {
-<<<<<<< HEAD
             HB_SIZE nBytesRead;
-
-            if( ( nBytesRead = hb_fileRead( pSrcFile, pbyBuffer, HB_FSCOPY_BUFFERSIZE, -1 ) ) > 0 )
-=======
             if( ( nBytesRead = hb_fileRead( pSrcFile, pbyBuffer, HB_FSCOPY_BUFFERSIZE, -1 ) ) > 0 &&
                 nBytesRead != ( HB_SIZE ) FS_ERROR )
->>>>>>> 310e2134
             {
                if( nBytesRead != hb_fileWrite( pDstFile, pbyBuffer, nBytesRead, -1 ) )
                {
