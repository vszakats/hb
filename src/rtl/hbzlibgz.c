--- conflicted
+++ resolved
@@ -52,16 +52,12 @@
 
 #include <zlib.h>
 
-<<<<<<< HEAD
-#if !( defined( HB_OS_WIN_CE ) && defined( _MSC_VER ) && ZLIB_VERNUM >= 0x1240 )
-=======
-#if !defined( HB_NO_GZLIB ) && \
+#if ! defined( HB_NO_GZLIB ) && \
     defined( HB_OS_WIN_CE ) && defined( _MSC_VER ) && ZLIB_VERNUM >= 0x1240
    #define HB_NO_GZLIB
 #endif
 
 #ifndef HB_NO_GZLIB
->>>>>>> bc7ff4d5
 /* GZIP stream destructor */
 static HB_GARBAGE_FUNC( hb_gz_Destructor )
 {
@@ -99,11 +95,7 @@
  */
 HB_FUNC( HB_GZOPEN )
 {
-<<<<<<< HEAD
-#if !( defined( HB_OS_WIN_CE ) && defined( _MSC_VER ) && ZLIB_VERNUM >= 0x1240 )
-=======
-#ifndef HB_NO_GZLIB
->>>>>>> bc7ff4d5
+#ifndef HB_NO_GZLIB
    const char * cFile = hb_parc( 1 ), * cMode = hb_parc( 2 );
 
    if( cFile && cMode )
@@ -140,11 +132,7 @@
  */
 HB_FUNC( HB_GZDOPEN )
 {
-<<<<<<< HEAD
-#if !( defined( HB_OS_WIN_CE ) && defined( _MSC_VER ) && ZLIB_VERNUM >= 0x1240 )
-=======
-#ifndef HB_NO_GZLIB
->>>>>>> bc7ff4d5
+#ifndef HB_NO_GZLIB
    const char * cMode = hb_parc( 2 );
 
    if( HB_ISNUM( 1 ) && cMode )
@@ -173,11 +161,7 @@
  */
 HB_FUNC( HB_GZCLOSE )
 {
-<<<<<<< HEAD
-#if !( defined( HB_OS_WIN_CE ) && defined( _MSC_VER ) && ZLIB_VERNUM >= 0x1240 )
-=======
-#ifndef HB_NO_GZLIB
->>>>>>> bc7ff4d5
+#ifndef HB_NO_GZLIB
    gzFile * gzHolder = ( gzFile * ) hb_parptrGC( &s_gcGZFuncs, 1 );
 
    if( gzHolder )
@@ -203,11 +187,7 @@
  */
 HB_FUNC( HB_GZSETPARAMS )
 {
-<<<<<<< HEAD
-#if !( defined( HB_OS_WIN_CE ) && defined( _MSC_VER ) && ZLIB_VERNUM >= 0x1240 )
-=======
-#ifndef HB_NO_GZLIB
->>>>>>> bc7ff4d5
+#ifndef HB_NO_GZLIB
    if( HB_ISNUM( 2 ) && HB_ISNUM( 3 ) )
    {
       gzFile gz = hb_gzParam( 1 );
@@ -224,11 +204,7 @@
  */
 HB_FUNC( HB_GZREAD )
 {
-<<<<<<< HEAD
-#if !( defined( HB_OS_WIN_CE ) && defined( _MSC_VER ) && ZLIB_VERNUM >= 0x1240 )
-=======
-#ifndef HB_NO_GZLIB
->>>>>>> bc7ff4d5
+#ifndef HB_NO_GZLIB
    PHB_ITEM pBuffer = HB_ISBYREF( 2 ) ? hb_param( 2, HB_IT_STRING ) : NULL;
    char * szBuffer;
    HB_SIZE nLen;
@@ -264,11 +240,7 @@
  */
 HB_FUNC( HB_GZWRITE )
 {
-<<<<<<< HEAD
-#if !( defined( HB_OS_WIN_CE ) && defined( _MSC_VER ) && ZLIB_VERNUM >= 0x1240 )
-=======
-#ifndef HB_NO_GZLIB
->>>>>>> bc7ff4d5
+#ifndef HB_NO_GZLIB
    const char * szData = hb_parc( 2 );
 
    if( szData )
@@ -297,11 +269,7 @@
  */
 HB_FUNC( HB_GZGETS )
 {
-<<<<<<< HEAD
-#if !( defined( HB_OS_WIN_CE ) && defined( _MSC_VER ) && ZLIB_VERNUM >= 0x1240 )
-=======
-#ifndef HB_NO_GZLIB
->>>>>>> bc7ff4d5
+#ifndef HB_NO_GZLIB
    int iLen = hb_parni( 2 );
 
    if( iLen > 0 )
@@ -336,11 +304,7 @@
  */
 HB_FUNC( HB_GZPUTS )
 {
-<<<<<<< HEAD
-#if !( defined( HB_OS_WIN_CE ) && defined( _MSC_VER ) && ZLIB_VERNUM >= 0x1240 )
-=======
-#ifndef HB_NO_GZLIB
->>>>>>> bc7ff4d5
+#ifndef HB_NO_GZLIB
    const char * szData = hb_parc( 2 );
 
    if( szData )
@@ -367,11 +331,7 @@
  */
 HB_FUNC( HB_GZPUTC )
 {
-<<<<<<< HEAD
-#if !( defined( HB_OS_WIN_CE ) && defined( _MSC_VER ) && ZLIB_VERNUM >= 0x1240 )
-=======
-#ifndef HB_NO_GZLIB
->>>>>>> bc7ff4d5
+#ifndef HB_NO_GZLIB
    if( HB_ISNUM( 2 ) )
    {
       gzFile gz = hb_gzParam( 1 );
@@ -396,11 +356,7 @@
  */
 HB_FUNC( HB_GZGETC )
 {
-<<<<<<< HEAD
-#if !( defined( HB_OS_WIN_CE ) && defined( _MSC_VER ) && ZLIB_VERNUM >= 0x1240 )
-=======
-#ifndef HB_NO_GZLIB
->>>>>>> bc7ff4d5
+#ifndef HB_NO_GZLIB
    gzFile gz = hb_gzParam( 1 );
 
    if( gz )
@@ -421,11 +377,7 @@
  */
 HB_FUNC( HB_GZUNGETC )
 {
-<<<<<<< HEAD
-#if !( defined( HB_OS_WIN_CE ) && defined( _MSC_VER ) && ZLIB_VERNUM >= 0x1240 )
-=======
-#ifndef HB_NO_GZLIB
->>>>>>> bc7ff4d5
+#ifndef HB_NO_GZLIB
    if( HB_ISNUM( 1 ) )
    {
 #if ZLIB_VERNUM >= 0x1202
@@ -452,11 +404,7 @@
  */
 HB_FUNC( HB_GZFLUSH )
 {
-<<<<<<< HEAD
-#if !( defined( HB_OS_WIN_CE ) && defined( _MSC_VER ) && ZLIB_VERNUM >= 0x1240 )
-=======
-#ifndef HB_NO_GZLIB
->>>>>>> bc7ff4d5
+#ifndef HB_NO_GZLIB
    gzFile gz = hb_gzParam( 1 );
 
    if( gz )
@@ -477,11 +425,7 @@
  */
 HB_FUNC( HB_GZSEEK )
 {
-<<<<<<< HEAD
-#if !( defined( HB_OS_WIN_CE ) && defined( _MSC_VER ) && ZLIB_VERNUM >= 0x1240 )
-=======
-#ifndef HB_NO_GZLIB
->>>>>>> bc7ff4d5
+#ifndef HB_NO_GZLIB
    if( HB_ISNUM( 2 ) )
    {
       gzFile gz = hb_gzParam( 1 );
@@ -507,11 +451,7 @@
  */
 HB_FUNC( HB_GZREWIND )
 {
-<<<<<<< HEAD
-#if !( defined( HB_OS_WIN_CE ) && defined( _MSC_VER ) && ZLIB_VERNUM >= 0x1240 )
-=======
-#ifndef HB_NO_GZLIB
->>>>>>> bc7ff4d5
+#ifndef HB_NO_GZLIB
    gzFile gz = hb_gzParam( 1 );
 
    if( gz )
@@ -532,11 +472,7 @@
  */
 HB_FUNC( HB_GZTELL )
 {
-<<<<<<< HEAD
-#if !( defined( HB_OS_WIN_CE ) && defined( _MSC_VER ) && ZLIB_VERNUM >= 0x1240 )
-=======
-#ifndef HB_NO_GZLIB
->>>>>>> bc7ff4d5
+#ifndef HB_NO_GZLIB
    gzFile gz = hb_gzParam( 1 );
 
    if( gz )
@@ -557,11 +493,7 @@
  */
 HB_FUNC( HB_GZEOF )
 {
-<<<<<<< HEAD
-#if !( defined( HB_OS_WIN_CE ) && defined( _MSC_VER ) && ZLIB_VERNUM >= 0x1240 )
-=======
-#ifndef HB_NO_GZLIB
->>>>>>> bc7ff4d5
+#ifndef HB_NO_GZLIB
    gzFile gz = hb_gzParam( 1 );
 
    if( gz )
@@ -582,11 +514,7 @@
  */
 HB_FUNC( HB_GZDIRECT )
 {
-<<<<<<< HEAD
-#if !( defined( HB_OS_WIN_CE ) && defined( _MSC_VER ) && ZLIB_VERNUM >= 0x1240 )
-=======
-#ifndef HB_NO_GZLIB
->>>>>>> bc7ff4d5
+#ifndef HB_NO_GZLIB
 #if ZLIB_VERNUM >= 0x1230
    gzFile gz = hb_gzParam( 1 );
    if( gz )
@@ -608,11 +536,7 @@
  */
 HB_FUNC( HB_GZERROR )
 {
-<<<<<<< HEAD
-#if !( defined( HB_OS_WIN_CE ) && defined( _MSC_VER ) && ZLIB_VERNUM >= 0x1240 )
-=======
-#ifndef HB_NO_GZLIB
->>>>>>> bc7ff4d5
+#ifndef HB_NO_GZLIB
    gzFile gz = hb_gzParam( 1 );
 
    if( gz )
@@ -630,11 +554,7 @@
  */
 HB_FUNC( HB_GZCLEARERR )
 {
-<<<<<<< HEAD
-#if !( defined( HB_OS_WIN_CE ) && defined( _MSC_VER ) && ZLIB_VERNUM >= 0x1240 )
-=======
-#ifndef HB_NO_GZLIB
->>>>>>> bc7ff4d5
+#ifndef HB_NO_GZLIB
 #if ZLIB_VERNUM >= 0x1202
    gzFile gz = hb_gzParam( 1 );
    if( gz )
