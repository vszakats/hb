/*
 * NetName(), hb_UserName() functions
 *
 * Copyright 1999-2001 Viktor Szakats (vszakats.net/harbour)
 * Copyright 2001 Luiz Rafael Culik <culik@sl.conex.net> (Support for DJGPP/GCC/OS2 for NetName())
 *
 * This program is free software; you can redistribute it and/or modify
 * it under the terms of the GNU General Public License as published by
 * the Free Software Foundation; either version 2, or (at your option)
 * any later version.
 *
 * This program is distributed in the hope that it will be useful,
 * but WITHOUT ANY WARRANTY; without even the implied warranty of
 * MERCHANTABILITY or FITNESS FOR A PARTICULAR PURPOSE.  See the
 * GNU General Public License for more details.
 *
 * You should have received a copy of the GNU General Public License
 * along with this software; see the file COPYING.txt.  If not, write to
 * the Free Software Foundation, Inc., 59 Temple Place, Suite 330,
 * Boston, MA 02111-1307 USA (or visit the web site https://www.gnu.org/).
 *
 * As a special exception, the Harbour Project gives permission for
 * additional uses of the text contained in its release of Harbour.
 *
 * The exception is that, if you link the Harbour libraries with other
 * files to produce an executable, this does not by itself cause the
 * resulting executable to be covered by the GNU General Public License.
 * Your use of that executable is in no way restricted on account of
 * linking the Harbour library code into it.
 *
 * This exception does not however invalidate any other reasons why
 * the executable file might be covered by the GNU General Public License.
 *
 * This exception applies only to the code released by the Harbour
 * Project under the name Harbour.  If you copy code from other
 * Harbour Project or Free Software Foundation releases into a copy of
 * Harbour, as the General Public License permits, the exception does
 * not apply to the code that you add in this way.  To avoid misleading
 * anyone as to the status of such modified files, you must delete
 * this exception notice from them.
 *
 * If you write modifications of your own for Harbour, it is your choice
 * whether to permit this exception to apply to your modifications.
 * If you do not wish that, delete this exception notice.
 *
 */

#include "hbapi.h"

#if defined( HB_OS_WIN )

   #include <windows.h>
   #include "hbwinuni.h"
   #if defined( HB_OS_WIN_CE )
      #include "hbwince.h"
   #endif

#elif defined( HB_OS_DOS )

   #include "hb_io.h"
   #if defined( __DJGPP__ ) || defined( __RSX32__ ) || defined( __GNUC__ )
      #include <sys/param.h>
   #endif

#elif defined( HB_OS_OS2 ) && defined( __GNUC__ )

   #include "hb_io.h"

   /* 2004-03-25 - <maurilio.longo@libero.it>
      not needed anymore as of GCC 3.2.2 */

   #if defined( __EMX__ ) && __GNUC__ * 1000 + __GNUC_MINOR__ < 3002
      #include <emx/syscalls.h>
      #define gethostname __gethostname
   #endif

#elif defined( HB_OS_UNIX ) && ! defined( __WATCOMC__ )

   #if defined( HB_OS_VXWORKS )
      #include <hostLib.h>
   #endif
   #include <unistd.h>

#endif

#if ! defined( MAXGETHOSTNAME ) && ( defined( HB_OS_UNIX ) || \
      ( ( defined( HB_OS_OS2 ) || defined( HB_OS_DOS ) ) && \
        defined( __GNUC__ ) ) )
   #define MAXGETHOSTNAME 256      /* should be enough for a host name */
#endif

/* NOTE: Clipper will only return a maximum of 15 bytes from this function.
         And it will be padded with spaces. Harbour does the same on the
         MS-DOS platform.
         [vszakats] */

/* NOTE: The caller must free the returned buffer. [vszakats] */

char * hb_netname( void )
{
#if defined( HB_OS_WIN )

<<<<<<< HEAD
   #if defined( __WATCOMC__ )
      return hb_getenv( "HOSTNAME" );
   #else
      char szValue[ MAXGETHOSTNAME + 1 ];
      szValue[ 0 ] = szValue[ MAXGETHOSTNAME ] = '\0';
      gethostname( szValue, MAXGETHOSTNAME );
      return szValue[ 0 ] ? hb_osStrDecode( szValue ) : NULL;
   #endif
=======
   DWORD ulLen = MAX_COMPUTERNAME_LENGTH + 1;
   TCHAR lpValue[ MAX_COMPUTERNAME_LENGTH + 1 ];

   lpValue[ 0 ] = TEXT( '\0' );
   GetComputerName( lpValue, &ulLen );
   lpValue[ MAX_COMPUTERNAME_LENGTH ] = TEXT( '\0' );

   if( lpValue[ 0 ] )
      return HB_OSSTRDUP( lpValue );
>>>>>>> c402ce13

#elif defined( HB_OS_DOS )

   #if defined( __DJGPP__ ) || defined( __RSX32__ ) || defined( __GNUC__ )
      char szValue[ MAXGETHOSTNAME + 1 ];
      szValue[ 0 ] = szValue[ MAXGETHOSTNAME ] = '\0';
      gethostname( szValue, MAXGETHOSTNAME );
<<<<<<< HEAD
      return szValue[ 0 ] ? hb_osStrDecode( szValue ) : NULL;
   #else
=======
      if( szValue[ 0 ] )
         return hb_osStrDecode( szValue );
#  else
>>>>>>> c402ce13
      union REGS regs;
      struct SREGS sregs;
      char szValue[ 16 ];
      szValue[ 0 ] = szValue[ 15 ] = '\0';

      regs.HB_XREGS.ax = 0x5E00;
      regs.HB_XREGS.dx = FP_OFF( pszValue );
      sregs.ds = FP_SEG( pszValue );

      HB_DOS_INT86X( 0x21, &regs, &regs, &sregs );

<<<<<<< HEAD
      if( regs.h.ch == 0 )
         pszValue = '\0';

      return pszValue;
   #endif
=======
      if( regs.h.ch != 0 && szValue[ 0 ] )
         return hb_osStrDecode( szValue );
#  endif
>>>>>>> c402ce13

#elif ( defined( HB_OS_UNIX ) && ! defined( __WATCOMC__ ) ) || \
      ( defined( HB_OS_OS2 ) && defined( __GNUC__ ) )

   char szValue[ MAXGETHOSTNAME + 1 ];
   szValue[ 0 ] = szValue[ MAXGETHOSTNAME ] = '\0';
   gethostname( szValue, MAXGETHOSTNAME );
   if( szValue[ 0 ] )
      return hb_osStrDecode( szValue );

#endif

<<<<<<< HEAD
/* NOTE: The caller must free the returned buffer. [vszakats] */

char * hb_username( void )
{
#if defined( HB_OS_UNIX ) || ( defined( HB_OS_OS2 ) && defined( __GNUC__ ) )

   #if defined( __WATCOMC__ ) || defined( HB_OS_VXWORKS )
      return hb_getenv( "USER" );
   #else
      struct passwd * pwd = getpwuid( getuid() );
      return pwd && pwd->pw_name ? hb_osStrDecode( pwd->pw_name ) : hb_getenv( "USER" );
   #endif

#elif defined( HB_OS_WIN )

   DWORD ulLen = 256;
   TCHAR lpValue[ 256 ];

   lpValue[ 0 ] = TEXT( '\0' );
   GetUserName( lpValue, &ulLen );
   lpValue[ 255 ] = TEXT( '\0' );

   return lpValue[ 0 ] ? HB_OSSTRDUP( lpValue ) : NULL;

#else

   return NULL;

#endif
=======
   return hb_getenv( "HOSTNAME" );
>>>>>>> c402ce13
}

HB_FUNC( NETNAME )
{
   char * buffer = hb_netname();

   if( buffer )
      hb_retc_buffer( buffer );
   else
      hb_retc_null();
}<|MERGE_RESOLUTION|>--- conflicted
+++ resolved
@@ -1,5 +1,5 @@
 /*
- * NetName(), hb_UserName() functions
+ * NetName() function
  *
  * Copyright 1999-2001 Viktor Szakats (vszakats.net/harbour)
  * Copyright 2001 Luiz Rafael Culik <culik@sl.conex.net> (Support for DJGPP/GCC/OS2 for NetName())
@@ -100,16 +100,6 @@
 {
 #if defined( HB_OS_WIN )
 
-<<<<<<< HEAD
-   #if defined( __WATCOMC__ )
-      return hb_getenv( "HOSTNAME" );
-   #else
-      char szValue[ MAXGETHOSTNAME + 1 ];
-      szValue[ 0 ] = szValue[ MAXGETHOSTNAME ] = '\0';
-      gethostname( szValue, MAXGETHOSTNAME );
-      return szValue[ 0 ] ? hb_osStrDecode( szValue ) : NULL;
-   #endif
-=======
    DWORD ulLen = MAX_COMPUTERNAME_LENGTH + 1;
    TCHAR lpValue[ MAX_COMPUTERNAME_LENGTH + 1 ];
 
@@ -119,7 +109,6 @@
 
    if( lpValue[ 0 ] )
       return HB_OSSTRDUP( lpValue );
->>>>>>> c402ce13
 
 #elif defined( HB_OS_DOS )
 
@@ -127,14 +116,9 @@
       char szValue[ MAXGETHOSTNAME + 1 ];
       szValue[ 0 ] = szValue[ MAXGETHOSTNAME ] = '\0';
       gethostname( szValue, MAXGETHOSTNAME );
-<<<<<<< HEAD
-      return szValue[ 0 ] ? hb_osStrDecode( szValue ) : NULL;
-   #else
-=======
       if( szValue[ 0 ] )
          return hb_osStrDecode( szValue );
-#  else
->>>>>>> c402ce13
+   #else
       union REGS regs;
       struct SREGS sregs;
       char szValue[ 16 ];
@@ -146,17 +130,9 @@
 
       HB_DOS_INT86X( 0x21, &regs, &regs, &sregs );
 
-<<<<<<< HEAD
-      if( regs.h.ch == 0 )
-         pszValue = '\0';
-
-      return pszValue;
-   #endif
-=======
       if( regs.h.ch != 0 && szValue[ 0 ] )
          return hb_osStrDecode( szValue );
-#  endif
->>>>>>> c402ce13
+   #endif
 
 #elif ( defined( HB_OS_UNIX ) && ! defined( __WATCOMC__ ) ) || \
       ( defined( HB_OS_OS2 ) && defined( __GNUC__ ) )
@@ -169,39 +145,7 @@
 
 #endif
 
-<<<<<<< HEAD
-/* NOTE: The caller must free the returned buffer. [vszakats] */
-
-char * hb_username( void )
-{
-#if defined( HB_OS_UNIX ) || ( defined( HB_OS_OS2 ) && defined( __GNUC__ ) )
-
-   #if defined( __WATCOMC__ ) || defined( HB_OS_VXWORKS )
-      return hb_getenv( "USER" );
-   #else
-      struct passwd * pwd = getpwuid( getuid() );
-      return pwd && pwd->pw_name ? hb_osStrDecode( pwd->pw_name ) : hb_getenv( "USER" );
-   #endif
-
-#elif defined( HB_OS_WIN )
-
-   DWORD ulLen = 256;
-   TCHAR lpValue[ 256 ];
-
-   lpValue[ 0 ] = TEXT( '\0' );
-   GetUserName( lpValue, &ulLen );
-   lpValue[ 255 ] = TEXT( '\0' );
-
-   return lpValue[ 0 ] ? HB_OSSTRDUP( lpValue ) : NULL;
-
-#else
-
-   return NULL;
-
-#endif
-=======
    return hb_getenv( "HOSTNAME" );
->>>>>>> c402ce13
 }
 
 HB_FUNC( NETNAME )
