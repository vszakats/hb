--- conflicted
+++ resolved
@@ -428,11 +428,7 @@
       int iMode;
 
       iMode = hb_parnidef( 2, FO_READWRITE | FO_DENYNONE | FO_PRIVATE ) &
-<<<<<<< HEAD
-              ( 0xFF | FO_CREAT | FO_TRUNC | FO_EXCL | HB_FO_DEFAULTS );
-=======
               ( 0xFF | FO_CREAT | FO_TRUNC | FO_EXCL | FO_DEFAULTS );
->>>>>>> a173d31a
 
       if( iMode & FO_CREAT )
       {
@@ -443,14 +439,9 @@
          if( iMode & FO_EXCL )
             nModeAttr |= FXO_UNIQUE;
       }
-<<<<<<< HEAD
-      else if( iMode & HB_FO_DEFAULTS )
-         uiModeAttr |= FXO_DEFAULTS;
-=======
 
       if( iMode & FO_DEFAULTS )
          nModeAttr |= FXO_DEFAULTS;
->>>>>>> a173d31a
 
       if( iMode & ( FO_EXCLUSIVE | FO_DENYWRITE | FO_DENYREAD | FO_DENYNONE ) )
          nModeAttr |= FXO_SHARELOCK;
@@ -753,11 +744,7 @@
    }
 }
 
-<<<<<<< HEAD
-/* hb_vfSize( <pHandle> ) -> <nSize> */
-=======
 /* hb_vfSize( <pHandle> | <cFileName> [, <lUseDirEntry> ] ) -> <nSize> */
->>>>>>> a173d31a
 HB_FUNC( HB_VFSIZE )
 {
    const char * pszFile = hb_parc( 1 );
