--- conflicted
+++ resolved
@@ -594,10 +594,6 @@
 
          nRead = hb_fileRead( pFile, buffer, nToRead, hb_parnintdef( 3, -1 ) );
          uiError = hb_fsError();
-<<<<<<< HEAD
-         buffer[ nRead ] = '\0';
-=======
->>>>>>> bc7ff4d5
 
          hb_retclen_buffer( buffer, nRead );
       }
