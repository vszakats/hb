/*
 * CP detection
 *
 * Copyright 2012 Viktor Szakats (vszakats.net/harbour)
 *
 * This program is free software; you can redistribute it and/or modify
 * it under the terms of the GNU General Public License as published by
 * the Free Software Foundation; either version 2, or (at your option)
 * any later version.
 *
 * This program is distributed in the hope that it will be useful,
 * but WITHOUT ANY WARRANTY; without even the implied warranty of
 * MERCHANTABILITY or FITNESS FOR A PARTICULAR PURPOSE.  See the
 * GNU General Public License for more details.
 *
 * You should have received a copy of the GNU General Public License
 * along with this software; see the file COPYING.txt.  If not, write to
 * the Free Software Foundation, Inc., 59 Temple Place, Suite 330,
 * Boston, MA 02111-1307 USA (or visit the web site https://www.gnu.org/).
 *
 * As a special exception, the Harbour Project gives permission for
 * additional uses of the text contained in its release of Harbour.
 *
 * The exception is that, if you link the Harbour libraries with other
 * files to produce an executable, this does not by itself cause the
 * resulting executable to be covered by the GNU General Public License.
 * Your use of that executable is in no way restricted on account of
 * linking the Harbour library code into it.
 *
 * This exception does not however invalidate any other reasons why
 * the executable file might be covered by the GNU General Public License.
 *
 * This exception applies only to the code released by the Harbour
 * Project under the name Harbour.  If you copy code from other
 * Harbour Project or Free Software Foundation releases into a copy of
 * Harbour, as the General Public License permits, the exception does
 * not apply to the code that you add in this way.  To avoid misleading
 * anyone as to the status of such modified files, you must delete
 * this exception notice from them.
 *
 * If you write modifications of your own for Harbour, it is your choice
 * whether to permit this exception to apply to your modifications.
 * If you do not wish that, delete this exception notice.
 *
 */

#include "hbextcdp.ch"

FUNCTION hb_cdpTerm()

   LOCAL cCP
   LOCAL cLang

#if defined( __PLATFORM__WINDOWS )
   LOCAL tmp
   cCP := __CPWinToCPStd( iif( ( tmp := __wapi_GetConsoleOutputCP() ) == 0, __wapi_GetOEMCP(), tmp ) )
   cLang := hb_UserLang()
#elif defined( __PLATFORM__UNIX )
<<<<<<< HEAD
   cCP := __UnixParseLangCP( iif( Empty( GetEnv( "LANG" ) ), GetEnv( "LC_CTYPE" ), GetEnv( "LANG" ) ), @cLang )
=======
   LOCAL tmp
   cCP := __UnixParseLangCP( iif( Empty( tmp := GetEnv( "LANG" ) ), ;
                                  GetEnv( "LC_CTYPE" ), tmp ), @cLang )
>>>>>>> bc7ff4d5
#elif defined( __PLATFORM__DOS )
   /* TODO */
   cCP := cLang := NIL
#elif defined( __PLATFORM__OS2 )
   /* TODO */
   cCP := cLang := NIL
#endif

   RETURN __CPStdToHb( cCP, cLang )

FUNCTION hb_cdpOS()

   LOCAL cCP
   LOCAL cLang

#if defined( __PLATFORM__WINDOWS )
   cCP := __CPWinToCPStd( __wapi_GetACP() )
   cLang := hb_UserLang()
#elif defined( __PLATFORM__UNIX )
<<<<<<< HEAD
   cCP := __UnixParseLangCP( iif( Empty( GetEnv( "LANG" ) ), GetEnv( "LC_CTYPE" ), GetEnv( "LANG" ) ), @cLang )
=======
   LOCAL tmp
   cCP := __UnixParseLangCP( iif( Empty( tmp := GetEnv( "LANG" ) ), ;
                                  GetEnv( "LC_CTYPE" ), tmp ), @cLang )
>>>>>>> bc7ff4d5
#elif defined( __PLATFORM__DOS )
   /* TODO */
   cCP := cLang := NIL
#elif defined( __PLATFORM__OS2 )
   /* TODO */
   cCP := cLang := NIL
#endif

   RETURN __CPStdToHb( cCP, cLang )

#if defined( __PLATFORM__WINDOWS )
STATIC FUNCTION __CPWinToCPStd( nCPWin )

   SWITCH nCPWin
   CASE 65001 ; RETURN "utf8"
   CASE 1200  ; RETURN "utf16"
   CASE 437
   CASE 737
   CASE 775
   CASE 850
   CASE 852
   CASE 855
   CASE 856
   CASE 857
   CASE 858
   CASE 860
   CASE 861
   CASE 862
   CASE 863
   CASE 864
   CASE 865
   CASE 866
   CASE 869
   CASE 874
   CASE 1250
   CASE 1251
   CASE 1252
   CASE 1253
   CASE 1254
   CASE 1255
   CASE 1256
   CASE 1257
   CASE 1258  ; RETURN "cp" + hb_ntos( nCPWin )
   CASE 28591
   CASE 28592
   CASE 28593
   CASE 28594
   CASE 28595
   CASE 28596
   CASE 28597
   CASE 28598
   CASE 28599
   CASE 28603
   CASE 28605 ; RETURN "iso8859-" + hb_ntos( nCPWin - 28590 )
   CASE 20866 ; RETURN "koi-8"
   CASE 21866 ; RETURN "koi-8u"
   CASE 936   ; RETURN "GBK"
   CASE 950   ; RETURN "CP950"
   ENDSWITCH

   RETURN NIL

#elif defined( __PLATFORM__UNIX )

/* language[_territory][.codeset] */
/* [language[_territory][.codeset][@modifier]] */
/* TODO: handle "C"/"POSIX" values and values starting with "/" */
STATIC FUNCTION __UnixParseLangCP( cString, /* @ */ cLang )

   LOCAL tmp
   LOCAL cCP

   IF ( tmp := At( ".", cString ) ) > 0
      cLang := Left( cString, tmp - 1 )
      cCP := SubStr( cString, tmp + 1 )
      IF ( tmp := At( "@", cString ) ) > 0
         cCP := Left( cString, tmp - 1 )
      ENDIF
   ELSE
      cLang := cString
      cCP := "UTF-8"
   ENDIF

   /* Tricks to make the manual translation table shorter */
   cCP := hb_StrReplace( Lower( cCP ), { "_" => "", "-" => "", "ibm" => "cp", "windows" => "cp" } )
   IF hb_LeftEq( cCP, "iso8859" )
      cCP := Stuff( cCP, Len( "iso8859" ) + 1, 0, "-" )
   ENDIF

   /* Convert UNIX CP name to Harbour CP ID */
   SWITCH cCP
   CASE "utf8"
   CASE "cp437"
   CASE "cp737"
   CASE "cp775"
   CASE "cp850"
   CASE "cp852"
   CASE "cp855"
   CASE "cp856"
   CASE "cp857"
   CASE "cp858"
   CASE "cp860"
   CASE "cp861"
   CASE "cp862"
   CASE "cp863"
   CASE "cp864"
   CASE "cp865"
   CASE "cp866"
   CASE "cp869"
   CASE "cp874"
   CASE "cp1250"
   CASE "cp1251"
   CASE "cp1252"
   CASE "cp1253"
   CASE "cp1254"
   CASE "cp1255"
   CASE "cp1256"
   CASE "cp1257"
   CASE "cp1258"
   CASE "iso8859-1"
   CASE "iso8859-2"
   CASE "iso8859-3"
   CASE "iso8859-4"
   CASE "iso8859-5"
   CASE "iso8859-6"
   CASE "iso8859-7"
   CASE "iso8859-8"
   CASE "iso8859-9"
   CASE "iso8859-13"
   CASE "iso8859-15" ; RETURN cCP
   CASE "koi8r"      ; RETURN "koi-8"
   CASE "koi8u"      ; RETURN "koi-8u"
   CASE "gbk"        ; RETURN "GBK"
   CASE "big5"       ; RETURN "BIG5"
   ENDSWITCH

   RETURN NIL

#endif

STATIC FUNCTION __CPStdToHb( cCPStd, cCtryStd )

   LOCAL cCtryHb
   LOCAL cdp
   LOCAL aCP

   IF cCPStd != NIL
      SWITCH cCPStd := Lower( cCPStd )
      CASE "utf8"
         RETURN "UTF8"
      CASE "utf16"
         RETURN "UTF16LE"
      OTHERWISE
         aCP := hb_cdpList()
         cCtryHb := __LangStdToCPCtryHb( cCtryStd )
         FOR EACH cdp IN aCP
            IF hb_LeftEq( cdp, cCtryHb ) .AND. cCPStd == hb_cdpUniID( cdp )
               RETURN cdp
            ENDIF
         NEXT
         FOR EACH cdp IN aCP
            IF cCPStd == hb_cdpUniID( cdp )
               RETURN hb_cdpUniID( cdp )
            ENDIF
         NEXT
      ENDSWITCH
   ENDIF

   RETURN NIL

STATIC FUNCTION __LangStdToCPCtryHb( cCtryStd )

   SWITCH Lower( cCtryStd )
#if 0
   CASE "af-za"      ; EXIT
   CASE "af"         ; EXIT
   CASE "ar-ae"      ; EXIT
   CASE "ar-bh"      ; EXIT
   CASE "ar-dz"      ; EXIT
   CASE "ar-eg"      ; EXIT
   CASE "ar-iq"      ; EXIT
   CASE "ar-jo"      ; EXIT
   CASE "ar-kw"      ; EXIT
   CASE "ar-lb"      ; EXIT
   CASE "ar-ly"      ; EXIT
   CASE "ar-ma"      ; EXIT
   CASE "ar-om"      ; EXIT
   CASE "ar-qa"      ; EXIT
   CASE "ar-sa"      ; EXIT
   CASE "ar-sy"      ; EXIT
   CASE "ar-tn"      ; EXIT
   CASE "ar-ye"      ; EXIT
   CASE "ar"         ; EXIT
   CASE "az-az-cyrl" ; EXIT
   CASE "az-az-latn" ; EXIT
   CASE "az"         ; EXIT
   CASE "be-by"      ; EXIT
   CASE "be"         ; EXIT
#endif
   CASE "bg-bg"
   CASE "bg"         ; RETURN "BG"
#if 0
   CASE "ca-es"      ; EXIT
   CASE "ca"         ; EXIT
   CASE "cy-gb"      ; EXIT
#endif
   CASE "cs-cz"
   CASE "cs"         ; RETURN "CS"
   CASE "da-dk"
   CASE "da"         ; RETURN "DK"
   CASE "de-at"
   CASE "de-ch"
   CASE "de-de"
   CASE "de-li"
   CASE "de-lu"
   CASE "de"         ; RETURN "DE"
#if 0
   CASE "div-mv"     ; EXIT
   CASE "div"        ; EXIT
#endif
   CASE "el-gr"
   CASE "el"         ; RETURN "EL"
   CASE "en-au"
   CASE "en-bz"
   CASE "en-ca"
   CASE "en-cb"
   CASE "en-gb"
   CASE "en-ie"
   CASE "en-jm"
   CASE "en-nz"
   CASE "en-ph"
   CASE "en-tt"
   CASE "en-us"
   CASE "en-za"
   CASE "en-zw"
   CASE "en"         ; RETURN "EN"
#if 0
   CASE "eo"         ; EXIT
#endif
   CASE "es-419"
   CASE "es-ar"
   CASE "es-bo"
   CASE "es-cl"
   CASE "es-co"
   CASE "es-cr"
   CASE "es-do"
   CASE "es-ec"
   CASE "es-es"
   CASE "es-gt"
   CASE "es-hn"
   CASE "es-mx"
   CASE "es-ni"
   CASE "es-pa"
   CASE "es-pe"
   CASE "es-pr"
   CASE "es-py"
   CASE "es-sv"
   CASE "es-uy"
   CASE "es-ve"
   CASE "es"         ; RETURN "ES"
#if 0
   CASE "et-ee"      ; EXIT
   CASE "et"         ; EXIT
   CASE "eu-es"      ; EXIT
   CASE "eu"         ; EXIT
   CASE "fa-ir"      ; EXIT
   CASE "fa"         ; EXIT
#endif
   CASE "fi-fi"
   CASE "fi"         ; RETURN "FI"
#if 0
   CASE "fo-fo"      ; EXIT
   CASE "fo"         ; EXIT
#endif
   CASE "fr-be"
   CASE "fr-ca"
   CASE "fr-ch"
   CASE "fr-fr"
   CASE "fr-lu"
   CASE "fr-mc"
   CASE "fr"         ; RETURN "FR"
#if 0
   CASE "gl-es"      ; EXIT
   CASE "gl"         ; EXIT
   CASE "gu-in"      ; EXIT
   CASE "gu"         ; EXIT
#endif
   CASE "he-il"
   CASE "he"         ; RETURN "HE"
#if 0
   CASE "hi-in"      ; EXIT
   CASE "hi"         ; EXIT
#endif
   CASE "hr-hr"
   CASE "hr"         ; RETURN "HR"
   CASE "hu-hu"
   CASE "hu"         ; RETURN "HU"
#if 0
   CASE "hy-am"      ; EXIT
   CASE "hy"         ; EXIT
   CASE "id-id"      ; EXIT
   CASE "id"         ; EXIT
#endif
   CASE "is-is"
   CASE "is"         ; RETURN "IS"
   CASE "it-ch"
   CASE "it-it"
   CASE "it"         ; RETURN "IT"
#if 0
   CASE "ja-jp"      ; EXIT
   CASE "ja"         ; EXIT
   CASE "ka-ge"      ; EXIT
   CASE "ka"         ; EXIT
   CASE "kk-kz"      ; EXIT
   CASE "kk"         ; EXIT
   CASE "kn-in"      ; EXIT
   CASE "kn"         ; EXIT
   CASE "ko-kr"      ; EXIT
   CASE "ko"         ; EXIT
   CASE "kok-in"     ; EXIT
   CASE "kok"        ; EXIT
   CASE "ky-kz"      ; EXIT
   CASE "ky"         ; EXIT
#endif
   CASE "lt-lt"
   CASE "lt"         ; RETURN "LT"
#if 0
   CASE "lv-lv"      ; EXIT
   CASE "lv"         ; EXIT
   CASE "mk-mk"      ; EXIT
   CASE "mk"         ; EXIT
   CASE "mn-mn"      ; EXIT
   CASE "mn"         ; EXIT
   CASE "mr-in"      ; EXIT
   CASE "mr"         ; EXIT
   CASE "ms-bn"      ; EXIT
   CASE "ms-my"      ; EXIT
   CASE "ms"         ; EXIT
   CASE "nb-no"      ; EXIT
#endif
   CASE "nl-be"
   CASE "nl-nl"
   CASE "nl"         ; RETURN "NL"
#if 0
   CASE "nn-no"      ; EXIT
#endif
   CASE "no"         ; RETURN "NO"
#if 0
   CASE "pa-in"      ; EXIT
   CASE "pa"         ; EXIT
#endif
   CASE "pl-pl"
   CASE "pl"         ; RETURN "PL"
   CASE "pt-br"
   CASE "pt-pt"
   CASE "pt"         ; RETURN "PT"
   CASE "ro-ro"
   CASE "ro"         ; RETURN "RO"
   CASE "ru-ru"
   CASE "ru"         ; RETURN "RU"
#if 0
   CASE "sa-in"      ; EXIT
   CASE "sa"         ; EXIT
#endif
   CASE "sk-sk"
   CASE "sk"         ; RETURN "SK"
   CASE "sl-si"
   CASE "sl"         ; RETURN "SL"
#if 0
   CASE "sq-al"      ; EXIT
   CASE "sq"         ; EXIT
#endif
   CASE "sr-sp-cyrl"
   CASE "sr-sp-latn" ; RETURN "SR"
   CASE "sv-fi"
   CASE "sv-se"
   CASE "sv"         ; RETURN "SV"
#if 0
   CASE "sw-ke"      ; EXIT
   CASE "sw"         ; EXIT
   CASE "syr-sy"     ; EXIT
   CASE "syr"        ; EXIT
   CASE "ta-in"      ; EXIT
   CASE "ta"         ; EXIT
   CASE "te-in"      ; EXIT
   CASE "te"         ; EXIT
   CASE "th-th"      ; EXIT
   CASE "th"         ; EXIT
#endif
   CASE "tr-tr"
   CASE "tr"         ; RETURN "TR"
#if 0
   CASE "tt-ru"      ; EXIT
   CASE "tt"         ; EXIT
#endif
   CASE "uk-ua"
   CASE "uk"         ; RETURN "UA"
#if 0
   CASE "ur-pk"      ; EXIT
   CASE "ur"         ; EXIT
   CASE "uz-uz-cyrl" ; EXIT
   CASE "uz-uz-latn" ; EXIT
   CASE "uz"         ; EXIT
   CASE "vi-vn"      ; EXIT
   CASE "vi"         ; EXIT
   CASE "zh-chs"     ; EXIT
   CASE "zh-cht"     ; EXIT
   CASE "zh-cn"      ; EXIT
   CASE "zh-hk"      ; EXIT
   CASE "zh-mo"      ; EXIT
   CASE "zh-sg"      ; EXIT
   CASE "zh-tw"      ; EXIT
   CASE "zh"         ; EXIT
#endif
   ENDSWITCH

   RETURN Left( hb_cdpSelect(), 2 )  /* Caller assumes this never returns strings shorter than two chars */<|MERGE_RESOLUTION|>--- conflicted
+++ resolved
@@ -56,13 +56,9 @@
    cCP := __CPWinToCPStd( iif( ( tmp := __wapi_GetConsoleOutputCP() ) == 0, __wapi_GetOEMCP(), tmp ) )
    cLang := hb_UserLang()
 #elif defined( __PLATFORM__UNIX )
-<<<<<<< HEAD
-   cCP := __UnixParseLangCP( iif( Empty( GetEnv( "LANG" ) ), GetEnv( "LC_CTYPE" ), GetEnv( "LANG" ) ), @cLang )
-=======
    LOCAL tmp
    cCP := __UnixParseLangCP( iif( Empty( tmp := GetEnv( "LANG" ) ), ;
                                   GetEnv( "LC_CTYPE" ), tmp ), @cLang )
->>>>>>> bc7ff4d5
 #elif defined( __PLATFORM__DOS )
    /* TODO */
    cCP := cLang := NIL
@@ -82,13 +78,9 @@
    cCP := __CPWinToCPStd( __wapi_GetACP() )
    cLang := hb_UserLang()
 #elif defined( __PLATFORM__UNIX )
-<<<<<<< HEAD
-   cCP := __UnixParseLangCP( iif( Empty( GetEnv( "LANG" ) ), GetEnv( "LC_CTYPE" ), GetEnv( "LANG" ) ), @cLang )
-=======
    LOCAL tmp
    cCP := __UnixParseLangCP( iif( Empty( tmp := GetEnv( "LANG" ) ), ;
                                   GetEnv( "LC_CTYPE" ), tmp ), @cLang )
->>>>>>> bc7ff4d5
 #elif defined( __PLATFORM__DOS )
    /* TODO */
    cCP := cLang := NIL
