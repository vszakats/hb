--- conflicted
+++ resolved
@@ -77,47 +77,9 @@
 #endif
 }
 
-<<<<<<< HEAD
-#if defined( HB_OS_WIN_CE ) && defined( _MSC_VER ) && ZLIB_VERNUM >= 0x1240
 static void * s_zlib_alloc( void * cargo, uInt items, uInt size )
 {
    HB_SYMBOL_UNUSED( cargo );
-
-   return ( items > 0 && size > 0 ) ? hb_xalloc( ( HB_SIZE ) items * size ) : NULL;
-}
-
-static void s_zlib_free( void * cargo, void * address )
-{
-   HB_SYMBOL_UNUSED( cargo );
-
-   if( address )
-      hb_xfree( address );
-}
-#endif
-
-static HB_SIZE s_zlibUncompressedSize( const char * szSrc, HB_SIZE nLen,
-                                       int * piResult )
-{
-   Byte buffer[ 1024 ];
-   z_stream stream;
-   HB_SIZE nDest = 0;
-
-   memset( &stream, 0, sizeof( z_stream ) );
-
-   stream.next_in   = ( Bytef * ) szSrc;
-   stream.avail_in  = ( uInt ) nLen;
-#if defined( HB_OS_WIN_CE ) && defined( _MSC_VER ) && ZLIB_VERNUM >= 0x1240
-   /* We build zlib with Z_SOLO for WinCE to avoid missing headers,
-      so we need to provide our own memory allocation functions */
-   stream.zalloc    = s_zlib_alloc;
-   stream.zfree     = s_zlib_free;
-   stream.opaque    = NULL;
-#endif
-=======
-static void * s_zlib_alloc( void * cargo, uInt items, uInt size )
-{
-   HB_SYMBOL_UNUSED( cargo );
->>>>>>> 085e7eb3
 
    return ( items > 0 && size > 0 ) ? hb_xalloc( ( HB_SIZE ) items * size ) : NULL;
 }
