--- conflicted
+++ resolved
@@ -941,15 +941,6 @@
     * so I used this hack with checking OSTYPE environemnt variable. [druzus]
     */
    {
-<<<<<<< HEAD
-      TCHAR lpOsType[ 10 ];
-      DWORD dwLen;
-
-      lpOsType[ 0 ] = lpOsType[ HB_SIZEOFARRAY( lpOsType ) - 1 ] = TEXT( '\0' );
-
-      dwLen = GetEnvironmentVariable( TEXT( "OSTYPE" ), lpOsType, HB_SIZEOFARRAY( lpOsType ) - 1 );
-      if( dwLen > 0 && dwLen < ( HB_SIZEOFARRAY( lpOsType ) - 1 ) )
-=======
       TCHAR lpOsType[ 16 ];
       DWORD dwLen;
 
@@ -957,7 +948,6 @@
       dwLen = GetEnvironmentVariable( TEXT( "OSTYPE" ), lpOsType,
                                       HB_SIZEOFARRAY( lpOsType ) - 1 );
       if( dwLen > 0 && dwLen < HB_SIZEOFARRAY( lpOsType ) - 1 )
->>>>>>> bc7ff4d5
       {
          if( lstrcmp( lpOsType, TEXT( "msys" ) ) == 0 )
             FreeConsole();
