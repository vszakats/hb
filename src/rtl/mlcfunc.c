--- conflicted
+++ resolved
@@ -156,13 +156,8 @@
       pMLC->nLineLength = nSize;
       pMLC->nLen = hb_parclen( 1 );
 
-<<<<<<< HEAD
-      pMLC->nTabSize = hb_parnldef( 3 + iParAdd, 4 );
+      pMLC->nTabSize = hb_parnsdef( 3 + iParAdd, 4 );
       pMLC->fWordWrap = hb_parldef( 4 + iParAdd, HB_TRUE );
-=======
-      pMLC->nTabSize = hb_parnsdef( 3 + iParAdd, 4 );
-      pMLC->fWordWrap = hb_parldef( 4 + iParAdd, 1 );
->>>>>>> d32d766c
 
 #ifdef HB_CLP_STRICT
       if( pMLC->nLineLength > 254 )
