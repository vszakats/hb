/*
 * Editor Class (base for MemoEdit(), debugger, etc.)
 *
 * Copyright 2000 Maurilio Longo <maurilio.longo@libero.it>
<<<<<<< HEAD
=======
 * Copyright 2015 Przemyslaw Czerpak <druzus / at / priv.onet.pl>
 *    rewritten whole internal code critical for basic functionality.
 * www - http://harbour-project.org
>>>>>>> be90db38
 *
 * This program is free software; you can redistribute it and/or modify
 * it under the terms of the GNU General Public License as published by
 * the Free Software Foundation; either version 2, or (at your option)
 * any later version.
 *
 * This program is distributed in the hope that it will be useful,
 * but WITHOUT ANY WARRANTY; without even the implied warranty of
 * MERCHANTABILITY or FITNESS FOR A PARTICULAR PURPOSE.  See the
 * GNU General Public License for more details.
 *
 * You should have received a copy of the GNU General Public License
 * along with this software; see the file COPYING.txt.  If not, write to
 * the Free Software Foundation, Inc., 59 Temple Place, Suite 330,
 * Boston, MA 02111-1307 USA (or visit the web site https://www.gnu.org/).
 *
 * As a special exception, the Harbour Project gives permission for
 * additional uses of the text contained in its release of Harbour.
 *
 * The exception is that, if you link the Harbour libraries with other
 * files to produce an executable, this does not by itself cause the
 * resulting executable to be covered by the GNU General Public License.
 * Your use of that executable is in no way restricted on account of
 * linking the Harbour library code into it.
 *
 * This exception does not however invalidate any other reasons why
 * the executable file might be covered by the GNU General Public License.
 *
 * This exception applies only to the code released by the Harbour
 * Project under the name Harbour.  If you copy code from other
 * Harbour Project or Free Software Foundation releases into a copy of
 * Harbour, as the General Public License permits, the exception does
 * not apply to the code that you add in this way.  To avoid misleading
 * anyone as to the status of such modified files, you must delete
 * this exception notice from them.
 *
 * If you write modifications of your own for Harbour, it is your choice
 * whether to permit this exception to apply to your modifications.
 * If you do not wish that, delete this exception notice.
 *
 */

<<<<<<< HEAD
#pragma -gc0

/* TODO: add support for soft-newlines where missing */

=======
>>>>>>> be90db38
#include "hbclass.ch"

#include "button.ch"
#include "color.ch"
#include "error.ch"
#include "fileio.ch"
#include "inkey.ch"
#include "setcurs.ch"

/* TOFIX: Leave this here, until this code is cleaned off of RTEs */
#pragma linenumber=on

#define _REFRESH_NONE   0
#define _REFRESH_LINE   1
#define _REFRESH_ALL    2


CREATE CLASS HBEditor

   EXPORTED:

   METHOD LoadFile( cFileName )                          // Load cFileName into active editor
   METHOD LoadText( cText )                              // Load cText into active editor
   METHOD SaveFile()                                     // Save active file (not for MemoEdit() emulation)

   METHOD AddLine( cLine, lSoftCR )                      // Add a new Line of text at end of current text
   METHOD InsertLine( cLine, lSoftCR, nRow )             // Insert a line of text at a defined row
   METHOD RemoveLine( nRow )                             // Remove a line of text
   METHOD GetLine( nRow )                                // Return line n of text
   METHOD LineLen( nRow )                                // Return text length of line n
   METHOD ReformParagraph()                              // Reform paragraph
   METHOD GotoLine( nRow )                               // Put line nRow at cursor position
   METHOD LineCount()                                    // Returns number of lines in text.

   METHOD GetText( lSoftCR )                             // Returns aText as a string (for MemoEdit())

   METHOD Display()                                      // Redraw a window
   METHOD RefreshLine()                                  // Redraw a line
   METHOD LineColor( nRow )                              // Returns color string to use to draw nRow (current line if nRow is empty)

   METHOD GoTo( nRow, nCol, nRefreshMode )               // Set current Column and Row in Edited Text
   METHOD MoveCursor( nKey )                             // Move cursor inside text / window (needs a movement key)
   METHOD InsertState( lInsState )                       // Changes insert state and insertion / overstrike mode of editor
   METHOD Edit( nPassedKey )                             // Handles input (can receive a key in which case handles only this key and then exits)
   METHOD ExitState()                                    // Returns ::lExitEdit

   METHOD KeyboardHook( nKey )                           // Gets called every time there is a key not handled directly by HBEditor
   METHOD IdleHook()                                     // Gets called every time there are no more keys to hanlde just before HBEditor blocks itself waiting for a char

   METHOD Resize( nTop, nLeft, nBottom, nRight )         // Redefines editor window size and refreshes it
   METHOD SetColor( cColorString )                       // Sets/retrieves color used for screen writes
   METHOD Hilite()                                       // Start Hilighting swapping first two color definitions inside cColorSpec
   METHOD DeHilite()                                     // Stop Hilighting

   METHOD Row()                                          // Returns current line position on the screen
   METHOD Col()                                          // Returns current column position on the screen
   METHOD RowPos()                                       // Returns ::nRow
   METHOD ColPos()                                       // Returns ::nCol value
   METHOD Saved()                                        // Returns ::lSaved
   METHOD Changed()                                      // Returns ::lDirty
   METHOD IsWordWrap()                                   // Returns ::lWordWrap
   METHOD WordWrapCol()                                  // Returns ::nWordWrapCol
   METHOD hitTest( nMRow, nMCol )                        // UI control compatible method

   MESSAGE RefreshWindow() METHOD Display()              // for compatibility

   METHOD New( cText, nTop, nLeft, nBottom, ;            // Constructor
               nRight, lEditMode, nLineLength, nTabSize, ;
               nTextRow, nTextCol, nWndRow, nWndCol )

   PROTECTED:

   VAR cFile          AS STRING      INIT ""             // name of file being edited

   VAR aText          AS ARRAY       INIT {}             // array with lines of text being edited

   VAR nTop           AS INTEGER                         // boundaries of editor window, without box around
   VAR nLeft          AS INTEGER
   VAR nBottom        AS INTEGER
   VAR nRight         AS INTEGER

   VAR nFirstCol      AS INTEGER                         // FirstCol/Row of current text visible inside editor window
   VAR nFirstRow      AS INTEGER
   VAR nRow           AS INTEGER                         // Cursor position inside aText (nRow) and inside current line of text (nCol)
   VAR nCol           AS INTEGER

   VAR nNumCols       AS INTEGER                         // How many columns / rows can be displayed inside editor window
   VAR nNumRows       AS INTEGER

   VAR nTabWidth      AS INTEGER     INIT 4              // Size of Tab chars
   VAR lEditAllow     AS LOGICAL     INIT .T.            // Are changes to text allowed?
   VAR lSaved         AS LOGICAL     INIT .F.            // True if user exited editor with K_CTRL_W
   VAR lWordWrap      AS LOGICAL     INIT .F.            // True if word wrapping is active
   VAR nWordWrapCol   AS INTEGER     INIT 0              // At which column word wrapping occurs
   VAR lDirty         AS LOGICAL     INIT .F.            // .T. if there are changes not saved
   VAR lExitEdit      AS LOGICAL     INIT .F.            // .T. if user requested to end Edit() method

   VAR cColorSpec     AS CHARACTER                       // Color string used for screen writes

   METHOD BrowseText( nPassedKey )

ENDCLASS

<<<<<<< HEAD
/* --- */
=======
>>>>>>> be90db38

METHOD New( cText, nTop, nLeft, nBottom, nRight, lEditMode, nLineLength, ;
            nTabSize, nTextRow, nTextCol, nWndRow, nWndCol ) CLASS HBEditor

   ::cColorSpec := SetColor()

   ::lEditAllow := hb_defaultValue( lEditMode, .T. )

   IF HB_ISNUMERIC( nLineLength ) .AND. nLineLength >= 1
      ::lWordWrap := .T.
      ::nWordWrapCol := nLineLength
   ENDIF

   IF HB_ISNUMERIC( nTabSize ) .AND. nTabSize >= 1
      ::nTabWidth := Max( nTabSize, 2 )
   ENDIF

   ::LoadText( hb_defaultValue( cText, "" ) )
   ::InsertState( Set( _SET_INSERT ) )

   ::nRow := hb_defaultValue( nTextRow, 1 )
   ::nCol := hb_defaultValue( nTextCol, 0 ) + 1
   ::nFirstRow := ::nRow - hb_defaultValue( nWndRow, 0 )
   ::nFirstCol := ::nCol - hb_defaultValue( nWndCol, 0 )
   ::Resize( hb_defaultValue( nTop, 0 ), ;
             hb_defaultValue( nLeft, 0 ), ;
             hb_defaultValue( nBottom, MaxRow() ), ;
             hb_defaultValue( nRight, MaxCol() ) )

   RETURN Self

// Redefines editor window size and refreshes it
METHOD Resize( nTop, nLeft, nBottom, nRight ) CLASS HBEditor

   // don't change coordinates not given
   IF HB_ISNUMERIC( nTop )
      ::nTop := nTop
   ENDIF
   IF HB_ISNUMERIC( nLeft )
      ::nLeft := nLeft
   ENDIF
   IF HB_ISNUMERIC( nBottom )
      ::nBottom := nBottom
   ENDIF
   IF HB_ISNUMERIC( nRight )
      ::nRight := nRight
   ENDIF

   // How many cols and rows are available
   ::nNumCols := ::nRight - ::nLeft + 1
   ::nNumRows := ::nBottom - ::nTop + 1

   RETURN ::Goto( ::nRow, ::nCol )

METHOD LoadFile( cFileName ) CLASS HBEditor
   RETURN ::LoadText( hb_MemoRead( ::cFile := cFileName ) )

METHOD LoadText( cText ) CLASS HBEditor

   ::aText := Text2Array( cText, iif( ::lWordWrap, ::nWordWrapCol, ), ::nTabWidth )
   ::lDirty := .F.

   RETURN iif( ::nNumCols > 0, ::GoTo( 1, 1 ), Self )

// Saves file being edited, if there is no file name does nothing, returns .T. if OK
METHOD SaveFile() CLASS HBEditor
   RETURN ! Empty( ::cFile ) .AND. ;
          ! ::lDirty := ! hb_MemoWrit( ::cFile, ::GetText() )

// Add a new Line of text at end of current text
METHOD AddLine( cLine, lSoftCR ) CLASS HBEditor

   AAdd( ::aText, HBTextLine():New( cLine, lSoftCR ) )

   RETURN Self

// Insert a line of text at a defined row
METHOD InsertLine( cLine, lSoftCR, nRow ) CLASS HBEditor

   hb_AIns( ::aText, nRow, HBTextLine():New( cLine, lSoftCR ), .T. )

   RETURN Self

// Remove a line of text
METHOD RemoveLine( nRow ) CLASS HBEditor

   hb_ADel( ::aText, nRow, .T. )

   RETURN Self

// Return line n of text
METHOD GetLine( nRow ) CLASS HBEditor
   RETURN iif( nRow >=1 .AND. nRow <= ::LineCount, ::aText[ nRow ]:cText, "" )

// Return text length of line n
METHOD LineLen( nRow ) CLASS HBEditor
   RETURN Len( ::GetLine( nRow ) )

// Converts an array of text lines to a String
METHOD GetText( lSoftCR ) CLASS HBEditor

   LOCAL cText, cEOL, cSoftCR, oLine

   cEOL := hb_eol()
   cSoftCR := iif( ::lWordWrap, iif( hb_defaultValue( lSoftCR, .F. ), ;
                                     Chr( 141 ) + Chr( 10 ), "" ), cEOL )
   cText := ""
   FOR EACH oLine IN ::aText
      cText += oLine:cText
      IF ! oLine:__enumIsLast()
         cText += iif( oLine:lSoftCR, cSoftCR, cEOL )
      ENDIF
   NEXT

   RETURN cText

METHOD GotoLine( nRow ) CLASS HBEditor
   RETURN ::Goto( nRow, ::nCol )

METHOD LineCount() CLASS HBEditor
   RETURN Len( ::aText )

METHOD Display() CLASS HBEditor

   LOCAL nRow, nLine, nCount

   DispBegin()
   nRow := ::nTop
   nLine := ::nFirstRow
   nCount := ::nNumRows
   DO WHILE --nCount >= 0
      hb_DispOutAt( nRow++, ::nLeft, SubStrPad( ::GetLine( nLine ), ::nFirstCol, ::nNumCols ), ::LineColor( nLine++ ) )
   ENDDO
   DispEnd()

   RETURN Self

METHOD RefreshLine() CLASS HBEditor

   hb_DispOutAt( ::Row(), ::nLeft, SubStrPad( ::GetLine( ::nRow ), ::nFirstCol, ::nNumCols ), ::LineColor( ::nRow ) )

   RETURN Self

// Returns color string to use to draw nRow (current line if nRow is empty)
METHOD LineColor( nRow ) CLASS HBEditor

   HB_SYMBOL_UNUSED( nRow )

   RETURN ::cColorSpec

// Set current column and row in edited text
METHOD GoTo( nRow, nCol, nRefreshMode )

   LOCAL nFirstRow := ::nFirstRow, nFirstCol := ::nFirstCol

   hb_default( @nRefreshMode, _REFRESH_NONE )

   IF nRow < 1
      nRow := 1
   ELSEIF nRow > ::LineCount
      nRow := ::LineCount
   ENDIF
   IF nFirstRow < 1
      nFirstRow := 1
   ELSEIF nRow < nFirstRow
      nFirstRow := nRow
   ELSEIF nRow > nFirstRow + ::nNumRows - 1
      nFirstRow := nRow - ::nNumRows + 1
   ENDIF

   IF nCol == -1
      nCol := ::LineLen( nRow ) + 1
   ENDIF
   IF nCol < 1
      nCol := 1
   ELSEIF ::lWordWrap .AND. nCol > ::nWordWrapCol + 1
      nCol := ::nWordWrapCol + 1
   ENDIF
   IF nFirstCol < 1
      nFirstCol := 1
   ELSEIF nCol < nFirstCol
      nFirstCol := nCol
   ELSEIF nCol > nFirstCol + ::nNumCols - 1
      nFirstCol := nCol - ::nNumCols + 1
   ENDIF

   ::nRow := nRow
   ::nCol := nCol

   IF nRefreshMode == _REFRESH_ALL .OR. ;
      nFirstRow != ::nFirstRow .OR. nFirstCol != ::nFirstCol

      ::nFirstRow := nFirstRow
      ::nFirstCol := nFirstCol
      ::Display()
   ELSEIF nRefreshMode == _REFRESH_LINE
      ::RefreshLine()
   ENDIF
   SetPos( ::Row(), ::Col() )

   RETURN Self

// Returns current line position on the screen
METHOD Row() CLASS HBEditor
   RETURN ::nTop + ::nRow - ::nFirstRow

// Returns current column position on the screen
METHOD Col() CLASS HBEditor
   RETURN ::nLeft + ::nCol - ::nFirstCol

// Handles cursor movements inside text array
METHOD MoveCursor( nKey ) CLASS HBEditor

   SWITCH hb_keyStd( nKey )
   CASE K_DOWN
      IF ! ::lEditAllow
         ::Goto( ::nFirstRow + ::nNumRows, ::nCol )
      ELSE
         ::Goto( ::nRow + 1, ::nCol )
      ENDIF
      EXIT

   CASE K_PGDN
      ::Goto( ::nRow + ::nNumRows - 1, ::nCol )
      EXIT

   CASE K_CTRL_PGDN
      ::Goto( ::LineCount, -1 )
      EXIT

   CASE K_UP
      IF ! ::lEditAllow
         ::Goto( ::nFirstRow - 1, ::nCol )
      ELSE
         ::Goto( ::nRow - 1, ::nCol )
      ENDIF
      EXIT

   CASE K_PGUP
      ::Goto( ::nRow - ::nNumRows + 1, ::nCol )
      EXIT

   CASE K_CTRL_PGUP
      ::Goto( 1, 1 )
      EXIT

   CASE K_RIGHT
      ::Goto( ::nRow, ::nCol + 1 )
      EXIT

   CASE K_CTRL_RIGHT
      /* Resolve K_CTRL_B and K_CTRL_RIGHT Cl*pper keycode collision */
      IF nKey != K_CTRL_RIGHT .AND. hb_keyVal( nKey ) != HB_KX_RIGHT
         RETURN .F.
      ENDIF
      ::Goto( ::nRow, NextWord( ::GetLine( ::nRow ), ::nCol ) )
      EXIT

   CASE K_LEFT
   CASE K_BS
      ::Goto( ::nRow, ::nCol - 1 )
      EXIT

   CASE K_CTRL_LEFT
      ::Goto( ::nRow, PrevWord( ::GetLine( ::nRow ), ::nCol ) )
      EXIT

   CASE K_HOME
      ::Goto( ::nRow, 1 )
      EXIT

   CASE K_CTRL_HOME
      ::Goto( ::nFirstRow, 1 )
      EXIT

   CASE K_END
      ::Goto( ::nRow, -1 )
      EXIT

   CASE K_CTRL_END
      /* Resolve K_CTRL_W and K_CTRL_END Cl*pper keycode collision */
      IF nKey != K_CTRL_END .AND. hb_keyVal( nKey ) != HB_KX_END
         RETURN .F.
      ENDIF
      ::Goto( ::nFirstRow + ::nNumRows - 1, -1 )
      EXIT

   CASE K_ENTER
      ::Goto( ::nRow + 1, 1 )
      EXIT

   CASE K_TAB
      ::Goto( ::nRow, ::nCol + TabCount( ::nTabWidth, ::nCol ) )
      EXIT

   OTHERWISE
      RETURN .F.
   ENDSWITCH

   RETURN .T.

// Edits text
METHOD Edit( nPassedKey ) CLASS HBEditor

   LOCAL nKey, nKeyStd, nPos
   LOCAL cKey
   LOCAL bKeyBlock
   LOCAL oLine

   IF ! ::lEditAllow
      RETURN ::BrowseText( nPassedKey )
   ENDIF

   DO WHILE ! ::lExitEdit

      IF nPassedKey == NIL
         IF ( nKey := Inkey(, hb_bitOr( Set( _SET_EVENTMASK ), HB_INKEY_EXT ) ) ) == 0
            ::IdleHook()
            nKey := Inkey( 0, hb_bitOr( Set( _SET_EVENTMASK ), HB_INKEY_EXT ) )
         ENDIF
      ELSE
         nKey := nPassedKey
      ENDIF
      nKeyStd := hb_keyStd( nKey )

      DO CASE
      CASE ( bKeyBlock := SetKey( nKeyStd ) ) != NIL
         Eval( bKeyBlock )

      CASE Len( cKey := iif( nKeyStd == K_TAB .AND. Set( _SET_INSERT ), ;
                             Space( TabCount( ::nTabWidth, ::nCol ) ), ;
                             hb_keyChar( nKey ) ) ) > 0
         ::lDirty := .T.
         oLine := ::aText[ ::nRow ]
         IF ::nCol > Len( oLine:cText ) + 1
            oLine:cText += Space( ::nCol - Len( oLine:cText ) - 1 )
         ENDIF
         oLine:cText := Stuff( oLine:cText, ::nCol, ;
                               iif( Set( _SET_INSERT ), 0, 1 ), cKey )
         ::nCol += Len( cKey )
         IF ::lWordWrap .AND. Len( oLine:cText ) > ::nWordWrapCol
            ::ReformParagraph()
         ELSE
            ::GoTo( ::nRow, ::nCol, _REFRESH_LINE )
         ENDIF

      CASE nKeyStd == K_ENTER
         IF Set( _SET_INSERT )
            ::lDirty := .T.
            oLine := ::aText[ ::nRow ]
            ::InsertLine( SubStr( oLine:cText, ::nCol ), oLine:lSoftCR, ::nRow + 1 )
            oLine:cText := Left( oLine:cText, ::nCol - 1 )
            oLine:lSoftCR := .F.
            ::Goto( ::nRow + 1, 1, _REFRESH_ALL )
         ELSE
            IF ::nRow == ::LineCount
               ::lDirty := .T.
               ::AddLine()
            ENDIF
            ::Goto( ::nRow + 1, 1 )
         ENDIF

      CASE nKeyStd == K_INS
         ::InsertState( ! Set( _SET_INSERT ) )

      CASE nKeyStd == K_BS
         IF ::nCol > 1
            ::lDirty := .T.
            ::aText[ ::nRow ]:cText := Stuff( ::aText[ ::nRow ]:cText, --::nCol, 1, "" )
            ::GoTo( ::nRow, ::nCol, _REFRESH_LINE )
         ENDIF

      CASE nKeyStd == K_DEL
         IF ::nRow < ::LineCount .OR. ::nCol <= ::LineLen( ::nRow )
            ::lDirty := .T.
            oLine := ::aText[ ::nRow ]
            IF ::nCol <= Len( oLine:cText )
               oLine:cText := Stuff( oLine:cText, ::nCol, 1, "" )
               ::GoTo( ::nRow, ::nCol, _REFRESH_LINE )
            ELSE
               IF ::nCol > Len( oLine:cText ) + 1
                  oLine:cText += Space( ::nCol - Len( oLine:cText ) - 1 )
               ENDIF
               oLine:cText += ::aText[ ::nRow + 1 ]:cText
               oLine:lSoftCR := ::aText[ ::nRow + 1 ]:lSoftCR
               ::RemoveLine( ::nRow + 1 )
               IF ::lWordWrap .AND. Len( oLine:cText ) > ::nWordWrapCol
                  ::ReformParagraph()
               ELSE
                  ::GoTo( ::nRow, ::nCol, _REFRESH_ALL )
               ENDIF
            ENDIF
         ENDIF

      CASE nKeyStd == K_CTRL_Y
         ::lDirty := .T.
         IF ::nRow == ::LineCount
            ::aText[ ::nRow ]:cText := ""
            ::GoTo( ::nRow, ::nCol, _REFRESH_LINE )
         ELSE
            ::RemoveLine( ::nRow )
            ::GoTo( ::nRow, ::nCol, _REFRESH_ALL )
         ENDIF

<<<<<<< HEAD
         CASE nKey == K_DEL
            // If there is a wordwrapping limit and I'm past it
            IF ::lWordWrap .AND. ::nCol > ::nWordWrapCol
               ::MoveCursor( K_DOWN )
               ::MoveCursor( K_HOME )
            ELSE
               ::lDirty := .T.
               // If I'm on last char of a line and there are more lines, append next line to current one
               lDelAppend := ::nCol > ::LineLen( ::nRow )
               ::aText[ ::nRow ]:cText := Stuff( ::aText[ ::nRow ]:cText, ::nCol, 1, "" )
               IF lDelAppend
                  IF ::nRow < ::naTextLen
                     ::aText[ ::nRow ]:cText += ::GetLine( ::nRow + 1 )
                     ::RemoveLine( ::nRow + 1 )
                     ::SplitLine( ::nRow )
                     ::display()
                  ELSE
                     ::RefreshLine()
                  ENDIF
               ELSE
                  ::RefreshLine()
               ENDIF
            ENDIF
=======
      CASE nKeyStd == K_CTRL_T
         IF ( nPos := SkipWord( ::GetLine( ::nRow ), ::nCol ) - ::nCol ) > 0
            ::lDirty := .T.
            ::aText[ ::nRow ]:cText := Stuff( ::aText[ ::nRow ]:cText, ::nCol, nPos, "" )
            ::GoTo( ::nRow, ::nCol, _REFRESH_LINE )
         ENDIF

      CASE ::MoveCursor( nKey )
         // if it's a movement key ::MoveCursor() handles it

      CASE nKeyStd == K_CTRL_B .OR. nKeyStd == K_ALT_B
         /* TOFIX: K_ALT_B is not Cl*pper compatible, added as workaround
                   for missing in some GTs extended keycodes which are
                   necessary to resolve K_CTRL_B and K_CTRL_RIGHT keycode
                   conflict */
         ::ReformParagraph()

      CASE nKeyStd == K_CTRL_W .OR. nKeyStd == K_ALT_W
         /* TOFIX: K_ALT_W is not Cl*pper compatible, added as workaround
                   for missing in some GTs extended keycodes which are
                   necessary to resolve K_CTRL_W and K_CTRL_END keycode
                   conflict */
         ::lSaved := .T.
         ::lExitEdit := .T.
>>>>>>> be90db38

      OTHERWISE
         /* NOTE: if you call ::Edit() with a key that is passed to
                  ::KeyboardHook() and then ::KeyboardHook() calls ::Edit()
                  with the same key you end up with an endless loop */
         ::KeyboardHook( nKeyStd )
      ENDCASE

      IF nPassedKey != NIL
         EXIT
      ENDIF
   ENDDO

   RETURN Self

// browse text without editing
METHOD BrowseText( nPassedKey ) CLASS HBEditor

   LOCAL nKey, nKeyStd
   LOCAL bKeyBlock

   DO WHILE ! ::lExitEdit
      IF nPassedKey == NIL
         IF ( nKey := Inkey() ) == 0
            ::IdleHook()
            nKey := Inkey( 0 )
         ENDIF
      ELSE
         nKey := nPassedKey
      ENDIF

      nKeyStd := hb_keyStd( nKey )
      IF ( bKeyBlock := SetKey( nKeyStd ) ) != NIL
         Eval( bKeyBlock )
      ELSEIF  nKeyStd == K_ESC
         ::lExitEdit := .T.
      ELSEIF ! ::MoveCursor( nKey )
         ::KeyboardHook( nKey )
      ENDIF

      IF nPassedKey != NIL
         EXIT
      ENDIF
   ENDDO

   RETURN Self

// This method can be overloaded by HBEditor descendants to handle custom keys.
METHOD KeyboardHook( nKey ) CLASS HBEditor

   IF hb_keyStd( nKey ) == K_ESC
      ::lSaved := .F.
      ::lExitEdit := .T.
   ENDIF

   RETURN Self

// There are no more keys to handle. Can I do something for you?
METHOD IdleHook() CLASS HBEditor
   RETURN Self

// Reform paragraph
METHOD ReformParagraph() CLASS HBEditor

   LOCAL lNext := .T.
   LOCAL cLine := ""
   LOCAL nLine
   LOCAL nLines
   LOCAL aPos

   DO WHILE lNext .AND. ::nRow <= Len( ::aText )
      cLine += ::aText[ ::nRow ]:cText
      lNext := ::aText[ ::nRow ]:lSoftCR
      ::RemoveLine( ::nRow )
   ENDDO
   nLines := MLCount( cLine, ::nWordWrapCol + 1, ::nTabWidth )
   FOR nLine := 1 TO nLines
      ::InsertLine( MemoLine( cLine, ::nWordWrapCol + 1, nLine, ::nTabWidth,,, .F. ), ;
                    nLine < nLines, ::nRow + nLine - 1 )
   NEXT
   aPos := MPosToLC( cLine, ::nWordWrapCol + 1, ::nCol, ::nTabWidth )

   RETURN ::GoTo( ::nRow + aPos[ 1 ] - 1, aPos[ 2 ] + 1, _REFRESH_ALL )

// Changes insert state and insertion / overstrike mode of editor
METHOD InsertState( lInsState ) CLASS HBEditor

   IF HB_ISLOGICAL( lInsState ) .AND. ::lEditAllow
      Set( _SET_INSERT, lInsState )
      SetCursor( iif( lInsState, SC_INSERT, SC_NORMAL ) )
   ENDIF

   RETURN Self

METHOD ExitState() CLASS HBEditor
   RETURN ::lExitEdit

METHOD SetColor( cColorString ) CLASS HBEditor

   LOCAL cOldColor := ::cColorSpec

   IF HB_ISSTRING( cColorString )
      ::cColorSpec := cColorString
   ENDIF

   RETURN cOldColor

METHOD Hilite() CLASS HBEditor

   // Swap CLR_STANDARD and CLR_ENHANCED
   LOCAL cEnhanced := ;
      hb_tokenGet( ::cColorSpec, 2, "," ) + "," + ;
      hb_tokenGet( ::cColorSpec, 1, "," )

   ::SetColor( cEnhanced + Right( ::cColorSpec, Len( ::cColorSpec ) - Len( cEnhanced ) ) )

   RETURN Self

METHOD DeHilite() CLASS HBEditor

   // Swap CLR_STANDARD and CLR_ENHANCED back to their original position inside cColorSpec
   LOCAL cStandard := ;
      hb_tokenGet( ::cColorSpec, 2, "," ) + "," + ;
      hb_tokenGet( ::cColorSpec, 1, "," )

   ::SetColor( cStandard + Right( ::cColorSpec, Len( ::cColorSpec ) - Len( cStandard ) ) )

   RETURN Self

METHOD RowPos() CLASS HBEditor
   RETURN ::nRow

METHOD ColPos() CLASS HBEditor
   RETURN ::nCol

METHOD Saved() CLASS HBEditor
   RETURN ::lSaved

METHOD Changed() CLASS HBEditor
   RETURN ::lDirty

METHOD IsWordWrap() CLASS HBEditor
   RETURN ::lWordWrap

METHOD WordWrapCol() CLASS HBEditor
   RETURN ::nWordWrapCol

METHOD hitTest( nMRow, nMCol ) CLASS HBEditor

   IF nMRow >= ::nTop .AND. ;
      nMRow <= ::nBottom .AND. ;
      nMCol >= ::nLeft .AND. ;
      nMCol <= ::nRight
      RETURN HTCLIENT
   ENDIF

   RETURN HTNOWHERE

<<<<<<< HEAD
/* --- */

// Rebuild a long line from multiple short ones (wrapped at soft CR)
METHOD GetParagraph( nRow ) CLASS HBEditor

   LOCAL cLine := ""

   DO WHILE nRow <= Len( ::aText ) .AND. ::aText[ nRow ]:lSoftCR
      cLine += ::aText[ nRow ]:cText
      // I don't need to increment nRow since I'm removing lines, ie line n is
      // a different line each time I add it to cLine
      ::RemoveLine( nRow )
   ENDDO

   IF nRow <= Len( ::aText )
      // Last line, or only one line
      cLine += ::aText[ nRow ]:cText
      ::RemoveLine( nRow )
   ENDIF

   RETURN cLine
=======
>>>>>>> be90db38

STATIC FUNCTION Text2Array( cText, nWordWrapCol, nTabWidth )

   LOCAL aArray := {}
   LOCAL cLine
   LOCAL nLines
   LOCAL nLine

   FOR EACH cLine IN hb_ATokens( cText, .T. )
      IF nWordWrapCol != NIL .AND. Len( cLine ) > nWordWrapCol
         nLines := MLCount( cLine, nWordWrapCol + 1, nTabWidth )
         FOR nLine := 1 TO nLines
            AAdd( aArray, HBTextLine():New( MemoLine( cLine, nWordWrapCol + 1, nLine, nTabWidth,,, .F. ), ;
                                            nLine < nLines ) )
         NEXT
      ELSE
         AAdd( aArray, HBTextLine():New( cLine, .F. ) )
      ENDIF
<<<<<<< HEAD
   ENDDO

   RETURN Self

/* --- */

METHOD New( cString, nTop, nLeft, nBottom, nRight, lEditMode, nLineLength, nTabSize, nTextRow, nTextCol, nWndRow, nWndCol ) CLASS HBEditor

   // is word wrap required?
   IF HB_ISNUMERIC( nLineLength )
      ::lWordWrap := .T.
      ::nWordWrapCol := nLineLength
   ELSE
      nLineLength := NIL
   ENDIF

   ::aText := Text2Array( hb_defaultValue( cString, "" ), nLineLength, ::nTabWidth )
   ::naTextLen := Len( ::aText )

   IF ::naTextLen == 0
      AAdd( ::aText, HBTextLine():New() )
      ::naTextLen++
=======
   NEXT
   IF Empty( aArray )
      AAdd( aArray, HBTextLine():New() )
>>>>>>> be90db38
   ENDIF

   RETURN aArray

STATIC FUNCTION SubStrPad( cText, nFrom, nLen )
   RETURN PadR( SubStr( cText, nFrom, nLen ), nLen )

STATIC FUNCTION TabCount( nTabWidth, nCol )
   RETURN Int( nTabWidth - ( nCol - 1 ) % nTabWidth )

STATIC FUNCTION SkipWord( cText, nPos )

   DO WHILE nPos < Len( cText ) .AND. SubStr( cText, nPos, 1 ) == " "
      ++nPos
   ENDDO
   IF ( nPos := hb_At( " ", cText, nPos ) ) == 0
      nPos := Len( cText ) + 1
   ENDIF

   RETURN nPos

STATIC FUNCTION NextWord( cText, nPos )

   IF ( nPos := hb_At( " ", cText, nPos ) ) == 0
      nPos := Len( cText ) + 1
   ELSE
      DO WHILE SubStr( cText, ++nPos, 1 ) == " "
      ENDDO
   ENDIF

   RETURN nPos

STATIC FUNCTION PrevWord( cText, nPos )

<<<<<<< HEAD
   RETURN Self

/* --- */

// Converts a string to an array of strings splitting input string at EOL boundaries
STATIC FUNCTION Text2Array( cString, nWordWrapCol, nTabWidth )

   LOCAL aArray := {}
   LOCAL cLine
   LOCAL nLines
   LOCAL nLine

   FOR EACH cLine IN hb_ATokens( cString, .T. )

      IF nWordWrapCol != NIL .AND. Len( cLine ) > nWordWrapCol
         nLines := MLCount( cLine, nWordWrapCol + 1, nTabWidth )
         FOR nLine := 1 TO nLines
            AAdd( aArray, HBTextLine():New( MemoLine( cLine, nWordWrapCol + 1, nLine, nTabWidth,,, .T. ), ;
                                            nLine < nLines ) )
         NEXT
      ELSE
         AAdd( aArray, HBTextLine():New( cLine, .F. ) )
      ENDIF
   NEXT
=======
   DO WHILE nPos > 1 .AND. SubStr( cText, --nPos, 1 ) == " "
   ENDDO
   DO WHILE nPos > 1 .AND. ! SubStr( cText, nPos - 1, 1 ) == " "
      --nPos
   ENDDO
>>>>>>> be90db38

   RETURN nPos<|MERGE_RESOLUTION|>--- conflicted
+++ resolved
@@ -2,12 +2,8 @@
  * Editor Class (base for MemoEdit(), debugger, etc.)
  *
  * Copyright 2000 Maurilio Longo <maurilio.longo@libero.it>
-<<<<<<< HEAD
-=======
  * Copyright 2015 Przemyslaw Czerpak <druzus / at / priv.onet.pl>
  *    rewritten whole internal code critical for basic functionality.
- * www - http://harbour-project.org
->>>>>>> be90db38
  *
  * This program is free software; you can redistribute it and/or modify
  * it under the terms of the GNU General Public License as published by
@@ -50,13 +46,8 @@
  *
  */
 
-<<<<<<< HEAD
 #pragma -gc0
 
-/* TODO: add support for soft-newlines where missing */
-
-=======
->>>>>>> be90db38
 #include "hbclass.ch"
 
 #include "button.ch"
@@ -160,10 +151,6 @@
 
 ENDCLASS
 
-<<<<<<< HEAD
-/* --- */
-=======
->>>>>>> be90db38
 
 METHOD New( cText, nTop, nLeft, nBottom, nRight, lEditMode, nLineLength, ;
             nTabSize, nTextRow, nTextCol, nWndRow, nWndCol ) CLASS HBEditor
@@ -256,7 +243,7 @@
 
 // Return line n of text
 METHOD GetLine( nRow ) CLASS HBEditor
-   RETURN iif( nRow >=1 .AND. nRow <= ::LineCount, ::aText[ nRow ]:cText, "" )
+   RETURN iif( nRow >= 1 .AND. nRow <= ::LineCount, ::aText[ nRow ]:cText, "" )
 
 // Return text length of line n
 METHOD LineLen( nRow ) CLASS HBEditor
@@ -568,31 +555,6 @@
             ::GoTo( ::nRow, ::nCol, _REFRESH_ALL )
          ENDIF
 
-<<<<<<< HEAD
-         CASE nKey == K_DEL
-            // If there is a wordwrapping limit and I'm past it
-            IF ::lWordWrap .AND. ::nCol > ::nWordWrapCol
-               ::MoveCursor( K_DOWN )
-               ::MoveCursor( K_HOME )
-            ELSE
-               ::lDirty := .T.
-               // If I'm on last char of a line and there are more lines, append next line to current one
-               lDelAppend := ::nCol > ::LineLen( ::nRow )
-               ::aText[ ::nRow ]:cText := Stuff( ::aText[ ::nRow ]:cText, ::nCol, 1, "" )
-               IF lDelAppend
-                  IF ::nRow < ::naTextLen
-                     ::aText[ ::nRow ]:cText += ::GetLine( ::nRow + 1 )
-                     ::RemoveLine( ::nRow + 1 )
-                     ::SplitLine( ::nRow )
-                     ::display()
-                  ELSE
-                     ::RefreshLine()
-                  ENDIF
-               ELSE
-                  ::RefreshLine()
-               ENDIF
-            ENDIF
-=======
       CASE nKeyStd == K_CTRL_T
          IF ( nPos := SkipWord( ::GetLine( ::nRow ), ::nCol ) - ::nCol ) > 0
             ::lDirty := .T.
@@ -617,7 +579,6 @@
                    conflict */
          ::lSaved := .T.
          ::lExitEdit := .T.
->>>>>>> be90db38
 
       OTHERWISE
          /* NOTE: if you call ::Edit() with a key that is passed to
@@ -776,30 +737,6 @@
 
    RETURN HTNOWHERE
 
-<<<<<<< HEAD
-/* --- */
-
-// Rebuild a long line from multiple short ones (wrapped at soft CR)
-METHOD GetParagraph( nRow ) CLASS HBEditor
-
-   LOCAL cLine := ""
-
-   DO WHILE nRow <= Len( ::aText ) .AND. ::aText[ nRow ]:lSoftCR
-      cLine += ::aText[ nRow ]:cText
-      // I don't need to increment nRow since I'm removing lines, ie line n is
-      // a different line each time I add it to cLine
-      ::RemoveLine( nRow )
-   ENDDO
-
-   IF nRow <= Len( ::aText )
-      // Last line, or only one line
-      cLine += ::aText[ nRow ]:cText
-      ::RemoveLine( nRow )
-   ENDIF
-
-   RETURN cLine
-=======
->>>>>>> be90db38
 
 STATIC FUNCTION Text2Array( cText, nWordWrapCol, nTabWidth )
 
@@ -818,34 +755,9 @@
       ELSE
          AAdd( aArray, HBTextLine():New( cLine, .F. ) )
       ENDIF
-<<<<<<< HEAD
-   ENDDO
-
-   RETURN Self
-
-/* --- */
-
-METHOD New( cString, nTop, nLeft, nBottom, nRight, lEditMode, nLineLength, nTabSize, nTextRow, nTextCol, nWndRow, nWndCol ) CLASS HBEditor
-
-   // is word wrap required?
-   IF HB_ISNUMERIC( nLineLength )
-      ::lWordWrap := .T.
-      ::nWordWrapCol := nLineLength
-   ELSE
-      nLineLength := NIL
-   ENDIF
-
-   ::aText := Text2Array( hb_defaultValue( cString, "" ), nLineLength, ::nTabWidth )
-   ::naTextLen := Len( ::aText )
-
-   IF ::naTextLen == 0
-      AAdd( ::aText, HBTextLine():New() )
-      ::naTextLen++
-=======
    NEXT
    IF Empty( aArray )
       AAdd( aArray, HBTextLine():New() )
->>>>>>> be90db38
    ENDIF
 
    RETURN aArray
@@ -880,37 +792,10 @@
 
 STATIC FUNCTION PrevWord( cText, nPos )
 
-<<<<<<< HEAD
-   RETURN Self
-
-/* --- */
-
-// Converts a string to an array of strings splitting input string at EOL boundaries
-STATIC FUNCTION Text2Array( cString, nWordWrapCol, nTabWidth )
-
-   LOCAL aArray := {}
-   LOCAL cLine
-   LOCAL nLines
-   LOCAL nLine
-
-   FOR EACH cLine IN hb_ATokens( cString, .T. )
-
-      IF nWordWrapCol != NIL .AND. Len( cLine ) > nWordWrapCol
-         nLines := MLCount( cLine, nWordWrapCol + 1, nTabWidth )
-         FOR nLine := 1 TO nLines
-            AAdd( aArray, HBTextLine():New( MemoLine( cLine, nWordWrapCol + 1, nLine, nTabWidth,,, .T. ), ;
-                                            nLine < nLines ) )
-         NEXT
-      ELSE
-         AAdd( aArray, HBTextLine():New( cLine, .F. ) )
-      ENDIF
-   NEXT
-=======
    DO WHILE nPos > 1 .AND. SubStr( cText, --nPos, 1 ) == " "
    ENDDO
    DO WHILE nPos > 1 .AND. ! SubStr( cText, nPos - 1, 1 ) == " "
       --nPos
    ENDDO
->>>>>>> be90db38
 
    RETURN nPos