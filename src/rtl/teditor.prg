/*
 * Editor Class (base for MemoEdit(), debugger, etc.)
 *
 * Copyright 2000 Maurilio Longo <maurilio.longo@libero.it>
 *
 * This program is free software; you can redistribute it and/or modify
 * it under the terms of the GNU General Public License as published by
 * the Free Software Foundation; either version 2, or (at your option)
 * any later version.
 *
 * This program is distributed in the hope that it will be useful,
 * but WITHOUT ANY WARRANTY; without even the implied warranty of
 * MERCHANTABILITY or FITNESS FOR A PARTICULAR PURPOSE.  See the
 * GNU General Public License for more details.
 *
 * You should have received a copy of the GNU General Public License
 * along with this software; see the file COPYING.txt.  If not, write to
 * the Free Software Foundation, Inc., 59 Temple Place, Suite 330,
 * Boston, MA 02111-1307 USA (or visit the web site https://www.gnu.org/).
 *
 * As a special exception, the Harbour Project gives permission for
 * additional uses of the text contained in its release of Harbour.
 *
 * The exception is that, if you link the Harbour libraries with other
 * files to produce an executable, this does not by itself cause the
 * resulting executable to be covered by the GNU General Public License.
 * Your use of that executable is in no way restricted on account of
 * linking the Harbour library code into it.
 *
 * This exception does not however invalidate any other reasons why
 * the executable file might be covered by the GNU General Public License.
 *
 * This exception applies only to the code released by the Harbour
 * Project under the name Harbour.  If you copy code from other
 * Harbour Project or Free Software Foundation releases into a copy of
 * Harbour, as the General Public License permits, the exception does
 * not apply to the code that you add in this way.  To avoid misleading
 * anyone as to the status of such modified files, you must delete
 * this exception notice from them.
 *
 * If you write modifications of your own for Harbour, it is your choice
 * whether to permit this exception to apply to your modifications.
 * If you do not wish that, delete this exception notice.
 *
 */

#pragma -gc0

/* TODO: add missing support for soft-newlines: hb_BChar( 141 ) + hb_BChar( 10 ) */

#include "hbclass.ch"

#include "button.ch"
#include "color.ch"
#include "error.ch"
#include "fileio.ch"
#include "inkey.ch"
#include "setcurs.ch"

/* TOFIX: Leave this here, until this code is cleaned off of RTEs */
#pragma linenumber=on

CREATE CLASS HBEditor

   EXPORTED:

   METHOD LoadFile( cFileName )                          // Load cFileName into active editor
   METHOD LoadText( cString )                            // Load cString into active editor
   METHOD SaveFile()                                     // Save active file (not for MemoEdit() emulation)

   METHOD AddLine( cLine, lSoftCR )                      // Add a new Line of text at end of current text
   METHOD InsertLine( cLine, lSoftCR, nRow )             // Insert a line of text at a defined row
   METHOD RemoveLine( nRow )                             // Remove a line of text
   METHOD GetLine( nRow )                                // Return line n of text
   METHOD LineLen( nRow )                                // Return text length of line n
   METHOD SplitLine( nRow )                              // If a line of text is longer than nWordWrapCol divides it into multiple lines
   METHOD GotoLine( nRow )                               // Put line nRow at cursor position
   METHOD LineCount()                                    // Returns number of lines in text.

   METHOD GetText()                                      // Returns aText as a string (for MemoEdit())

   METHOD display()                                      // Redraw a window
   METHOD RefreshLine()                                  // Redraw a line
   METHOD RefreshColumn()                                // Redraw a column of text
   METHOD LineColor( nRow )                              // Returns color string to use to draw nRow (current line if nRow is empty)

   METHOD MoveCursor( nKey )                             // Move cursor inside text / window (needs a movement key)
   METHOD InsertState( lInsState )                       // Changes insert state and insertion / overstrike mode of editor
   METHOD Edit( nPassedKey )                             // Handles input (can receive a key in which case handles only this key and then exits)
   METHOD ExitState()                                    // Returns ::lExitEdit

   METHOD KeyboardHook( nKey )                           // Gets called every time there is a key not handled directly by HBEditor
   METHOD IdleHook()                                     // Gets called every time there are no more keys to hanlde just before HBEditor blocks itself waiting for a char

   METHOD Resize( nTop, nLeft, nBottom, nRight )         // Redefines editor window size and refreshes it
   METHOD SetColor( cColorString )                       // Sets/retrieves color used for screen writes
   METHOD Hilite()                                       // Start Hilighting swapping first two color definitions inside cColorSpec
   METHOD DeHilite()                                     // Stop Hilighting

   METHOD SetPos( nRow, nCol )                           // Updates ::nPhysRow, ::nPhysCol and then calls SetPos() to move hardware cursor
   METHOD Row()                                          // Same as clipper ones, returns ::nPhysRow
   METHOD Col()                                          // Same as clipper ones, returns ::nPhysCol
   METHOD RowPos()                                       // Returns ::nRow
   METHOD ColPos()                                       // Returns ::nCol value
   METHOD Saved()                                        // Returns ::lSaved
   METHOD Changed()                                      // Returns ::lDirty
   METHOD IsWordWrap()                                   // Returns ::lWordWrap
   METHOD WordWrapCol()                                  // Returns ::nWordWrapCol
   METHOD hitTest( nMRow, nMCol )                        // UI control compatible method

   MESSAGE RefreshWindow() METHOD display()              // for compatibility


   METHOD New( cString, nTop, nLeft, nBottom, ;          // Converts a string to an array of strings splitting input string at EOL boundaries
      nRight, lEditMode, nLineLength, nTabSize, ;
      nTextRow, nTextCol, nWndRow, nWndCol )

   PROTECTED:

   VAR cFile          AS STRING      INIT ""             // name of file being edited

   VAR aText          AS ARRAY       INIT {}             // array with lines of text being edited
   VAR naTextLen      AS NUMERIC     INIT 0              // number of lines of text inside aText.

   VAR nTop           AS NUMERIC                         // boundaries of editor window, without box around
   VAR nLeft          AS NUMERIC
   VAR nBottom        AS NUMERIC
   VAR nRight         AS NUMERIC

   VAR nFirstCol      AS NUMERIC     INIT 1              // FirstCol/Row of current text visible inside editor window
   VAR nFirstRow      AS NUMERIC     INIT 1
   VAR nRow           AS NUMERIC     INIT 1              // Cursor position inside aText (nRow) and inside current line of text (nCol)
   VAR nCol           AS NUMERIC     INIT 1

   VAR nPhysRow       AS NUMERIC     INIT 0              // Hardware cursor position, I cannot rely on Row()/Col() because I could be inside another
   VAR nPhysCol       AS NUMERIC     INIT 0              // application/object and this one could be moving real cursor. If I'm running full
                                                         // screen nPhysRow will always have the same value as Row() and nPhysCol as Col()

   VAR nNumCols       AS NUMERIC     INIT 1              // How many columns / rows can be displayed inside editor window
   VAR nNumRows       AS NUMERIC     INIT 1

   VAR nTabWidth      AS NUMERIC     INIT 8              // Size of Tab chars
   VAR lEditAllow     AS LOGICAL     INIT .T.            // Are changes to text allowed?
   VAR lSaved         AS LOGICAL     INIT .F.            // True if user exited editor with K_CTRL_W
   VAR lWordWrap      AS LOGICAL     INIT .F.            // True if word wrapping is active
   VAR nWordWrapCol   AS NUMERIC     INIT 0              // At which column word wrapping occurs
   VAR lDirty         AS LOGICAL     INIT .F.            // .T. if there are changes not saved
   VAR lExitEdit      AS LOGICAL     INIT .F.            // .T. if user requested to end Edit() method

   VAR cColorSpec     AS CHARACTER                       // Color string used for screen writes

   METHOD GetParagraph( nRow )
   METHOD BrowseText( nPassedKey )

ENDCLASS

/* --- */

// Redefines editor window size and refreshes it
METHOD Resize( nTop, nLeft, nBottom, nRight ) CLASS HBEditor

   // don't change coordinates not given
   IF ! HB_ISNUMERIC( nTop )
      nTop := ::nTop
   ENDIF
   IF ! HB_ISNUMERIC( nLeft )
      nLeft := ::nLeft
   ENDIF
   IF ! HB_ISNUMERIC( nBottom )
      nBottom := ::nBottom
   ENDIF
   IF ! HB_ISNUMERIC( nRight )
      nRight := ::nRight
   ENDIF

   ::nTop := nTop
   ::nLeft := nLeft
   ::nBottom := nBottom
   ::nRight := nRight

   // How many cols and rows are available
   ::nNumCols := ::nRight - ::nLeft + 1
   ::nNumRows := ::nBottom - ::nTop + 1

   IF ( ::nRow - ::nFirstRow ) > ::nNumRows
      // current row is outide the editor window - display it at the top
      ::nFirstRow := ::nRow
   ENDIF
   // FirstCol/Row of current text visible inside editor window
   ::nFirstCol := 1
   // Cursor position inside aText (nRow) and inside current line of text (nCol)
   ::nCol := 1

   // Set cursor upper left corner
   ::SetPos( ::nTop + ::nRow - ::nFirstRow, ::nLeft )

   ::display()

   RETURN Self

METHOD LoadFile( cFileName ) CLASS HBEditor

   LOCAL cString

   IF hb_FileExists( cFileName )
      ::cFile := cFileName
      cString := hb_MemoRead( cFileName )
   ELSE
      cString := ""
   ENDIF

   ::aText := Text2Array( cString, iif( ::lWordWrap, ::nNumCols, ) )
   ::naTextLen := Len( ::aText )

   IF ::naTextLen == 0
      AAdd( ::aText, HBTextLine():New() )
      ::naTextLen++
   ENDIF

   ::lDirty := .F.
   ::MoveCursor( K_CTRL_PGUP )

   RETURN Self

METHOD LoadText( cString ) CLASS HBEditor

   ::aText := Text2Array( cString, iif( ::lWordWrap, ::nNumCols, ) )
   ::naTextLen := Len( ::aText )

   IF ::naTextLen == 0
      AAdd( ::aText, HBTextLine():New() )
      ::naTextLen++
   ENDIF

   ::lDirty := .F.
   ::MoveCursor( K_CTRL_PGUP )

   RETURN Self

// Saves file being edited, if there is no file name does nothing, returns .T. if OK
METHOD SaveFile() CLASS HBEditor

   IF Empty( ::cFile )
      RETURN .F.
   ENDIF

   RETURN ! ::lDirty := ! hb_MemoWrit( ::cFile, ::GetText() )

// Add a new Line of text at end of current text
METHOD AddLine( cLine, lSoftCR ) CLASS HBEditor

   AAdd( ::aText, HBTextLine():New( cLine, lSoftCR ) )
   ::naTextLen++

   RETURN Self

// Insert a line of text at a defined row
METHOD InsertLine( cLine, lSoftCR, nRow ) CLASS HBEditor

   hb_AIns( ::aText, nRow, HBTextLine():New( cLine, lSoftCR ), .T. )
   ::naTextLen++

   RETURN Self

// Remove a line of text
METHOD RemoveLine( nRow ) CLASS HBEditor

   hb_ADel( ::aText, nRow, .T. )
   ::naTextLen--

   RETURN Self

// Return line n of text
METHOD GetLine( nRow ) CLASS HBEditor
   RETURN iif( nRow <= ::naTextLen .AND. nRow > 0, ::aText[ nRow ]:cText, "" )

// Return text length of line n
METHOD LineLen( nRow ) CLASS HBEditor
   /* TOFIX: bounds checking as a workaround for RTE in:
             HBEDITOR:LINELEN < HBEDITOR:MOVECURSOR < HBEDITOR:SPLITLINE < HBEDITOR:EDIT */
   RETURN iif( nRow >= 1 .AND. nRow <= Len( ::aText ), Len( ::aText[ nRow ]:cText ), 0 )

// Converts an array of text lines to a String
METHOD GetText() CLASS HBEditor

   LOCAL cString := ""
   LOCAL cEOL := hb_eol()

   IF ::lWordWrap
      AEval( ::aText, {| cItem | cString += cItem:cText + iif( cItem:lSoftCR, "", cEOL ) },, ::naTextLen - 1 )
   ELSE
      AEval( ::aText, {| cItem | cString += cItem:cText + cEOL },, ::naTextLen - 1 )
   ENDIF

   // Last line does not need a cEOL delimiter
   cString += ::aText[ ::naTextLen ]:cText

   RETURN cString

METHOD GotoLine( nRow ) CLASS HBEditor

   IF nRow <= ::naTextLen .AND. nRow > 0

<<<<<<< HEAD
      DO CASE
      CASE ::nRow == nRow + 1
         ::MoveCursor( K_UP )  // Back one line
      CASE ::nRow == nRow - 1
         ::MoveCursor( K_DOWN )
=======
      SWITCH ::nRow - nRow
      CASE 1
         ::MoveCursor( K_UP )  // Back one line
         EXIT
      CASE -1
         ::MoveCursor( K_DOWN )
         EXIT
>>>>>>> 085e7eb3
      OTHERWISE
         // I need to move cursor if is past requested line number and if requested line is
         // inside first screen of text otherwise ::nFirstRow would be wrong
         IF ::nFirstRow > 1
            IF nRow < ::nNumRows .AND. ( ::nTop + nRow ) < ::Row()
               ::SetPos( ::nTop + nRow, ::Col() )
            ENDIF
         ELSE
            IF nRow <= ::nNumRows
               ::SetPos( ::nTop + nRow - 1, ::Col() )
            ENDIF
         ENDIF

         ::nRow := nRow

         IF !( ::nFirstRow == 1 .AND. nRow <= ::nNumRows )
            ::nFirstRow := Max( 1, nRow - ( ::Row() - ::nTop ) )
         ENDIF

         ::display()
<<<<<<< HEAD
      ENDCASE
=======
      ENDSWITCH
>>>>>>> 085e7eb3
   ENDIF

   RETURN Self

METHOD LineCount() CLASS HBEditor
   RETURN ::naTextLen

// If a line of text is longer than nWordWrapCol divides it into multiple lines,
// Used during text editing to reflow a paragraph
METHOD SplitLine( nRow ) CLASS HBEditor

   LOCAL nFirstSpace
   LOCAL cLine
   LOCAL cSplitLine
   LOCAL nStartRow
   LOCAL nOCol
   LOCAL nORow
   LOCAL lMoveToNextLine
   LOCAL nPosInWord
   LOCAL nI

   // Do something only if Word Wrapping is on
   IF ::lWordWrap .AND. ::LineLen( nRow ) > ::nWordWrapCol

      nOCol := ::Col()
      nORow := ::Row()

      // Move cursor to next line if you will move the word which I'm over to next line
      // ie, since word wrapping happens at spaces if first space is behind cursor
      lMoveToNextLine := RAt( " ", RTrim( ::GetLine( nRow ) ) ) < ::nCol
      nPosInWord := Len( ::GetLine( nRow ) ) - ::nCol

      nStartRow := nRow
      cLine := ::GetParagraph( nRow )

      DO WHILE ! Empty( cLine )

         IF Len( cLine ) > ::nWordWrapCol
            nFirstSpace := ::nWordWrapCol

            // Split line at fist space before current position
            DO WHILE !( SubStr( cLine, --nFirstSpace, 1 ) == " " ) .AND. nFirstSpace > 1
            ENDDO

            // If there is a space before beginning of line split there
            IF nFirstSpace > 1
               cSplitLine := Left( cLine, nFirstSpace )
            ELSE
               // else split at current cursor position
               cSplitLine := Left( cLine, ::nCol - 1 )
            ENDIF

            ::InsertLine( cSplitLine, .T., nStartRow++ )

         ELSE
            // remainder of line
            cSplitLine := cLine
            ::InsertLine( cSplitLine, .F., nStartRow++ )
         ENDIF

         cLine := Right( cLine, Len( cLine ) - Len( cSplitLine ) )
      ENDDO

      IF lMoveToNextLine
         ::MoveCursor( K_DOWN )
         ::MoveCursor( K_HOME )
         ::MoveCursor( K_CTRL_RIGHT )
         IF nPosInWord > 0
            // from 0 since I have to take into account previous K_CTRL_RIGHT which moves me past end of word
            FOR nI := 0 TO nPosInWord
               ::MoveCursor( K_LEFT )
            NEXT
         ELSE
            IF Set( _SET_INSERT )
               ::MoveCursor( K_LEFT )
            ENDIF
         ENDIF
      ELSE
         ::SetPos( nORow, nOCol )
      ENDIF
      ::display()
   ENDIF

   RETURN Self

// Redraws a screenfull of text
METHOD display() CLASS HBEditor

   LOCAL i
   LOCAL nOCol := ::Col()
   LOCAL nORow := ::Row()

   DispBegin()

   FOR i := 0 TO Min( ::nNumRows - 1, ::naTextLen - 1 )
      hb_DispOutAt( ::nTop + i, ::nLeft, PadR( SubStr( ::GetLine( ::nFirstRow + i ), ::nFirstCol, ::nNumCols ), ::nNumCols, " " ), ::LineColor( ::nFirstRow + i ) )
   NEXT

   // Clear rest of editor window (needed when deleting lines of text)
   IF ::naTextLen < ::nNumRows
      hb_Scroll( ::nTop + ::naTextLen, ::nLeft, ::nBottom, ::nRight,,, ::cColorSpec )
   ENDIF

   ::SetPos( nORow, nOCol )

   DispEnd()

   RETURN Self

// Redraws current screen line
METHOD RefreshLine() CLASS HBEditor

   hb_DispOutAt( ::Row(), ::nLeft, PadR( SubStr( ::GetLine( ::nRow ), ::nFirstCol, ::nNumCols ), ::nNumCols, " " ), ::LineColor( ::nRow ) )

   RETURN Self

// Refreshes only one screen column of text (for Left() and Right() movements)
METHOD RefreshColumn() CLASS HBEditor

   LOCAL i

   DispBegin()

   FOR i := 0 TO Min( ::nNumRows - 1, ::naTextLen - 1 )
      hb_DispOutAt( ::nTop + i, ::Col(), SubStr( ::GetLine( ::nFirstRow + i ), ::nCol, 1 ), ::LineColor( ::nFirstRow + i ) )
   NEXT

   DispEnd()

   RETURN Self

// Returns color string to use to draw nRow (current line if nRow is empty)
METHOD LineColor( nRow ) CLASS HBEditor

   HB_SYMBOL_UNUSED( nRow )

   RETURN ::cColorSpec

// Handles cursor movements inside text array
METHOD MoveCursor( nKey ) CLASS HBEditor

   SWITCH nKey
   CASE K_DOWN
      IF ! ::lEditAllow
         DO WHILE ::Row() < ::nBottom .AND. ::nRow < ::naTextLen
            ::nRow++
            ::SetPos( ::Row() + 1, ::Col() )
         ENDDO
      ENDIF
      IF ::Row() == ::nBottom
         IF ::nRow < ::naTextLen
            hb_Scroll( ::nTop, ::nLeft, ::nBottom, ::nRight, 1,, ::cColorSpec )
            ::nFirstRow++
            ::nRow++
            ::RefreshLine()
         ENDIF
      ELSE
         IF ::nRow < ::naTextLen
            ::nRow++
            ::SetPos( ::Row() + 1, ::Col() )
         ENDIF
      ENDIF
      EXIT

   CASE K_PGDN
      IF ::nRow + ::nNumRows < ::naTextLen
         ::nRow += ::nNumRows
         IF ::nFirstRow + ::nNumRows > ::naTextLen
            ::nFirstRow -= ( ( ::nFirstRow + ::nNumRows ) - ::naTextLen ) + 1
         ELSE
            ::nFirstRow += ::nNumRows
         ENDIF
      ELSE
         ::nFirstRow := Max( ::naTextLen - ::nNumRows + 1, 1 )
         ::nRow := ::naTextLen
         ::SetPos( Min( ::nTop + ::naTextLen - 1, ::nBottom ), ::Col() )
      ENDIF
      ::display()
      EXIT

   CASE K_CTRL_PGDN
      ::nRow := ::naTextLen
      ::nCol := Max( ::LineLen( ::nRow ) + 1, 1 )
      ::nFirstRow := Max( ::naTextLen - ::nNumRows + 1, 1 )
      ::nFirstCol := Max( ::nCol - ::nNumCols + 1, 1 )
      ::SetPos( Min( ::nTop + ::naTextLen - 1, ::nBottom ), Min( ::nLeft + ::nCol - 1, ::nRight ) )
      ::display()
      EXIT

   CASE K_UP
      IF ! ::lEditAllow
         DO WHILE ::Row() > ::nTop .AND. ::nRow > 1
            ::nRow--
            ::SetPos( ::Row() - 1, ::Col() )
         ENDDO
      ENDIF
      IF ::Row() == ::nTop
         IF ::nRow > 1
            hb_Scroll( ::nTop, ::nLeft, ::nBottom, ::nRight, -1,, ::cColorSpec )
            ::nFirstRow--
            ::nRow--
            ::RefreshLine()
         ENDIF
      ELSE
         ::nRow--
         ::SetPos( ::Row() - 1, ::Col() )
      ENDIF
      EXIT

   CASE K_PGUP
      IF ( ::nRow - ::nNumRows ) > 1
         ::nRow -= ::nNumRows
         ::nFirstRow -= ::nNumRows
         IF ::nFirstRow < 1
            ::nFirstRow := 1
            ::nRow := 1
            ::SetPos( ::nTop, ::Col() )
         ENDIF
      ELSE
         ::nFirstRow := 1
         ::nRow := 1
         ::SetPos( ::nTop, ::Col() )
      ENDIF
      ::display()
      EXIT

   CASE K_CTRL_PGUP
      ::nRow := 1
      ::nCol := 1
      ::nFirstCol := 1
      ::nFirstRow := 1
      ::SetPos( ::nTop, ::nLeft )
      ::display()
      EXIT

   CASE K_RIGHT
      IF ::Col() == ::nRight
         IF ::nCol <= iif( ::lWordWrap, ::nWordWrapCol, ::LineLen( ::nRow ) )
            hb_Scroll( ::nTop, ::nLeft, ::nBottom, ::nRight,, 1, ::cColorSpec )
            ::nFirstCol++
            ::nCol++
            ::RefreshColumn()
         ENDIF
      ELSE
         ::nCol++
         ::SetPos( ::Row(), ::Col() + 1 )
      ENDIF
      EXIT

   CASE K_CTRL_RIGHT
      // NOTE: should be faster without call to ::GetLine()
      DO WHILE ::nCol <= iif( ::lWordWrap, Min( ::nWordWrapCol, ::LineLen( ::nRow ) ), ::LineLen( ::nRow ) ) .AND. !( SubStr( ::aText[ ::nRow ]:cText, ::nCol, 1 ) == " " )
         ::MoveCursor( K_RIGHT )
      ENDDO
      DO WHILE ::nCol <= iif( ::lWordWrap, Min( ::nWordWrapCol, ::LineLen( ::nRow ) ), ::LineLen( ::nRow ) ) .AND. SubStr( ::aText[ ::nRow ]:cText, ::nCol, 1 ) == " "
         ::MoveCursor( K_RIGHT )
      ENDDO
      EXIT

   CASE K_LEFT
      IF ::Col() == ::nLeft
         IF ::nCol > 1
            hb_Scroll( ::nTop, ::nLeft, ::nBottom, ::nRight,, -1, ::cColorSpec )
            ::nFirstCol--
            ::nCol--
            ::RefreshColumn()
         ENDIF
      ELSE
         ::nCol--
         ::SetPos( ::Row(), ::Col() - 1 )
      ENDIF
      EXIT

   CASE K_CTRL_LEFT
      DO WHILE ::nCol > 1 .AND. !( SubStr( ::aText[ ::nRow ]:cText, ::nCol, 1 ) == " " )
         ::MoveCursor( K_LEFT )
      ENDDO
      DO WHILE ::nCol > 1 .AND. SubStr( ::aText[ ::nRow ]:cText, ::nCol, 1 ) == " "
         ::MoveCursor( K_LEFT )
      ENDDO
      EXIT

   CASE K_HOME
      ::nCol := 1
      ::nFirstCol := 1
      ::SetPos( ::Row(), ::nLeft )
      ::display()
      EXIT

   CASE K_CTRL_HOME
      ::nCol := 1
      ::nFirstCol := 1
      ::nRow -= ( ::Row() - ::nTop )
      ::SetPos( ::nTop, ::nLeft )
      ::display()
      EXIT

   CASE K_END
      // Empty lines have 0 len
      ::nCol := Max( ::LineLen( ::nRow ) + 1, 1 )
      ::nFirstCol := Max( ::nCol - ::nNumCols + 1, 1 )
      ::SetPos( ::Row(), Min( ::nLeft + ::nCol - 1, ::nRight ) )
      ::display()
      EXIT

   CASE K_CTRL_END
      ::nRow += ::nBottom - ::Row()
      IF ::nRow > ::naTextLen
         ::nRow := ::naTextLen
      ENDIF
      ::nCol := Max( ::LineLen( ::nRow ) + 1, 1 )
      ::nFirstCol := Max( ::nCol - ::nNumCols + 1, 1 )
      ::SetPos( Min( ::nTop + ::naTextLen - 1, ::nBottom ), Min( ::nLeft + ::nCol - 1, ::nRight ) )
      ::display()
      EXIT

   OTHERWISE
      RETURN .F.
   ENDSWITCH

   RETURN .T.

// Changes insert state and insertion / overstrike mode of editor
METHOD InsertState( lInsState ) CLASS HBEditor

   IF HB_ISLOGICAL( lInsState )
      Set( _SET_INSERT, lInsState )
      IF ::lEditAllow
         SetCursor( iif( lInsState, SC_INSERT, SC_NORMAL ) )
      ENDIF
   ENDIF

   RETURN Self

// Edits text
METHOD Edit( nPassedKey ) CLASS HBEditor

   LOCAL i
   LOCAL nKey
   LOCAL cKey
   LOCAL lDelAppend
   LOCAL bKeyBlock
   LOCAL lSingleKeyProcess := .F.         // .T. if I have to process passed key and then exit

   IF ::lEditAllow

      // If user pressed an exiting key (K_ESC or K_ALT_W) or I've received a key to handle and then exit
      DO WHILE ! ::lExitEdit .AND. ! lSingleKeyProcess

         // If I haven't been called with a key already preset, evaluate this key and then exit
         IF nPassedKey == NIL
            IF ( nKey := Inkey() ) == 0
               ::IdleHook()
               nKey := Inkey( 0 )
            ENDIF
         ELSE
            lSingleKeyProcess := .T.
            nKey := nPassedKey
         ENDIF

         // 2002-09-03 - maurilio.longo@libero.it
         // NOTE: I think this code should only be present on classes derived from TEditor which is
         //       a low level "editing engine".. For now I leave it here...
         IF ( bKeyBlock := SetKey( nKey ) ) != NIL
            Eval( bKeyBlock )
            LOOP
         ENDIF

         DO CASE
         CASE Len( cKey := hb_keyChar( nKey ) ) > 0
            ::lDirty := .T.
            // If I'm past EOL I need to add as much spaces as I need to reach ::nCol
            IF ::nCol > ::LineLen( ::nRow )
               ::aText[ ::nRow ]:cText += Space( ::nCol - ::LineLen( ::nRow ) )
            ENDIF
            // insert char if in insert mode or at end of current line
            IF Set( _SET_INSERT ) .OR. ::nCol > ::LineLen( ::nRow )
               ::aText[ ::nRow ]:cText := Stuff( ::aText[ ::nRow ]:cText, ::nCol, 0, cKey )
            ELSE
               ::aText[ ::nRow ]:cText := Stuff( ::aText[ ::nRow ]:cText, ::nCol, 1, cKey )
            ENDIF
            ::MoveCursor( K_RIGHT )
            ::RefreshLine()
            ::SplitLine( ::nRow )

         CASE nKey == K_ENTER
            ::lDirty := .T.
            IF Set( _SET_INSERT ) .OR. ::nRow == ::naTextLen
               IF ::LineLen( ::nRow ) > 0
                  // Split current line at cursor position
                  ::InsertLine( Right( ::aText[ ::nRow ]:cText, ::LineLen( ::nRow ) - ::nCol + 1 ), ::aText[ ::nRow ]:lSoftCR, ::nRow + 1 )
                  ::aText[ ::nRow ]:cText := Left( ::aText[ ::nRow ]:cText, ::nCol - 1 )
                  IF ::lWordWrap
                     ::aText[ ::nRow ]:lSoftCR := .F.
                  ENDIF
               ELSE
                  ::InsertLine( "", .F., ::nRow + 1 )
               ENDIF
            ENDIF
            ::MoveCursor( K_DOWN )
            ::MoveCursor( K_HOME )

         CASE nKey == K_INS
            Set( _SET_INSERT, ! Set( _SET_INSERT ) )
            SetCursor( iif( Set( _SET_INSERT ), SC_INSERT, SC_NORMAL ) )

         CASE nKey == K_DEL
            // If there is a wordwrapping limit and I'm past it
            IF ::lWordWrap .AND. ::nCol > ::nWordWrapCol
               ::MoveCursor( K_DOWN )
               ::MoveCursor( K_HOME )

            ELSE
               ::lDirty := .T.
               // If I'm on last char of a line and there are more lines, append next line to current one
               lDelAppend := ::nCol > ::LineLen( ::nRow )
               ::aText[ ::nRow ]:cText := Stuff( ::aText[ ::nRow ]:cText, ::nCol, 1, "" )
               IF lDelAppend
                  IF ::nRow < ::naTextLen
                     ::aText[ ::nRow ]:cText += ::GetLine( ::nRow + 1 )
                     ::RemoveLine( ::nRow + 1 )
                     ::SplitLine( ::nRow )
                     ::display()
                  ELSE
                     ::RefreshLine()
                  ENDIF
               ELSE
                  ::RefreshLine()
               ENDIF
            ENDIF

         CASE nKey == K_TAB
            // insert char if in insert mode or at end of current line
            IF Set( _SET_INSERT ) .OR. ::nCol == ::LineLen( ::nRow )
               ::aText[ ::nRow ]:cText := Stuff( ::aText[ ::nRow ]:cText, ::nCol, 0, Space( ::nTabWidth ) )
               ::lDirty := .T.
            ENDIF
            FOR i := 1 TO ::nTabWidth
               ::MoveCursor( K_RIGHT )
            NEXT
            ::RefreshLine()

         CASE nKey == K_BS
            ::lDirty := .T.
            // delete previous character
            ::aText[ ::nRow ]:cText := Stuff( ::aText[ ::nRow ]:cText, --::nCol, 1, "" )
            // correct column position for next call to MoveCursor()
            ::nCol++
            ::MoveCursor( K_LEFT )
            ::RefreshLine()

         CASE nKey == K_CTRL_Y
            ::lDirty := .T.
            IF ::naTextLen > 1
               ::RemoveLine( ::nRow )
               // if we have less lines of text than our current position, up one line
               IF ::nRow > ::naTextLen
                  ::nRow := Max( ::nRow - 1, 1 )
                  // if our position on screen exceeds text length, up one row
                  IF ( ::nFirstRow + ::nNumRows - 1 ) > ::naTextLen
                     ::SetPos( Max( ::Row() - 1, ::nTop ), ::Col() )
                  ENDIF
                  // if first line of displayed text is less than length of text
                  IF ::nFirstRow > ::naTextLen
                     ::nFirstRow := Max( ::nFirstRow - 1, 1 )
                  ENDIF
               ENDIF
               ::display()
            ELSE
               ::aText[ ::nRow ]:cText := ""
               ::RefreshLine()
            ENDIF

         CASE ::MoveCursor( nKey )
            // if it's a movement key ::MoveCursor() handles it

         CASE nKey == K_CTRL_B
            /* TODO: Resolve keycode collision with K_CTRL_RIGHT */
            /* TODO: Implement reform paragraph */

         CASE nKey == K_CTRL_T
            /* TODO: Implement delete word right */

         CASE nKey == K_ALT_W
            /* TOFIX: Not clipper compatible */
            ::lSaved := .T.
            ::lExitEdit := .T.

         OTHERWISE
            /* NOTE: if you call ::Edit() with a key that is passed to ::KeyboardHook() and then
                     ::KeyboardHook() calls ::Edit() with the same key you end up with an endless loop */
            ::KeyboardHook( nKey )
         ENDCASE
      ENDDO
   ELSE
      ::BrowseText( nPassedKey )
   ENDIF

   RETURN Self

METHOD ExitState() CLASS HBEditor
   RETURN ::lExitEdit

// This in an empty method which can be used by classes subclassing HBEditor to be able
// to handle particular keys.
METHOD KeyboardHook( nKey ) CLASS HBEditor

   IF nKey == K_ESC
      ::lSaved := .F.
      ::lExitEdit := .T.
   ENDIF

   RETURN Self

// There are no more keys to handle. Can I do something for you?
METHOD IdleHook() CLASS HBEditor
   RETURN Self

METHOD SetColor( cColorString ) CLASS HBEditor

   LOCAL cOldColor := ::cColorSpec

   IF HB_ISSTRING( cColorString )
      ::cColorSpec := cColorString
   ENDIF

   RETURN cOldColor

METHOD Hilite() CLASS HBEditor

   // Swap CLR_STANDARD and CLR_ENHANCED
   LOCAL cEnhanced := ;
      hb_tokenGet( ::cColorSpec, 2, "," ) + "," + ;
      hb_tokenGet( ::cColorSpec, 1, "," )

   ::SetColor( cEnhanced + Right( ::cColorSpec, Len( ::cColorSpec ) - Len( cEnhanced ) ) )

   RETURN Self

METHOD DeHilite() CLASS HBEditor

   // Swap CLR_STANDARD and CLR_ENHANCED back to their original position inside cColorSpec
   LOCAL cStandard := ;
      hb_tokenGet( ::cColorSpec, 2, "," ) + "," + ;
      hb_tokenGet( ::cColorSpec, 1, "," )

   ::SetColor( cStandard + Right( ::cColorSpec, Len( ::cColorSpec ) - Len( cStandard ) ) )

   RETURN Self

METHOD SetPos( nRow, nCol ) CLASS HBEditor

   IF ! HB_ISNUMERIC( nRow )
      nRow := ::nPhysRow
   ENDIF
   IF ! HB_ISNUMERIC( nCol )
      nCol := ::nPhysCol
   ENDIF

   ::nPhysRow := nRow
   ::nPhysCol := nCol

   SetPos( ::nPhysRow, ::nPhysCol )

   RETURN ::nPhysRow

// Same as clipper ones, returns ::nPhysRow value
METHOD Row() CLASS HBEditor
   RETURN ::nPhysRow

// Same as clipper ones, returns ::nPhysCol value
METHOD Col() CLASS HBEditor
   RETURN ::nPhysCol

METHOD RowPos() CLASS HBEditor
   RETURN ::nRow

METHOD ColPos() CLASS HBEditor
   RETURN ::nCol

METHOD Saved() CLASS HBEditor
   RETURN ::lSaved

METHOD Changed() CLASS HBEditor
   RETURN ::lDirty

METHOD IsWordWrap() CLASS HBEditor
   RETURN ::lWordWrap

METHOD WordWrapCol() CLASS HBEditor
   RETURN ::nWordWrapCol

METHOD hitTest( nMRow, nMCol ) CLASS HBEditor

   IF nMRow >= ::nTop .AND. ;
      nMRow <= ::nBottom .AND. ;
      nMCol >= ::nLeft .AND. ;
      nMCol <= ::nRight
      RETURN HTCLIENT
   ENDIF

   RETURN HTNOWHERE

/* --- */

// Rebuild a long line from multiple short ones (wrapped at soft CR)
METHOD GetParagraph( nRow ) CLASS HBEditor

   LOCAL cLine := ""

   DO WHILE nRow <= Len( ::aText ) .AND. ::aText[ nRow ]:lSoftCR
      cLine += ::aText[ nRow ]:cText
      // I don't need to increment nRow since I'm removing lines, ie line n is
      // a different line each time I add it to cLine
      ::RemoveLine( nRow )
   ENDDO

   IF nRow <= Len( ::aText )
      // Last line, or only one line
      cLine += ::aText[ nRow ]:cText
      ::RemoveLine( nRow )
   ENDIF

   RETURN cLine

// if editing isn't allowed we enter this loop which
// handles only movement keys and discards all the others
METHOD BrowseText( nPassedKey ) CLASS HBEditor

   LOCAL nKey
   LOCAL bKeyBlock

   DO WHILE ! ::lExitEdit

      // If I haven't been called with a key already preset, evaluate this key and then exit
      IF nPassedKey == NIL
         IF ( nKey := Inkey() ) == 0
            ::IdleHook()
            nKey := Inkey( 0 )
         ENDIF
      ELSE
         nKey := nPassedKey
      ENDIF

      IF ( bKeyBlock := SetKey( nKey ) ) != NIL
         Eval( bKeyBlock )
         LOOP
      ENDIF

      IF nKey == K_ESC
         ::lExitEdit := .T.
      ELSEIF ! ::MoveCursor( nKey )
         ::KeyboardHook( nKey )
      ENDIF

      IF nPassedKey != NIL
         EXIT
      ENDIF
   ENDDO

   RETURN Self

/* --- */

METHOD New( cString, nTop, nLeft, nBottom, nRight, lEditMode, nLineLength, nTabSize, nTextRow, nTextCol, nWndRow, nWndCol ) CLASS HBEditor

   // is word wrap required?
   IF HB_ISNUMERIC( nLineLength )
      ::lWordWrap := .T.
      ::nWordWrapCol := nLineLength
   ELSE
      nLineLength := NIL
   ENDIF

   ::aText := Text2Array( hb_defaultValue( cString, "" ), nLineLength )
   ::naTextLen := Len( ::aText )

   IF ::naTextLen == 0
      AAdd( ::aText, HBTextLine():New() )
      ::naTextLen++
   ENDIF

   // editor window boundaries
   ::nTop    := nTop    := hb_defaultValue( nTop, 0 )
   ::nLeft   := nLeft   := hb_defaultValue( nLeft, 0 )
   ::nBottom := nBottom := hb_defaultValue( nBottom, MaxRow() )
   ::nRight  := nRight  := hb_defaultValue( nRight, MaxCol() )

   ::cColorSpec := SetColor()

   // How many cols and rows are available
   ::nNumCols := nRight - nLeft + 1
   ::nNumRows := nBottom - nTop + 1

   ::lEditAllow := hb_defaultValue( lEditMode, .T. )

   // how many spaces for each tab?
   IF HB_ISNUMERIC( nTabSize )
      ::nTabWidth := nTabSize
   ENDIF

   // textrow/col, wndrow/col management
   nTextRow := Max( 1, hb_defaultValue( nTextRow, 1 ) )
   nTextCol := Max( 0, hb_defaultValue( nTextCol, 0 ) )
   nWndRow  := Max( 0, hb_defaultValue( nWndRow, 0 ) )
   nWndCol  := Max( 0, hb_defaultValue( nWndCol, 0 ) )

   ::nFirstRow := Max( 1, nTextRow - nWndRow )
   ::nFirstCol := nTextCol - nWndCol + 1
   IF ::nFirstCol <  1
      nTextCol -= ::nFirstCol - 1
      ::nFirstCol := 1
   ENDIF

   ::nRow := Max( 1, Min( nTextRow, ::naTextLen ) )
   ::nCol := Max( 1, nTextCol + 1 )

   // extra sanitization over max bounds
   IF ::nFirstRow >  ::naTextLen
      ::nFirstRow := ::naTextLen
   ENDIF

   IF ( ::nFirstRow + nWndRow ) > ::naTextLen
      DO WHILE ( ::nFirstRow + ( --nWndRow ) ) > ::naTextLen
      ENDDO
   ENDIF

   // Empty area of screen which will hold editor window
   hb_Scroll( nTop, nLeft, nBottom, nRight )

   // Set cursor upper left corner
   ::SetPos( ::nTop + nWndRow, ::nLeft + nWndCol )

   RETURN Self

/* --- */

// Returns EOL char (be it either CR or LF or both)
STATIC FUNCTION WhichEOL( cString )

   LOCAL nCRPos := At( Chr( 13 ), cString )
   LOCAL nLFPos := At( Chr( 10 ), cString )

   DO CASE
   CASE nCRPos > 0 .AND. nLFPos == 0
      RETURN Chr( 13 )
   CASE nCRPos == 0 .AND. nLFPos > 0
      RETURN Chr( 10 )
   CASE nCRPos > 0 .AND. nLFPos == nCRPos + 1
      RETURN Chr( 13 ) + Chr( 10 )
   ENDCASE

   RETURN hb_eol()

// Converts a string to an array of strings splitting input string at EOL boundaries
STATIC FUNCTION Text2Array( cString, nWordWrapCol )

   LOCAL aArray := {}
   LOCAL cEOL := WhichEOL( cString )
   LOCAL nEOLLen := Len( cEOL )
   LOCAL nRetLen := 0
   LOCAL ncSLen := Len( cString )
   LOCAL nTokPos := 0

   LOCAL cLine
   LOCAL nFirstSpace
   LOCAL cSplitLine

   DO WHILE nRetLen < ncSLen

      cLine := hb_tokenPtr( @cString, @nTokPos, cEOL )

      nRetLen += Len( cLine ) + nEOLLen

      IF nWordWrapCol != NIL .AND. Len( cLine ) > nWordWrapCol

         DO WHILE ! Empty( cLine )

            // Split line at nWordWrapCol boundary
            IF Len( cLine ) > nWordWrapCol

               nFirstSpace := nWordWrapCol
               DO WHILE !( SubStr( cLine, --nFirstSpace, 1 ) == " " ) .AND. nFirstSpace > 1
               ENDDO

               IF nFirstSpace > 1
                  cSplitLine := Left( cLine, nFirstSpace )
               ELSE
                  cSplitLine := Left( cLine, nWordWrapCol )
               ENDIF

               AAdd( aArray, HBTextLine():New( cSplitLine, .T. ) )
            ELSE
               // remainder of line is shorter than split point
               cSplitLine := cLine
               AAdd( aArray, HBTextLine():New( cSplitLine, .F. ) )
            ENDIF

            cLine := Right( cLine, Len( cLine ) - Len( cSplitLine ) )
         ENDDO
      ELSE
         AAdd( aArray, HBTextLine():New( cLine, .F. ) )
      ENDIF
   ENDDO

   RETURN aArray<|MERGE_RESOLUTION|>--- conflicted
+++ resolved
@@ -301,13 +301,6 @@
 
    IF nRow <= ::naTextLen .AND. nRow > 0
 
-<<<<<<< HEAD
-      DO CASE
-      CASE ::nRow == nRow + 1
-         ::MoveCursor( K_UP )  // Back one line
-      CASE ::nRow == nRow - 1
-         ::MoveCursor( K_DOWN )
-=======
       SWITCH ::nRow - nRow
       CASE 1
          ::MoveCursor( K_UP )  // Back one line
@@ -315,7 +308,6 @@
       CASE -1
          ::MoveCursor( K_DOWN )
          EXIT
->>>>>>> 085e7eb3
       OTHERWISE
          // I need to move cursor if is past requested line number and if requested line is
          // inside first screen of text otherwise ::nFirstRow would be wrong
@@ -336,11 +328,7 @@
          ENDIF
 
          ::display()
-<<<<<<< HEAD
-      ENDCASE
-=======
       ENDSWITCH
->>>>>>> 085e7eb3
    ENDIF
 
    RETURN Self
