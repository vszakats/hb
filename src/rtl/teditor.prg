--- conflicted
+++ resolved
@@ -218,11 +218,7 @@
 
 // Saves file being edited, if there is no file name does nothing, returns .T. if OK
 METHOD SaveFile() CLASS HBEditor
-<<<<<<< HEAD
-   RETURN hb_BLen( ::cFile ) > 0 .AND. ;
-=======
    RETURN ! HB_ISNULL( ::cFile ) .AND. ;
->>>>>>> c14e707b
           ! ::lDirty := ! hb_MemoWrit( ::cFile, ::GetText() )
 
 // Add a new Line of text at end of current text
@@ -486,15 +482,9 @@
            ( bKeyBlock := SetKey( nKeyStd ) ) != NIL
          Eval( bKeyBlock )
 
-<<<<<<< HEAD
-      CASE hb_BLen( cKey := iif( nKeyStd == K_TAB .AND. Set( _SET_INSERT ), ;
-                             Space( TabCount( ::nTabWidth, ::nCol ) ), ;
-                             hb_keyChar( nKey ) ) ) > 0
-=======
       CASE ! HB_ISNULL( cKey := iif( nKeyStd == K_TAB .AND. Set( _SET_INSERT ), ;
                                      Space( TabCount( ::nTabWidth, ::nCol ) ), ;
                                      hb_keyChar( nKey ) ) )
->>>>>>> c14e707b
          ::lDirty := .T.
          oLine := ::aText[ ::nRow ]
          IF ( nPos := ::nCol - hb_ULen( oLine:cText ) - 1 ) > 0
