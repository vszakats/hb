--- conflicted
+++ resolved
@@ -1056,7 +1056,6 @@
 
    RETURN Self
 
-<<<<<<< HEAD
 /* --- */
 
 /* NOTE: Cl*pper's "soft CR" byte can occur in valid
@@ -1068,76 +1067,18 @@
          [vszakats] */
 STATIC FUNCTION __SoftCR()
    RETURN iif( hb_cdpIsUTF8(), hb_UChar( 0x2028 ), hb_BChar( 141 ) ) + Chr( 10 )
-=======
-/* -------------------------------------------- */
->>>>>>> bcbd3799
 
 // Converts a string to an array of strings splitting input string at EOL boundaries
 STATIC FUNCTION Text2Array( cString, nWordWrapCol, nTabWidth )
 
    LOCAL aArray := {}
-<<<<<<< HEAD
-   LOCAL nStringLen
-   LOCAL nTokPos := 0
-
-   LOCAL cLine
-   LOCAL cSplitLine
-
-   LOCAL nPos
-   LOCAL nBreakPos
-   LOCAL nBreakPosSplit
-
-   IF __SoftCR() $ cString
-      cString := StrTran( cString, __SoftCR() )
-   ENDIF
-
-   nStringLen := Len( cString )
-
-   DO WHILE nTokPos < nStringLen
-
-      cLine := hb_tokenPtr( @cString, @nTokPos, .T. )
-
-      IF nWordWrapCol != NIL .AND. Len( cLine ) > nWordWrapCol
-
-         DO WHILE Len( cLine ) > 0
-
-            nBreakPos := nBreakPosSplit := 0
-            cSplitLine := ""
-
-            FOR nPos := 1 TO Len( cLine )
-
-               SWITCH SubStr( cLine, nPos, 1 )
-               CASE " "
-                  nBreakPos := nPos
-                  nBreakPosSplit := Len( cSplitLine )
-                  cSplitLine += " "
-                  EXIT
-               CASE Chr( 9 )
-                  nBreakPos := nPos
-                  nBreakPosSplit := Len( cSplitLine )
-                  cSplitLine += Space( nTabWidth - Mod( nBreakPosSplit, nTabWidth ) )
-                  EXIT
-               OTHERWISE
-                  cSplitLine += SubStr( cLine, nPos, 1 )
-               ENDSWITCH
-
-               IF Len( cSplitLine ) >= nWordWrapCol + 1
-                  IF nBreakPosSplit > 0
-                     cSplitLine := Left( cSplitLine, nBreakPosSplit )
-                     nPos := nBreakPos
-                  ENDIF
-                  EXIT
-               ENDIF
-            NEXT
-
-            AAdd( aArray, HBTextLine():New( cSplitLine, nPos <= Len( cLine ) ) )
-
-            cLine := SubStr( cLine, nPos + 1 )
-         ENDDO
-=======
    LOCAL cLine
    LOCAL nLines
    LOCAL nLine
+
+   IF __SoftCR() $ cString
+      cString := StrTran( cString, __SoftCR() )
+   ENDIF
 
    FOR EACH cLine IN hb_ATokens( cString, .T. )
 
@@ -1147,7 +1088,6 @@
             AAdd( aArray, HBTextLine():New( MemoLine( cLine, nWordWrapCol, nLine, nTabWidth ), ;
                                             nLine < nLines ) )
          NEXT
->>>>>>> bcbd3799
       ELSE
          AAdd( aArray, HBTextLine():New( cLine, .F. ) )
       ENDIF
