/*
 * Editor Class (base for MemoEdit(), debugger, etc.)
 *
 * Copyright 2000 Maurilio Longo <maurilio.longo@libero.it>
 * Copyright 2015 Przemyslaw Czerpak <druzus / at / priv.onet.pl>
 *    rewritten whole internal code critical for basic functionality.
 *
 * This program is free software; you can redistribute it and/or modify
 * it under the terms of the GNU General Public License as published by
 * the Free Software Foundation; either version 2, or (at your option)
 * any later version.
 *
 * This program is distributed in the hope that it will be useful,
 * but WITHOUT ANY WARRANTY; without even the implied warranty of
 * MERCHANTABILITY or FITNESS FOR A PARTICULAR PURPOSE.  See the
 * GNU General Public License for more details.
 *
 * You should have received a copy of the GNU General Public License
 * along with this software; see the file COPYING.txt.  If not, write to
 * the Free Software Foundation, Inc., 59 Temple Place, Suite 330,
 * Boston, MA 02111-1307 USA (or visit the web site https://www.gnu.org/).
 *
 * As a special exception, the Harbour Project gives permission for
 * additional uses of the text contained in its release of Harbour.
 *
 * The exception is that, if you link the Harbour libraries with other
 * files to produce an executable, this does not by itself cause the
 * resulting executable to be covered by the GNU General Public License.
 * Your use of that executable is in no way restricted on account of
 * linking the Harbour library code into it.
 *
 * This exception does not however invalidate any other reasons why
 * the executable file might be covered by the GNU General Public License.
 *
 * This exception applies only to the code released by the Harbour
 * Project under the name Harbour.  If you copy code from other
 * Harbour Project or Free Software Foundation releases into a copy of
 * Harbour, as the General Public License permits, the exception does
 * not apply to the code that you add in this way.  To avoid misleading
 * anyone as to the status of such modified files, you must delete
 * this exception notice from them.
 *
 * If you write modifications of your own for Harbour, it is your choice
 * whether to permit this exception to apply to your modifications.
 * If you do not wish that, delete this exception notice.
 *
 */

#pragma -gc0

#include "hbclass.ch"

#include "button.ch"
#include "color.ch"
#include "error.ch"
#include "fileio.ch"
#include "inkey.ch"
#include "setcurs.ch"

/* TOFIX: Leave this here, until this code is cleaned off of RTEs */
#pragma linenumber=on

#define _REFRESH_NONE   0
#define _REFRESH_LINE   1
#define _REFRESH_ALL    2


CREATE CLASS HBEditor

   EXPORTED:

   METHOD LoadFile( cFileName )                          // Load cFileName into active editor
   METHOD LoadText( cText )                              // Load cText into active editor
   METHOD SaveFile()                                     // Save active file (not for MemoEdit() emulation)

   METHOD AddLine( cLine, lSoftCR )                      // Add a new Line of text at end of current text
   METHOD InsertLine( cLine, lSoftCR, nRow )             // Insert a line of text at a defined row
   METHOD RemoveLine( nRow )                             // Remove a line of text
   METHOD GetLine( nRow )                                // Return line n of text
   METHOD LineLen( nRow )                                // Return text length of line n
   METHOD ReformParagraph()                              // Reform paragraph
   METHOD GotoLine( nRow )                               // Put line nRow at cursor position
   METHOD LineCount()                                    // Returns number of lines in text.

   METHOD GetText( lSoftCR )                             // Returns aText as a string (for MemoEdit())

   METHOD Display()                                      // Redraw a window
   METHOD RefreshLine()                                  // Redraw a line
   METHOD LineColor( nRow )                              // Returns color string to use to draw nRow (current line if nRow is empty)

   METHOD GoTo( nRow, nCol, nRefreshMode )               // Set current Column and Row in Edited Text
   METHOD MoveCursor( nKey )                             // Move cursor inside text / window (needs a movement key)
   METHOD InsertState( lInsState )                       // Changes insert state and insertion / overstrike mode of editor
   METHOD Edit( nPassedKey )                             // Handles input (can receive a key in which case handles only this key and then exits)
   METHOD ExitState()                                    // Returns ::lExitEdit

   METHOD KeyboardHook( nKey )                           // Gets called every time there is a key not handled directly by HBEditor
   METHOD IdleHook()                                     // Gets called every time there are no more keys to hanlde just before HBEditor blocks itself waiting for a char

   METHOD Resize( nTop, nLeft, nBottom, nRight )         // Redefines editor window size and refreshes it
   METHOD SetColor( cColorString )                       // Sets/retrieves color used for screen writes
   METHOD Hilite()                                       // Start Hilighting swapping first two color definitions inside cColorSpec
   METHOD DeHilite()                                     // Stop Hilighting

   METHOD Row()                                          // Returns current line position on the screen
   METHOD Col()                                          // Returns current column position on the screen
   METHOD RowPos()                                       // Returns ::nRow
   METHOD ColPos()                                       // Returns ::nCol value
   METHOD Saved()                                        // Returns ::lSaved
   METHOD Changed()                                      // Returns ::lDirty
   METHOD IsWordWrap()                                   // Returns ::lWordWrap
   METHOD WordWrapCol()                                  // Returns ::nWordWrapCol
   METHOD hitTest( nMRow, nMCol )                        // UI control compatible method

   MESSAGE RefreshWindow() METHOD Display()              // for compatibility

   METHOD New( cText, nTop, nLeft, nBottom, ;            // Constructor
               nRight, lEditMode, nLineLength, nTabSize, ;
               nTextRow, nTextCol, nWndRow, nWndCol )

   PROTECTED:

   VAR cFile          AS STRING      INIT ""             // name of file being edited

   VAR aText          AS ARRAY       INIT {}             // array with lines of text being edited

   VAR nTop           AS INTEGER                         // boundaries of editor window, without box around
   VAR nLeft          AS INTEGER
   VAR nBottom        AS INTEGER
   VAR nRight         AS INTEGER

   VAR nFirstCol      AS INTEGER                         // FirstCol/Row of current text visible inside editor window
   VAR nFirstRow      AS INTEGER
   VAR nRow           AS INTEGER                         // Cursor position inside aText (nRow) and inside current line of text (nCol)
   VAR nCol           AS INTEGER

   VAR nNumCols       AS INTEGER                         // How many columns / rows can be displayed inside editor window
   VAR nNumRows       AS INTEGER

   VAR nTabWidth      AS INTEGER     INIT 4              // Size of Tab chars
   VAR lEditAllow     AS LOGICAL     INIT .T.            // Are changes to text allowed?
   VAR lSaved         AS LOGICAL     INIT .F.            // True if user exited editor with K_CTRL_W
   VAR lWordWrap      AS LOGICAL     INIT .F.            // True if word wrapping is active
   VAR nWordWrapCol   AS INTEGER     INIT 0              // At which column word wrapping occurs
   VAR lDirty         AS LOGICAL     INIT .F.            // .T. if there are changes not saved
   VAR lExitEdit      AS LOGICAL     INIT .F.            // .T. if user requested to end Edit() method

   VAR cColorSpec     AS CHARACTER                       // Color string used for screen writes

   METHOD BrowseText( nPassedKey )

ENDCLASS


METHOD New( cText, nTop, nLeft, nBottom, nRight, lEditMode, nLineLength, ;
            nTabSize, nTextRow, nTextCol, nWndRow, nWndCol ) CLASS HBEditor

   ::cColorSpec := SetColor()

   ::lEditAllow := hb_defaultValue( lEditMode, .T. )

   IF HB_ISNUMERIC( nLineLength ) .AND. nLineLength >= 1
      ::lWordWrap := .T.
      ::nWordWrapCol := nLineLength
   ENDIF

   IF HB_ISNUMERIC( nTabSize ) .AND. nTabSize >= 1
      ::nTabWidth := Max( nTabSize, 2 )
   ENDIF

   ::LoadText( hb_defaultValue( cText, "" ) )
   ::InsertState( Set( _SET_INSERT ) )

   ::nRow := hb_defaultValue( nTextRow, 1 )
   ::nCol := hb_defaultValue( nTextCol, 0 ) + 1
   ::nFirstRow := ::nRow - hb_defaultValue( nWndRow, 0 )
   ::nFirstCol := ::nCol - hb_defaultValue( nWndCol, 0 )
   ::Resize( hb_defaultValue( nTop, 0 ), ;
             hb_defaultValue( nLeft, 0 ), ;
             hb_defaultValue( nBottom, MaxRow() ), ;
             hb_defaultValue( nRight, MaxCol() ) )

   RETURN Self

// Redefines editor window size and refreshes it
METHOD Resize( nTop, nLeft, nBottom, nRight ) CLASS HBEditor

   // don't change coordinates not given
   IF HB_ISNUMERIC( nTop )
      ::nTop := nTop
   ENDIF
   IF HB_ISNUMERIC( nLeft )
      ::nLeft := nLeft
   ENDIF
   IF HB_ISNUMERIC( nBottom )
      ::nBottom := nBottom
   ENDIF
   IF HB_ISNUMERIC( nRight )
      ::nRight := nRight
   ENDIF

   // How many cols and rows are available
   ::nNumCols := ::nRight - ::nLeft + 1
   ::nNumRows := ::nBottom - ::nTop + 1

   RETURN ::Goto( ::nRow, ::nCol )

METHOD LoadFile( cFileName ) CLASS HBEditor
   RETURN ::LoadText( hb_MemoRead( ::cFile := cFileName ) )

METHOD LoadText( cText ) CLASS HBEditor

   ::aText := Text2Array( cText, iif( ::lWordWrap, ::nWordWrapCol, ), ::nTabWidth )
   ::lDirty := .F.

   RETURN iif( ::nNumCols > 0, ::GoTo( 1, 1 ), Self )

// Saves file being edited, if there is no file name does nothing, returns .T. if OK
METHOD SaveFile() CLASS HBEditor
   RETURN Len( ::cFile ) > 0 .AND. ;
          ! ::lDirty := ! hb_MemoWrit( ::cFile, ::GetText() )

// Add a new Line of text at end of current text
METHOD AddLine( cLine, lSoftCR ) CLASS HBEditor

   AAdd( ::aText, HBTextLine():New( cLine, lSoftCR ) )

   RETURN Self

// Insert a line of text at a defined row
METHOD InsertLine( cLine, lSoftCR, nRow ) CLASS HBEditor

   hb_AIns( ::aText, nRow, HBTextLine():New( cLine, lSoftCR ), .T. )

   RETURN Self

// Remove a line of text
METHOD RemoveLine( nRow ) CLASS HBEditor

   hb_ADel( ::aText, nRow, .T. )

   RETURN Self

// Return line n of text
METHOD GetLine( nRow ) CLASS HBEditor
   RETURN iif( nRow >= 1 .AND. nRow <= ::LineCount, ::aText[ nRow ]:cText, "" )

// Return text length of line n
METHOD LineLen( nRow ) CLASS HBEditor
   RETURN hb_ULen( ::GetLine( nRow ) )

// Converts an array of text lines to a String
METHOD GetText( lSoftCR ) CLASS HBEditor

   LOCAL cText, cEOL, cSoftCR, oLine

   cEOL := hb_eol()
   cSoftCR := iif( ::lWordWrap, iif( hb_defaultValue( lSoftCR, .F. ), ;
                                     Chr( 141 ) + Chr( 10 ), "" ), cEOL )
   cText := ""
   FOR EACH oLine IN ::aText
      cText += oLine:cText
      IF ! oLine:__enumIsLast()
         cText += iif( oLine:lSoftCR, cSoftCR, cEOL )
      ENDIF
   NEXT

   RETURN cText

METHOD GotoLine( nRow ) CLASS HBEditor
   RETURN ::Goto( nRow, ::nCol )

METHOD LineCount() CLASS HBEditor
   RETURN Len( ::aText )

METHOD Display() CLASS HBEditor

   LOCAL nRow, nLine, nCount

   DispBegin()
   nRow := ::nTop
   nLine := ::nFirstRow
   nCount := ::nNumRows
   DO WHILE --nCount >= 0
      hb_DispOutAt( nRow++, ::nLeft, SubStrPad( ::GetLine( nLine ), ::nFirstCol, ::nNumCols ), ::LineColor( nLine++ ) )
   ENDDO
   DispEnd()

   RETURN Self

METHOD RefreshLine() CLASS HBEditor

   hb_DispOutAt( ::Row(), ::nLeft, SubStrPad( ::GetLine( ::nRow ), ::nFirstCol, ::nNumCols ), ::LineColor( ::nRow ) )

   RETURN Self

// Returns color string to use to draw nRow (current line if nRow is empty)
METHOD LineColor( nRow ) CLASS HBEditor

   HB_SYMBOL_UNUSED( nRow )

   RETURN ::cColorSpec

// Set current column and row in edited text
METHOD GoTo( nRow, nCol, nRefreshMode )

   LOCAL nFirstRow := ::nFirstRow, nFirstCol := ::nFirstCol

   hb_default( @nRefreshMode, _REFRESH_NONE )

   IF nRow < 1
      nRow := 1
   ELSEIF nRow > ::LineCount
      nRow := ::LineCount
   ENDIF
   IF nFirstRow < 1
      nFirstRow := 1
   ELSEIF nRow < nFirstRow
      nFirstRow := nRow
   ELSEIF nRow > nFirstRow + ::nNumRows - 1
      nFirstRow := nRow - ::nNumRows + 1
   ENDIF

   IF nCol == -1
      nCol := ::LineLen( nRow ) + 1
   ENDIF
   IF nCol < 1
      nCol := 1
   ELSEIF ::lWordWrap .AND. nCol > ::nWordWrapCol + 1
      nCol := ::nWordWrapCol + 1
   ENDIF
   IF nFirstCol < 1
      nFirstCol := 1
   ELSEIF nCol < nFirstCol
      nFirstCol := nCol
   ELSEIF nCol > nFirstCol + ::nNumCols - 1
      nFirstCol := nCol - ::nNumCols + 1
   ENDIF

   ::nRow := nRow
   ::nCol := nCol

   IF nRefreshMode == _REFRESH_ALL .OR. ;
      nFirstRow != ::nFirstRow .OR. nFirstCol != ::nFirstCol

      ::nFirstRow := nFirstRow
      ::nFirstCol := nFirstCol
      ::Display()
   ELSEIF nRefreshMode == _REFRESH_LINE
      ::RefreshLine()
   ENDIF
   SetPos( ::Row(), ::Col() )

   RETURN Self

// Returns current line position on the screen
METHOD Row() CLASS HBEditor
   RETURN ::nTop + ::nRow - ::nFirstRow

// Returns current column position on the screen
METHOD Col() CLASS HBEditor
   RETURN ::nLeft + ::nCol - ::nFirstCol

// Handles cursor movements inside text array
METHOD MoveCursor( nKey ) CLASS HBEditor

   SWITCH hb_keyStd( nKey )
   CASE K_DOWN
      IF ! ::lEditAllow
         ::Goto( ::nFirstRow + ::nNumRows, ::nCol )
      ELSE
         ::Goto( ::nRow + 1, ::nCol )
      ENDIF
      EXIT

   CASE K_PGDN
      ::Goto( ::nRow + ::nNumRows - 1, ::nCol )
      EXIT

   CASE K_CTRL_PGDN
      ::Goto( ::LineCount, -1 )
      EXIT

   CASE K_UP
      IF ! ::lEditAllow
         ::Goto( ::nFirstRow - 1, ::nCol )
      ELSE
         ::Goto( ::nRow - 1, ::nCol )
      ENDIF
      EXIT

   CASE K_PGUP
      ::Goto( ::nRow - ::nNumRows + 1, ::nCol )
      EXIT

   CASE K_CTRL_PGUP
      ::Goto( 1, 1 )
      EXIT

   CASE K_RIGHT
      ::Goto( ::nRow, ::nCol + 1 )
      EXIT

   CASE K_CTRL_RIGHT
      /* Resolve K_CTRL_B and K_CTRL_RIGHT Cl*pper keycode collision */
      IF nKey != K_CTRL_RIGHT .AND. hb_keyVal( nKey ) != HB_KX_RIGHT
         RETURN .F.
      ENDIF
      ::Goto( ::nRow, NextWord( ::GetLine( ::nRow ), ::nCol ) )
      EXIT

   CASE K_LEFT
   CASE K_BS
      ::Goto( ::nRow, ::nCol - 1 )
      EXIT

   CASE K_CTRL_LEFT
      ::Goto( ::nRow, PrevWord( ::GetLine( ::nRow ), ::nCol ) )
      EXIT

   CASE K_HOME
      ::Goto( ::nRow, 1 )
      EXIT

   CASE K_CTRL_HOME
      ::Goto( ::nFirstRow, 1 )
      EXIT

   CASE K_END
      ::Goto( ::nRow, -1 )
      EXIT

   CASE K_CTRL_END
      /* Resolve K_CTRL_W and K_CTRL_END Cl*pper keycode collision */
      IF nKey != K_CTRL_END .AND. hb_keyVal( nKey ) != HB_KX_END
         RETURN .F.
      ENDIF
      ::Goto( ::nFirstRow + ::nNumRows - 1, -1 )
      EXIT

   CASE K_ENTER
      ::Goto( ::nRow + 1, 1 )
      EXIT

   CASE K_TAB
      ::Goto( ::nRow, ::nCol + TabCount( ::nTabWidth, ::nCol ) )
      EXIT

   OTHERWISE
      RETURN .F.
   ENDSWITCH

   RETURN .T.

// Edits text
METHOD Edit( nPassedKey ) CLASS HBEditor

   LOCAL nKey, nKeyStd, nPos
   LOCAL cKey
   LOCAL bKeyBlock
   LOCAL oLine

   IF ! ::lEditAllow
      RETURN ::BrowseText( nPassedKey )
   ENDIF

   DO WHILE ! ::lExitEdit

      IF nPassedKey == NIL
         IF ( nKey := Inkey(, hb_bitOr( Set( _SET_EVENTMASK ), HB_INKEY_EXT ) ) ) == 0
            ::IdleHook()
            nKey := Inkey( 0, hb_bitOr( Set( _SET_EVENTMASK ), HB_INKEY_EXT ) )
         ENDIF
      ELSE
         nKey := nPassedKey
      ENDIF
      nKeyStd := hb_keyStd( nKey )

      DO CASE
      CASE ( bKeyBlock := SetKey( nKeyStd ) ) != NIL
         Eval( bKeyBlock )

      CASE hb_ULen( cKey := iif( nKeyStd == K_TAB .AND. Set( _SET_INSERT ), ;
                             Space( TabCount( ::nTabWidth, ::nCol ) ), ;
                             hb_keyChar( nKey ) ) ) > 0
         ::lDirty := .T.
         oLine := ::aText[ ::nRow ]
         IF ::nCol > hb_ULen( oLine:cText ) + 1
            oLine:cText += Space( ::nCol - hb_ULen( oLine:cText ) - 1 )
         ENDIF
         oLine:cText := hb_UStuff( oLine:cText, ::nCol, ;
                               iif( Set( _SET_INSERT ), 0, 1 ), cKey )
         ::nCol += hb_ULen( cKey )
         IF ::lWordWrap .AND. hb_ULen( oLine:cText ) > ::nWordWrapCol
            ::ReformParagraph()
         ELSE
            ::GoTo( ::nRow, ::nCol, _REFRESH_LINE )
         ENDIF

      CASE nKeyStd == K_ENTER
         IF Set( _SET_INSERT )
            ::lDirty := .T.
            oLine := ::aText[ ::nRow ]
            ::InsertLine( hb_USubStr( oLine:cText, ::nCol ), oLine:lSoftCR, ::nRow + 1 )
            oLine:cText := hb_ULeft( oLine:cText, ::nCol - 1 )
            oLine:lSoftCR := .F.
            ::Goto( ::nRow + 1, 1, _REFRESH_ALL )
         ELSE
            IF ::nRow == ::LineCount
               ::lDirty := .T.
               ::AddLine()
            ENDIF
            ::Goto( ::nRow + 1, 1 )
         ENDIF

      CASE nKeyStd == K_INS
         ::InsertState( ! Set( _SET_INSERT ) )

      CASE nKeyStd == K_BS
         IF ::nCol > 1
            ::lDirty := .T.
            ::aText[ ::nRow ]:cText := hb_UStuff( ::aText[ ::nRow ]:cText, --::nCol, 1, "" )
            ::GoTo( ::nRow, ::nCol, _REFRESH_LINE )
         ENDIF

      CASE nKeyStd == K_DEL
         IF ::nRow < ::LineCount .OR. ::nCol <= ::LineLen( ::nRow )
            ::lDirty := .T.
            oLine := ::aText[ ::nRow ]
            IF ::nCol <= hb_ULen( oLine:cText )
               oLine:cText := hb_UStuff( oLine:cText, ::nCol, 1, "" )
               ::GoTo( ::nRow, ::nCol, _REFRESH_LINE )
            ELSE
               IF ::nCol > hb_ULen( oLine:cText ) + 1
                  oLine:cText += Space( ::nCol - hb_ULen( oLine:cText ) - 1 )
               ENDIF
               oLine:cText += ::aText[ ::nRow + 1 ]:cText
               oLine:lSoftCR := ::aText[ ::nRow + 1 ]:lSoftCR
               ::RemoveLine( ::nRow + 1 )
               IF ::lWordWrap .AND. hb_ULen( oLine:cText ) > ::nWordWrapCol
                  ::ReformParagraph()
               ELSE
                  ::GoTo( ::nRow, ::nCol, _REFRESH_ALL )
               ENDIF
            ENDIF
         ENDIF

      CASE nKeyStd == K_CTRL_Y
         ::lDirty := .T.
         IF ::nRow == ::LineCount
            ::aText[ ::nRow ]:cText := ""
            ::GoTo( ::nRow, ::nCol, _REFRESH_LINE )
         ELSE
            ::RemoveLine( ::nRow )
            ::GoTo( ::nRow, ::nCol, _REFRESH_ALL )
         ENDIF

      CASE nKeyStd == K_CTRL_T
         IF ( nPos := SkipWord( ::GetLine( ::nRow ), ::nCol ) - ::nCol ) > 0
            ::lDirty := .T.
            ::aText[ ::nRow ]:cText := hb_UStuff( ::aText[ ::nRow ]:cText, ::nCol, nPos, "" )
            ::GoTo( ::nRow, ::nCol, _REFRESH_LINE )
         ENDIF

      CASE ::MoveCursor( nKey )
         // if it's a movement key ::MoveCursor() handles it

      CASE nKeyStd == K_CTRL_B .OR. nKeyStd == K_ALT_B
         /* TOFIX: K_ALT_B is not Cl*pper compatible, added as workaround
                   for missing in some GTs extended keycodes which are
                   necessary to resolve K_CTRL_B and K_CTRL_RIGHT keycode
                   conflict */
         ::ReformParagraph()

      CASE nKeyStd == K_CTRL_W .OR. nKeyStd == K_ALT_W
         /* TOFIX: K_ALT_W is not Cl*pper compatible, added as workaround
                   for missing in some GTs extended keycodes which are
                   necessary to resolve K_CTRL_W and K_CTRL_END keycode
                   conflict */
         ::lSaved := .T.
         ::lExitEdit := .T.

      OTHERWISE
         /* NOTE: if you call ::Edit() with a key that is passed to
                  ::KeyboardHook() and then ::KeyboardHook() calls ::Edit()
                  with the same key you end up with an endless loop */
         ::KeyboardHook( nKeyStd )
      ENDCASE

      IF nPassedKey != NIL
         EXIT
      ENDIF
   ENDDO

   RETURN Self

// browse text without editing
METHOD BrowseText( nPassedKey ) CLASS HBEditor

   LOCAL nKey, nKeyStd
   LOCAL bKeyBlock

   DO WHILE ! ::lExitEdit
      IF nPassedKey == NIL
         IF ( nKey := Inkey() ) == 0
            ::IdleHook()
            nKey := Inkey( 0 )
         ENDIF
      ELSE
         nKey := nPassedKey
      ENDIF

      nKeyStd := hb_keyStd( nKey )
      IF ( bKeyBlock := SetKey( nKeyStd ) ) != NIL
         Eval( bKeyBlock )
      ELSEIF nKeyStd == K_ESC
         ::lExitEdit := .T.
      ELSEIF ! ::MoveCursor( nKey )
         ::KeyboardHook( nKey )
      ENDIF

      IF nPassedKey != NIL
         EXIT
      ENDIF
   ENDDO

   RETURN Self

// This method can be overloaded by HBEditor descendants to handle custom keys.
METHOD KeyboardHook( nKey ) CLASS HBEditor

   IF hb_keyStd( nKey ) == K_ESC
      ::lSaved := .F.
      ::lExitEdit := .T.
   ENDIF

   RETURN Self

// There are no more keys to handle. Can I do something for you?
METHOD IdleHook() CLASS HBEditor
   RETURN Self

// Reform paragraph
METHOD ReformParagraph() CLASS HBEditor

   LOCAL lNext := .T.
   LOCAL cLine := ""
   LOCAL nLine
   LOCAL nLines
   LOCAL aPos

   DO WHILE lNext .AND. ::nRow <= Len( ::aText )
      cLine += ::aText[ ::nRow ]:cText
      lNext := ::aText[ ::nRow ]:lSoftCR
      ::RemoveLine( ::nRow )
   ENDDO
   nLines := MLCount( cLine, ::nWordWrapCol + 1, ::nTabWidth )
   aPos := MPosToLC( cLine, ::nWordWrapCol + 1, ::nCol, ::nTabWidth )
   IF ::nRow + aPos[ 1 ] - 1 > ::LineCount + nLines
      ++nLines
   ENDIF
   FOR nLine := 1 TO nLines
      ::InsertLine( MemoLine( cLine, ::nWordWrapCol + 1, nLine, ::nTabWidth,,, .F. ), ;
                    nLine < nLines, ::nRow + nLine - 1 )
   NEXT

   RETURN ::GoTo( ::nRow + aPos[ 1 ] - 1, aPos[ 2 ] + 1, _REFRESH_ALL )

// Changes insert state and insertion / overstrike mode of editor
METHOD InsertState( lInsState ) CLASS HBEditor

   IF HB_ISLOGICAL( lInsState ) .AND. ::lEditAllow
      Set( _SET_INSERT, lInsState )
      SetCursor( iif( lInsState, SC_INSERT, SC_NORMAL ) )
   ENDIF

   RETURN Self

METHOD ExitState() CLASS HBEditor
   RETURN ::lExitEdit

METHOD SetColor( cColorString ) CLASS HBEditor

   LOCAL cOldColor := ::cColorSpec

   IF HB_ISSTRING( cColorString )
      ::cColorSpec := cColorString
   ENDIF

   RETURN cOldColor

METHOD Hilite() CLASS HBEditor

   // Swap CLR_STANDARD and CLR_ENHANCED
   LOCAL cEnhanced := ;
      hb_tokenGet( ::cColorSpec, 2, "," ) + "," + ;
      hb_tokenGet( ::cColorSpec, 1, "," )

<<<<<<< HEAD
   ::SetColor( cEnhanced + Right( ::cColorSpec, Len( ::cColorSpec ) - Len( cEnhanced ) ) )
=======
   ::SetColor( cEnhanced + hb_BRight( ::cColorSpec, hb_BLen( ::cColorSpec ) - hb_BLen( cEnhanced ) ) )
>>>>>>> 97c8e95c

   RETURN Self

METHOD DeHilite() CLASS HBEditor

   // Swap CLR_STANDARD and CLR_ENHANCED back to their original position inside cColorSpec
   LOCAL cStandard := ;
      hb_tokenGet( ::cColorSpec, 2, "," ) + "," + ;
      hb_tokenGet( ::cColorSpec, 1, "," )

<<<<<<< HEAD
   ::SetColor( cStandard + Right( ::cColorSpec, Len( ::cColorSpec ) - Len( cStandard ) ) )
=======
   ::SetColor( cStandard + hb_BRight( ::cColorSpec, hb_BLen( ::cColorSpec ) - hb_BLen( cStandard ) ) )
>>>>>>> 97c8e95c

   RETURN Self

METHOD RowPos() CLASS HBEditor
   RETURN ::nRow

METHOD ColPos() CLASS HBEditor
   RETURN ::nCol

METHOD Saved() CLASS HBEditor
   RETURN ::lSaved

METHOD Changed() CLASS HBEditor
   RETURN ::lDirty

METHOD IsWordWrap() CLASS HBEditor
   RETURN ::lWordWrap

METHOD WordWrapCol() CLASS HBEditor
   RETURN ::nWordWrapCol

METHOD hitTest( nMRow, nMCol ) CLASS HBEditor

   IF nMRow >= ::nTop .AND. ;
      nMRow <= ::nBottom .AND. ;
      nMCol >= ::nLeft .AND. ;
      nMCol <= ::nRight
      RETURN HTCLIENT
   ENDIF

   RETURN HTNOWHERE


STATIC FUNCTION Text2Array( cText, nWordWrapCol, nTabWidth )

   LOCAL aArray := {}
   LOCAL cLine
   LOCAL nLines
   LOCAL nLine

   FOR EACH cLine IN hb_ATokens( cText, .T. )
      IF nWordWrapCol != NIL .AND. hb_ULen( cLine ) > nWordWrapCol
         nLines := MLCount( cLine, nWordWrapCol + 1, nTabWidth )
         FOR nLine := 1 TO nLines
            AAdd( aArray, HBTextLine():New( MemoLine( cLine, nWordWrapCol + 1, nLine, nTabWidth,,, .F. ), ;
                                            nLine < nLines ) )
         NEXT
      ELSE
         AAdd( aArray, HBTextLine():New( cLine, .F. ) )
      ENDIF
   NEXT
   IF Empty( aArray )
      AAdd( aArray, HBTextLine():New() )
   ENDIF

   RETURN aArray

STATIC FUNCTION SubStrPad( cText, nFrom, nLen )
   RETURN hb_UPadR( hb_USubStr( cText, nFrom, nLen ), nLen )

STATIC FUNCTION TabCount( nTabWidth, nCol )
   RETURN Int( nTabWidth - ( nCol - 1 ) % nTabWidth )

STATIC FUNCTION SkipWord( cText, nPos )

   DO WHILE nPos < hb_ULen( cText ) .AND. hb_USubStr( cText, nPos, 1 ) == " "
      ++nPos
   ENDDO
   IF ( nPos := hb_UAt( " ", cText, nPos ) ) == 0
      nPos := hb_ULen( cText ) + 1
   ENDIF

   RETURN nPos

STATIC FUNCTION NextWord( cText, nPos )

   IF ( nPos := hb_UAt( " ", cText, nPos ) ) == 0
      nPos := hb_ULen( cText ) + 1
   ELSE
      DO WHILE hb_USubStr( cText, ++nPos, 1 ) == " "
      ENDDO
   ENDIF

   RETURN nPos

STATIC FUNCTION PrevWord( cText, nPos )

   DO WHILE nPos > 1 .AND. hb_USubStr( cText, --nPos, 1 ) == " "
   ENDDO
   DO WHILE nPos > 1 .AND. ! hb_USubStr( cText, nPos - 1, 1 ) == " "
      --nPos
   ENDDO

   RETURN nPos<|MERGE_RESOLUTION|>--- conflicted
+++ resolved
@@ -696,11 +696,7 @@
       hb_tokenGet( ::cColorSpec, 2, "," ) + "," + ;
       hb_tokenGet( ::cColorSpec, 1, "," )
 
-<<<<<<< HEAD
-   ::SetColor( cEnhanced + Right( ::cColorSpec, Len( ::cColorSpec ) - Len( cEnhanced ) ) )
-=======
    ::SetColor( cEnhanced + hb_BRight( ::cColorSpec, hb_BLen( ::cColorSpec ) - hb_BLen( cEnhanced ) ) )
->>>>>>> 97c8e95c
 
    RETURN Self
 
@@ -711,11 +707,7 @@
       hb_tokenGet( ::cColorSpec, 2, "," ) + "," + ;
       hb_tokenGet( ::cColorSpec, 1, "," )
 
-<<<<<<< HEAD
-   ::SetColor( cStandard + Right( ::cColorSpec, Len( ::cColorSpec ) - Len( cStandard ) ) )
-=======
    ::SetColor( cStandard + hb_BRight( ::cColorSpec, hb_BLen( ::cColorSpec ) - hb_BLen( cStandard ) ) )
->>>>>>> 97c8e95c
 
    RETURN Self
 
