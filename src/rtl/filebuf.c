--- conflicted
+++ resolved
@@ -476,13 +476,8 @@
    struct stat statbuf;
 #  endif
 #endif
-<<<<<<< HEAD
-   HB_BOOL fShared, fReadonly;
-=======
    HB_BOOL fResult, fShared;
    int iMode;
-   HB_FHANDLE hFile;
->>>>>>> 30d0f5bd
    char * pszFile;
 
    HB_SYMBOL_UNUSED( pFuncs );
@@ -562,13 +557,9 @@
    if( fResult && pFile == NULL )
 #endif /* HB_OS_UNIX */
    {
-<<<<<<< HEAD
-      HB_FHANDLE hFile = hb_fsExtOpen( pszFileName, pDefExt, nExFlags, pPaths, pError );
-=======
-      hFile = hb_fsExtOpen( pszFileName, NULL,
+      HB_FHANDLE hFile = hb_fsExtOpen( pszFileName, NULL,
                             nExFlags & ~ ( HB_FATTR ) ( FXO_DEFAULTS | FXO_COPYNAME ),
                             NULL, NULL );
->>>>>>> 30d0f5bd
       if( hFile != FS_ERROR )
       {
          HB_ULONG device = 0, inode = 0;
