--- conflicted
+++ resolved
@@ -355,12 +355,8 @@
 {
    HB_SYMBOL_UNUSED( pFuncs );
 
-<<<<<<< HEAD
-   return pRetPath ? hb_spFileExists( pszFileName, pRetPath ) : hb_fsFileExists( pszFileName );
-=======
    return pRetPath ? hb_spFileExists( pszFileName, pRetPath ) :
                      hb_fsFileExists( pszFileName );
->>>>>>> 06c1134d
 }
 
 static HB_BOOL s_fileDelete( PHB_FILE_FUNCS pFuncs, const char * pszFileName )
@@ -1160,12 +1156,8 @@
    if( i >= 0 )
       return s_pFileTypes[ i ]->Exists( s_pFileTypes[ i ], pszFileName, pRetPath );
 
-<<<<<<< HEAD
-   return pRetPath ? hb_spFileExists( pszFileName, pRetPath ) : hb_fsFileExists( pszFileName );
-=======
    return pRetPath ? hb_spFileExists( pszFileName, pRetPath ) :
                      hb_fsFileExists( pszFileName );
->>>>>>> 06c1134d
 }
 
 HB_BOOL hb_fileDelete( const char * pszFileName )
