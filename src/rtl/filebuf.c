/*
 * Functions to access files with shared handles and locks
 * (buffers in the future)
 *
 * Copyright 2008 Przemyslaw Czerpak <druzus / at / priv.onet.pl>
 *
 * This program is free software; you can redistribute it and/or modify
 * it under the terms of the GNU General Public License as published by
 * the Free Software Foundation; either version 2, or (at your option)
 * any later version.
 *
 * This program is distributed in the hope that it will be useful,
 * but WITHOUT ANY WARRANTY; without even the implied warranty of
 * MERCHANTABILITY or FITNESS FOR A PARTICULAR PURPOSE.  See the
 * GNU General Public License for more details.
 *
 * You should have received a copy of the GNU General Public License
 * along with this software; see the file COPYING.txt.  If not, write to
 * the Free Software Foundation, Inc., 59 Temple Place, Suite 330,
 * Boston, MA 02111-1307 USA (or visit the web site https://www.gnu.org/).
 *
 * As a special exception, the Harbour Project gives permission for
 * additional uses of the text contained in its release of Harbour.
 *
 * The exception is that, if you link the Harbour libraries with other
 * files to produce an executable, this does not by itself cause the
 * resulting executable to be covered by the GNU General Public License.
 * Your use of that executable is in no way restricted on account of
 * linking the Harbour library code into it.
 *
 * This exception does not however invalidate any other reasons why
 * the executable file might be covered by the GNU General Public License.
 *
 * This exception applies only to the code released by the Harbour
 * Project under the name Harbour.  If you copy code from other
 * Harbour Project or Free Software Foundation releases into a copy of
 * Harbour, as the General Public License permits, the exception does
 * not apply to the code that you add in this way.  To avoid misleading
 * anyone as to the status of such modified files, you must delete
 * this exception notice from them.
 *
 * If you write modifications of your own for Harbour, it is your choice
 * whether to permit this exception to apply to your modifications.
 * If you do not wish that, delete this exception notice.
 *
 */

/* this has to be declared before hbapifs.h is included */
#define _HB_FILE_INTERNAL_

#if ! defined( _LARGEFILE64_SOURCE )
#  define _LARGEFILE64_SOURCE  1
#endif

#include "hbapi.h"
#include "hbapifs.h"
#include "hbapierr.h"
#include "hbapiitm.h"
#include "hbthread.h"
#include "hbvm.h"
#include "directry.ch"

#if defined( HB_OS_UNIX )
#  include <sys/types.h>
#  include <sys/stat.h>
#  include <unistd.h>
#endif

#if ! defined( HB_USE_LARGEFILE64 ) && defined( HB_OS_UNIX )
   #if defined( __USE_LARGEFILE64 )
      /*
       * The macro: __USE_LARGEFILE64 is set when _LARGEFILE64_SOURCE is
       * defined and effectively enables lseek64/flock64/ftruncate64 functions
       * on 32bit machines.
       */
      #define HB_USE_LARGEFILE64
   #elif defined( HB_OS_UNIX ) && defined( O_LARGEFILE )
      #define HB_USE_LARGEFILE64
   #endif
#endif

#define HB_FLOCK_RESIZE  16

typedef struct
{
   HB_FOFFSET start;
   HB_FOFFSET len;
}
HB_FLOCK, * PHB_FLOCK;

typedef struct _HB_FILE
{
   const HB_FILE_FUNCS * pFuncs;
   HB_ULONG       device;
   HB_ULONG       inode;
   int            used;
   int            mode;
   HB_BOOL        shared;
   HB_FHANDLE     hFile;
   HB_FHANDLE     hFileRO;
   PHB_FLOCK      pLocks;
   HB_UINT        uiLocks;
   HB_UINT        uiSize;
   struct _HB_FILE * pNext;
   struct _HB_FILE * pPrev;
}
HB_FILE;

static const HB_FILE_FUNCS * s_fileMethods( void );
#if defined( HB_OS_UNIX )
   static PHB_FILE hb_fileposNew( PHB_FILE pFile );
#endif

static HB_CRITICAL_NEW( s_fileMtx );
static HB_CRITICAL_NEW( s_lockMtx );

static PHB_FILE s_openFiles = NULL;

#if 0
void hb_fileDsp( PHB_FILE pFile, const char * szMsg )
{
   HB_UINT uiPos = 0;

   fprintf( stderr, "\r\n[%s][", szMsg );
   while( uiPos < pFile->uiLocks )
   {
      PHB_FLOCK pLock = &pFile->pLocks[ uiPos ];
      fprintf( stderr, "%lld:%lld ", pLock->start, pLock->len );
      ++uiPos;
   }
   fprintf( stderr, "]" );
   fflush(stderr);
}
#endif

static PHB_FILE hb_fileFind( HB_ULONG device, HB_ULONG inode )
{
   if( s_openFiles && ( device || inode ) )
   {
      PHB_FILE pFile = s_openFiles;
      do
      {
         if( pFile->device == device && pFile->inode == inode )
            return pFile;
         pFile = pFile->pNext;
      }
      while( s_openFiles != pFile );
   }
   return NULL;
}

static PHB_FILE hb_fileNew( HB_FHANDLE hFile, HB_BOOL fShared, int iMode,
                            HB_ULONG device, HB_ULONG inode, HB_BOOL fBind )
{
   PHB_FILE pFile = hb_fileFind( device, inode );

   if( ! pFile )
   {
      pFile = ( PHB_FILE ) hb_xgrabz( sizeof( HB_FILE ) );
      pFile->pFuncs  = s_fileMethods();
      pFile->device  = device;
      pFile->inode   = inode;
      pFile->hFile   = hFile;
      pFile->hFileRO = FS_ERROR;
      pFile->shared  = fShared;
      pFile->mode    = iMode;

      if( fBind )
      {
         if( s_openFiles )
         {
            pFile->pNext = s_openFiles;
            pFile->pPrev = s_openFiles->pPrev;
            pFile->pPrev->pNext = pFile;
            s_openFiles->pPrev = pFile;
         }
         else
            s_openFiles = pFile->pNext = pFile->pPrev = pFile;
      }
   }
   pFile->used++;

   return pFile;
}

static HB_UINT hb_fileFindOffset( PHB_FILE pFile, HB_FOFFSET nOffset )
{
   HB_UINT uiFirst, uiLast, uiMiddle;

   uiFirst = 0;
   uiLast = pFile->uiLocks;
   uiMiddle = uiLast >> 1;

   while( uiFirst < uiLast )
   {
      HB_FOFFSET nEnd = pFile->pLocks[ uiMiddle ].start +
                        pFile->pLocks[ uiMiddle ].len;
      if( nEnd > 0 && nEnd <= nOffset )
         uiFirst = uiMiddle + 1;
      else
         uiLast = uiMiddle;
      uiMiddle = ( uiFirst + uiLast ) >> 1;
   }

   return uiMiddle;
}

static void hb_fileInsertLock( PHB_FILE pFile, HB_UINT uiPos,
                               HB_FOFFSET nStart, HB_FOFFSET nLen )
{
   if( pFile->uiLocks == pFile->uiSize )
   {
      pFile->uiSize += HB_FLOCK_RESIZE;
      pFile->pLocks = ( PHB_FLOCK ) hb_xrealloc( pFile->pLocks,
                                          sizeof( HB_FLOCK ) * pFile->uiSize );
      memset( &pFile->pLocks[ pFile->uiLocks ], 0,
              sizeof( HB_FLOCK ) * HB_FLOCK_RESIZE );
   }
   memmove( &pFile->pLocks[ uiPos + 1 ], &pFile->pLocks[ uiPos ],
            ( pFile->uiLocks - uiPos ) * sizeof( HB_FLOCK ) );
   pFile->pLocks[ uiPos ].start = nStart;
   pFile->pLocks[ uiPos ].len   = nLen;
   pFile->uiLocks++;
}

static void hb_fileDeleteLock( PHB_FILE pFile, HB_UINT uiPos )
{
   pFile->uiLocks--;
   memmove( &pFile->pLocks[ uiPos ], &pFile->pLocks[ uiPos + 1 ],
            ( pFile->uiLocks - uiPos ) * sizeof( HB_FLOCK ) );
   if( pFile->uiSize - pFile->uiLocks >= ( HB_FLOCK_RESIZE << 1 ) )
   {
      pFile->uiSize -= HB_FLOCK_RESIZE;
      pFile->pLocks = ( PHB_FLOCK ) hb_xrealloc( pFile->pLocks,
                                          sizeof( HB_FLOCK ) * pFile->uiSize );
   }
}

static HB_BOOL hb_fileSetLock( PHB_FILE pFile, HB_BOOL * pfLockFS,
                               HB_FOFFSET nStart, HB_FOFFSET nLen )
{
   HB_BOOL fLJoin, fRJoin;
   HB_UINT uiPos;

   uiPos = hb_fileFindOffset( pFile, nStart );
   fLJoin = fRJoin = HB_FALSE;
   if( uiPos < pFile->uiLocks )
   {
      PHB_FLOCK pLock = &pFile->pLocks[ uiPos ];
      HB_FOFFSET nEnd = nStart + nLen;
      if( nEnd <= 0 || nEnd > pLock->start )
         return HB_FALSE;
      if( nEnd == pLock->start )
         fRJoin = HB_TRUE;
   }
   if( uiPos > 0 )
   {
      PHB_FLOCK pLock = &pFile->pLocks[ uiPos - 1 ];
      if( pLock->start + pLock->len == nStart )
         fLJoin = HB_TRUE;
   }
   if( fLJoin )
   {
      if( fRJoin )
      {
         pFile->pLocks[ uiPos - 1 ].len += nLen + pFile->pLocks[ uiPos ].len;
         hb_fileDeleteLock( pFile, uiPos );
      }
      else
         pFile->pLocks[ uiPos - 1 ].len += nLen;
   }
   else if( fRJoin )
   {
      pFile->pLocks[ uiPos ].start -= nLen;
      pFile->pLocks[ uiPos ].len   += nLen;
   }
   else
      hb_fileInsertLock( pFile, uiPos, nStart, nLen );

   if( pFile->shared )
      *pfLockFS = HB_TRUE;
   return HB_TRUE;
}

static HB_BOOL hb_fileUnlock( PHB_FILE pFile, HB_BOOL * pfLockFS,
                              HB_FOFFSET nStart, HB_FOFFSET nLen )
{
   HB_BOOL fResult = HB_FALSE;
   HB_UINT uiPos;

   uiPos = hb_fileFindOffset( pFile, nStart );
   if( uiPos < pFile->uiLocks )
   {
      PHB_FLOCK pLock = &pFile->pLocks[ uiPos ];
      if( nStart >= pLock->start && pLock->len >= nLen &&
          nStart - pLock->start <= pLock->len - nLen )
      {
         if( pfLockFS && pFile->shared )
            *pfLockFS = HB_TRUE;
         else if( nStart == pLock->start )
         {
            if( nLen == pLock->len )
               hb_fileDeleteLock( pFile, uiPos );
            else
            {
               pLock->start += nLen;
               pLock->len   -= nLen;
            }
         }
         else if( nStart + nLen == pLock->start + pLock->len )
            pLock->len -= nLen;
         else
         {
            hb_fileInsertLock( pFile, uiPos + 1, nStart + nLen,
                               pLock->start + pLock->len - nStart - nLen );
            pLock = &pFile->pLocks[ uiPos ];
            pLock->len = nStart - pLock->start;
         }
         fResult = HB_TRUE;
      }
   }
   return fResult;
}

static HB_BOOL hb_fileTestLock( PHB_FILE pFile,
                                HB_FOFFSET nStart, HB_FOFFSET nLen )
{
   HB_UINT uiPos;

   uiPos = hb_fileFindOffset( pFile, nStart );
   if( uiPos < pFile->uiLocks )
   {
      PHB_FLOCK pLock = &pFile->pLocks[ uiPos ];
      HB_FOFFSET nEnd = nStart + nLen;
      if( nEnd <= 0 || nEnd > pLock->start )
         return HB_TRUE;
   }

   return HB_FALSE;
}


/*
 * file methods
 */

static HB_BOOL s_fileAccept( PHB_FILE_FUNCS pFuncs, const char * pszFileName )
{
   HB_SYMBOL_UNUSED( pFuncs );

   return pszFileName && *pszFileName;
}

static HB_BOOL s_fileExists( PHB_FILE_FUNCS pFuncs, const char * pszFileName, char * pRetPath )
{
   HB_SYMBOL_UNUSED( pFuncs );

   return hb_spFileExists( pszFileName, pRetPath );
}

static HB_BOOL s_fileDelete( PHB_FILE_FUNCS pFuncs, const char * pszFileName )
{
   HB_SYMBOL_UNUSED( pFuncs );

   return hb_fsDelete( pszFileName );
}

static HB_BOOL s_fileRename( PHB_FILE_FUNCS pFuncs, const char * pszName, const char * pszNewName )
{
   HB_SYMBOL_UNUSED( pFuncs );

   return hb_fsRename( pszName, pszNewName );
}

static HB_BOOL s_fileCopy( PHB_FILE_FUNCS pFuncs, const char * pSrcFile, const char * pszDstFile )
{
   HB_SYMBOL_UNUSED( pFuncs );

   return hb_fsCopy( pSrcFile, pszDstFile );
}

static HB_BOOL s_fileDirExists( PHB_FILE_FUNCS pFuncs, const char * pszDirName )
{
   HB_SYMBOL_UNUSED( pFuncs );

   return hb_fsDirExists( pszDirName );
}

static HB_BOOL s_fileDirMake( PHB_FILE_FUNCS pFuncs, const char * pszDirName )
{
   HB_SYMBOL_UNUSED( pFuncs );

   return hb_fsMkDir( pszDirName );
}

static HB_BOOL s_fileDirRemove( PHB_FILE_FUNCS pFuncs, const char * pszDirName )
{
   HB_SYMBOL_UNUSED( pFuncs );

   return hb_fsRmDir( pszDirName );
}

static double s_fileDirSpace( PHB_FILE_FUNCS pFuncs, const char * pszDirName, HB_USHORT uiType )
{
   HB_SYMBOL_UNUSED( pFuncs );

   return hb_fsDiskSpace( pszDirName, uiType );
}

static PHB_ITEM s_fileDirectory( PHB_FILE_FUNCS pFuncs, const char * pszDirSpec, const char * pszAttr )
{
   HB_SYMBOL_UNUSED( pFuncs );

   return hb_fsDirectory( pszDirSpec, pszAttr, HB_TRUE );
}

static HB_BOOL s_fileTimeGet( PHB_FILE_FUNCS pFuncs, const char * pszFileName, long * plJulian, long * plMillisec )
{
   HB_SYMBOL_UNUSED( pFuncs );

   return hb_fsGetFileTime( pszFileName, plJulian, plMillisec );
}

static HB_BOOL s_fileTimeSet( PHB_FILE_FUNCS pFuncs, const char * pszFileName, long lJulian, long lMillisec )
{
   HB_SYMBOL_UNUSED( pFuncs );

   return hb_fsSetFileTime( pszFileName, lJulian, lMillisec );
}

static HB_BOOL s_fileAttrGet( PHB_FILE_FUNCS pFuncs, const char * pszFileName, HB_FATTR * pnAttr )
{
   HB_SYMBOL_UNUSED( pFuncs );

   return hb_fsGetAttr( pszFileName, pnAttr );
}

static HB_BOOL s_fileAttrSet( PHB_FILE_FUNCS pFuncs, const char * pszFileName, HB_FATTR nAttr )
{
   HB_SYMBOL_UNUSED( pFuncs );

   return hb_fsSetAttr( pszFileName, nAttr );
}

static HB_BOOL s_fileLink( PHB_FILE_FUNCS pFuncs, const char * pszExisting, const char * pszNewName )
{
   HB_SYMBOL_UNUSED( pFuncs );

   return hb_fsLink( pszExisting, pszNewName );
}

static HB_BOOL s_fileLinkSym( PHB_FILE_FUNCS pFuncs, const char * pszTarget, const char * pszNewName )
{
   HB_SYMBOL_UNUSED( pFuncs );

   return hb_fsLinkSym( pszTarget, pszNewName );
}

static char * s_fileLinkRead( PHB_FILE_FUNCS pFuncs, const char * pszFileName )
{
   HB_SYMBOL_UNUSED( pFuncs );

   return hb_fsLinkRead( pszFileName );
}

static PHB_FILE s_fileExtOpen( PHB_FILE_FUNCS pFuncs, const char * pszFileName, const char * pDefExt,
                               HB_FATTR nExFlags, const char * pPaths,
                               PHB_ITEM pError )
{
   PHB_FILE pFile = NULL;
#if defined( HB_OS_UNIX )
   HB_BOOL fSeek = HB_FALSE;
#  if defined( HB_USE_LARGEFILE64 )
   struct stat64 statbuf;
#  else
   struct stat statbuf;
#  endif
#endif
   HB_BOOL fResult, fShared;
   int iMode;
   char * pszFile;

   HB_SYMBOL_UNUSED( pFuncs );

   fShared = ( nExFlags & ( FO_DENYREAD | FO_DENYWRITE | FO_EXCLUSIVE ) ) == 0;
   iMode = ( int ) ( nExFlags & ( FO_READ | FO_WRITE | FO_READWRITE ) );
   pszFile = hb_fsExtName( pszFileName, pDefExt, nExFlags, pPaths );

   hb_vmUnlock();
#if ! defined( HB_OS_UNIX )
   fResult = HB_TRUE;
#else
#  if defined( HB_USE_SHARELOCKS ) && ! defined( HB_USE_BSDLOCKS )
   if( nExFlags & FXO_SHARELOCK )
   {
      if( iMode == FO_WRITE && fShared )
      {
         if( access( ( char * ) pszFile, R_OK ) == 0 ||
             access( ( char * ) pszFile, F_OK ) != 0 )
         {
            nExFlags = ( nExFlags ^ FO_WRITE ) | FO_READWRITE;
            iMode = FO_READWRITE;
         }
         else
            nExFlags ^= FXO_SHARELOCK;
      }
      else if( iMode == FO_READ && ! fShared )
      {
         nExFlags &= ~ ( HB_FATTR ) ( FO_DENYREAD | FO_DENYWRITE | FO_EXCLUSIVE );
         fShared = HB_TRUE;
      }
   }
#  endif

   hb_threadEnterCriticalSection( &s_fileMtx );

#  if defined( HB_USE_LARGEFILE64 )
   fResult = stat64( ( char * ) pszFile, &statbuf ) == 0;
#  else
   fResult = stat( ( char * ) pszFile, &statbuf ) == 0;
#  endif
   hb_fsSetIOError( fResult, 0 );

   if( fResult )
   {
      pFile = hb_fileFind( ( HB_ULONG ) statbuf.st_dev,
                           ( HB_ULONG ) statbuf.st_ino );
      if( pFile )
      {
         if( ! fShared || ! pFile->shared || ( nExFlags & FXO_TRUNCATE ) != 0 )
         {
            fResult = HB_FALSE;
            pFile = NULL;
         }
         else if( pFile->mode != FO_READWRITE && pFile->mode != iMode )
         {
            iMode = FO_READWRITE;
            pFile = NULL;
         }
         else
         {
            pFile->used++;
            if( ( nExFlags & FXO_NOSEEKPOS ) == 0 )
            {
#  if defined( HB_OS_VXWORKS )
               fSeek  = ! S_ISFIFO( statbuf.st_mode );
#  else
               fSeek  = ! S_ISFIFO( statbuf.st_mode ) && ! S_ISSOCK( statbuf.st_mode );
#  endif
            }
         }
      }
   }
   else
      fResult = HB_TRUE;

   if( fResult && pFile == NULL )
#endif /* HB_OS_UNIX */
   {
<<<<<<< HEAD
      HB_FHANDLE hFile = hb_fsExtOpen( pszFileName, NULL,
=======
      hFile = hb_fsExtOpen( pszFile, NULL,
>>>>>>> 7340d7a5
                            nExFlags & ~ ( HB_FATTR ) ( FXO_DEFAULTS | FXO_COPYNAME ),
                            NULL, NULL );
      if( hFile != FS_ERROR )
      {
         HB_ULONG device = 0, inode = 0;
#if ! defined( HB_OS_UNIX )
         hb_threadEnterCriticalSection( &s_fileMtx );
#else
#  if defined( HB_USE_LARGEFILE64 )
         if( fstat64( hFile, &statbuf ) == 0 )
#  else
         if( fstat( hFile, &statbuf ) == 0 )
#  endif
         {
            device = ( HB_ULONG ) statbuf.st_dev;
            inode  = ( HB_ULONG ) statbuf.st_ino;
            if( ( nExFlags & FXO_NOSEEKPOS ) == 0 )
            {
#  if defined( HB_OS_VXWORKS )
               fSeek  = ! S_ISFIFO( statbuf.st_mode );
#  else
               fSeek  = ! S_ISFIFO( statbuf.st_mode ) && ! S_ISSOCK( statbuf.st_mode );
#  endif
            }
         }
#endif /* HB_OS_UNIX */

         pFile = hb_fileNew( hFile, fShared, iMode, device, inode, HB_TRUE );
         if( pFile->hFile != hFile )
         {
            if( pFile->mode != FO_READWRITE && iMode == FO_READWRITE )
            {
               HB_FHANDLE hTemp = pFile->hFileRO;
               pFile->hFileRO = pFile->hFile;
               pFile->hFile = hFile;
               pFile->mode = iMode;
               hFile = hTemp;
            }

            if( ! fShared || ! pFile->shared || pFile->mode != FO_READWRITE )
            {
               fResult = HB_FALSE;
               if( pFile->hFileRO == FS_ERROR && pFile->uiLocks != 0 )
               {
                  pFile->hFileRO = hFile;
                  hFile = FS_ERROR;
               }
            }

            if( pFile->uiLocks == 0 )
            {
#if ! defined( HB_USE_SHARELOCKS ) || defined( HB_USE_BSDLOCKS )
               if( pFile->hFileRO != FS_ERROR )
               {
                  hb_fsClose( pFile->hFileRO );
                  pFile->hFileRO = FS_ERROR;
               }
#endif
               if( hFile != FS_ERROR )
               {
                  hb_fsClose( hFile );
                  hFile = FS_ERROR;
#if defined( HB_USE_SHARELOCKS ) && ! defined( HB_USE_BSDLOCKS )
                  /* TOFIX: possible race condition */
                  hb_fsLockLarge( pFile->hFile, HB_SHARELOCK_POS, HB_SHARELOCK_SIZE,
                                  FL_LOCK | FLX_SHARED );
#endif
               }
            }
            if( !fResult )
            {
               if( pFile )
               {
                  --pFile->used;
                  pFile = NULL;
               }
               if( hFile != FS_ERROR )
               {
                  /* TOFIX: possible race condition in MT mode,
                   *        close() is not safe due to existing locks
                   *        which are removed.
                   */
                  hb_fsClose( hFile );
               }
            }
         }
#if ! defined( HB_OS_UNIX )
         hb_threadLeaveCriticalSection( &s_fileMtx );
#endif
      }
   }

#if defined( HB_OS_UNIX )
   hb_threadLeaveCriticalSection( &s_fileMtx );
   if( pFile && fSeek )
      pFile = hb_fileposNew( pFile );
#endif

   if( ! fResult )
      hb_fsSetError( ( nExFlags & FXO_TRUNCATE ) ? 5 : 32 );
   if( ( nExFlags & FXO_COPYNAME ) != 0 && pFile )
      hb_strncpy( ( char * ) pszFileName, pszFile, HB_PATH_MAX - 1 );
   if( pError )
   {
      hb_errPutFileName( pError, pszFile );
      if( ! fResult )
      {
         hb_errPutOsCode( pError, hb_fsError() );
         hb_errPutGenCode( pError, ( HB_ERRCODE ) ( ( nExFlags & FXO_TRUNCATE ) ? EG_CREATE : EG_OPEN ) );
      }
   }

   hb_xfree( pszFile );

   hb_vmLock();

   return pFile;
}

static void s_fileClose( PHB_FILE pFile )
{
   hb_vmUnlock();
   hb_fsSetError( 0 );
   hb_threadEnterCriticalSection( &s_fileMtx );

   if( --pFile->used == 0 )
   {
      if( pFile->pNext )
      {
         pFile->pPrev->pNext = pFile->pNext;
         pFile->pNext->pPrev = pFile->pPrev;
         if( pFile == s_openFiles )
         {
            s_openFiles = pFile->pNext;
            if( pFile == s_openFiles )
               s_openFiles = NULL;
         }
      }
      if( pFile->hFile != FS_ERROR )
         hb_fsClose( pFile->hFile );
      if( pFile->hFileRO != FS_ERROR )
         hb_fsClose( pFile->hFileRO );

      if( pFile->pLocks )
         hb_xfree( pFile->pLocks );

      hb_xfree( pFile );
   }

   hb_threadLeaveCriticalSection( &s_fileMtx );
   hb_vmLock();
}

static HB_BOOL s_fileLock( PHB_FILE pFile, HB_FOFFSET nStart, HB_FOFFSET nLen,
                           int iType )
{
   HB_BOOL fResult, fLockFS = HB_FALSE;

   hb_vmUnlock();
   if( ( iType & FL_MASK ) == FL_UNLOCK )
   {
      hb_threadEnterCriticalSection( &s_lockMtx );
      fResult = hb_fileUnlock( pFile, &fLockFS, nStart, nLen );
      hb_threadLeaveCriticalSection( &s_lockMtx );
      if( fLockFS )
      {
         hb_fsLockLarge( pFile->hFile, nStart, nLen, ( HB_USHORT ) iType );
         hb_threadEnterCriticalSection( &s_lockMtx );
         hb_fileUnlock( pFile, NULL, nStart, nLen );
         hb_threadLeaveCriticalSection( &s_lockMtx );
      }
      else
         hb_fsSetError( fResult ? 0 : 33 );
   }
   else
   {
      hb_threadEnterCriticalSection( &s_lockMtx );
      fResult = hb_fileSetLock( pFile, &fLockFS, nStart, nLen );
      hb_threadLeaveCriticalSection( &s_lockMtx );
      if( fLockFS )
      {
#if defined( HB_OS_UNIX )
         if( pFile->mode == FO_READ )
            iType |= FLX_SHARED;
         else if( pFile->mode == FO_WRITE )
            iType &= ~FLX_SHARED;
#endif
         fResult = hb_fsLockLarge( pFile->hFile, nStart, nLen, ( HB_USHORT ) iType );
         if( ! fResult )
         {
            hb_threadEnterCriticalSection( &s_lockMtx );
            hb_fileUnlock( pFile, NULL, nStart, nLen );
            hb_threadLeaveCriticalSection( &s_lockMtx );
         }
      }
      else
         hb_fsSetError( fResult ? 0 : 33 );
   }
   hb_vmLock();

   return fResult;
}

static int s_fileLockTest( PHB_FILE pFile, HB_FOFFSET nStart, HB_FOFFSET nLen,
                           int iType )
{
   HB_BOOL fLocked;
   int iResult;

   hb_vmUnlock();

   hb_threadEnterCriticalSection( &s_lockMtx );
   fLocked = hb_fileTestLock( pFile, nStart, nLen );
   hb_threadLeaveCriticalSection( &s_lockMtx );
   if( fLocked )
   {
#if defined( HB_OS_UNIX )
      iResult = getpid();
#else
      iResult = 1;
#endif
   }
   else
      iResult = hb_fsLockTest( pFile->hFile, nStart, nLen, ( HB_USHORT ) iType );

   hb_vmLock();

   return iResult;
}

static HB_SIZE s_fileRead( PHB_FILE pFile, void * buffer, HB_SIZE nSize,
                           HB_MAXINT nTimeout )
{
   HB_SYMBOL_UNUSED( nTimeout );
   return hb_fsReadLarge( pFile->hFile, buffer, nSize );
}

static HB_SIZE s_fileWrite( PHB_FILE pFile, const void * buffer, HB_SIZE nSize,
                            HB_MAXINT nTimeout )
{
   HB_SYMBOL_UNUSED( nTimeout );
   return hb_fsWriteLarge( pFile->hFile, buffer, nSize );
}

static HB_SIZE s_fileReadAt( PHB_FILE pFile, void * buffer, HB_SIZE nSize,
                             HB_FOFFSET nOffset )
{
   return hb_fsReadAt( pFile->hFile, buffer, nSize, nOffset );
}

static HB_SIZE s_fileWriteAt( PHB_FILE pFile, const void * buffer, HB_SIZE nSize,
                              HB_FOFFSET nOffset )
{
   return hb_fsWriteAt( pFile->hFile, buffer, nSize, nOffset );
}

static HB_BOOL s_fileTruncAt( PHB_FILE pFile, HB_FOFFSET nOffset )
{
   return hb_fsTruncAt( pFile->hFile, nOffset );
}

static HB_FOFFSET s_fileSeek( PHB_FILE pFile, HB_FOFFSET nOffset,
                              HB_USHORT uiFlags )
{
   return hb_fsSeekLarge( pFile->hFile, nOffset, uiFlags );
}

static HB_FOFFSET s_fileSize( PHB_FILE pFile )
{
   return hb_fsSeekLarge( pFile->hFile, 0, FS_END );
}

static HB_BOOL s_fileEof( PHB_FILE pFile )
{
   return hb_fsEof( pFile->hFile );
}

static void s_fileFlush( PHB_FILE pFile, HB_BOOL fDirty )
{
   HB_SYMBOL_UNUSED( pFile );
   HB_SYMBOL_UNUSED( fDirty );
}

static void s_fileCommit( PHB_FILE pFile )
{
   hb_fsCommit( pFile->hFile );
}

static HB_BOOL s_fileConfigure( PHB_FILE pFile, int iIndex, PHB_ITEM pValue )
{
   HB_SYMBOL_UNUSED( pFile );
   HB_SYMBOL_UNUSED( iIndex );
   HB_SYMBOL_UNUSED( pValue );

   return HB_FALSE;
}

static HB_FHANDLE s_fileHandle( PHB_FILE pFile )
{
   return pFile ? pFile->hFile : FS_ERROR;
}

static const HB_FILE_FUNCS * s_fileMethods( void )
{
   /* methods table */
   static const HB_FILE_FUNCS s_fileFuncs =
   {
      s_fileAccept,

      s_fileExists,
      s_fileDelete,
      s_fileRename,
      s_fileCopy,

      s_fileDirExists,
      s_fileDirMake,
      s_fileDirRemove,
      s_fileDirSpace,
      s_fileDirectory,

      s_fileTimeGet,
      s_fileTimeSet,
      s_fileAttrGet,
      s_fileAttrSet,

      s_fileLink,
      s_fileLinkSym,
      s_fileLinkRead,

      s_fileExtOpen,
      s_fileClose,
      s_fileLock,
      s_fileLockTest,
      s_fileRead,
      s_fileWrite,
      s_fileReadAt,
      s_fileWriteAt,
      s_fileTruncAt,
      s_fileSeek,
      s_fileSize,
      s_fileEof,
      s_fileFlush,
      s_fileCommit,
      s_fileConfigure,
      s_fileHandle
   };

   return &s_fileFuncs;
}


#if defined( HB_OS_UNIX )

typedef struct
{
   const HB_FILE_FUNCS * pFuncs;
   PHB_FILE       pFile;
   HB_FOFFSET     seek_pos;
}
HB_FILEPOS, * PHB_FILEPOS;

#define _PHB_FILEPOS  ( ( PHB_FILEPOS ) pFilePos )
#define _PHB_FILE     _PHB_FILEPOS->pFile

static void s_fileposClose( PHB_FILE pFilePos )
{
   _PHB_FILE->pFuncs->Close( _PHB_FILE );
   hb_xfree( pFilePos );
}

static HB_BOOL s_fileposLock( PHB_FILE pFilePos, HB_FOFFSET nStart, HB_FOFFSET nLen,
                              int iType )
{
   return _PHB_FILE->pFuncs->Lock( _PHB_FILE, nStart, nLen, iType );
}

static int s_fileposLockTest( PHB_FILE pFilePos, HB_FOFFSET nStart, HB_FOFFSET nLen,
                              int iType )
{
   return _PHB_FILE->pFuncs->LockTest( _PHB_FILE, nStart, nLen, iType );
}

static HB_SIZE s_fileposRead( PHB_FILE pFilePos, void * buffer, HB_SIZE nSize,
                              HB_MAXINT nTimeout )
{
   HB_SIZE nDone;

   HB_SYMBOL_UNUSED( nTimeout );
   nDone = _PHB_FILE->pFuncs->ReadAt( _PHB_FILE, buffer, nSize, _PHB_FILEPOS->seek_pos );
   _PHB_FILEPOS->seek_pos += nDone;

   return nDone;
}

static HB_SIZE s_fileposWrite( PHB_FILE pFilePos, const void * buffer, HB_SIZE nSize,
                               HB_MAXINT nTimeout )
{
   HB_SIZE nDone;

   HB_SYMBOL_UNUSED( nTimeout );
   nDone = _PHB_FILE->pFuncs->WriteAt( _PHB_FILE, buffer, nSize, _PHB_FILEPOS->seek_pos );
   _PHB_FILEPOS->seek_pos += nDone;

   return nDone;
}

static HB_SIZE s_fileposReadAt( PHB_FILE pFilePos, void * buffer, HB_SIZE nSize,
                                HB_FOFFSET nOffset )
{
   return _PHB_FILE->pFuncs->ReadAt( _PHB_FILE, buffer, nSize, nOffset );
}

static HB_SIZE s_fileposWriteAt( PHB_FILE pFilePos, const void * buffer, HB_SIZE nSize,
                                 HB_FOFFSET nOffset )
{
   return _PHB_FILE->pFuncs->WriteAt( _PHB_FILE, buffer, nSize, nOffset );
}

static HB_BOOL s_fileposTruncAt( PHB_FILE pFilePos, HB_FOFFSET nOffset )
{
   if( _PHB_FILE->pFuncs->TruncAt( _PHB_FILE, nOffset ) )
   {
      _PHB_FILEPOS->seek_pos = nOffset;
      return HB_TRUE;
   }
   return HB_FALSE;
}

static HB_FOFFSET s_fileposSeek( PHB_FILE pFilePos, HB_FOFFSET nOffset,
                                 HB_USHORT uiFlags )
{
   if( uiFlags & FS_END )
      nOffset += pFilePos->pFuncs->Size( pFilePos );
   else if( uiFlags & FS_RELATIVE )
      nOffset += _PHB_FILEPOS->seek_pos;
   /* else FS_SET */

   if( nOffset >= 0 )
   {
      _PHB_FILEPOS->seek_pos = nOffset;
      hb_fsSetError( 0 );
   }
   else
      hb_fsSetError( 25 ); /* 'Seek Error' */

   return _PHB_FILEPOS->seek_pos;
}

static HB_FOFFSET s_fileposSize( PHB_FILE pFilePos )
{
   return _PHB_FILE->pFuncs->Size( _PHB_FILE );
}

static HB_BOOL s_fileposEof( PHB_FILE pFilePos )
{
   return _PHB_FILEPOS->seek_pos >= pFilePos->pFuncs->Size( pFilePos );
}

static void s_fileposFlush( PHB_FILE pFilePos, HB_BOOL fDirty )
{
   _PHB_FILE->pFuncs->Flush( _PHB_FILE, fDirty );
}

static void s_fileposCommit( PHB_FILE pFilePos )
{
   _PHB_FILE->pFuncs->Commit( _PHB_FILE );
}

static HB_FHANDLE s_fileposHandle( PHB_FILE pFilePos )
{
   return pFilePos ? _PHB_FILE->pFuncs->Handle( _PHB_FILE ) : FS_ERROR;
}

static const HB_FILE_FUNCS * s_fileposMethods( void )
{
   /* methods table */
   static const HB_FILE_FUNCS s_fileFuncs =
   {
      s_fileAccept,

      s_fileExists,
      s_fileDelete,
      s_fileRename,
      s_fileCopy,

      s_fileDirExists,
      s_fileDirMake,
      s_fileDirRemove,
      s_fileDirSpace,
      s_fileDirectory,

      s_fileTimeGet,
      s_fileTimeSet,
      s_fileAttrGet,
      s_fileAttrSet,

      s_fileLink,
      s_fileLinkSym,
      s_fileLinkRead,

      s_fileExtOpen,
      s_fileposClose,
      s_fileposLock,
      s_fileposLockTest,
      s_fileposRead,
      s_fileposWrite,
      s_fileposReadAt,
      s_fileposWriteAt,
      s_fileposTruncAt,
      s_fileposSeek,
      s_fileposSize,
      s_fileposEof,
      s_fileposFlush,
      s_fileposCommit,
      s_fileConfigure,
      s_fileposHandle
   };

   return &s_fileFuncs;
}

static PHB_FILE hb_fileposNew( PHB_FILE pFile )
{
   PHB_FILEPOS pFilePos = ( PHB_FILEPOS ) hb_xgrabz( sizeof( HB_FILEPOS ) );

   pFilePos->pFuncs   = s_fileposMethods();
   pFilePos->pFile    = pFile;
   pFilePos->seek_pos = 0;

   return ( PHB_FILE ) pFilePos;
}

#endif /* HB_OS_UNIX */

static const HB_FILE_FUNCS * s_pFileTypes[ HB_FILE_TYPE_MAX ];
static int s_iFileTypes = 0;

static int s_fileFindDrv( const char * pszFileName )
{
   int i = -1;

   if( pszFileName )
   {
      i = s_iFileTypes;

      while( --i >= 0 )
      {
         if( s_pFileTypes[ i ]->Accept( s_pFileTypes[ i ], pszFileName ) )
            break;
      }
   }

   return i;
}


/*
 * public API functions
 */

HB_BOOL hb_fileRegisterFull( const HB_FILE_FUNCS * pFuncs )
{
   HB_BOOL fResult = HB_FALSE;

   hb_vmUnlock();
   hb_threadEnterCriticalSection( &s_lockMtx );

   if( s_iFileTypes < HB_FILE_TYPE_MAX )
   {
      s_pFileTypes[ s_iFileTypes ] = pFuncs;
      s_iFileTypes++;
      fResult = HB_TRUE;
   }

   hb_threadLeaveCriticalSection( &s_lockMtx );
   hb_vmLock();

   return fResult;
}

HB_BOOL hb_fileExists( const char * pszFileName, char * pRetPath )
{
   int i = s_fileFindDrv( pszFileName );

   if( i >= 0 )
      return s_pFileTypes[ i ]->Exists( s_pFileTypes[ i ], pszFileName, pRetPath );

   return hb_spFileExists( pszFileName, pRetPath );
}

HB_BOOL hb_fileDelete( const char * pszFileName )
{
   int i = s_fileFindDrv( pszFileName );

   if( i >= 0 )
      return s_pFileTypes[ i ]->Delete( s_pFileTypes[ i ], pszFileName );

   return hb_fsDelete( pszFileName );
}

HB_BOOL hb_fileRename( const char * pszFileName, const char * pszNewName )
{
   int i = s_fileFindDrv( pszFileName );

   if( i >= 0 )
      return s_pFileTypes[ i ]->Rename( s_pFileTypes[ i ], pszFileName, pszNewName );

   return hb_fsRename( pszFileName, pszNewName );
}

HB_BOOL hb_fileCopy( const char * pSrcFile, const char * pszDstFile )
{
   int i = s_fileFindDrv( pSrcFile );

   if( i >= 0 )
      return s_pFileTypes[ i ]->Copy( s_pFileTypes[ i ], pSrcFile, pszDstFile );

   return hb_fsCopy( pSrcFile, pszDstFile );
}

HB_BOOL hb_fileDirExists( const char * pszDirName )
{
   int i = s_fileFindDrv( pszDirName );

   if( i >= 0 )
      return s_pFileTypes[ i ]->DirExists( s_pFileTypes[ i ], pszDirName );

   return hb_fsDirExists( pszDirName );
}

HB_BOOL hb_fileDirMake( const char * pszDirName )
{
   int i = s_fileFindDrv( pszDirName );

   if( i >= 0 )
      return s_pFileTypes[ i ]->DirMake( s_pFileTypes[ i ], pszDirName );

   return hb_fsMkDir( pszDirName );
}

HB_BOOL hb_fileDirRemove( const char * pszDirName )
{
   int i = s_fileFindDrv( pszDirName );

   if( i >= 0 )
      return s_pFileTypes[ i ]->DirRemove( s_pFileTypes[ i ], pszDirName );

   return hb_fsRmDir( pszDirName );
}

double hb_fileDirSpace( const char * pszDirName, HB_USHORT uiType )
{
   int i = s_fileFindDrv( pszDirName );

   if( i >= 0 )
      return s_pFileTypes[ i ]->DirSpace( s_pFileTypes[ i ], pszDirName, uiType );

   return hb_fsDiskSpace( pszDirName, uiType );
}

PHB_ITEM hb_fileDirectory( const char * pszDirSpec, const char * pszAttr )
{
   int i = s_fileFindDrv( pszDirSpec );

   if( i >= 0 )
      return s_pFileTypes[ i ]->Directory( s_pFileTypes[ i ], pszDirSpec, pszAttr );

   return hb_fsDirectory( pszDirSpec, pszAttr, HB_TRUE );
}

HB_BOOL hb_fileTimeGet( const char * pszFileName, long * plJulian, long * plMillisec )
{
   int i = s_fileFindDrv( pszFileName );

   if( i >= 0 )
      return s_pFileTypes[ i ]->TimeGet( s_pFileTypes[ i ], pszFileName, plJulian, plMillisec );

   return hb_fsGetFileTime( pszFileName, plJulian, plMillisec );
}

HB_BOOL hb_fileTimeSet( const char * pszFileName, long lJulian, long lMillisec )
{
   int i = s_fileFindDrv( pszFileName );

   if( i >= 0 )
      return s_pFileTypes[ i ]->TimeSet( s_pFileTypes[ i ], pszFileName, lJulian, lMillisec );

   return hb_fsSetFileTime( pszFileName, lJulian, lMillisec );
}

HB_FOFFSET hb_fileSizeGet( const char * pszFileName, HB_BOOL bUseDirEntry )
{
   int i = s_fileFindDrv( pszFileName );

   if( i >= 0 )
   {
      HB_FOFFSET nSize = 0;

      if( bUseDirEntry )
      {
         PHB_ITEM pDir = hb_fileDirectory( pszFileName, "HS" );

         if( pDir )
         {
            PHB_ITEM pEntry = hb_arrayGetItemPtr( pDir, 1 );

            if( pEntry )
               nSize = hb_arrayGetNInt( pEntry, F_SIZE );
            hb_itemRelease( pDir );
         }
      }
      else
      {
         PHB_FILE pFile = hb_fileExtOpen( pszFileName, NULL, FO_READ | FO_COMPAT, NULL, NULL );
         if( pFile )
         {
            HB_ERRCODE uiError;
            nSize = hb_fileSize( pFile );
            uiError = hb_fsError();
            hb_fileClose( pFile );
            hb_fsSetError( uiError );
         }
      }

      return nSize;
   }

   return hb_fsFSize( pszFileName, bUseDirEntry );
}

HB_BOOL hb_fileAttrGet( const char * pszFileName, HB_FATTR * pulAttr )
{
   int i = s_fileFindDrv( pszFileName );

   if( i >= 0 )
      return s_pFileTypes[ i ]->AttrGet( s_pFileTypes[ i ], pszFileName, pulAttr );

   return hb_fsGetAttr( pszFileName, pulAttr );
}

HB_BOOL hb_fileAttrSet( const char * pszFileName, HB_FATTR ulAttr )
{
   int i = s_fileFindDrv( pszFileName );

   if( i >= 0 )
      return s_pFileTypes[ i ]->AttrSet( s_pFileTypes[ i ], pszFileName, ulAttr );

   return hb_fsSetAttr( pszFileName, ulAttr );
}

HB_BOOL hb_fileLink( const char * pszExisting, const char * pszNewName )
{
   int i = s_fileFindDrv( pszExisting );

   if( i >= 0 )
      return s_pFileTypes[ i ]->Link( s_pFileTypes[ i ], pszExisting, pszNewName );

   return hb_fsLink( pszExisting, pszNewName );
}

HB_BOOL hb_fileLinkSym( const char * pszTarget, const char * pszNewName )
{
   int i = s_fileFindDrv( pszTarget );

   if( i >= 0 )
      return s_pFileTypes[ i ]->LinkSym( s_pFileTypes[ i ], pszTarget, pszNewName );

   return hb_fsLinkSym( pszTarget, pszNewName );
}

char * hb_fileLinkRead( const char * pszFileName )
{
   int i = s_fileFindDrv( pszFileName );

   if( i >= 0 )
      return s_pFileTypes[ i ]->LinkRead( s_pFileTypes[ i ], pszFileName );

   return hb_fsLinkRead( pszFileName );
}

PHB_FILE hb_fileExtOpen( const char * pszFileName, const char * pDefExt,
                         HB_FATTR nExFlags, const char * pPaths,
                         PHB_ITEM pError )
{
   int i = s_fileFindDrv( pszFileName );

   if( i >= 0 )
      return s_pFileTypes[ i ]->Open( s_pFileTypes[ i ], pszFileName, pDefExt, nExFlags, pPaths, pError );

   return s_fileExtOpen( NULL, pszFileName, pDefExt, nExFlags, pPaths, pError );
}

void hb_fileClose( PHB_FILE pFile )
{
   pFile->pFuncs->Close( pFile );
}

HB_BOOL hb_fileLock( PHB_FILE pFile, HB_FOFFSET nStart, HB_FOFFSET nLen,
                     int iType )
{
   return pFile->pFuncs->Lock( pFile, nStart, nLen, iType );
}

int hb_fileLockTest( PHB_FILE pFile, HB_FOFFSET nStart, HB_FOFFSET nLen,
                     int iType )
{
   return pFile->pFuncs->LockTest( pFile, nStart, nLen, iType );
}

HB_SIZE hb_fileRead( PHB_FILE pFile, void * buffer, HB_SIZE nSize,
                     HB_MAXINT nTimeout )
{
   return pFile->pFuncs->Read( pFile, buffer, nSize, nTimeout );
}

HB_SIZE hb_fileWrite( PHB_FILE pFile, const void * buffer, HB_SIZE nSize,
                      HB_MAXINT nTimeout )
{
   return pFile->pFuncs->Write( pFile, buffer, nSize, nTimeout );
}

HB_SIZE hb_fileReadAt( PHB_FILE pFile, void * buffer, HB_SIZE nSize,
                       HB_FOFFSET nOffset )
{
   return pFile->pFuncs->ReadAt( pFile, buffer, nSize, nOffset );
}

HB_SIZE hb_fileWriteAt( PHB_FILE pFile, const void * buffer, HB_SIZE nSize,
                        HB_FOFFSET nOffset )
{
   return pFile->pFuncs->WriteAt( pFile, buffer, nSize, nOffset );
}

HB_BOOL hb_fileTruncAt( PHB_FILE pFile, HB_FOFFSET nOffset )
{
   return pFile->pFuncs->TruncAt( pFile, nOffset );
}

HB_FOFFSET hb_fileSeek( PHB_FILE pFile, HB_FOFFSET nOffset, HB_USHORT uiFlags )
{
   return pFile->pFuncs->Seek( pFile, nOffset, uiFlags );
}

HB_FOFFSET hb_fileSize( PHB_FILE pFile )
{
   return pFile->pFuncs->Size( pFile );
}

HB_BOOL hb_fileEof( PHB_FILE pFile )
{
   return pFile->pFuncs->Eof( pFile );
}

void hb_fileFlush( PHB_FILE pFile, HB_BOOL fDirty )
{
   pFile->pFuncs->Flush( pFile, fDirty );
}

void hb_fileCommit( PHB_FILE pFile )
{
   pFile->pFuncs->Commit( pFile );
}

HB_BOOL hb_fileConfigure( PHB_FILE pFile, int iIndex, PHB_ITEM pValue )
{
   return pFile->pFuncs->Configure( pFile, iIndex, pValue );
}

HB_FHANDLE hb_fileHandle( PHB_FILE pFile )
{
   return pFile->pFuncs->Handle( pFile );
}

/* internal FILE structures only */

PHB_FILE hb_fileCreateTemp( const char * pszDir,
                            const char * pszPrefix,
                            HB_FATTR ulAttr,
                            char * pszName )
{
   PHB_FILE pFile = NULL;
   HB_FHANDLE hFile;

   hFile = hb_fsCreateTemp( pszDir, pszPrefix, ulAttr, pszName );
   if( hFile != FS_ERROR )
      pFile = hb_fileNew( hFile, HB_FALSE, HB_FALSE, 0, 0, HB_FALSE );

   return pFile;
}

PHB_FILE hb_fileCreateTempEx( char * pszName,
                              const char * pszDir,
                              const char * pszPrefix,
                              const char * pszExt,
                              HB_FATTR ulAttr )
{
   PHB_FILE pFile = NULL;
   HB_FHANDLE hFile;

   hFile = hb_fsCreateTempEx( pszName, pszDir, pszPrefix, pszExt, ulAttr );
   if( hFile != FS_ERROR )
      pFile = hb_fileNew( hFile, HB_FALSE, HB_FALSE, 0, 0, HB_FALSE );

   return pFile;
}

PHB_FILE hb_fileFromHandle( HB_FHANDLE hFile )
{
   return hb_fileNew( hFile, HB_FALSE, HB_FALSE, 0, 0, HB_FALSE );
}

HB_BOOL hb_fileDetach( PHB_FILE pFile )
{
   if( pFile )
   {
      if( pFile->pFuncs == s_fileMethods() )
      {
         pFile->hFile = FS_ERROR;
         s_fileClose( pFile );
         return HB_TRUE;
      }
#if defined( HB_OS_UNIX )
      else if( pFile->pFuncs == s_fileposMethods() )
      {
         PHB_FILEPOS pFilePos = ( PHB_FILEPOS ) pFile;

         pFilePos->pFile->hFile = FS_ERROR;
         s_fileposClose( pFile );
         return HB_TRUE;
      }
#endif
   }

   return HB_FALSE;
}

HB_BOOL hb_fileIsLocal( PHB_FILE pFile )
{
   if( pFile )
   {
#if defined( HB_OS_UNIX )
      if( pFile->pFuncs == s_fileMethods() ||
          pFile->pFuncs == s_fileposMethods() )
#else
      if( pFile->pFuncs == s_fileMethods() )
#endif
         return HB_TRUE;
   }

   return HB_FALSE;
}

HB_BOOL hb_fileIsLocalName( const char * pszFileName )
{
   return s_fileFindDrv( pszFileName ) < 0;
}

PHB_FILE hb_filePOpen( const char * pszFileName, const char * pszMode )
{
   PHB_FILE pFile = NULL;
   HB_FHANDLE hFile;

   hFile = hb_fsPOpen( pszFileName, pszMode );
   if( hFile != FS_ERROR )
      pFile = hb_fileNew( hFile, HB_FALSE, HB_FALSE, 0, 0, HB_FALSE );

   return pFile;
}

HB_SIZE hb_fileResult( HB_SIZE nSize )
{
   return nSize == ( HB_SIZE ) FS_ERROR ? 0 : nSize;
}

#define HB_FILELOAD_BUFFERSIZE  65536

HB_BYTE * hb_fileLoadData( PHB_FILE pFile, HB_SIZE nMaxSize,
                           HB_SIZE * pnSize )
{
   HB_BYTE * pFileBuf = NULL;
   HB_SIZE nSize = 0, nRead, nBufSize;
   HB_FOFFSET nFileSize = hb_fileSize( pFile );

   if( nFileSize == FS_ERROR ||
       ( nFileSize == 0 && hb_fsError() == HB_FILE_ERR_UNSUPPORTED ) )
   {
      for( nBufSize = 0;; )
      {
         if( nBufSize == nSize )
         {
            nBufSize += nBufSize == 0 ? HB_FILELOAD_BUFFERSIZE : nBufSize >> 1;
            if( nMaxSize > 0 && nBufSize > nMaxSize )
            {
               nBufSize = nMaxSize;
               if( nBufSize == nSize )
                  break;
            }
            pFileBuf = ( HB_BYTE * ) hb_xrealloc( pFileBuf, nBufSize );
         }
         nRead = hb_fileRead( pFile, pFileBuf + nSize, nBufSize - nSize, -1 );
         if( nRead == 0 || nRead == ( HB_SIZE ) FS_ERROR )
            break;
         nSize += nRead;
      }
   }
   else if( nFileSize > 0 )
   {
      nBufSize = ( HB_SIZE ) nFileSize;
      if( nMaxSize > 0 && nBufSize > nMaxSize )
         nBufSize = nMaxSize;

      pFileBuf = ( HB_BYTE * ) hb_xgrab( nBufSize + 1 );
      do
      {
         nRead = hb_fileReadAt( pFile, pFileBuf + nSize, nBufSize - nSize, nSize );
         if( nRead == 0 || nRead == ( HB_SIZE ) FS_ERROR )
            break;
         nSize += nRead;
      }
      while( nSize < nBufSize );
   }

   if( nSize > 0 )
   {
      pFileBuf = ( HB_BYTE * ) hb_xrealloc( pFileBuf, nSize + 1 );
      pFileBuf[ nSize ] = '\0';
   }
   else if( pFileBuf )
   {
      hb_xfree( pFileBuf );
      pFileBuf = NULL;
   }

   if( pnSize )
      *pnSize = nSize;

   return pFileBuf;
}

HB_BYTE * hb_fileLoad( const char * pszFileName, HB_SIZE nMaxSize,
                       HB_SIZE * pnSize )
{
   HB_BYTE * pFileBuf = NULL;
   PHB_FILE pFile = hb_fileExtOpen( pszFileName, NULL,
                                    FO_READ | FO_SHARED | FO_PRIVATE |
                                    FXO_SHARELOCK | FXO_NOSEEKPOS,
                                    NULL, NULL );

   if( pFile != NULL )
   {
      pFileBuf = hb_fileLoadData( pFile, nMaxSize, pnSize );
      hb_fileClose( pFile );
   }
   else if( pnSize )
      *pnSize = 0;

   return pFileBuf;
}<|MERGE_RESOLUTION|>--- conflicted
+++ resolved
@@ -557,11 +557,7 @@
    if( fResult && pFile == NULL )
 #endif /* HB_OS_UNIX */
    {
-<<<<<<< HEAD
-      HB_FHANDLE hFile = hb_fsExtOpen( pszFileName, NULL,
-=======
-      hFile = hb_fsExtOpen( pszFile, NULL,
->>>>>>> 7340d7a5
+      HB_FHANDLE hFile = hb_fsExtOpen( pszFile, NULL,
                             nExFlags & ~ ( HB_FATTR ) ( FXO_DEFAULTS | FXO_COPYNAME ),
                             NULL, NULL );
       if( hFile != FS_ERROR )
