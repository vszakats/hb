--- conflicted
+++ resolved
@@ -1136,11 +1136,7 @@
    int i = s_fileFindDrv( pszDirSpec );
 
    if( i >= 0 )
-<<<<<<< HEAD
-      return s_pFileTypes[ i ]->Directory( pszDirSpec, pszAttr, fDateTime );
-=======
-      return s_pFileTypes[ i ]->Directory( s_pFileTypes[ i ], pszDirSpec, pszAttr );
->>>>>>> fc14c595
+      return s_pFileTypes[ i ]->Directory( s_pFileTypes[ i ], pszDirSpec, pszAttr, fDateTime );
 
    return hb_fsDirectory( pszDirSpec, pszAttr, fDateTime );
 }
