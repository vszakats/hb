--- conflicted
+++ resolved
@@ -125,10 +125,7 @@
 #if defined( HB_OS_WIN ) && ! defined( HB_OS_WIN_CE )
    if( IsValidCodePage( CP_UTF8 ) )
    {
-<<<<<<< HEAD
-=======
       pGTCGI->uiOldCP = GetConsoleOutputCP();
->>>>>>> 9c62a197
       SetConsoleOutputCP( CP_UTF8 );
       HB_GTSELF_SETDISPCP( pGT, "UTF8", NULL, HB_FALSE );
    }
