--- conflicted
+++ resolved
@@ -102,13 +102,9 @@
    if( HB_ISNUM( 1 ) )
       nNum = hb_parnint( 1 );
    else if( HB_ISPOINTER( 1 ) )
-<<<<<<< HEAD
       ulNum = hb_vmInternalsEnabled() ?
-         ( HB_PTRDIFF ) hb_parptr( 1 ) :
-         ( HB_PTRDIFF ) ( hb_parptr( 1 ) ? -1 : 0 );
-=======
-      nNum = ( HB_PTRUINT ) hb_parptr( 1 );
->>>>>>> c6316a45
+         ( HB_PTRUINT ) hb_parptr( 1 ) :
+         ( HB_PTRUINT ) ( hb_parptr( 1 ) ? -1 : 0 );
    else
    {
       hb_errRT_BASE_SubstR( EG_ARG, 3012, NULL, HB_ERR_FUNCNAME, HB_ERR_ARGS_BASEPARAMS );
