--- conflicted
+++ resolved
@@ -63,37 +63,9 @@
 
       fDbl = hb_valStrnToNum( szText, iLen, &lValue, &dValue, &iDec, &iWidth );
 
-<<<<<<< HEAD
       if( fExt )
       {
-         if( HB_ISNUM( 2 ) )
-            iLen = hb_parni( 2 );
-=======
-      if( ! fDbl )
-         hb_retnintlen( lValue, iWidth );
-      else
-         hb_retndlen( dValue, iWidth, iDec );
-   }
-   else
-      hb_errRT_BASE_SubstR( EG_ARG, 1098, NULL, HB_ERR_FUNCNAME, HB_ERR_ARGS_BASEPARAMS );
-}
-
-HB_FUNC( HB_VAL )
-{
-   PHB_ITEM pText = hb_param( 1, HB_IT_STRING );
-
-   if( pText )
-   {
-      const char * szText = hb_itemGetCPtr( pText );
-      int iWidth, iDec, iLen = ( int ) hb_itemGetCLen( pText );
-      HB_BOOL fDbl;
-      HB_MAXINT lValue;
-      double dValue;
-
-      fDbl = hb_valStrnToNum( szText, iLen, &lValue, &dValue, &iDec, &iWidth );
-
-      iLen = hb_parnidef( 2, iLen );
->>>>>>> 9eccf941
+         iLen = hb_parnidef( 2, iLen );
 
          if( fDbl && iDec > 0 )
             iLen -= iDec + 1;
