--- conflicted
+++ resolved
@@ -113,12 +113,8 @@
 #endif
 
       pFile = hb_fileExtOpen( pszPrinterName, NULL,
-<<<<<<< HEAD
-                              FXO_APPEND | FO_WRITE | FO_SHARED | FO_PRIVATE, NULL, NULL );
-=======
                               FXO_APPEND | FO_WRITE | FO_SHARED | FO_PRIVATE,
                               NULL, NULL );
->>>>>>> fb2004d5
       bIsPrinter = ( pFile != NULL );
       if( bIsPrinter )
          hb_fileClose( pFile );
