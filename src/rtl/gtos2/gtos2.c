--- conflicted
+++ resolved
@@ -596,12 +596,6 @@
    VioGetMode( &s_vi, 0 );        /* fill structure with current video mode settings */
 
    /* Alloc tileable memory for calling a 16 subsystem */
-<<<<<<< HEAD
-   s_hk = ( PHKBD ) hb_gt_os2_allocMem( sizeof( HKBD ) );
-   /* it is a long after all, so I set it to zero only one time since it never changes */
-   memset( s_hk, 0, sizeof( *s_hk ) );
-=======
->>>>>>> 05d1a60e
    s_key = ( PKBDKEYINFO ) hb_gt_os2_allocMem( sizeof( KBDKEYINFO ) );
    s_kbd = ( PKBDINFO ) hb_gt_os2_allocMem( sizeof( KBDINFO ) );
 
@@ -695,15 +689,7 @@
       iKey = HB_BREAK_FLAG; /* Note that Ctrl+Break was pressed */
    }
    /* Get next character without wait */
-<<<<<<< HEAD
-   KbdCharIn( s_key, IO_NOWAIT, *s_hk );
-
-   /* extended key codes have 00h or E0h as chChar */
-   if( ( s_key->fbStatus & KBDTRF_EXTENDED_CODE ) &&
-       ( s_key->chChar == 0x00 || s_key->chChar == 0xE0 ) )
-=======
    else if( KbdCharIn( s_key, IO_NOWAIT, ( HKBD ) 0 ) == NO_ERROR )
->>>>>>> 05d1a60e
    {
       iFlags = hb_gt_os2_keyFlags( s_key->fsState );
 
