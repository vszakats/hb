/*
 * Harbour Project source code:
 * SaveScreen(), RestScreen() functions
 *
 * Copyright 1999 Antonio Linares <alinares@fivetech.com>
 * www - http://harbour-project.org
 *
 * This program is free software; you can redistribute it and/or modify
 * it under the terms of the GNU General Public License as published by
 * the Free Software Foundation; either version 2, or (at your option)
 * any later version.
 *
 * This program is distributed in the hope that it will be useful,
 * but WITHOUT ANY WARRANTY; without even the implied warranty of
 * MERCHANTABILITY or FITNESS FOR A PARTICULAR PURPOSE.  See the
 * GNU General Public License for more details.
 *
 * You should have received a copy of the GNU General Public License
 * along with this software; see the file COPYING.txt.  If not, write to
 * the Free Software Foundation, Inc., 59 Temple Place, Suite 330,
 * Boston, MA 02111-1307 USA (or visit the web site https://www.gnu.org/).
 *
 * As a special exception, the Harbour Project gives permission for
 * additional uses of the text contained in its release of Harbour.
 *
 * The exception is that, if you link the Harbour libraries with other
 * files to produce an executable, this does not by itself cause the
 * resulting executable to be covered by the GNU General Public License.
 * Your use of that executable is in no way restricted on account of
 * linking the Harbour library code into it.
 *
 * This exception does not however invalidate any other reasons why
 * the executable file might be covered by the GNU General Public License.
 *
 * This exception applies only to the code released by the Harbour
 * Project under the name Harbour.  If you copy code from other
 * Harbour Project or Free Software Foundation releases into a copy of
 * Harbour, as the General Public License permits, the exception does
 * not apply to the code that you add in this way.  To avoid misleading
 * anyone as to the status of such modified files, you must delete
 * this exception notice from them.
 *
 * If you write modifications of your own for Harbour, it is your choice
 * whether to permit this exception to apply to your modifications.
 * If you do not wish that, delete this exception notice.
 *
 */

#include "hbapi.h"
#include "hbapigt.h"

static void hb_getScreenRange( int * piMin, int * piMax,
                               HB_BOOL fNoCheck, HB_BOOL fVertical )
{
   int iFrom, iTo, iMax;

   if( fVertical )
   {
      iMax  = hb_gtMaxRow();
      iFrom = hb_parni( 1 );
      iTo   = hb_parnidef( 3, iMax );
   }
   else
   {
      iMax  = hb_gtMaxCol();
      iFrom = hb_parni( 2 );
      iTo   = hb_parnidef( 4, iMax );
   }

   if( iFrom < 0 )
      iFrom = 0;
   else if( iFrom > iMax && ! fNoCheck )
      iFrom = iMax;

   if( iTo < 0 )
      iTo = 0;
   else if( iTo > iMax && ! fNoCheck )
      iTo = iMax;

   if( iFrom > iTo )
   {
      *piMin = iTo;
      *piMax = iFrom;
   }
   else
   {
      *piMin = iFrom;
      *piMax = iTo;
   }
}

HB_FUNC( SAVESCREEN )
{
   int iTop, iLeft, iBottom, iRight;
   HB_SIZE nSize;
   void * pBuffer;
   HB_BOOL fNoCheck = HB_FALSE;

   hb_getScreenRange( &iTop, &iBottom, fNoCheck, HB_TRUE );
   hb_getScreenRange( &iLeft, &iRight, fNoCheck, HB_FALSE );

   hb_gtRectSize( iTop, iLeft, iBottom, iRight, &nSize );
   pBuffer = hb_xgrab( nSize + 1 );

   hb_gtSave( iTop, iLeft, iBottom, iRight, pBuffer );
   hb_retclen_buffer( ( char * ) pBuffer, nSize );
}

HB_FUNC( RESTSCREEN )
{
   if( HB_ISCHAR( 5 ) )
   {
      int iTop, iLeft, iBottom, iRight;
      HB_SIZE nSize, nLen;
      void * pBuffer = NULL;
      const char * pBufStr = hb_parc( 5 );
      HB_BOOL fNoCheck = HB_FALSE;

      hb_getScreenRange( &iTop, &iBottom, fNoCheck, HB_TRUE );
      hb_getScreenRange( &iLeft, &iRight, fNoCheck, HB_FALSE );

      nLen = hb_parclen( 5 );
      hb_gtRectSize( iTop, iLeft, iBottom, iRight, &nSize );
      if( nLen < nSize )
      {
         pBuffer = hb_xgrab( nSize );
         memcpy( pBuffer, pBufStr, nLen );
         memset( ( char * ) pBuffer + nLen, 0, nSize - nLen );
<<<<<<< HEAD
         pBufStr = pBuffer;
=======
         pBufStr = ( const char * ) pBuffer;
>>>>>>> 5242917e
      }

      hb_gtRest( iTop, iLeft, iBottom, iRight, pBufStr );

      if( pBuffer )
         hb_xfree( pBuffer );
   }
}<|MERGE_RESOLUTION|>--- conflicted
+++ resolved
@@ -126,11 +126,7 @@
          pBuffer = hb_xgrab( nSize );
          memcpy( pBuffer, pBufStr, nLen );
          memset( ( char * ) pBuffer + nLen, 0, nSize - nLen );
-<<<<<<< HEAD
-         pBufStr = pBuffer;
-=======
          pBufStr = ( const char * ) pBuffer;
->>>>>>> 5242917e
       }
 
       hb_gtRest( iTop, iLeft, iBottom, iRight, pBufStr );
