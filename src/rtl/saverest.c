/*
 * Harbour Project source code:
 * SaveScreen(), RestScreen() functions
 *
 * Copyright 1999 Antonio Linares <alinares@fivetech.com>
 * www - http://harbour-project.org
 *
 * This program is free software; you can redistribute it and/or modify
 * it under the terms of the GNU General Public License as published by
 * the Free Software Foundation; either version 2, or (at your option)
 * any later version.
 *
 * This program is distributed in the hope that it will be useful,
 * but WITHOUT ANY WARRANTY; without even the implied warranty of
 * MERCHANTABILITY or FITNESS FOR A PARTICULAR PURPOSE.  See the
 * GNU General Public License for more details.
 *
 * You should have received a copy of the GNU General Public License
 * along with this software; see the file COPYING.txt.  If not, write to
 * the Free Software Foundation, Inc., 59 Temple Place, Suite 330,
 * Boston, MA 02111-1307 USA (or visit the web site https://www.gnu.org/).
 *
 * As a special exception, the Harbour Project gives permission for
 * additional uses of the text contained in its release of Harbour.
 *
 * The exception is that, if you link the Harbour libraries with other
 * files to produce an executable, this does not by itself cause the
 * resulting executable to be covered by the GNU General Public License.
 * Your use of that executable is in no way restricted on account of
 * linking the Harbour library code into it.
 *
 * This exception does not however invalidate any other reasons why
 * the executable file might be covered by the GNU General Public License.
 *
 * This exception applies only to the code released by the Harbour
 * Project under the name Harbour.  If you copy code from other
 * Harbour Project or Free Software Foundation releases into a copy of
 * Harbour, as the General Public License permits, the exception does
 * not apply to the code that you add in this way.  To avoid misleading
 * anyone as to the status of such modified files, you must delete
 * this exception notice from them.
 *
 * If you write modifications of your own for Harbour, it is your choice
 * whether to permit this exception to apply to your modifications.
 * If you do not wish that, delete this exception notice.
 *
 */

#include "hbapi.h"
#include "hbapigt.h"

static void hb_getScreenRange( int * piMin, int * piMax,
                               HB_BOOL fNoCheck, HB_BOOL fVertical )
{
   int iFrom, iTo, iMax;

   if( fVertical )
   {
      iMax  = hb_gtMaxRow();
      iFrom = hb_parni( 1 );
      iTo   = hb_parnidef( 3, iMax );
   }
   else
   {
      iMax  = hb_gtMaxCol();
      iFrom = hb_parni( 2 );
      iTo   = hb_parnidef( 4, iMax );
   }

   if( iFrom < 0 )
      iFrom = 0;
   else if( iFrom > iMax && ! fNoCheck )
      iFrom = iMax;

   if( iTo < 0 )
      iTo = 0;
   else if( iTo > iMax && ! fNoCheck )
      iTo = iMax;

   if( iFrom > iTo )
   {
      *piMin = iTo;
      *piMax = iFrom;
   }
   else
   {
      *piMin = iFrom;
      *piMax = iTo;
   }
}

HB_FUNC( SAVESCREEN )
{
   int iTop, iLeft, iBottom, iRight;
   HB_SIZE nSize;
   void * pBuffer;
   HB_BOOL fNoCheck = HB_FALSE;

   hb_getScreenRange( &iTop, &iBottom, fNoCheck, HB_TRUE );
   hb_getScreenRange( &iLeft, &iRight, fNoCheck, HB_FALSE );

   hb_gtRectSize( iTop, iLeft, iBottom, iRight, &nSize );
   pBuffer = hb_xgrab( nSize + 1 );

   hb_gtSave( iTop, iLeft, iBottom, iRight, pBuffer );
   hb_retclen_buffer( ( char * ) pBuffer, nSize );
}

HB_FUNC( RESTSCREEN )
{
   if( HB_ISCHAR( 5 ) )
   {
      int iTop, iLeft, iBottom, iRight;
<<<<<<< HEAD
      HB_SIZE nSize;
=======
      HB_SIZE nSize, nLen;
      void * pBuffer = NULL;
      const char * pBufStr = hb_parc( 5 );
>>>>>>> 981d96b7
      HB_BOOL fNoCheck = HB_FALSE;

      hb_getScreenRange( &iTop, &iBottom, fNoCheck, HB_TRUE );
      hb_getScreenRange( &iLeft, &iRight, fNoCheck, HB_FALSE );

<<<<<<< HEAD
      hb_gtRectSize( iTop, iLeft, iBottom, iRight, &nSize );

      if( hb_parclen( 5 ) >= nSize )
         hb_gtRest( iTop, iLeft, iBottom, iRight, hb_parc( 5 ) );
=======
      nLen = hb_parclen( 5 );
      hb_gtRectSize( iTop, iLeft, iBottom, iRight, &nSize );
      if( nLen < nSize )
      {
         pBuffer = hb_xgrab( nSize );
         memcpy( pBuffer, pBufStr, nLen );
         memset( pBuffer + nLen, 0, nSize - nLen );
         pBufStr = pBuffer;
      }

      hb_gtRest( iTop, iLeft, iBottom, iRight, pBufStr );

      if( pBuffer )
         hb_xfree( pBuffer );
>>>>>>> 981d96b7
   }
}<|MERGE_RESOLUTION|>--- conflicted
+++ resolved
@@ -111,24 +111,14 @@
    if( HB_ISCHAR( 5 ) )
    {
       int iTop, iLeft, iBottom, iRight;
-<<<<<<< HEAD
-      HB_SIZE nSize;
-=======
       HB_SIZE nSize, nLen;
       void * pBuffer = NULL;
       const char * pBufStr = hb_parc( 5 );
->>>>>>> 981d96b7
       HB_BOOL fNoCheck = HB_FALSE;
 
       hb_getScreenRange( &iTop, &iBottom, fNoCheck, HB_TRUE );
       hb_getScreenRange( &iLeft, &iRight, fNoCheck, HB_FALSE );
 
-<<<<<<< HEAD
-      hb_gtRectSize( iTop, iLeft, iBottom, iRight, &nSize );
-
-      if( hb_parclen( 5 ) >= nSize )
-         hb_gtRest( iTop, iLeft, iBottom, iRight, hb_parc( 5 ) );
-=======
       nLen = hb_parclen( 5 );
       hb_gtRectSize( iTop, iLeft, iBottom, iRight, &nSize );
       if( nLen < nSize )
@@ -143,6 +133,5 @@
 
       if( pBuffer )
          hb_xfree( pBuffer );
->>>>>>> 981d96b7
    }
 }