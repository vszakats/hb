--- conflicted
+++ resolved
@@ -1002,12 +1002,8 @@
             nKey := 0
          ENDIF
 
-<<<<<<< HEAD
-      ELSEIF !( hb_keyChar( nKey ) == "" ) .AND. ( nButton := oGUI:FindText( hb_keyChar( nKey ), oGUI:Value + 1, .F., .F. ) ) != 0
-=======
       ELSEIF !( ( cKey := hb_keyChar( nKey ) ) == "" ) .AND. ;
              ( nButton := oGUI:FindText( cKey, oGUI:Value + 1, .F., .F. ) ) != 0
->>>>>>> bcbd3799
          oGUI:Select( nButton )
 
       ENDIF
