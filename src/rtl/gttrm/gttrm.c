/*
 * Video subsystem - terminal GT driver
 *
 * Unlike GTSLN and GTCRS this GT driver does not use termcap/terminfo
 * for terminal escape sequences but uses hard coded ones so it
 * can be compiled in any system but supports only terminals which
 * exactly pass given capabilities. To reduce possible problems
 * intentionally only basic capabilities are used. It quite often gives
 * better results then the code using [n]Curses or SLang
 *
 * Now it support the following terminals:
 *   linux, pc-ansi, xterm
 *
 * I used my code from other GT drivers (GTCRS, GTPCA)
 *
 * Copyright 2007 Przemyslaw Czerpak <druzus /at/ priv.onet.pl>
 *
 * This program is free software; you can redistribute it and/or modify
 * it under the terms of the GNU General Public License as published by
 * the Free Software Foundation; either version 2, or (at your option)
 * any later version.
 *
 * This program is distributed in the hope that it will be useful,
 * but WITHOUT ANY WARRANTY; without even the implied warranty of
 * MERCHANTABILITY or FITNESS FOR A PARTICULAR PURPOSE.  See the
 * GNU General Public License for more details.
 *
 * You should have received a copy of the GNU General Public License
 * along with this software; see the file COPYING.txt.  If not, write to
 * the Free Software Foundation, Inc., 59 Temple Place, Suite 330,
 * Boston, MA 02111-1307 USA (or visit the web site https://www.gnu.org/).
 *
 * As a special exception, the Harbour Project gives permission for
 * additional uses of the text contained in its release of Harbour.
 *
 * The exception is that, if you link the Harbour libraries with other
 * files to produce an executable, this does not by itself cause the
 * resulting executable to be covered by the GNU General Public License.
 * Your use of that executable is in no way restricted on account of
 * linking the Harbour library code into it.
 *
 * This exception does not however invalidate any other reasons why
 * the executable file might be covered by the GNU General Public License.
 *
 * This exception applies only to the code released by the Harbour
 * Project under the name Harbour.  If you copy code from other
 * Harbour Project or Free Software Foundation releases into a copy of
 * Harbour, as the General Public License permits, the exception does
 * not apply to the code that you add in this way.  To avoid misleading
 * anyone as to the status of such modified files, you must delete
 * this exception notice from them.
 *
 * If you write modifications of your own for Harbour, it is your choice
 * whether to permit this exception to apply to your modifications.
 * If you do not wish that, delete this exception notice.
 *
 */

/* NOTE: User programs should never call this layer directly! */

#define HB_GT_NAME  TRM

#define HB_GT_UNICODE_BUF

#include "hbgtcore.h"
#include "hbinit.h"
#include "hbapicdp.h"
#include "hbapistr.h"
#include "hbapiitm.h"
#include "hbapifs.h"
#include "hbdate.h"
#include "inkey.ch"

#include <stdio.h>
#include <stdlib.h>
#include <string.h>
#include <fcntl.h>

#if defined( HB_OS_UNIX ) || defined( __DJGPP__ )
# include <errno.h>
# include <time.h>
# include <unistd.h>
# include <signal.h>
# include <termios.h>
# include <sys/stat.h>
# include <sys/types.h>
# include <sys/time.h>
# include <sys/ioctl.h>
# include <sys/wait.h>
#endif
#if defined( HB_HAS_GPM )
# include <gpm.h>
# if defined( HB_OS_LINUX ) && 0
#  include <linux/keyboard.h>
# else
#  define KG_SHIFT      0
#  define KG_CTRL       2
#  define KG_ALT        3
# endif
#endif

#ifndef O_ACCMODE
#  define O_ACCMODE        ( O_RDONLY | O_WRONLY | O_RDWR )
#endif

static int s_GtId;
static HB_GT_FUNCS SuperTable;
#define HB_GTSUPER         ( &SuperTable )
#define HB_GTID_PTR        ( &s_GtId )

#define HB_GTTRM_ATTR_CHAR 0x00FF
#define HB_GTTRM_ATTR_STD  0x0000
#if 0
#define HB_GTTRM_ATTR_ALT  0x0100
#define HB_GTTRM_ATTR_PROT 0x0200
#define HB_GTTRM_ATTR_ACSC 0x0400
#else
#define HB_GTTRM_ATTR_ALT  0x0100
#define HB_GTTRM_ATTR_PROT 0x0100
#define HB_GTTRM_ATTR_ACSC 0x0100
#endif
#define HB_GTTRM_ATTR_BOX  0x0800

#define TERM_ANSI          1
#define TERM_LINUX         2
#define TERM_XTERM         3
#define TERM_PUTTY         4
#define TERM_CONS          8

#define HB_GTTRM_CLRSTD    0
#define HB_GTTRM_CLRX16    1
#define HB_GTTRM_CLR256    2
#define HB_GTTRM_CLRRGB    3
#define HB_GTTRM_CLRAIX    4

#define STDIN_BUFLEN       128

#define ESC_DELAY          25

#define IS_EVTFDSTAT( x )  ( ( x ) >= 0x01 && ( x ) <= 0x03 )
#define EVTFDSTAT_RUN      0x01
#define EVTFDSTAT_STOP     0x02
#define EVTFDSTAT_DEL      0x03

/* mouse button states */
#define M_BUTTON_LEFT      0x0001
#define M_BUTTON_RIGHT     0x0002
#define M_BUTTON_MIDDLE    0x0004
#define M_BUTTON_LDBLCK    0x0010
#define M_BUTTON_RDBLCK    0x0020
#define M_BUTTON_MDBLCK    0x0040
#define M_BUTTON_WHEELUP   0x0100
#define M_BUTTON_WHEELDOWN 0x0200
#define M_CURSOR_MOVE      0x0400
#define M_BUTTON_KEYMASK   ( M_BUTTON_LEFT | M_BUTTON_RIGHT | M_BUTTON_MIDDLE )
#define M_BUTTON_DBLMASK   ( M_BUTTON_LDBLCK | M_BUTTON_RDBLCK | M_BUTTON_MDBLCK )

#define MOUSE_NONE         0
#define MOUSE_GPM          1
#define MOUSE_XTERM        2

#define KEY_SHIFTMASK      0x01000000
#define KEY_CTRLMASK       0x02000000
#define KEY_ALTMASK        0x04000000
#define KEY_KPADMASK       0x08000000
#define KEY_EXTDMASK       0x10000000
#define KEY_CLIPMASK       0x20000000
/* 0x40000000 reserved for Harbour extended keys */
#define KEY_MASK           0xFF000000

#define CLR_KEYMASK( x )   ( ( x ) & ~KEY_MASK )
#define GET_KEYMASK( x )   ( ( x ) & KEY_MASK )

#define IS_CLIPKEY( x )    ( ( ( ( x ) & ~0xffff ) ^ KEY_CLIPMASK ) == 0 )
#define SET_CLIPKEY( x )   ( ( ( x ) & 0xffff ) | KEY_CLIPMASK )
#define GET_CLIPKEY( x )   ( ( ( ( x ) & 0x8000 ) ? ~0xffff : 0 ) | ( ( x ) & 0xffff ) )

#define CTRL_SEQ           "\036"
#define ALT_SEQ            "\037"
/*#define NATION_SEQ         "\016"*/

#define EXKEY_F1           ( HB_KX_F1     | KEY_EXTDMASK )
#define EXKEY_F2           ( HB_KX_F2     | KEY_EXTDMASK )
#define EXKEY_F3           ( HB_KX_F3     | KEY_EXTDMASK )
#define EXKEY_F4           ( HB_KX_F4     | KEY_EXTDMASK )
#define EXKEY_F5           ( HB_KX_F5     | KEY_EXTDMASK )
#define EXKEY_F6           ( HB_KX_F6     | KEY_EXTDMASK )
#define EXKEY_F7           ( HB_KX_F7     | KEY_EXTDMASK )
#define EXKEY_F8           ( HB_KX_F8     | KEY_EXTDMASK )
#define EXKEY_F9           ( HB_KX_F9     | KEY_EXTDMASK )
#define EXKEY_F10          ( HB_KX_F10    | KEY_EXTDMASK )
#define EXKEY_F11          ( HB_KX_F11    | KEY_EXTDMASK )
#define EXKEY_F12          ( HB_KX_F12    | KEY_EXTDMASK )
#define EXKEY_UP           ( HB_KX_UP     | KEY_EXTDMASK )
#define EXKEY_DOWN         ( HB_KX_DOWN   | KEY_EXTDMASK )
#define EXKEY_LEFT         ( HB_KX_LEFT   | KEY_EXTDMASK )
#define EXKEY_RIGHT        ( HB_KX_RIGHT  | KEY_EXTDMASK )
#define EXKEY_DEL          ( HB_KX_DEL    | KEY_EXTDMASK )
#define EXKEY_HOME         ( HB_KX_HOME   | KEY_EXTDMASK )
#define EXKEY_END          ( HB_KX_END    | KEY_EXTDMASK )
#define EXKEY_PGUP         ( HB_KX_PGUP   | KEY_EXTDMASK )
#define EXKEY_PGDN         ( HB_KX_PGDN   | KEY_EXTDMASK )
#define EXKEY_INS          ( HB_KX_INS    | KEY_EXTDMASK )
#define EXKEY_BS           ( HB_KX_BS     | KEY_EXTDMASK )
#define EXKEY_TAB          ( HB_KX_TAB    | KEY_EXTDMASK )
#define EXKEY_ESC          ( HB_KX_ESC    | KEY_EXTDMASK )
#define EXKEY_ENTER        ( HB_KX_ENTER  | KEY_EXTDMASK )
#define EXKEY_CENTER       ( HB_KX_CENTER | KEY_EXTDMASK )
#define EXKEY_PRTSCR       ( HB_KX_PRTSCR | KEY_EXTDMASK )
#define EXKEY_PAUSE        ( HB_KX_PAUSE  | KEY_EXTDMASK )

#define K_UNDEF            0x10000
#define K_METAALT          0x10001
#define K_METACTRL         0x10002
#define K_NATIONAL         0x10003
#define K_MOUSETERM        0x10004
#define K_RESIZE           0x10005

#if defined( HB_OS_UNIX ) || defined( __DJGPP__ )

#define TIMEVAL_GET( tv )           gettimeofday( &( tv ), NULL )
#define TIMEVAL_LESS( tv1, tv2 )    ( ( ( tv1 ).tv_sec == ( tv2 ).tv_sec ) ? \
                                      ( ( tv1 ).tv_usec < ( tv2 ).tv_usec ) : \
                                      ( ( tv1 ).tv_sec < ( tv2 ).tv_sec ) )
#define TIMEVAL_ADD( dst, src, n )  \
   do { \
      ( dst ).tv_sec = ( src ).tv_sec + ( n ) / 1000; \
      if( ( ( dst ).tv_usec = ( src ).tv_usec + ( ( n ) % 1000 ) * 1000 ) >= 1000000 ) \
      { \
         ( dst ).tv_usec -= 1000000; ( dst ).tv_sec++; \
      } \
   } while( 0 )

#else

#define TIMEVAL_GET( tv )           do { ( tv ) = hb_dateSeconds(); } while( 0 )
#define TIMEVAL_LESS( tv1, tv2 )    ( ( tv1 ) < ( tv2 ) )
#define TIMEVAL_ADD( dst, src, n )  do { ( dst ) = ( src ) + n / 1000; } while( 0 )

#endif

typedef struct
{
   int    fd;
   int    mode;
   int    status;
   void * cargo;
   int ( * eventFunc )( int, int, void * );
} evtFD;

typedef struct
{
   int row, col;
   int buttonstate;
   int lbuttons;
   int flags;
   int lbup_row, lbup_col;
   int lbdn_row, lbdn_col;
   int rbup_row, rbup_col;
   int rbdn_row, rbdn_col;
   int mbup_row, mbup_col;
   int mbdn_row, mbdn_col;
   /* to analize DBLCLK on xterm */
#if defined( HB_OS_UNIX ) || defined( __DJGPP__ )
   struct timeval BL_time;
   struct timeval BR_time;
   struct timeval BM_time;
#else
   double BL_time;
   double BR_time;
   double BM_time;
#endif
} mouseEvent;

typedef struct _keyTab
{
   int ch;
   int key;
   struct _keyTab * nextCh;
   struct _keyTab * otherCh;
} keyTab;

typedef struct
{
   int key;
   const char * seq;
} keySeq;

#define HB_GTTRM_PTR  struct _HB_GTTRM *
#define HB_GTTRM_GET( p )  ( ( PHB_GTTRM ) HB_GTLOCAL( p ) )

typedef struct _HB_GTTRM
{
   PHB_GT     pGT;

   HB_FHANDLE hFileno;
   HB_FHANDLE hFilenoStdin;
   HB_FHANDLE hFilenoStdout;
   HB_FHANDLE hFilenoStderr;
   int        iRow;
   int        iCol;
   int        iWidth;
   int        iHeight;
   HB_SIZE    nLineBufSize;
   char *     pLineBuf;
   int        iCurrentSGR, iFgColor, iBgColor, iBold, iBlink, iACSC, iExtColor, iAM;
   int        iAttrMask;
   int        iCursorStyle;
   HB_BOOL    fAM;

   HB_BOOL    fOutTTY;
   HB_BOOL    fStdinTTY;
   HB_BOOL    fStdoutTTY;
   HB_BOOL    fStderrTTY;

   HB_BOOL    fPosAnswer;

   HB_BOOL    fUTF8;

#ifndef HB_GT_UNICODE_BUF
   PHB_CODEPAGE cdpIn;
   PHB_CODEPAGE cdpHost;
   PHB_CODEPAGE cdpTerm;
   PHB_CODEPAGE cdpBox;

   HB_UCHAR   keyTransTbl[ 256 ];
#endif

   int        charmap[ 256 ];

   int        chrattr[ 256 ];
   int        boxattr[ 256 ];

   int        colors[ 16 ];

   char *     szTitle;

   int        iOutBufSize;
   int        iOutBufIndex;
   char *     pOutBuf;

   int        terminal_type;
   int        terminal_ext;

#if defined( HB_OS_UNIX ) || defined( __DJGPP__ )
   struct termios saved_TIO, curr_TIO;
   HB_BOOL    fRestTTY;
#endif

   double     dToneSeconds;

   /* input events */
   keyTab * pKeyTab;
   int key_flag;
   int esc_delay;
   int key_counter;
   int nation_mode;

   int mouse_type;
   int mButtons;
   int nTermMouseChars;
   unsigned char cTermMouseBuf[ 3 ];
   mouseEvent mLastEvt;
#if defined( HB_HAS_GPM )
   Gpm_Connect Conn;
#endif

   unsigned char stdin_buf[STDIN_BUFLEN];
   int stdin_ptr_l;
   int stdin_ptr_r;
   int stdin_inbuf;

   evtFD ** event_fds;
   int efds_size;
   int efds_no;

   /* terminal functions */

   void     (* Init) ( HB_GTTRM_PTR );
   void     (* Exit) ( HB_GTTRM_PTR );
   void     (* SetTermMode) ( HB_GTTRM_PTR, int );
   HB_BOOL  (* GetCursorPos) ( HB_GTTRM_PTR, int *, int *, const char * );
   void     (* SetCursorPos) ( HB_GTTRM_PTR, int , int );
   void     (* SetCursorStyle) ( HB_GTTRM_PTR, int );
   void     (* SetAttributes) ( HB_GTTRM_PTR, int );
   HB_BOOL  (* SetMode) ( HB_GTTRM_PTR, int *, int * );
   int      (* GetAcsc) ( HB_GTTRM_PTR, unsigned char );
   void     (* Tone) ( HB_GTTRM_PTR, double, double );
   void     (* Bell) ( HB_GTTRM_PTR );
   const char * szAcsc;
} HB_TERM_STATE, HB_GTTRM, * PHB_GTTRM;

/* static variables use by signal handler */
#if defined( HB_OS_UNIX ) || defined( __DJGPP__ )
   static volatile HB_BOOL s_WinSizeChangeFlag = HB_FALSE;
#endif
#if defined( HB_OS_UNIX ) && defined( SA_NOCLDSTOP )
   static volatile HB_BOOL s_fRestTTY = HB_FALSE;
#endif

/* save old hilit tracking & enable mouse tracking */
static const char * s_szMouseOn  = "\033[?1001s\033[?1002h";
/* disable mouse tracking & restore old hilit tracking */
static const char * s_szMouseOff = "\033[?1002l\033[?1001r";
static const char s_szBell[] = { HB_CHAR_BEL, 0 };

/* conversion table for ANSI color indexes */
static const int  s_AnsiColors[] = { 0, 4, 2, 6, 1, 5, 3, 7, 8, 12, 10, 14, 9, 13, 11, 15 };

static int getClipKey( int nKey )
{
   int nRet = 0, nFlag, n;

   if( IS_CLIPKEY( nKey ) )
      nRet = GET_CLIPKEY( nKey );
   else if( HB_INKEY_ISEXT( nKey ) )
      nRet = nKey;
   else
   {
      n = GET_KEYMASK( nKey );
      nKey = CLR_KEYMASK( nKey );
      nFlag = 0;
      if( n & KEY_SHIFTMASK )
         nFlag |= HB_KF_SHIFT;
      if( n & KEY_CTRLMASK )
         nFlag |= HB_KF_CTRL;
      if( n & KEY_ALTMASK )
         nFlag |= HB_KF_ALT;
      if( n & KEY_KPADMASK )
         nFlag |= HB_KF_KEYPAD;

      if( n & KEY_EXTDMASK )
         nRet = HB_INKEY_NEW_KEY( nKey, nFlag );
      else
      {
         if( nKey > 0 && nKey < 32 )
         {
            nFlag |= HB_KF_CTRL;
            nKey += ( 'A' - 1 );
         }
         nRet = HB_INKEY_NEW_KEY( nKey, nFlag );
      }
   }

   return nRet;
}

/* SA_NOCLDSTOP in #if is a hack to detect POSIX compatible environment */
#if defined( HB_OS_UNIX ) && defined( SA_NOCLDSTOP )

static void sig_handler( int iSigNo )
{
   int e = errno, status;
   pid_t pid;

   switch( iSigNo )
   {
      case SIGCHLD:
         while( ( pid = waitpid( -1, &status, WNOHANG ) ) > 0 )
            ;
         break;
      case SIGWINCH:
         s_WinSizeChangeFlag = HB_TRUE;
         break;
      case SIGINT:
         /* s_InetrruptFlag = HB_TRUE; */
         break;
      case SIGQUIT:
         /* s_BreakFlag = HB_TRUE; */
         break;
      case SIGTSTP:
         /* s_DebugFlag = HB_TRUE; */
         break;
      case SIGTTOU:
         s_fRestTTY = HB_FALSE;
         break;
   }
   errno = e;
}

static void set_sig_handler( int iSig )
{
   struct sigaction act;

   sigaction( iSig, 0, &act );
   act.sa_handler = sig_handler;
#if defined( SA_RESTART )
   act.sa_flags = SA_RESTART | ( iSig == SIGCHLD ? SA_NOCLDSTOP : 0 );
#else
   act.sa_flags = ( iSig == SIGCHLD ? SA_NOCLDSTOP : 0 );
#endif
   sigaction( iSig, &act, 0 );
}

static void set_signals( void )
{
   int i, sigs[] = { SIGINT, SIGQUIT, SIGTSTP, SIGWINCH /*, SIGCHLD */, 0 };

   /* Ignore SIGPIPEs so they don't kill us. */
   signal( SIGPIPE, SIG_IGN );
   for( i = 0; sigs[ i ]; ++i )
   {
      set_sig_handler( sigs[ i ] );
   }
}

#endif

static int hb_gt_trm_getKbdState( PHB_GTTRM pTerm )
{
   int iFlags = 0;

   if( pTerm->mLastEvt.flags & HB_KF_SHIFT ) iFlags |= HB_GTI_KBD_SHIFT;
   if( pTerm->mLastEvt.flags & HB_KF_CTRL  ) iFlags |= HB_GTI_KBD_CTRL;
   if( pTerm->mLastEvt.flags & HB_KF_ALT   ) iFlags |= HB_GTI_KBD_ALT;

   return iFlags;
}

static int hb_gt_trm_getSize( PHB_GTTRM pTerm, int * piRows, int * piCols )
{
   *piRows = *piCols = 0;

#if ( defined( HB_OS_UNIX ) || defined( __DJGPP__ ) ) && \
    defined( TIOCGWINSZ )
   if( pTerm->fOutTTY )
   {
      struct winsize win;

      if( ioctl( pTerm->hFileno, TIOCGWINSZ, ( char * ) &win ) != -1 )
      {
         *piRows = win.ws_row;
         *piCols = win.ws_col;
      }
   }
#else
   HB_SYMBOL_UNUSED( pTerm );
#endif

   if( *piRows <= 0 || *piCols <= 0 )
   {
      char * env;
      if( ( env = getenv( "COLUMNS" ) ) != NULL )
         *piCols = atoi( env );
      if( ( env = getenv( "LINES" ) ) != NULL )
         *piRows = atoi( env );
   }

   return *piRows > 0 && *piCols > 0;
}

static void hb_gt_trm_termFlush( PHB_GTTRM pTerm )
{
   if( pTerm->iOutBufIndex > 0 )
   {
      hb_fsWriteLarge( pTerm->hFileno, pTerm->pOutBuf, pTerm->iOutBufIndex );
      pTerm->iOutBufIndex = 0;
   }
}

static void hb_gt_trm_termOut( PHB_GTTRM pTerm, const char * pStr, int iLen )
{
   if( pTerm->iOutBufSize )
   {
      while( iLen > 0 )
      {
         int i;
         if( pTerm->iOutBufSize == pTerm->iOutBufIndex )
            hb_gt_trm_termFlush( pTerm );
         i = pTerm->iOutBufSize - pTerm->iOutBufIndex;
         if( i > iLen )
            i = iLen;
         memcpy( pTerm->pOutBuf + pTerm->iOutBufIndex, pStr, i );
         pTerm->iOutBufIndex += i;
         pStr += i;
         iLen -= i;
      }
   }
}

#ifndef HB_GT_UNICODE_BUF
static void hb_gt_trm_termOutTrans( PHB_GTTRM pTerm, const char * pStr, int iLen, int iAttr )
{
   if( pTerm->iOutBufSize )
   {
      PHB_CODEPAGE cdp = NULL;

      if( pTerm->fUTF8 )
      {
         if( ( iAttr & ( HB_GTTRM_ATTR_ACSC | HB_GTTRM_ATTR_BOX ) ) &&
             pTerm->cdpBox )
            cdp = pTerm->cdpBox;
         else if( pTerm->cdpHost )
            cdp = pTerm->cdpHost;
         else
            cdp = hb_vmCDP();
      }

      if( cdp )
      {
         while( iLen > 0 )
         {
            int i = ( pTerm->iOutBufSize - pTerm->iOutBufIndex ) >> 2;
            if( i < 4 )
            {
               hb_gt_trm_termFlush( pTerm );
               i = pTerm->iOutBufSize >> 2;
            }
            if( i > iLen )
               i = iLen;
            pTerm->iOutBufIndex += hb_cdpStrToUTF8Disp( cdp, pStr, i,
                                    pTerm->pOutBuf + pTerm->iOutBufIndex,
                                    pTerm->iOutBufSize - pTerm->iOutBufIndex );
            pStr += i;
            iLen -= i;
         }
      }
      else
      {
         hb_gt_trm_termOut( pTerm, pStr, iLen );
      }
   }
}
#endif

/* ************************************************************************* */

/*
 * KEYBOARD and MOUSE
 */

static int add_efds( PHB_GTTRM pTerm, int fd, int mode,
                     int ( * eventFunc )( int, int, void * ), void * cargo )
{
   evtFD *pefd = NULL;
   int i;

   if( eventFunc == NULL && mode != O_RDONLY )
      return -1;

#if defined( HB_OS_UNIX ) || defined( __DJGPP__ )
   {
      int fl;
      if( ( fl = fcntl( fd, F_GETFL, 0 ) ) == -1 )
         return -1;

      fl &= O_ACCMODE;
      if( ( fl == O_RDONLY && mode == O_WRONLY ) ||
           ( fl == O_WRONLY && mode == O_RDONLY ) )
         return -1;
   }
#endif

   for( i = 0; i < pTerm->efds_no && ! pefd; i++ )
      if( pTerm->event_fds[ i ]->fd == fd )
         pefd = pTerm->event_fds[ i ];

   if( pefd )
   {
      pefd->mode = mode;
      pefd->cargo = cargo;
      pefd->eventFunc = eventFunc;
      pefd->status = EVTFDSTAT_RUN;
   }
   else
   {
      if( pTerm->efds_size <= pTerm->efds_no )
      {
         if( pTerm->event_fds == NULL )
            pTerm->event_fds = ( evtFD ** )
               hb_xgrab( ( pTerm->efds_size += 10 ) * sizeof( evtFD * ) );
         else
            pTerm->event_fds = ( evtFD ** )
               hb_xrealloc( pTerm->event_fds,
                            ( pTerm->efds_size += 10 ) * sizeof( evtFD * ) );
      }

      pefd = ( evtFD * ) hb_xgrab( sizeof( evtFD ) );
      pefd->fd = fd;
      pefd->mode = mode;
      pefd->cargo = cargo;
      pefd->eventFunc = eventFunc;
      pefd->status = EVTFDSTAT_RUN;
      pTerm->event_fds[pTerm->efds_no++] = pefd;
   }

   return fd;
}

#if defined( HB_HAS_GPM )
static void del_efds( PHB_GTTRM pTerm, int fd )
{
   int i, n = -1;

   for( i = 0; i < pTerm->efds_no && n == -1; i++ )
      if( pTerm->event_fds[ i ]->fd == fd )
         n = i;

   if( n != -1 )
   {
      hb_xfree( pTerm->event_fds[ n ] );
      pTerm->efds_no--;
      for( i = n; i < pTerm->efds_no; i++ )
         pTerm->event_fds[ i ] = pTerm->event_fds[ i + 1 ];
   }
}
#endif

static void del_all_efds( PHB_GTTRM pTerm )
{
   if( pTerm->event_fds != NULL )
   {
      int i;

      for( i = 0; i < pTerm->efds_no; i++ )
         hb_xfree( pTerm->event_fds[ i ] );

      hb_xfree( pTerm->event_fds );

      pTerm->event_fds = NULL;
      pTerm->efds_no = pTerm->efds_size = 0;
   }
}

static int getMouseKey( mouseEvent * mEvt )
{
   int nKey = 0;

   if( mEvt->lbuttons != mEvt->buttonstate )
   {
      if( mEvt->buttonstate & M_CURSOR_MOVE )
      {
         nKey = HB_INKEY_NEW_MPOS( mEvt->col, mEvt->row );
         mEvt->buttonstate &= ~M_CURSOR_MOVE;
      }
      else if( mEvt->buttonstate & M_BUTTON_WHEELUP )
      {
         nKey = HB_INKEY_NEW_MKEY( K_MWFORWARD, mEvt->flags );
         mEvt->buttonstate &= ~M_BUTTON_WHEELUP;
      }
      else if( mEvt->buttonstate & M_BUTTON_WHEELDOWN )
      {
         nKey = HB_INKEY_NEW_MKEY( K_MWBACKWARD, mEvt->flags );
         mEvt->buttonstate &= ~M_BUTTON_WHEELDOWN;
      }
      else
      {
         int butt = mEvt->lbuttons ^ mEvt->buttonstate;

         if( butt & M_BUTTON_LEFT )
         {
            if( mEvt->buttonstate & M_BUTTON_LEFT )
            {
               mEvt->lbdn_row = mEvt->row;
               mEvt->lbdn_col = mEvt->col;
            }
            else
            {
               mEvt->lbup_row = mEvt->row;
               mEvt->lbup_col = mEvt->col;
            }
            nKey = ( mEvt->buttonstate & M_BUTTON_LEFT ) ?
               ( ( mEvt->buttonstate & M_BUTTON_LDBLCK ) ? K_LDBLCLK :
                 K_LBUTTONDOWN ) : K_LBUTTONUP;
            nKey = HB_INKEY_NEW_MKEY( nKey, mEvt->flags );
            mEvt->lbuttons ^= M_BUTTON_LEFT;
            mEvt->buttonstate &= ~M_BUTTON_LDBLCK;
         }
         else if( butt & M_BUTTON_RIGHT )
         {
            if( mEvt->buttonstate & M_BUTTON_RIGHT )
            {
               mEvt->rbdn_row = mEvt->row;
               mEvt->rbdn_col = mEvt->col;
            }
            else
            {
               mEvt->rbup_row = mEvt->row;
               mEvt->rbup_col = mEvt->col;
            }
            nKey = ( mEvt->buttonstate & M_BUTTON_RIGHT ) ?
               ( ( mEvt->buttonstate & M_BUTTON_RDBLCK ) ? K_RDBLCLK :
                 K_RBUTTONDOWN ) : K_RBUTTONUP;
            nKey = HB_INKEY_NEW_MKEY( nKey, mEvt->flags );
            mEvt->lbuttons ^= M_BUTTON_RIGHT;
            mEvt->buttonstate &= ~M_BUTTON_RDBLCK;
         }
         else if( butt & M_BUTTON_MIDDLE )
         {
            if( mEvt->buttonstate & M_BUTTON_MIDDLE )
            {
               mEvt->mbdn_row = mEvt->row;
               mEvt->mbdn_col = mEvt->col;
            }
            else
            {
               mEvt->mbup_row = mEvt->row;
               mEvt->mbup_col = mEvt->col;
            }
            nKey = ( mEvt->buttonstate & M_BUTTON_MIDDLE ) ?
               ( ( mEvt->buttonstate & M_BUTTON_MDBLCK ) ? K_MDBLCLK :
                 K_MBUTTONDOWN ) : K_MBUTTONUP;
            nKey = HB_INKEY_NEW_MKEY( nKey, mEvt->flags );
            mEvt->lbuttons ^= M_BUTTON_MIDDLE;
            mEvt->buttonstate &= ~M_BUTTON_MDBLCK;
         }
         else
            mEvt->lbuttons = mEvt->buttonstate;
      }
   }

   return nKey;
}

static void chk_mevtdblck( PHB_GTTRM pTerm )
{
   int newbuttons = ( pTerm->mLastEvt.buttonstate & ~pTerm->mLastEvt.lbuttons ) & M_BUTTON_KEYMASK;

   if( newbuttons != 0 )
   {
#if defined( HB_OS_UNIX ) || defined( __DJGPP__ )
      struct timeval tv;
#else
      double tv;
#endif

      TIMEVAL_GET( tv );
      if( newbuttons & M_BUTTON_LEFT )
      {
         if( TIMEVAL_LESS( tv, pTerm->mLastEvt.BL_time ) )
            pTerm->mLastEvt.buttonstate |= M_BUTTON_LDBLCK;
         TIMEVAL_ADD( pTerm->mLastEvt.BL_time, tv,
                      HB_GTSELF_MOUSEGETDOUBLECLICKSPEED( pTerm->pGT ) );
      }
      if( newbuttons & M_BUTTON_MIDDLE )
      {
         if( TIMEVAL_LESS( tv, pTerm->mLastEvt.BM_time ) )
            pTerm->mLastEvt.buttonstate |= M_BUTTON_MDBLCK;
         TIMEVAL_ADD( pTerm->mLastEvt.BM_time, tv,
                      HB_GTSELF_MOUSEGETDOUBLECLICKSPEED( pTerm->pGT ) );
      }
      if( newbuttons & M_BUTTON_RIGHT )
      {
         if( TIMEVAL_LESS( tv, pTerm->mLastEvt.BR_time ) )
            pTerm->mLastEvt.buttonstate |= M_BUTTON_RDBLCK;
         TIMEVAL_ADD( pTerm->mLastEvt.BR_time, tv,
                      HB_GTSELF_MOUSEGETDOUBLECLICKSPEED( pTerm->pGT ) );
      }
   }
}

static void set_tmevt( PHB_GTTRM pTerm, unsigned char * cMBuf, mouseEvent * mEvt )
{
   int row, col;

   mEvt->flags = 0;
   if( cMBuf[ 0 ] & 0x04 )
      mEvt->flags |= HB_KF_SHIFT;
   if( cMBuf[ 0 ] & 0x08 )
      mEvt->flags |= HB_KF_ALT;
   if( cMBuf[ 0 ] & 0x10 )
      mEvt->flags |= HB_KF_CTRL;

   col = cMBuf[ 1 ] - 33;
   row = cMBuf[ 2 ] - 33;
   if( mEvt->row != row || mEvt->col != col )
   {
      mEvt->buttonstate |= M_CURSOR_MOVE;
      mEvt->row = row;
      mEvt->col = col;
   }

#if defined( HB_OS_BEOS )
   /* warning in HAIKU/BEOS MIDDLE and RIGHT buttons are reverted */
   switch( cMBuf[ 0 ] & 0xC3 )
   {
      case 0x1:
      case 0x2:
         cMBuf[ 0 ] ^= 0x3;
         break;
   }
#endif

   switch( cMBuf[ 0 ] & 0xC3 )
   {
      case 0x0:
         mEvt->buttonstate |= M_BUTTON_LEFT;
         break;
      case 0x1:
         mEvt->buttonstate |= M_BUTTON_MIDDLE;
         break;
      case 0x2:
         mEvt->buttonstate |= M_BUTTON_RIGHT;
         break;
      case 0x3:
         mEvt->buttonstate &= ~( M_BUTTON_KEYMASK | M_BUTTON_DBLMASK );
         break;
      case 0x40:
         if( cMBuf[ 0 ] & 0x20 )
            mEvt->buttonstate |= M_BUTTON_WHEELUP;
         break;
      case 0x41:
         if( cMBuf[ 0 ] & 0x20 )
            mEvt->buttonstate |= M_BUTTON_WHEELDOWN;
         break;
   }
   chk_mevtdblck( pTerm );
   /* printf( "\n\rmouse event: %02x, %02x, %02x\n\r", cMBuf[ 0 ], cMBuf[ 1 ], cMBuf[ 2 ] ); */
}

#if defined( HB_HAS_GPM )
static int set_gpmevt( int fd, int mode, void * cargo )
{
   int nKey = 0;
   PHB_GTTRM pTerm;
   Gpm_Event gEvt;

   HB_SYMBOL_UNUSED( fd );
   HB_SYMBOL_UNUSED( mode );

   pTerm = ( PHB_GTTRM ) cargo;

   if( Gpm_GetEvent( &gEvt ) > 0 )
   {
      pTerm->mLastEvt.flags = 0;
      if( gEvt.modifiers & ( 1 << KG_SHIFT ) )
         pTerm->mLastEvt.flags |= HB_KF_SHIFT;
      if( gEvt.modifiers & ( 1 << KG_CTRL ) )
         pTerm->mLastEvt.flags |= HB_KF_CTRL;
      if( gEvt.modifiers & ( 1 << KG_ALT ) )
         pTerm->mLastEvt.flags |= HB_KF_ALT;

      pTerm->mLastEvt.row = gEvt.y;
      pTerm->mLastEvt.col = gEvt.x;
      if( gEvt.type & ( GPM_MOVE | GPM_DRAG ) )
         pTerm->mLastEvt.buttonstate |= M_CURSOR_MOVE;
      if( gEvt.type & GPM_DOWN )
      {
         if( gEvt.buttons & GPM_B_LEFT )
            pTerm->mLastEvt.buttonstate |= M_BUTTON_LEFT;
         if( gEvt.buttons & GPM_B_MIDDLE )
            pTerm->mLastEvt.buttonstate |= M_BUTTON_MIDDLE;
         if( gEvt.buttons & GPM_B_RIGHT )
            pTerm->mLastEvt.buttonstate |= M_BUTTON_RIGHT;
      }
      else if( gEvt.type & GPM_UP )
      {
         if( gEvt.buttons & GPM_B_LEFT )
            pTerm->mLastEvt.buttonstate &= ~M_BUTTON_LEFT;
         if( gEvt.buttons & GPM_B_MIDDLE )
            pTerm->mLastEvt.buttonstate &= ~M_BUTTON_MIDDLE;
         if( gEvt.buttons & GPM_B_RIGHT )
            pTerm->mLastEvt.buttonstate &= ~M_BUTTON_RIGHT;
      }
   }
   chk_mevtdblck( pTerm );
   nKey = getMouseKey( &pTerm->mLastEvt );

   return nKey ? ( HB_INKEY_ISEXT( nKey ) ? nKey : SET_CLIPKEY( nKey ) ) : 0;
}

static void flush_gpmevt( PHB_GTTRM pTerm )
{
   if( gpm_fd >= 0 )
   {
      struct timeval tv = { 0, 0 };
      fd_set rfds;

      FD_ZERO( &rfds );
      FD_SET( gpm_fd, &rfds );

      while( select( gpm_fd + 1, &rfds, NULL, NULL, &tv ) > 0 )
         set_gpmevt( gpm_fd, O_RDONLY, ( void * ) pTerm );

      while( getMouseKey( &pTerm->mLastEvt ) ) ;
   }
}
#endif

static void disp_mousecursor( PHB_GTTRM pTerm )
{
#if defined( HB_HAS_GPM )
   if( ( pTerm->mouse_type & MOUSE_GPM ) && gpm_visiblepointer )
   {
      Gpm_DrawPointer( pTerm->mLastEvt.col, pTerm->mLastEvt.row,
                       gpm_consolefd );
   }
#else
   HB_SYMBOL_UNUSED( pTerm );
#endif
}

static void mouse_init( PHB_GTTRM pTerm )
{
   if( pTerm->terminal_type == TERM_XTERM ||
       pTerm->terminal_type == TERM_LINUX )
   {
      hb_gt_trm_termOut( pTerm, s_szMouseOn, strlen( s_szMouseOn ) );
      hb_gt_trm_termFlush( pTerm );
      memset( ( void * ) &pTerm->mLastEvt, 0, sizeof( pTerm->mLastEvt ) );
      pTerm->mouse_type |= MOUSE_XTERM;
      pTerm->mButtons = 3;
   }
#if defined( HB_HAS_GPM )
   if( pTerm->terminal_type == TERM_LINUX )
   {
      pTerm->Conn.eventMask =
         GPM_MOVE | GPM_DRAG | GPM_UP | GPM_DOWN | GPM_SINGLE | GPM_DOUBLE;
      /* give me move events but handle them anyway */
      pTerm->Conn.defaultMask = GPM_MOVE | GPM_HARD;
      /* report Ctrl,Alt,Shft events */
      pTerm->Conn.minMod = 0;
      pTerm->Conn.maxMod = ( ( 1 << KG_SHIFT ) | ( 1 << KG_CTRL ) | ( 1 << KG_ALT ) );
      gpm_zerobased = 1;
      gpm_visiblepointer = 0;
      if( Gpm_Open( &pTerm->Conn, 0 ) >= 0 && gpm_fd >= 0 )
      {
         int flags;

         if( ( flags = fcntl( gpm_fd, F_GETFL, 0 ) ) != -1 )
            fcntl( gpm_fd, F_SETFL, flags | O_NONBLOCK );

         pTerm->mouse_type |= MOUSE_GPM;
         memset( ( void * ) &pTerm->mLastEvt, 0, sizeof( pTerm->mLastEvt ) );
         flush_gpmevt( pTerm );
         add_efds( pTerm, gpm_fd, O_RDONLY, set_gpmevt, ( void * ) pTerm );

         /*
          * In recent GPM versions it produce unpleasure noice on the screen
          * so I covered it with this macro, [druzus]
          */
#ifdef HB_GPM_USE_XTRA
         pTerm->mButtons = Gpm_GetSnapshot( NULL );
#else
         pTerm->mButtons = 3;
#endif
      }
   }
#endif
}

static void mouse_exit( PHB_GTTRM pTerm )
{
   if( pTerm->mouse_type & MOUSE_XTERM )
   {
      hb_gt_trm_termOut( pTerm, s_szMouseOff, strlen( s_szMouseOff ) );
      hb_gt_trm_termFlush( pTerm );
   }
#if defined( HB_HAS_GPM )
   if( ( pTerm->mouse_type & MOUSE_GPM ) && gpm_fd >= 0 )
   {
      del_efds( pTerm, gpm_fd );
      Gpm_Close();
   }
#endif
}

static int read_bufch( PHB_GTTRM pTerm, int fd )
{
   int n = 0;

   if( STDIN_BUFLEN > pTerm->stdin_inbuf )
   {
      unsigned char buf[ STDIN_BUFLEN ];
      int i;

#if defined( HB_OS_UNIX ) || defined( __DJGPP__ )
      n = read( fd, buf, STDIN_BUFLEN - pTerm->stdin_inbuf );
#else
      n = hb_fsRead( fd, buf, STDIN_BUFLEN - pTerm->stdin_inbuf );
#endif

      for( i = 0; i < n; i++ )
      {
         pTerm->stdin_buf[ pTerm->stdin_ptr_r++ ] = buf[ i ];
         if( pTerm->stdin_ptr_r == STDIN_BUFLEN )
            pTerm->stdin_ptr_r = 0;
         pTerm->stdin_inbuf++;
      }
   }

   return n;
}

static int get_inch( PHB_GTTRM pTerm, int milisec )
{
<<<<<<< HEAD
   int nRet = 0, npfd = -1, nchk = pTerm->efds_no, lRead = 0;
   int mode, i, n;
=======
   int nRet = 0, nNext = 0, npfd = -1, nchk = pTerm->efds_no, lRead = 0;
   int mode, i, n, counter;
>>>>>>> c5758d9b
   struct timeval tv, * ptv;
   evtFD * pefd = NULL;
   fd_set rfds, wfds;

   if( milisec == 0 )
      ptv = NULL;
   else
   {
      if( milisec < 0 )
         milisec = 0;
      tv.tv_sec = ( milisec / 1000 );
      tv.tv_usec = ( milisec % 1000 ) * 1000;
      ptv = &tv;
   }

   while( nRet == 0 && lRead == 0 )
   {
      int counter;

      n = -1;
      FD_ZERO( &rfds );
      FD_ZERO( &wfds );
      for( i = 0; i < pTerm->efds_no; i++ )
      {
         if( pTerm->event_fds[ i ]->status == EVTFDSTAT_RUN )
         {
            if( pTerm->event_fds[ i ]->mode == O_RDWR ||
                pTerm->event_fds[ i ]->mode == O_RDONLY )
            {
               FD_SET( pTerm->event_fds[ i ]->fd, &rfds );
               if( n < pTerm->event_fds[ i ]->fd )
                  n = pTerm->event_fds[ i ]->fd;
            }
            if( pTerm->event_fds[ i ]->mode == O_RDWR ||
                pTerm->event_fds[ i ]->mode == O_WRONLY )
            {
               FD_SET( pTerm->event_fds[ i ]->fd, &wfds );
               if( n < pTerm->event_fds[ i ]->fd )
                  n = pTerm->event_fds[ i ]->fd;
            }
         }
         else if( pTerm->event_fds[ i ]->status == EVTFDSTAT_STOP &&
                  pTerm->event_fds[ i ]->eventFunc == NULL )
            nNext = HB_INKEY_NEW_EVENT( HB_K_TERMINATE );
      }

      counter = pTerm->key_counter;
      if( select( n + 1, &rfds, &wfds, NULL, ptv ) > 0 )
      {
         for( i = 0; i < pTerm->efds_no; i++ )
         {
            n = ( FD_ISSET( pTerm->event_fds[ i ]->fd, &rfds ) ? 1 : 0 ) |
                ( FD_ISSET( pTerm->event_fds[ i ]->fd, &wfds ) ? 2 : 0 );
            if( n != 0 )
            {
               if( pTerm->event_fds[ i ]->eventFunc == NULL )
               {
                  lRead = 1;
                  n = read_bufch( pTerm, pTerm->event_fds[ i ]->fd );
                  if( n == 0 )
                  {
                     pTerm->event_fds[ i ]->status = EVTFDSTAT_STOP;
                     nRet = HB_INKEY_NEW_EVENT( HB_K_CLOSE );
                  }
               }
               else if( nRet == 0 && counter == pTerm->key_counter )
               {
                  if( n == 3 )
                     mode = O_RDWR;
                  else if( n == 2 )
                     mode = O_WRONLY;
                  else
                     mode = O_RDONLY;
                  pTerm->event_fds[ i ]->status = EVTFDSTAT_STOP;
                  n = ( pTerm->event_fds[ i ]->eventFunc )( pTerm->
                                                            event_fds[ i ]->fd,
                                                            mode,
                                                            pTerm->
                                                            event_fds[ i ]->
                                                            cargo );
                  if( IS_EVTFDSTAT( n ) )
                  {
                     pTerm->event_fds[ i ]->status = n;
                     if( nchk > i )
                        nchk = i;
                  }
                  else
                  {
                     pTerm->event_fds[ i ]->status = EVTFDSTAT_RUN;
                     if( IS_CLIPKEY( n ) || HB_INKEY_ISEXT( n ) )
                     {
                        nRet = n;
                        npfd = pTerm->event_fds[ i ]->fd;
                        if( nchk > i )
                           nchk = i;
                     }
                  }
               }
            }
         }
      }
      else
         lRead = 1;
   }

   for( i = n = nchk; i < pTerm->efds_no; i++ )
   {
      if( pTerm->event_fds[ i ]->status == EVTFDSTAT_DEL )
         hb_xfree( pTerm->event_fds[ i ] );
      else if( pTerm->event_fds[ i ]->fd == npfd )
         pefd = pTerm->event_fds[ i ];
      else
      {
         if( i > n )
            pTerm->event_fds[ n ] = pTerm->event_fds[ i ];
         n++;
      }
   }
   if( pefd )
      pTerm->event_fds[ n++ ] = pefd;
   pTerm->efds_no = n;

   return nRet == 0 ? nNext : nRet;
}

static int test_bufch( PHB_GTTRM pTerm, int n, int delay )
{
   int nKey = 0;

   if( pTerm->stdin_inbuf == n )
      nKey = get_inch( pTerm, delay );

   return ( IS_CLIPKEY( nKey ) || HB_INKEY_ISEXT( nKey ) ) ? nKey :
          ( pTerm->stdin_inbuf > n ?
            pTerm->stdin_buf[ ( pTerm->stdin_ptr_l + n ) % STDIN_BUFLEN] : -1 );
}

static void free_bufch( PHB_GTTRM pTerm, int n )
{
   if( n > pTerm->stdin_inbuf )
      n = pTerm->stdin_inbuf;
   pTerm->stdin_ptr_l = ( pTerm->stdin_ptr_l + n ) % STDIN_BUFLEN;
   pTerm->stdin_inbuf -= n;
}

static int wait_key( PHB_GTTRM pTerm, int milisec )
{
   int nKey, esc, n, i, ch, counter;
   keyTab * ptr;

#if defined( HB_OS_UNIX ) || defined( __DJGPP__ )
   if( s_WinSizeChangeFlag )
   {
      s_WinSizeChangeFlag = HB_FALSE;
      return K_RESIZE;
   }
#endif

restart:
   counter = ++( pTerm->key_counter );
   nKey = esc = n = i = 0;
again:
   if( ( nKey = getMouseKey( &pTerm->mLastEvt ) ) != 0 )
      return nKey;

   ch = test_bufch( pTerm, i, pTerm->nTermMouseChars ? pTerm->esc_delay : milisec );
   if( counter != pTerm->key_counter )
      goto restart;

   if( ch >= 0 && ch <= 255 )
   {
      ++i;
      if( pTerm->nTermMouseChars )
      {
         pTerm->cTermMouseBuf[ 3 - pTerm->nTermMouseChars ] = ch;
         free_bufch( pTerm, i );
         i = 0;
         if( --pTerm->nTermMouseChars == 0 )
            set_tmevt( pTerm, pTerm->cTermMouseBuf, &pTerm->mLastEvt );
         goto again;
      }

      nKey = ch;
      ptr = pTerm->pKeyTab;
      if( i == 1 && nKey == K_ESC && esc == 0 )
      {
         nKey = EXKEY_ESC;
         esc = 1;
      }
      while( ch >= 0 && ch <= 255 && ptr != NULL )
      {
         if( ptr->ch == ch )
         {
            if( ptr->key != K_UNDEF )
            {
               nKey = ptr->key;
               switch( nKey )
               {
                  case K_METAALT:
                     pTerm->key_flag |= KEY_ALTMASK;
                     break;
                  case K_METACTRL:
                     pTerm->key_flag |= KEY_CTRLMASK;
                     break;
                  case K_NATIONAL:
                     pTerm->nation_mode = ! pTerm->nation_mode;
                     break;
                  case K_MOUSETERM:
                     pTerm->nTermMouseChars = 3;
                     break;
                  default:
                     n = i;
               }
               if( n != i )
               {
                  free_bufch( pTerm, i );
                  i = n = nKey = 0;
                  if( esc == 2 )
                     break;
                  esc = 0;
                  goto again;
               }
            }
            ptr = ptr->nextCh;
            if( ptr )
               if( ( ch = test_bufch( pTerm, i, pTerm->esc_delay ) ) != -1 )
                  ++i;
            if( counter != pTerm->key_counter )
               goto restart;
         }
         else
            ptr = ptr->otherCh;
      }
   }
   if( ch == -1 && pTerm->nTermMouseChars )
      pTerm->nTermMouseChars = 0;

   if( IS_CLIPKEY( ch ) )
      nKey = GET_CLIPKEY( ch );
   else if( HB_INKEY_ISEXT( ch ) )
      nKey = ch;
   else
   {
      if( esc == 1 && n == 0 && ( ch != -1 || i >= 2 ) )
      {
         nKey = 0;
         esc = 2;
         i = n = 1;
         goto again;
      }
      if( esc == 2 )
      {
         if( nKey != 0 )
            pTerm->key_flag |= KEY_ALTMASK;
         else
            nKey = EXKEY_ESC;
         if( n == 1 && i > 1 )
            n = 2;
      }
      else
      {
         if( nKey != 0 && ( pTerm->key_flag & KEY_CTRLMASK ) != 0 &&
                          ( pTerm->key_flag & KEY_ALTMASK ) != 0 )
         {
            pTerm->key_flag &= ~( KEY_CTRLMASK | KEY_ALTMASK );
            pTerm->key_flag |= KEY_SHIFTMASK;
         }
         if( n == 0 && i > 0 )
            n = 1;
      }

      if( n > 0 )
         free_bufch( pTerm, n );

      if( pTerm->key_flag != 0 && nKey != 0 )
      {
         nKey |= pTerm->key_flag;
         pTerm->key_flag = 0;
      }

#ifdef HB_GT_UNICODE_BUF
      if( ! pTerm->fUTF8 )
      {
         if( nKey != 0 )
         {
            int u = HB_GTSELF_KEYTRANS( pTerm->pGT, nKey );
            if( u )
               return HB_INKEY_NEW_UNICODE( u );
         }
      }
      else if( nKey >= 32 && nKey <= 255 )
      {
         HB_WCHAR wc = 0;
         n = i = 0;
         if( hb_cdpUTF8ToU16NextChar( ( HB_UCHAR ) nKey, &n, &wc ) )
         {
            while( n > 0 )
            {
               ch = test_bufch( pTerm, i++, pTerm->esc_delay );
               if( ch < 0 || ch > 255 )
                  break;
               if( ! hb_cdpUTF8ToU16NextChar( ( HB_UCHAR ) ch, &n, &wc ) )
                  n = -1;
            }
            if( n == 0 )
            {
               free_bufch( pTerm, i );
               return HB_INKEY_NEW_UNICODE( wc );
            }
         }
      }
#else
      if( nKey >= 32 && nKey <= 255 && pTerm->fUTF8 && pTerm->cdpIn )
      {
         HB_USHORT uc = 0;
         n = i = 0;
         if( hb_cdpGetFromUTF8( pTerm->cdpIn, ( HB_UCHAR ) nKey, &n, &uc ) )
         {
            while( n > 0 )
            {
               ch = test_bufch( pTerm, i++, pTerm->esc_delay );
               if( ch < 0 || ch > 255 )
                  break;
               if( ! hb_cdpGetFromUTF8( pTerm->cdpIn, ch, &n, &uc ) )
                  n = -1;
            }
            if( n == 0 )
            {
               free_bufch( pTerm, i );
               nKey = uc;
            }
         }
      }

/*
      if( pTerm->nation_transtbl && pTerm->nation_mode &&
           nKey >= 32 && nKey < 128 && pTerm->nation_transtbl[nKey] )
         nKey = pTerm->nation_transtbl[nKey];
 */
      if( nKey > 0 && nKey <= 255 && pTerm->keyTransTbl[ nKey ] )
         nKey = pTerm->keyTransTbl[ nKey ];
#endif
      if( nKey )
         nKey = getClipKey( nKey );
   }

   return nKey;
}

/* ************************************************************************* */

/*
 * LINUX terminal operations
 */
static void hb_gt_trm_LinuxSetTermMode( PHB_GTTRM pTerm, int iAM )
{
   HB_TRACE( HB_TR_DEBUG, ( "hb_gt_trm_LinuxSetTermMode(%p,%d)", pTerm, iAM ) );

   if( iAM != pTerm->iAM )
   {
      if( iAM == 0 )
         hb_gt_trm_termOut( pTerm, "\x1B[m", 3 );

      hb_gt_trm_termOut( pTerm, iAM ? "\x1B[?7h" : "\x1B[?7l", 5 );
      pTerm->iAM = iAM;
   }
}

static void hb_gt_trm_LinuxTone( PHB_GTTRM pTerm, double dFrequency, double dDuration )
{
   char escseq[ 64 ];

   HB_TRACE( HB_TR_DEBUG, ( "hb_gt_trm_LinuxTone(%p,%lf,%lf)", pTerm, dFrequency, dDuration ) );

   if( pTerm->iACSC )
   {
      hb_gt_trm_termOut( pTerm, "\033[10m", 5 );
      pTerm->iACSC = 0;
   }
   hb_snprintf( escseq, sizeof( escseq ), "\033[10;%d]\033[11;%d]\007",
                ( int ) dFrequency, ( int ) ( dDuration * 1000.0 / 18.2 ) );
   hb_gt_trm_termOut( pTerm, escseq, strlen( escseq ) );
   hb_gt_trm_termFlush( pTerm );

   /* convert Clipper (DOS) timer tick units to seconds ( x / 18.2 ) */
   hb_idleSleep( dDuration / 18.2 );
}

static void hb_gt_trm_LinuxSetCursorStyle( PHB_GTTRM pTerm, int iStyle )
{
   HB_TRACE( HB_TR_DEBUG, ( "hb_gt_trm_LinuxSetCursorStyle(%p,%d)", pTerm, iStyle ) );

   if( pTerm->iCursorStyle != iStyle )
   {
      int lcurs = -1;

      switch( iStyle )
      {
         case SC_NONE:
            lcurs = 1;
            break;
         case SC_NORMAL:
            lcurs = 2;
            break;
         case SC_INSERT:
            lcurs = 4;
            break;
         case SC_SPECIAL1:
            lcurs = 8;
            break;
         case SC_SPECIAL2:
            /* TODO: find a proper sequence to set a cursor
               to SC_SPECIAL2 under Linux console?
               There is no such mode in current stable kernels (2.4.20)
             */
            lcurs = 4;
            break;
      }
      if( lcurs != -1 )
      {
         char escseq[ 64 ];
         hb_snprintf( escseq, sizeof( escseq ), "\033[?25%c\033[?%dc",
                      iStyle == SC_NONE ? 'l' : 'h', lcurs );
         hb_gt_trm_termOut( pTerm, escseq, strlen( escseq ) );
         pTerm->iCursorStyle = iStyle;
      }
   }
}

static void hb_gt_trm_LinuxSetPalette( PHB_GTTRM pTerm, int iIndexFrom, int iIndexTo )
{
   HB_TRACE( HB_TR_DEBUG, ( "hb_gt_trm_LinuxSetPalette(%p,%d,%d)", pTerm, iIndexFrom, iIndexTo ) );

   if( iIndexFrom < 0 )
      iIndexFrom = 0;
   if( iIndexTo > 15 )
      iIndexTo = 15;

   if( iIndexFrom <= iIndexTo )
   {
      do
      {
         char szColor[ 11 ];
         int iAnsiIndex = s_AnsiColors[ iIndexFrom & 0x0F ];

         hb_snprintf( szColor, sizeof( szColor ), "\033]P%X%02X%02X%02X",
                      iAnsiIndex,
                      ( pTerm->colors[ iIndexFrom ] ) & 0xff,
                      ( pTerm->colors[ iIndexFrom ] >> 8 ) & 0xff,
                      ( pTerm->colors[ iIndexFrom ] >> 16 ) & 0xff );
         hb_gt_trm_termOut( pTerm, szColor, 10 );
      }
      while( ++iIndexFrom <= iIndexTo );

      /* ESC ] is Operating System Command (OSC) which by default should
       * be terminated by ESC \ (ST). Some terminals which sets LINUX
       * TERM envvar but do not correctly understand above palette set
       * sequence may hang waiting for ST. We send ST below to avoid such
       * situation.
       * Linux console simply ignore ST terminator so nothing wrong
       * should happen.
       */
      hb_gt_trm_termOut( pTerm, "\033\\", 2 );
   }
}

static void hb_gt_trm_LinuxResetPalette( PHB_GTTRM pTerm )
{
   HB_TRACE( HB_TR_DEBUG, ( "hb_gt_trm_LinuxResetPalette(%p)", pTerm ) );

   hb_gt_trm_termOut( pTerm, "\033]R", 3 );
}

/*
 * XTERM terminal operations
 */
static HB_BOOL hb_gt_trm_XtermSetMode( PHB_GTTRM pTerm, int * piRows, int * piCols )
{
   int iHeight, iWidth;
   char escseq[ 64 ];

   HB_TRACE( HB_TR_DEBUG, ( "hb_gt_trm_XtermSetMode(%p,%d,%d)", pTerm, *piRows, *piCols ) );

   HB_GTSELF_GETSIZE( pTerm->pGT, &iHeight, &iWidth );
   hb_snprintf( escseq, sizeof( escseq ), "\033[8;%d;%dt", *piRows, *piCols );
   hb_gt_trm_termOut( pTerm, escseq, strlen( escseq ) );
   hb_gt_trm_termFlush( pTerm );

#if defined( HB_OS_UNIX ) || defined( __DJGPP__ )
   /* dirty hack - wait for SIGWINCH */
   if( *piRows != iHeight || *piCols != iWidth )
      sleep( 3 );
   if( s_WinSizeChangeFlag )
      s_WinSizeChangeFlag = HB_FALSE;
#endif

   hb_gt_trm_getSize( pTerm, piRows, piCols );

   return HB_TRUE;
}

static void hb_gt_trm_XtermSetAttributes( PHB_GTTRM pTerm, int iAttr )
{
   HB_TRACE( HB_TR_DEBUG, ( "hb_gt_trm_XtermSetAttributes(%p,%d)", pTerm, iAttr ) );

   if( pTerm->iCurrentSGR != iAttr )
   {
      int i, acsc, bg, fg, bold, blink, rgb;
      char buff[ 64 ];

      i = 2;
      buff[ 0 ] = 0x1b;
      buff[ 1 ] = '[';

      acsc  = ( iAttr & HB_GTTRM_ATTR_ACSC ) && ! pTerm->fUTF8 ? 1 : 0;
      if( pTerm->iExtColor == HB_GTTRM_CLRSTD )
      {
         bg    = s_AnsiColors[ ( iAttr >> 4 ) & 0x07 ];
         fg    = s_AnsiColors[ iAttr & 0x07 ];
         bold  = ( iAttr & 0x08 ) ? 1 : 0;
         blink = ( iAttr & 0x80 ) ? 1 : 0;
      }
      else
      {
         bg = s_AnsiColors[ ( iAttr >> 4 ) & 0x0F ];
         fg = s_AnsiColors[ iAttr & 0x0F ];
         bold = blink = 0;
      }

      if( pTerm->iCurrentSGR == -1 )
      {
         buff[ i++ ] = 'm';
         buff[ i++ ] = 0x1b;
         buff[ i++ ] = '(';
         buff[ i++ ] = acsc ? '0' : 'B';

         buff[ i++ ] = 0x1b;
         buff[ i++ ] = '[';

         if( pTerm->iExtColor == HB_GTTRM_CLRSTD )
         {
            if( bold )
            {
               buff[ i++ ] = '1';
               buff[ i++ ] = ';';
            }
            if( blink )
            {
               buff[ i++ ] = '5';
               buff[ i++ ] = ';';
            }
            buff[ i++ ] = '3';
            buff[ i++ ] = '0' + fg;
            buff[ i++ ] = ';';
            buff[ i++ ] = '4';
            buff[ i++ ] = '0' + bg;
         }
         else if( pTerm->iExtColor == HB_GTTRM_CLRX16 )
         {
            /* ESC [ 38 ; 5 ; <fg> m */
            buff[ i++ ] = '3';
            buff[ i++ ] = '8';
            buff[ i++ ] = ';';
            buff[ i++ ] = '5';
            buff[ i++ ] = ';';
            if( fg >= 10 )
               buff[ i++ ] = '1';
            buff[ i++ ] = '0' + fg % 10;
            buff[ i++ ] = ';';
            /* ESC [ 48 ; 5 ; <bg> m */
            buff[ i++ ] = '4';
            buff[ i++ ] = '8';
            buff[ i++ ] = ';';
            buff[ i++ ] = '5';
            buff[ i++ ] = ';';
            if( bg >= 10 )
               buff[ i++ ] = '1';
            buff[ i++ ] = '0' + bg % 10;
         }
         else if( pTerm->iExtColor == HB_GTTRM_CLR256 )
         {
            /* ESC [ 38 ; 5 ; <16 + 36 * r + 6 * g + b> m   0 <= r,g,b <= 5 */
            rgb = pTerm->colors[ iAttr & 0x0F ];
            rgb = 16 + 36 * ( (   rgb         & 0xFF ) / 43 ) +
                        6 * ( ( ( rgb >> 8  ) & 0xFF ) / 43 ) +
                            ( ( ( rgb >> 16 ) & 0xFF ) / 43 );
            i += hb_snprintf( buff + i, sizeof( buff ) - i, "38;5;%d", rgb );
            /* ESC [ 48 ; 5 ; <16 + 36 * r + 6 * g + b> m   0 <= r,g,b <= 5 */
            rgb = pTerm->colors[ ( iAttr >> 4 ) & 0x0F ];
            rgb = 16 + 36 * ( (   rgb         & 0xFF ) / 43 ) +
                        6 * ( ( ( rgb >> 8  ) & 0xFF ) / 43 ) +
                            ( ( ( rgb >> 16 ) & 0xFF ) / 43 );
            i += hb_snprintf( buff + i, sizeof( buff ) - i, ";48;5;%d", rgb );
         }
         else if( pTerm->iExtColor == HB_GTTRM_CLRRGB )
         {
            /* ESC [ 38 ; 2 ; <r> ; <g> ; <b> m */
            rgb = pTerm->colors[ iAttr & 0x0F ];
            i += hb_snprintf( buff + i, sizeof( buff ) - i, "38;2;%d;%d;%d",
                              rgb & 0xFF, ( rgb >> 8 ) & 0xFF, ( rgb >> 16 ) & 0xFF );
            /* ESC [ 48 ; 2 ; <r> ; <g> ; <b> m */
            rgb = pTerm->colors[ ( iAttr >> 4 ) & 0x0F ];
            i += hb_snprintf( buff + i, sizeof( buff ) - i, ";48;2;%d;%d;%d",
                              rgb & 0xFF, ( rgb >> 8 ) & 0xFF, ( rgb >> 16 ) & 0xFF );
         }
         else if( pTerm->iExtColor == HB_GTTRM_CLRAIX )
         {
            if( fg < 8 )
            {
               buff[ i++ ] = '3';
               buff[ i++ ] = '0' + fg;
            }
            else
            {
               buff[ i++ ] = '9';
               buff[ i++ ] = '0' - 8 + fg;
            }
            buff[ i++ ] = ';';
            if( bg < 8 )
            {
               buff[ i++ ] = '4';
               buff[ i++ ] = '0' + bg;
            }
            else
            {
               buff[ i++ ] = '1';
               buff[ i++ ] = '0';
               buff[ i++ ] = '0' - 8 + bg;
            }
         }
         buff[ i++ ] = 'm';
         pTerm->iACSC    = acsc;
         pTerm->iBold    = bold;
         pTerm->iBlink   = blink;
         pTerm->iFgColor = fg;
         pTerm->iBgColor = bg;
      }
      else
      {
         if( pTerm->iBold != bold )
         {
            if( bold )
               buff[ i++ ] = '1';
            else
            {
               buff[ i++ ] = '2';
               buff[ i++ ] = '2';
            }
            buff[ i++ ] = ';';
            pTerm->iBold = bold;
         }
         if( pTerm->iBlink != blink )
         {
            if( ! blink )
               buff[ i++ ] = '2';
            buff[ i++ ] = '5';
            buff[ i++ ] = ';';
            pTerm->iBlink = blink;
         }
         if( pTerm->iFgColor != fg )
         {
            if( pTerm->iExtColor == HB_GTTRM_CLRSTD )
            {
               buff[ i++ ] = '3';
               buff[ i++ ] = '0' + fg;
            }
            else if( pTerm->iExtColor == HB_GTTRM_CLRX16 )
            {
               /* ESC [ 38 ; 5 ; <fg> m */
               buff[ i++ ] = '3';
               buff[ i++ ] = '8';
               buff[ i++ ] = ';';
               buff[ i++ ] = '5';
               buff[ i++ ] = ';';
               if( fg >= 10 )
                  buff[ i++ ] = '1';
               buff[ i++ ] = '0' + fg % 10;
            }
            else if( pTerm->iExtColor == HB_GTTRM_CLR256 )
            {
               /* ESC [ 38 ; 5 ; <16 + 36 * r + 6 * g + b> m   0 <= r,g,b <= 5 */
               rgb = pTerm->colors[ iAttr & 0x0F ];
               rgb = 16 + 36 * ( (   rgb         & 0xFF ) / 43 ) +
                           6 * ( ( ( rgb >> 8  ) & 0xFF ) / 43 ) +
                               ( ( ( rgb >> 16 ) & 0xFF ) / 43 );
               i += hb_snprintf( buff + i, sizeof( buff ) - i, "38;5;%d", rgb );
            }
            else if( pTerm->iExtColor == HB_GTTRM_CLRRGB )
            {
               /* ESC [ 38 ; 2 ; <r> ; <g> ; <b> m */
               rgb = pTerm->colors[ iAttr & 0x0F ];
               i += hb_snprintf( buff + i, sizeof( buff ) - i, "38;2;%d;%d;%d",
                                 rgb & 0xFF, ( rgb >> 8 ) & 0xFF, ( rgb >> 16 ) & 0xFF );
            }
            else if( pTerm->iExtColor == HB_GTTRM_CLRAIX )
            {
               if( fg < 8 )
               {
                  buff[ i++ ] = '3';
                  buff[ i++ ] = '0' + fg;
               }
               else
               {
                  buff[ i++ ] = '9';
                  buff[ i++ ] = '0' - 8 + fg;
               }
            }
            buff[ i++ ] = ';';
            pTerm->iFgColor = fg;
         }
         if( pTerm->iBgColor != bg )
         {
            if( pTerm->iExtColor == HB_GTTRM_CLRSTD )
            {
               buff[ i++ ] = '4';
               buff[ i++ ] = '0' + bg;
            }
            else if( pTerm->iExtColor == HB_GTTRM_CLRX16 )
            {
               /* ESC [ 48 ; 5 ; <fg> m */
               buff[ i++ ] = '4';
               buff[ i++ ] = '8';
               buff[ i++ ] = ';';
               buff[ i++ ] = '5';
               buff[ i++ ] = ';';
               if( bg >= 10 )
                  buff[ i++ ] = '1';
               buff[ i++ ] = '0' + bg % 10;
            }
            else if( pTerm->iExtColor == HB_GTTRM_CLR256 )
            {
               /* ESC [ 48 ; 5 ; <16 + 36 * r + 6 * g + b> m   0 <= r,g,b <= 5 */
               rgb = pTerm->colors[ ( iAttr >> 4 ) & 0x0F ];
               rgb = 16 + 36 * ( (   rgb         & 0xFF ) / 43 ) +
                           6 * ( ( ( rgb >> 8  ) & 0xFF ) / 43 ) +
                               ( ( ( rgb >> 16 ) & 0xFF ) / 43 );
               i += hb_snprintf( buff + i, sizeof( buff ) - i, "48;5;%d", rgb );
            }
            else if( pTerm->iExtColor == HB_GTTRM_CLRRGB )
            {
               /* ESC [ 48 ; 2 ; <r> ; <g> ; <b> m */
               rgb = pTerm->colors[ ( iAttr >> 4 ) & 0x0F ];
               i += hb_snprintf( buff + i, sizeof( buff ) - i, "48;2;%d;%d;%d",
                                 rgb & 0xFF, ( rgb >> 8 ) & 0xFF, ( rgb >> 16 ) & 0xFF );
            }
            else if( pTerm->iExtColor == HB_GTTRM_CLRAIX )
            {
               if( bg < 8 )
               {
                  buff[ i++ ] = '4';
                  buff[ i++ ] = '0' + bg;
               }
               else
               {
                  buff[ i++ ] = '1';
                  buff[ i++ ] = '0';
                  buff[ i++ ] = '0' - 8 + bg;
               }
            }
            buff[ i++ ] = ';';
            pTerm->iBgColor = bg;
         }
         buff[ i - 1 ] = 'm';
         if( pTerm->iACSC != acsc )
         {
            if( i <= 2 )
               i = 0;
            buff[ i++ ] = 0x1b;
            buff[ i++ ] = '(';
            buff[ i++ ] = acsc ? '0' : 'B';
            pTerm->iACSC = acsc;
         }
      }
      pTerm->iCurrentSGR = iAttr;
      if( i > 2 )
      {
         hb_gt_trm_termOut( pTerm, buff, i );
      }
   }
}

static void hb_gt_trm_XtermSetTitle( PHB_GTTRM pTerm, const char * szTitle )
{
   HB_TRACE( HB_TR_DEBUG, ( "hb_gt_trm_XtermSetTitle(%p,%s)", pTerm, szTitle ) );

   hb_gt_trm_termOut( pTerm, "\033]0;", 4 );
   if( szTitle )
      hb_gt_trm_termOut( pTerm, szTitle, strlen( szTitle ) );
   hb_gt_trm_termOut( pTerm, "\007", 1 );
}


/*
 * BSD console
 */
static HB_BOOL hb_gt_trm_BsdGetCursorPos( PHB_GTTRM pTerm, int * iRow, int * iCol,
                                          const char * szPost )
{
   HB_TRACE( HB_TR_DEBUG, ( "hb_gt_trm_BsdGetCursorPos(%p,%p,%p,%s)", pTerm, iRow, iCol, szPost ) );

   HB_SYMBOL_UNUSED( szPost );

   if( pTerm->fPosAnswer )
   {
      pTerm->fPosAnswer = HB_FALSE;
      *iRow = *iCol = -1;
   }

   return HB_FALSE;
}

static void hb_gt_trm_BsdSetCursorStyle( PHB_GTTRM pTerm, int iStyle )
{
   HB_TRACE( HB_TR_DEBUG, ( "hb_gt_trm_BsdSetCursorStyle(%p,%d)", pTerm, iStyle ) );

   if( pTerm->iCursorStyle != iStyle )
   {
      const char * escseq = NULL;

      switch( iStyle )
      {
         case SC_NONE:
            escseq = "\033[=5C";
            break;
         case SC_NORMAL:
            escseq = "\033[=11;13C\033[=2C";
            break;
         case SC_INSERT:
            escseq = "\033[=8;15C\033[=2C";
            break;
         case SC_SPECIAL1:
            escseq = "\033[=0;15C\033[=2C";
            break;
         case SC_SPECIAL2:
            escseq = "\033[=0;7C\033[=2C";
            break;
         default:
            return;
      }

      hb_gt_trm_termOut( pTerm, escseq, strlen( escseq ) );
      pTerm->iCursorStyle = iStyle;
   }
}

static void hb_gt_trm_BsdTone( PHB_GTTRM pTerm, double dFrequency, double dDuration )
{
   char escseq[ 64 ];

   HB_TRACE( HB_TR_DEBUG, ( "hb_gt_trm_BsdTone(%p,%lf,%lf)", pTerm, dFrequency, dDuration ) );

   hb_snprintf( escseq, sizeof( escseq ), "\033[=%d;%dB\007",
                ( int ) dFrequency, ( int ) ( dDuration * 10.0 / 18.2 ) );
   hb_gt_trm_termOut( pTerm, escseq, strlen( escseq ) );
   hb_gt_trm_termFlush( pTerm );

   /* convert Clipper (DOS) timer tick units to seconds ( x / 18.2 ) */
   hb_idleSleep( dDuration / 18.2 );
}



/*
 * ANSI terminal operations
 */
static void hb_gt_trm_AnsiSetTermMode( PHB_GTTRM pTerm, int iAM )
{
   HB_TRACE( HB_TR_DEBUG, ( "hb_gt_trm_AnsiSetTermMode(%p,%d)", pTerm, iAM ) );

   if( iAM != pTerm->iAM )
   {
      if( iAM == 0 )
      {
         hb_gt_trm_termOut( pTerm, "\x1B[0m", 4 );
      }
      /*
       * disabled until I'll find good PC-ANSI terminal documentation with
       * detail Auto Margin and Auto Line Wrapping description, [druzus]
       */
#if 0
      hb_gt_trm_termOut( pTerm, iAM ? "\x1B[?7h" : "\x1B[?7l", 5 );
#endif
      pTerm->iAM = iAM;
   }
}

static HB_BOOL hb_gt_trm_AnsiGetCursorPos( PHB_GTTRM pTerm, int * iRow, int * iCol,
                                           const char * szPost )
{
   HB_TRACE( HB_TR_DEBUG, ( "hb_gt_trm_AnsiGetCursorPos(%p,%p,%p,%s)", pTerm, iRow, iCol, szPost ) );

   if( pTerm->fPosAnswer )
   {
      char rdbuf[ 64 ];
      int i, j, n, d, y, x;
      HB_MAXUINT end_timer, cur_time;

      hb_gt_trm_termOut( pTerm, "\x1B[6n", 4 );
      if( szPost )
         hb_gt_trm_termOut( pTerm, szPost, strlen( szPost ) );
      hb_gt_trm_termFlush( pTerm );

      n = j = x = y = 0;
      pTerm->fPosAnswer = HB_FALSE;

      /* wait up to 2 seconds for answer */
      end_timer = hb_dateMilliSeconds() + 2000;
      for( ;; )
      {
         /* loking for cursor position in "\033[%d;%dR" */
         while( j < n && rdbuf[ j ] != '\033' )
            ++j;
         if( n - j >= 6 )
         {
            i = j + 1;
            if( rdbuf[ i ] == '[' )
            {
               y = 0;
               d = ++i;
               while( i < n && rdbuf[ i ] >= '0' && rdbuf[ i ] <= '9' )
                  y = y * 10 + ( rdbuf[ i++ ] - '0' );
               if( i < n && i > d && rdbuf[ i ] == ';' )
               {
                  x = 0;
                  d = ++i;
                  while( i < n && rdbuf[ i ] >= '0' && rdbuf[ i ] <= '9' )
                     x = x * 10 + ( rdbuf[ i++ ] - '0' );
                  if( i < n && i > d && rdbuf[ i ] == 'R' )
                  {
                     if( szPost )
                     {
                        while( j >= 5 )
                        {
                           if( hb_strnicmp( rdbuf + j - 5, "PuTTY", 5 ) == 0 )
                           {
                              pTerm->terminal_ext |= TERM_PUTTY;
                              break;
                           }
                           --j;
                        }
                     }
                     pTerm->fPosAnswer = HB_TRUE;
                     break;
                  }
               }
            }
            if( i < n )
            {
               j = i;
               continue;
            }
         }
         if( n == sizeof( rdbuf ) )
            break;
         cur_time = hb_dateMilliSeconds();
         if( cur_time > end_timer )
            break;
         else
         {
#if defined( HB_OS_UNIX ) || defined( __DJGPP__ )
            struct timeval tv;
            fd_set rdfds;
            int iMilliSec;

            FD_ZERO( &rdfds );
            FD_SET( pTerm->hFilenoStdin, &rdfds );
            iMilliSec = ( int ) ( end_timer - cur_time );
            tv.tv_sec = iMilliSec / 1000;
            tv.tv_usec = ( iMilliSec % 1000 ) * 1000;

            if( select( pTerm->hFilenoStdin + 1, &rdfds, NULL, NULL, &tv ) <= 0 )
               break;
            i = read( pTerm->hFilenoStdin, rdbuf + n, sizeof( rdbuf ) - n );
#else
            int iTODO;
            break;
#endif

            if( i <= 0 )
               break;
            n += i;
         }
      }

      if( pTerm->fPosAnswer )
      {
         *iRow = y - 1;
         *iCol = x - 1;
      }
      else
      {
         *iRow = *iCol = -1;
      }
   }
   return pTerm->fPosAnswer;
}

static void hb_gt_trm_AnsiSetCursorPos( PHB_GTTRM pTerm, int iRow, int iCol )
{
   HB_TRACE( HB_TR_DEBUG, ( "hb_gt_trm_AnsiSetCursorPos(%p,%d,%d)", pTerm, iRow, iCol ) );

   if( pTerm->iRow != iRow || pTerm->iCol != iCol )
   {
      char buff[ 16 ];
      hb_snprintf( buff, sizeof( buff ), "\x1B[%d;%dH", iRow + 1, iCol + 1 );
      hb_gt_trm_termOut( pTerm, buff, strlen( buff ) );
      pTerm->iRow = iRow;
      pTerm->iCol = iCol;
   }
}

static void hb_gt_trm_AnsiSetCursorStyle( PHB_GTTRM pTerm, int iStyle )
{
   HB_TRACE( HB_TR_DEBUG, ( "hb_gt_trm_AnsiSetCursorStyle(%p,%d)", pTerm, iStyle ) );

   if( pTerm->iCursorStyle != iStyle )
   {
      hb_gt_trm_termOut( pTerm, iStyle == SC_NONE ?
                                             "\x1B[?25l" : "\x1B[?25h", 6 );
      pTerm->iCursorStyle = iStyle;
   }
}

static void hb_gt_trm_AnsiSetAttributes( PHB_GTTRM pTerm, int iAttr )
{
   HB_TRACE( HB_TR_DEBUG, ( "hb_gt_trm_AnsiSetAttributes(%p,%d)", pTerm, iAttr ) );

   if( pTerm->iCurrentSGR != iAttr )
   {
      int i, acsc, bg, fg, bold, blink;
      char buff[ 32 ];

      i = 2;
      buff[ 0 ] = 0x1b;
      buff[ 1 ] = '[';

      acsc  = ( iAttr & HB_GTTRM_ATTR_ACSC ) ? 1 : 0;
      bg    = s_AnsiColors[ ( iAttr >> 4 ) & 0x07 ];
      fg    = s_AnsiColors[ iAttr & 0x07 ];
      bold  = ( iAttr & 0x08 ) ? 1 : 0;
      blink = ( iAttr & 0x80 ) ? 1 : 0;

      if( pTerm->iCurrentSGR == -1 )
      {
         buff[ i++ ] = '0';
         buff[ i++ ] = ';';
         buff[ i++ ] = '1';
         buff[ i++ ] = acsc ? '1' : '0';
         buff[ i++ ] = ';';
         if( bold )
         {
            buff[ i++ ] = '1';
            buff[ i++ ] = ';';
         }
         if( blink )
         {
            buff[ i++ ] = '5';
            buff[ i++ ] = ';';
         }
         buff[ i++ ] = '3';
         buff[ i++ ] = '0' + fg;
         buff[ i++ ] = ';';
         buff[ i++ ] = '4';
         buff[ i++ ] = '0' + bg;
         buff[ i++ ] = 'm';
         pTerm->iACSC    = acsc;
         pTerm->iBold    = bold;
         pTerm->iBlink   = blink;
         pTerm->iFgColor = fg;
         pTerm->iBgColor = bg;
      }
      else
      {
         if( pTerm->iACSC != acsc )
         {
            buff[ i++ ] = '1';
            buff[ i++ ] = acsc ? '1' : '0';
            buff[ i++ ] = ';';
            pTerm->iACSC = acsc;
         }
         if( pTerm->iBold != bold )
         {
            if( bold )
               buff[ i++ ] = '1';
            else
            {
               buff[ i++ ] = '2';
               buff[ i++ ] = '2';
            }
            buff[ i++ ] = ';';
            pTerm->iBold = bold;
         }
         if( pTerm->iBlink != blink )
         {
            if( ! blink )
               buff[ i++ ] = '2';
            buff[ i++ ] = '5';
            buff[ i++ ] = ';';
            pTerm->iBlink = blink;
         }
         if( pTerm->iFgColor != fg )
         {
            buff[ i++ ] = '3';
            buff[ i++ ] = '0' + fg;
            buff[ i++ ] = ';';
            pTerm->iFgColor = fg;
         }
         if( pTerm->iBgColor != bg )
         {
            buff[ i++ ] = '4';
            buff[ i++ ] = '0' + bg;
            buff[ i++ ] = ';';
            pTerm->iBgColor = bg;
         }
         buff[ i - 1 ] = 'm';
      }
      pTerm->iCurrentSGR = iAttr;
      if( i > 2 )
      {
         hb_gt_trm_termOut( pTerm, buff, i );
      }
   }
}

static int hb_gt_trm_AnsiGetAcsc( PHB_GTTRM pTerm, unsigned char c )
{
   const unsigned char * ptr;

   HB_TRACE( HB_TR_DEBUG, ( "hb_gt_trm_AnsiGetAcsc(%p,%d)", pTerm, c ) );

   for( ptr = ( const unsigned char * ) pTerm->szAcsc; *ptr && *( ptr + 1 ); ptr += 2 )
   {
      if( *ptr == c )
         return *( ptr + 1 ) | HB_GTTRM_ATTR_ACSC;
   }

   switch( c )
   {
      case '.':
         return 'v' | HB_GTTRM_ATTR_STD;
      case ',':
         return '<' | HB_GTTRM_ATTR_STD;
      case '+':
         return '>' | HB_GTTRM_ATTR_STD;
      case '-':
         return '^' | HB_GTTRM_ATTR_STD;
      case 'a':
         return '#' | HB_GTTRM_ATTR_STD;
      case '0':
      case 'h':
         return hb_gt_trm_AnsiGetAcsc( pTerm, 'a' );
   }

   return c | HB_GTTRM_ATTR_ALT;
}

static HB_BOOL hb_gt_trm_AnsiSetMode( PHB_GTTRM pTerm, int * piRows, int * piCols )
{
   HB_TRACE( HB_TR_DEBUG, ( "hb_gt_trm_AnsiSetMode(%p,%d,%d)", pTerm, *piRows, *piCols ) );

   if( pTerm->terminal_ext & TERM_PUTTY )
      return hb_gt_trm_XtermSetMode( pTerm, piRows, piCols );

   return HB_FALSE;
}

static void hb_gt_trm_AnsiBell( PHB_GTTRM pTerm )
{
   HB_TRACE( HB_TR_DEBUG, ( "hb_gt_trm_AnsiBell(%p)", pTerm ) );

   hb_gt_trm_termOut( pTerm, s_szBell, 1 );
   hb_gt_trm_termFlush( pTerm );
}

static void hb_gt_trm_AnsiTone( PHB_GTTRM pTerm, double dFrequency, double dDuration )
{
   double dCurrentSeconds;

   HB_TRACE( HB_TR_DEBUG, ( "hb_gt_trm_AnsiTone(%p,%lf,%lf)", pTerm, dFrequency, dDuration ) );

   /* Output an ASCII BEL character to cause a sound */
   /* but throttle to max once per second, in case of sound */
   /* effects prgs calling lots of short tone sequences in */
   /* succession leading to BEL hell on the terminal */

   dCurrentSeconds = hb_dateSeconds();
   if( dCurrentSeconds < pTerm->dToneSeconds ||
       dCurrentSeconds - pTerm->dToneSeconds > 0.5 )
   {
      hb_gt_trm_AnsiBell( pTerm );
      pTerm->dToneSeconds = dCurrentSeconds;
   }

   HB_SYMBOL_UNUSED( dFrequency );

   /* convert Clipper (DOS) timer tick units to seconds ( x / 18.2 ) */
   hb_idleSleep( dDuration / 18.2 );
}

static void hb_gt_trm_AnsiInit( PHB_GTTRM pTerm )
{
   HB_TRACE( HB_TR_DEBUG, ( "hb_gt_trm_AnsiInit(%p)", pTerm ) );

   pTerm->iCurrentSGR = pTerm->iRow = pTerm->iCol =
   pTerm->iCursorStyle = pTerm->iACSC = pTerm->iAM = -1;
}

static void hb_gt_trm_AnsiExit( PHB_GTTRM pTerm )
{
   HB_TRACE( HB_TR_DEBUG, ( "hb_gt_trm_AnsiExit(%p)", pTerm ) );

   /* set default color */
   pTerm->SetAttributes( pTerm, 0x07 & pTerm->iAttrMask );
   pTerm->SetCursorStyle( pTerm, SC_NORMAL );
   pTerm->SetTermMode( pTerm, 1 );
   hb_gt_trm_termOut( pTerm, "\x1B[m", 3 );
   if( pTerm->terminal_type == TERM_CONS )
      hb_gt_trm_termOut( pTerm, "\033[=4C", 5 );
}

/* ************************************************************************* */

/*
 * common functions
 */
static HB_BOOL hb_trm_Param( const char * pszParam, int * piValue )
{
   HB_BOOL fResult = HB_FALSE;
   char * pszGtTrmParams = hb_cmdargString( "GTTRM" );

   if( pszGtTrmParams )
   {
      const char * pszAt = strstr( hb_strupr( pszGtTrmParams ), pszParam );

      if( pszAt != NULL )
      {
         fResult = HB_TRUE;
         if( piValue )
         {
            int iOverflow;

            pszAt += strlen( pszParam );
            if( *pszAt == '=' || *pszAt == ':' )
               ++pszAt;
            * piValue = HB_ISDIGIT( *pszAt ) ? hb_strValInt( pszAt, &iOverflow ) : 1;
         }
      }
      hb_xfree( pszGtTrmParams );
   }

   return fResult;
}

static HB_BOOL hb_trm_isUTF8( PHB_GTTRM pTerm )
{
   HB_BOOL fUTF8 = HB_FALSE;
   char * szLang;

   if( pTerm->fPosAnswer )
   {
      hb_gt_trm_termOut( pTerm, "\005\r\303\255", 4 );
      if( pTerm->GetCursorPos( pTerm, &pTerm->iRow, &pTerm->iCol, "\r   \r" ) )
      {
         fUTF8 = pTerm->iCol == 1;
         pTerm->iCol = 0;
      }
   }

   if( hb_trm_Param( "UTF8", NULL ) || hb_trm_Param( "UTF-8", NULL ) )
      return HB_TRUE;
   else if( hb_trm_Param( "ISO", NULL ) )
      return HB_FALSE;
   else if( pTerm->fPosAnswer )
      return fUTF8;

   szLang = getenv( "LANG" );
   if( szLang && strstr( szLang, "UTF-8" ) != NULL )
      return HB_TRUE;

#ifdef IUTF8
   if( ( pTerm->curr_TIO.c_iflag & IUTF8 ) != 0 )
      return HB_TRUE;
#endif

   return HB_FALSE;
}

static void hb_gt_trm_PutStr( PHB_GTTRM pTerm, int iRow, int iCol, int iAttr, const char * pStr, int iLen, int iChars )
{
   HB_TRACE( HB_TR_DEBUG, ( "hb_gt_trm_PutStr(%p,%d,%d,%d,%p,%d,%d)", pTerm, iRow, iCol, iAttr, pStr, iLen, iChars ) );

   if( pTerm->iOutBufSize )
   {
      pTerm->SetCursorPos( pTerm, iRow, iCol );
      pTerm->SetAttributes( pTerm, iAttr & pTerm->iAttrMask );
#ifdef HB_GT_UNICODE_BUF
      hb_gt_trm_termOut( pTerm, pStr, iLen );
#else
      hb_gt_trm_termOutTrans( pTerm, pStr, iLen, iAttr );
#endif
   }

   pTerm->iCol += iChars;
}

static void hb_gt_trm_SetPalette( PHB_GTTRM pTerm, int iIndexFrom, int iIndexTo )
{
   HB_TRACE( HB_TR_DEBUG, ( "hb_gt_trm_SetPalette(%p,%d,%d)", pTerm, iIndexFrom, iIndexTo ) );

   if( pTerm->terminal_type == TERM_LINUX ||
       ( pTerm->terminal_ext & TERM_PUTTY ) )
   {
      hb_gt_trm_LinuxSetPalette( pTerm, iIndexFrom, iIndexTo );
   }
}

static void hb_gt_trm_ResetPalette( PHB_GTTRM pTerm )
{
   HB_TRACE( HB_TR_DEBUG, ( "hb_gt_trm_ResetPalette(%p)", pTerm ) );

   if( pTerm->terminal_type == TERM_LINUX ||
       ( pTerm->terminal_ext & TERM_PUTTY ) )
   {
      hb_gt_trm_LinuxResetPalette( pTerm );
   }
}

static void hb_gt_trm_SetTitle( PHB_GTTRM pTerm, const char * szTitle )
{
   HB_TRACE( HB_TR_DEBUG, ( "hb_gt_trm_SetTitle(%p,%s)", pTerm, szTitle ) );

   if( pTerm->terminal_type == TERM_XTERM ||
       ( pTerm->terminal_ext & TERM_PUTTY ) )
   {
      hb_gt_trm_XtermSetTitle( pTerm, szTitle );
   }
}

#ifndef HB_GT_UNICODE_BUF
static void hb_gt_trm_SetKeyTrans( PHB_GTTRM pTerm )
{
   PHB_CODEPAGE cdpTerm = HB_GTSELF_INCP( pTerm->pGT ),
                cdpHost = HB_GTSELF_HOSTCP( pTerm->pGT );
   int i;

   HB_TRACE( HB_TR_DEBUG, ( "hb_gt_trm_SetKeyTrans(%p,%p,%p)", pTerm, cdpTerm, cdpHost ) );

   for( i = 0; i < 256; ++i )
      pTerm->keyTransTbl[ i ] = ( unsigned char )
                           hb_cdpTranslateChar( i, cdpTerm, cdpHost );
}
#endif

static void hb_gt_trm_SetDispTrans( PHB_GTTRM pTerm, int box )
{
   PHB_CODEPAGE cdpTerm = HB_GTSELF_TERMCP( pTerm->pGT ),
                cdpHost = HB_GTSELF_HOSTCP( pTerm->pGT );
   int i;

   memset( pTerm->chrattr, 0, sizeof( pTerm->chrattr ) );
   memset( pTerm->boxattr, 0, sizeof( pTerm->boxattr ) );

   for( i = 0; i < 256; i++ )
   {
      int ch = pTerm->charmap[ i ] & 0xffff;
      int mode = ! pTerm->fUTF8 ? ( pTerm->charmap[ i ] >> 16 ) & 0xff : 1;

      switch( mode )
      {
         case 1:
            pTerm->chrattr[ i ] = pTerm->boxattr[ i ] = HB_GTTRM_ATTR_STD;
            break;
         case 2:
            pTerm->chrattr[ i ] = pTerm->boxattr[ i ] = HB_GTTRM_ATTR_ALT;
            break;
         case 3:
            pTerm->chrattr[ i ] = pTerm->boxattr[ i ] = HB_GTTRM_ATTR_PROT;
            break;
         case 4:
            pTerm->chrattr[ i ] = pTerm->boxattr[ i ] = HB_GTTRM_ATTR_ALT | HB_GTTRM_ATTR_PROT;
            break;
         case 5:
            ch = pTerm->GetAcsc( pTerm, ch & 0xff );
            pTerm->chrattr[ i ] = pTerm->boxattr[ i ] = ch & ~HB_GTTRM_ATTR_CHAR;
            break;
         case 0:
         default:
            pTerm->chrattr[ i ] = HB_GTTRM_ATTR_STD;
            pTerm->boxattr[ i ] = HB_GTTRM_ATTR_ALT;
            break;
      }
      pTerm->chrattr[ i ] |= ch;
      pTerm->boxattr[ i ] |= ch;
   }

   if( cdpHost && cdpTerm )
   {
      for( i = 0; i < 256; ++i )
      {
         if( hb_cdpIsAlpha( cdpHost, i ) )
         {
            unsigned char uc = ( unsigned char )
                              hb_cdpTranslateDispChar( i, cdpHost, cdpTerm );

            pTerm->chrattr[ i ] = uc | HB_GTTRM_ATTR_STD;
            if( box )
               pTerm->boxattr[ i ] = uc | HB_GTTRM_ATTR_STD;
         }
      }
   }
}

static int addKeyMap( PHB_GTTRM pTerm, int nKey, const char * cdesc )
{
   int ret = K_UNDEF, i = 0, c;
   keyTab ** ptr;

   if( cdesc == NULL )
      return ret;

   c   = ( unsigned char ) cdesc[ i++ ];
   ptr = &pTerm->pKeyTab;

   while( c )
   {
      if( *ptr == NULL )
      {
         *ptr = ( keyTab * ) hb_xgrab( sizeof( keyTab ) );
         ( *ptr )->ch = c;
         ( *ptr )->key = K_UNDEF;
         ( *ptr )->nextCh = NULL;
         ( *ptr )->otherCh = NULL;
      }
      if( ( *ptr )->ch == c )
      {
         c = ( unsigned char ) cdesc[ i++ ];
         if( c )
            ptr = &( ( *ptr )->nextCh );
         else
         {
            ret = ( *ptr )->key;
            ( *ptr )->key = nKey;
         }
      }
      else
         ptr = &( ( *ptr )->otherCh );
   }
   return ret;
}

static int removeKeyMap( PHB_GTTRM pTerm, const char * cdesc )
{
   int ret = K_UNDEF, i = 0, c;
   keyTab ** ptr;

   c = ( unsigned char ) cdesc[ i++ ];
   ptr = &pTerm->pKeyTab;

   while( c && *ptr != NULL )
   {
      if( ( *ptr )->ch == c )
      {
         c = ( unsigned char ) cdesc[ i++ ];
         if( ! c )
         {
            ret = ( *ptr )->key;
            ( *ptr )->key = K_UNDEF;
            if( ( *ptr )->nextCh == NULL && ( *ptr )->otherCh == NULL )
            {
               hb_xfree( *ptr );
               *ptr = NULL;
            }
         }
         else
            ptr = &( ( *ptr )->nextCh );
      }
      else
         ptr = &( ( *ptr )->otherCh );
   }
   return ret;
}

static void removeAllKeyMap( PHB_GTTRM pTerm, keyTab ** ptr )
{
   if( ( *ptr )->nextCh != NULL )
      removeAllKeyMap( pTerm, &( ( *ptr )->nextCh ) );
   if( ( *ptr )->otherCh != NULL )
      removeAllKeyMap( pTerm, &( ( *ptr )->otherCh ) );

   hb_xfree( *ptr );
   *ptr = NULL;
}

static void addKeyTab( PHB_GTTRM pTerm, const keySeq * keys )
{
   while( keys->key )
   {
      addKeyMap( pTerm, keys->key, keys->seq );
      ++keys;
   }
}

static void init_keys( PHB_GTTRM pTerm )
{

   static const keySeq stdKeySeq[] = {
      /* virual CTRL/ALT sequences */
      { K_METACTRL  , CTRL_SEQ   },
      { K_METAALT   , ALT_SEQ    },
#ifdef NATION_SEQ
      /* national mode key sequences */
      { K_NATIONAL  , NATION_SEQ },
#endif
      { EXKEY_ENTER , "\r"       },
      /* terminal mouse event */
      { K_MOUSETERM , "\033[M"   },
      { 0, NULL } };

   static const keySeq stdFnKeySeq[] = {

      { EXKEY_F1,  "\033[11~" }, /* kf1  */
      { EXKEY_F2,  "\033[12~" }, /* kf2  */
      { EXKEY_F3,  "\033[13~" }, /* kf3  */
      { EXKEY_F4,  "\033[14~" }, /* kf4  */
      { EXKEY_F5,  "\033[15~" }, /* kf5  */

      { EXKEY_F6 , "\033[17~" }, /* kf6  */
      { EXKEY_F7 , "\033[18~" }, /* kf7  */
      { EXKEY_F8 , "\033[19~" }, /* kf8  */
      { EXKEY_F9 , "\033[20~" }, /* kf9  */
      { EXKEY_F10, "\033[21~" }, /* kf10 */
      { EXKEY_F11, "\033[23~" }, /* kf11 */
      { EXKEY_F12, "\033[24~" }, /* kf12 */

      { EXKEY_F1 |KEY_SHIFTMASK, "\033[25~" }, /* kf13 */
      { EXKEY_F2 |KEY_SHIFTMASK, "\033[26~" }, /* kf14 */
      { EXKEY_F3 |KEY_SHIFTMASK, "\033[28~" }, /* kf15 */
      { EXKEY_F4 |KEY_SHIFTMASK, "\033[29~" }, /* kf16 */
      { EXKEY_F5 |KEY_SHIFTMASK, "\033[31~" }, /* kf17 */
      { EXKEY_F6 |KEY_SHIFTMASK, "\033[32~" }, /* kf18 */
      { EXKEY_F7 |KEY_SHIFTMASK, "\033[33~" }, /* kf19 */
      { EXKEY_F8 |KEY_SHIFTMASK, "\033[34~" }, /* kf20 */
      { EXKEY_F9 |KEY_SHIFTMASK, "\033[35~" }, /* kf21 */
      { EXKEY_F10|KEY_SHIFTMASK, "\033[36~" }, /* kf22 */
      { EXKEY_F11|KEY_SHIFTMASK, "\033[37~" }, /* kf23 */
      { EXKEY_F12|KEY_SHIFTMASK, "\033[38~" }, /* kf24 */

      { EXKEY_F1 |KEY_CTRLMASK, "\033[39~" }, /* kf25 */
      { EXKEY_F2 |KEY_CTRLMASK, "\033[40~" }, /* kf26 */
      { EXKEY_F3 |KEY_CTRLMASK, "\033[41~" }, /* kf27 */
      { EXKEY_F4 |KEY_CTRLMASK, "\033[42~" }, /* kf28 */
      { EXKEY_F5 |KEY_CTRLMASK, "\033[43~" }, /* kf29 */
      { EXKEY_F6 |KEY_CTRLMASK, "\033[44~" }, /* kf30 */
      { EXKEY_F7 |KEY_CTRLMASK, "\033[45~" }, /* kf31 */
      { EXKEY_F8 |KEY_CTRLMASK, "\033[46~" }, /* kf32 */
      { EXKEY_F9 |KEY_CTRLMASK, "\033[47~" }, /* kf33 */
      { EXKEY_F10|KEY_CTRLMASK, "\033[48~" }, /* kf34 */
      { EXKEY_F11|KEY_CTRLMASK, "\033[49~" }, /* kf35 */
      { EXKEY_F12|KEY_CTRLMASK, "\033[50~" }, /* kf36 */

      { EXKEY_F1 |KEY_ALTMASK , "\033[51~" }, /* kf37 */
      { EXKEY_F2 |KEY_ALTMASK , "\033[52~" }, /* kf38 */
      { EXKEY_F3 |KEY_ALTMASK , "\033[53~" }, /* kf39 */
      { EXKEY_F4 |KEY_ALTMASK , "\033[54~" }, /* kf40 */
      { EXKEY_F5 |KEY_ALTMASK , "\033[55~" }, /* kf41 */
      { EXKEY_F6 |KEY_ALTMASK , "\033[56~" }, /* kf42 */
      { EXKEY_F7 |KEY_ALTMASK , "\033[57~" }, /* kf43 */
      { EXKEY_F8 |KEY_ALTMASK , "\033[58~" }, /* kf44 */
      { EXKEY_F9 |KEY_ALTMASK , "\033[59~" }, /* kf45 */
      { EXKEY_F10|KEY_ALTMASK , "\033[70~" }, /* kf46 */
      { EXKEY_F11|KEY_ALTMASK , "\033[71~" }, /* kf47 */
      { EXKEY_F12|KEY_ALTMASK , "\033[72~" }, /* kf48 */

      { 0, NULL } };

   static const keySeq stdCursorKeySeq[] = {
      { EXKEY_HOME,   "\033[1~" }, /* khome */
      { EXKEY_INS,    "\033[2~" }, /* kich1 */
      { EXKEY_DEL,    "\033[3~" }, /* kdch1 */
      { EXKEY_END,    "\033[4~" }, /* kend  */
      { EXKEY_PGUP,   "\033[5~" }, /* kpp   */
      { EXKEY_PGDN,   "\033[6~" }, /* knp   */

      { 0, NULL } };

   static const keySeq puttyKeySeq[] = {
      /* In XTerm (XFree 3.x.x) they are without CTRL,
         kcuu1, kcud1, kcuf1, kcub1 */
      { EXKEY_UP    |KEY_CTRLMASK, "\033OA" },
      { EXKEY_DOWN  |KEY_CTRLMASK, "\033OB" },
      { EXKEY_RIGHT |KEY_CTRLMASK, "\033OC" },
      { EXKEY_LEFT  |KEY_CTRLMASK, "\033OD" },

      { EXKEY_CENTER|KEY_CTRLMASK, "\033OG" },

      { 0, NULL } };

#if defined( HB_OS_BEOS )
   /* warning above XFree 3.x.x CTRL + {UP,DOWN,RIGHT,LEFT} kyes create
    * collision with HAIKU/BEOS XTerm and standard CTRL keys
    */
   static const keySeq haikuStdKeySeq[] = {
      { EXKEY_UP   , "\033OA" },
      { EXKEY_DOWN , "\033OB" },
      { EXKEY_RIGHT, "\033OC" },
      { EXKEY_LEFT , "\033OD" },

      { 0, NULL } };
#endif

   static const keySeq haikuCtrlKeySeq[] = {
      /* HAIKU/BEOS XTerm CTRL + {UP,DOWN,RIGHT,LEFT} kyes */
      { EXKEY_UP    |KEY_CTRLMASK, "\033O5A" },
      { EXKEY_DOWN  |KEY_CTRLMASK, "\033O5B" },
      { EXKEY_RIGHT |KEY_CTRLMASK, "\033O5C" },
      { EXKEY_LEFT  |KEY_CTRLMASK, "\033O5D" },

      { 0, NULL } };

   static const keySeq rxvtKeySeq[] = {

      { EXKEY_HOME,     "\033[H" },
      { EXKEY_END,      "\033Ow" },

      { 0, NULL } };

   static const keySeq xtermModKeySeq[] = {

      { EXKEY_F1 |KEY_CTRLMASK, "\033O5P" },
      { EXKEY_F2 |KEY_CTRLMASK, "\033O5Q" },
      { EXKEY_F3 |KEY_CTRLMASK, "\033O5R" },
      { EXKEY_F4 |KEY_CTRLMASK, "\033O5S" },

      { EXKEY_F1 |KEY_CTRLMASK, "\033[11;5~" },
      { EXKEY_F2 |KEY_CTRLMASK, "\033[12;5~" },
      { EXKEY_F3 |KEY_CTRLMASK, "\033[13;5~" },
      { EXKEY_F4 |KEY_CTRLMASK, "\033[14;5~" },
      { EXKEY_F5 |KEY_CTRLMASK, "\033[15;5~" },
      { EXKEY_F6 |KEY_CTRLMASK, "\033[17;5~" },
      { EXKEY_F7 |KEY_CTRLMASK, "\033[18;5~" },
      { EXKEY_F8 |KEY_CTRLMASK, "\033[19;5~" },
      { EXKEY_F9 |KEY_CTRLMASK, "\033[20;5~" },
      { EXKEY_F10|KEY_CTRLMASK, "\033[21;5~" },
      { EXKEY_F11|KEY_CTRLMASK, "\033[23;5~" },
      { EXKEY_F12|KEY_CTRLMASK, "\033[24;5~" },

      { EXKEY_HOME  |KEY_CTRLMASK, "\033[1;5~" },
      { EXKEY_INS   |KEY_CTRLMASK, "\033[2;5~" },
      { EXKEY_DEL   |KEY_CTRLMASK, "\033[3;5~" },
      { EXKEY_END   |KEY_CTRLMASK, "\033[4;5~" },
      { EXKEY_PGUP  |KEY_CTRLMASK, "\033[5;5~" },
      { EXKEY_PGDN  |KEY_CTRLMASK, "\033[6;5~" },

      { EXKEY_F1 |KEY_ALTMASK, "\033O3P" },
      { EXKEY_F2 |KEY_ALTMASK, "\033O3Q" },
      { EXKEY_F3 |KEY_ALTMASK, "\033O3R" },
      { EXKEY_F4 |KEY_ALTMASK, "\033O3S" },

      { EXKEY_F1 |KEY_ALTMASK, "\033[11;3~" },
      { EXKEY_F2 |KEY_ALTMASK, "\033[12;3~" },
      { EXKEY_F3 |KEY_ALTMASK, "\033[13;3~" },
      { EXKEY_F4 |KEY_ALTMASK, "\033[14;3~" },
      { EXKEY_F5 |KEY_ALTMASK, "\033[15;3~" },
      { EXKEY_F6 |KEY_ALTMASK, "\033[17;3~" },
      { EXKEY_F7 |KEY_ALTMASK, "\033[18;3~" },
      { EXKEY_F8 |KEY_ALTMASK, "\033[19;3~" },
      { EXKEY_F9 |KEY_ALTMASK, "\033[20;3~" },
      { EXKEY_F10|KEY_ALTMASK, "\033[21;3~" },
      { EXKEY_F11|KEY_ALTMASK, "\033[23;3~" },
      { EXKEY_F12|KEY_ALTMASK, "\033[24;3~" },

      { EXKEY_HOME  |KEY_ALTMASK, "\033[1;3~" },
      { EXKEY_INS   |KEY_ALTMASK, "\033[2;3~" },
      { EXKEY_DEL   |KEY_ALTMASK, "\033[3;3~" },
      { EXKEY_END   |KEY_ALTMASK, "\033[4;3~" },
      { EXKEY_PGUP  |KEY_ALTMASK, "\033[5;3~" },
      { EXKEY_PGDN  |KEY_ALTMASK, "\033[6;3~" },

      { EXKEY_F1 |KEY_SHIFTMASK, "\033O2P" },
      { EXKEY_F2 |KEY_SHIFTMASK, "\033O2Q" },
      { EXKEY_F3 |KEY_SHIFTMASK, "\033O2R" },
      { EXKEY_F4 |KEY_SHIFTMASK, "\033O2S" },

      { EXKEY_F1 |KEY_SHIFTMASK, "\033O1;2P" },
      { EXKEY_F2 |KEY_SHIFTMASK, "\033O1;2Q" },
      { EXKEY_F3 |KEY_SHIFTMASK, "\033O1;2R" },
      { EXKEY_F4 |KEY_SHIFTMASK, "\033O1;2S" },

      { EXKEY_F1 |KEY_SHIFTMASK, "\033[1;2P" },
      { EXKEY_F2 |KEY_SHIFTMASK, "\033[1;2Q" },
      { EXKEY_F3 |KEY_SHIFTMASK, "\033[1;2R" },
      { EXKEY_F4 |KEY_SHIFTMASK, "\033[1;2S" },

      { EXKEY_F1 |KEY_SHIFTMASK, "\033[11;2~" },
      { EXKEY_F2 |KEY_SHIFTMASK, "\033[12;2~" },
      { EXKEY_F3 |KEY_SHIFTMASK, "\033[13;2~" },
      { EXKEY_F4 |KEY_SHIFTMASK, "\033[14;2~" },
      { EXKEY_F5 |KEY_SHIFTMASK, "\033[15;2~" },
      { EXKEY_F6 |KEY_SHIFTMASK, "\033[17;2~" },
      { EXKEY_F7 |KEY_SHIFTMASK, "\033[18;2~" },
      { EXKEY_F8 |KEY_SHIFTMASK, "\033[19;2~" },
      { EXKEY_F9 |KEY_SHIFTMASK, "\033[20;2~" },
      { EXKEY_F10|KEY_SHIFTMASK, "\033[21;2~" },
      { EXKEY_F11|KEY_SHIFTMASK, "\033[23;2~" },
      { EXKEY_F12|KEY_SHIFTMASK, "\033[24;2~" },

      { EXKEY_HOME  |KEY_SHIFTMASK, "\033[1;2~" },
      { EXKEY_INS   |KEY_SHIFTMASK, "\033[2;2~" },
      { EXKEY_DEL   |KEY_SHIFTMASK, "\033[3;2~" },
      { EXKEY_END   |KEY_SHIFTMASK, "\033[4;2~" },
      { EXKEY_PGUP  |KEY_SHIFTMASK, "\033[5;2~" },
      { EXKEY_PGDN  |KEY_SHIFTMASK, "\033[6;2~" },

      { EXKEY_BS |KEY_ALTMASK,     "\033\010" },

      { 0, NULL } };

   static const keySeq xtermFnKeySeq[] = {

      { EXKEY_F1, "\033OP" }, /* kf1  */
      { EXKEY_F2, "\033OQ" }, /* kf2  */
      { EXKEY_F3, "\033OR" }, /* kf3  */
      { EXKEY_F4, "\033OS" }, /* kf4  */

      { 0, NULL } };

   static const keySeq xtermKeySeq[] = {

      { EXKEY_BS,     "\010" }, /* kbs   */
      { EXKEY_TAB,    "\011" }, /* ht    */
      { EXKEY_BS    , "\177" },

      /* cursor keys */
      { EXKEY_UP    , "\033[A" },
      { EXKEY_DOWN  , "\033[B" },
      { EXKEY_RIGHT , "\033[C" },
      { EXKEY_LEFT  , "\033[D" },

      { EXKEY_CENTER, "\033[E" }, /* XTerm */
      { EXKEY_END   , "\033[F" }, /* XTerm */
      { EXKEY_CENTER, "\033[G" }, /* PuTTY */
      { EXKEY_HOME  , "\033[H" }, /* XTerm */

      { EXKEY_TAB   |KEY_SHIFTMASK, "\033[Z" }, /* kcbt, XTerm */

      /* XTerm  with modifiers */
      { EXKEY_UP    |KEY_CTRLMASK, "\033[1;5A" },
      { EXKEY_DOWN  |KEY_CTRLMASK, "\033[1;5B" },
      { EXKEY_RIGHT |KEY_CTRLMASK, "\033[1;5C" },
      { EXKEY_LEFT  |KEY_CTRLMASK, "\033[1;5D" },
      { EXKEY_CENTER|KEY_CTRLMASK, "\033[1;5E" },
      { EXKEY_END   |KEY_CTRLMASK, "\033[1;5F" },
      { EXKEY_HOME  |KEY_CTRLMASK, "\033[1;5H" },

      { EXKEY_UP    |KEY_ALTMASK, "\033[1;3A" },
      { EXKEY_DOWN  |KEY_ALTMASK, "\033[1;3B" },
      { EXKEY_RIGHT |KEY_ALTMASK, "\033[1;3C" },
      { EXKEY_LEFT  |KEY_ALTMASK, "\033[1;3D" },
      { EXKEY_CENTER|KEY_ALTMASK, "\033[1;3E" },
      { EXKEY_END   |KEY_ALTMASK, "\033[1;3F" },
      { EXKEY_HOME  |KEY_ALTMASK, "\033[1;3H" },

      { EXKEY_UP    |KEY_SHIFTMASK, "\033[1;2A" },
      { EXKEY_DOWN  |KEY_SHIFTMASK, "\033[1;2B" },
      { EXKEY_RIGHT |KEY_SHIFTMASK, "\033[1;2C" },
      { EXKEY_LEFT  |KEY_SHIFTMASK, "\033[1;2D" },
      { EXKEY_CENTER|KEY_SHIFTMASK, "\033[1;2E" },
      { EXKEY_END   |KEY_SHIFTMASK, "\033[1;2F" },
      { EXKEY_HOME  |KEY_SHIFTMASK, "\033[1;2H" },

      /* Konsole */
      { EXKEY_ENTER |KEY_SHIFTMASK, "\033OM" },

      { EXKEY_END,    "\033Ow" },  /* rxvt */

      /* gnome-terminal */
      { EXKEY_END,    "\033OF"  }, /* kend  */
      { EXKEY_HOME,   "\033OH"  }, /* khome */
      { EXKEY_ENTER |KEY_ALTMASK, "\033\012" },

      { EXKEY_UP    |KEY_CTRLMASK, "\033[5A" },
      { EXKEY_DOWN  |KEY_CTRLMASK, "\033[5B" },
      { EXKEY_RIGHT |KEY_CTRLMASK, "\033[5C" },
      { EXKEY_LEFT  |KEY_CTRLMASK, "\033[5D" },
      { EXKEY_CENTER|KEY_CTRLMASK, "\033[5E" }, /* --- */
      { EXKEY_END   |KEY_CTRLMASK, "\033[5F" }, /* --- */
      { EXKEY_HOME  |KEY_CTRLMASK, "\033[5H" }, /* --- */

      { EXKEY_UP    |KEY_ALTMASK, "\033[3A" },
      { EXKEY_DOWN  |KEY_ALTMASK, "\033[3B" },
      { EXKEY_RIGHT |KEY_ALTMASK, "\033[3C" },
      { EXKEY_LEFT  |KEY_ALTMASK, "\033[3D" },
      { EXKEY_CENTER|KEY_ALTMASK, "\033[3E" }, /* --- */
      { EXKEY_END   |KEY_ALTMASK, "\033[3F" }, /* --- */
      { EXKEY_HOME  |KEY_ALTMASK, "\033[3H" }, /* --- */

      { EXKEY_UP    |KEY_SHIFTMASK, "\033[2A" },
      { EXKEY_DOWN  |KEY_SHIFTMASK, "\033[2B" },
      { EXKEY_RIGHT |KEY_SHIFTMASK, "\033[2C" },
      { EXKEY_LEFT  |KEY_SHIFTMASK, "\033[2D" },
      { EXKEY_CENTER|KEY_SHIFTMASK, "\033[2E" }, /* --- */
      { EXKEY_END   |KEY_SHIFTMASK, "\033[2F" }, /* --- */
      { EXKEY_HOME  |KEY_SHIFTMASK, "\033[2H" }, /* --- */

#if 0
      /* key added for gnome-terminal and teraterm */
      { EXKEY_ENTER |KEY_CTRLMASK, "\033[7;5~" },
      { EXKEY_TAB   |KEY_CTRLMASK, "\033[8;5~" },

      { EXKEY_UP    |KEY_SHIFTMASK, "\033[6A" },
      { EXKEY_DOWN  |KEY_SHIFTMASK, "\033[6B" },
      { EXKEY_RIGHT |KEY_SHIFTMASK, "\033[6C" },
      { EXKEY_LEFT  |KEY_SHIFTMASK, "\033[6D" },
      { EXKEY_CENTER|KEY_SHIFTMASK, "\033[6E" },
      { EXKEY_END   |KEY_SHIFTMASK, "\033[6F" },
      { EXKEY_HOME  |KEY_SHIFTMASK, "\033[6H" },

      { EXKEY_INS   |KEY_SHIFTMASK, "\033[2;6~" },
      { EXKEY_DEL   |KEY_SHIFTMASK, "\033[3;6~" },
      { EXKEY_PGUP  |KEY_SHIFTMASK, "\033[5;6~" },
      { EXKEY_PGDN  |KEY_SHIFTMASK, "\033[6;6~" },
      { EXKEY_ENTER |KEY_SHIFTMASK, "\033[7;6~" },

      { EXKEY_BS    |KEY_SHIFTMASK, "\033[W" },
#endif

      { 0, NULL } };

   static const keySeq linuxKeySeq[] = {

      { EXKEY_TAB,    "\011"    }, /* ht    */
      { EXKEY_BS,     "\177"    }, /* kbs   */

      { EXKEY_UP,     "\033[A"  }, /* kcuu1 */
      { EXKEY_DOWN,   "\033[B"  }, /* kcud1 */
      { EXKEY_RIGHT,  "\033[C"  }, /* kcuf1 */
      { EXKEY_LEFT,   "\033[D"  }, /* kcub1 */
      { EXKEY_CENTER, "\033[G"  }, /* kb2 */

      { EXKEY_F1,     "\033[[A" }, /* kf1  */
      { EXKEY_F2,     "\033[[B" }, /* kf2  */
      { EXKEY_F3,     "\033[[C" }, /* kf3  */
      { EXKEY_F4,     "\033[[D" }, /* kf4  */
      { EXKEY_F5,     "\033[[E" }, /* kf5  */

      { EXKEY_TAB | KEY_ALTMASK, "\033[Z" }, /* kcbt */

      { 0, NULL } };

   static const keySeq ansiKeySeq[] = {

      { EXKEY_BS,     "\010"   }, /* kbs   */
      { EXKEY_TAB,    "\011"   }, /* ht    */
      { EXKEY_DEL,    "\177"   }, /* kdch1 */
      /* cursor keys */
      { EXKEY_UP,     "\033[A" }, /* kcuu1 */
      { EXKEY_DOWN,   "\033[B" }, /* kcud1 */
      { EXKEY_RIGHT,  "\033[C" }, /* kcuf1 */
      { EXKEY_LEFT,   "\033[D" }, /* kcub1 */
      { EXKEY_CENTER, "\033[E" }, /* kb2   */
      { EXKEY_END,    "\033[F" }, /* kend  */
      { EXKEY_PGDN,   "\033[G" }, /* knp   */
      { EXKEY_HOME,   "\033[H" }, /* khome */
      { EXKEY_PGUP,   "\033[I" }, /* kpp   */
      { EXKEY_INS,    "\033[L" }, /* kich1 */

      { EXKEY_F1 , "\033[M" }, /* kf1  */
      { EXKEY_F2 , "\033[N" }, /* kf2  */
      { EXKEY_F3 , "\033[O" }, /* kf3  */
      { EXKEY_F4 , "\033[P" }, /* kf4  */
      { EXKEY_F5 , "\033[Q" }, /* kf5  */
      { EXKEY_F6 , "\033[R" }, /* kf6  */
      { EXKEY_F7 , "\033[S" }, /* kf7  */
      { EXKEY_F8 , "\033[T" }, /* kf8  */
      { EXKEY_F9 , "\033[U" }, /* kf9  */
      { EXKEY_F10, "\033[V" }, /* kf10 */
      { EXKEY_F11, "\033[W" }, /* kf11 */
      { EXKEY_F12, "\033[X" }, /* kf12 */

      { EXKEY_F1 |KEY_SHIFTMASK, "\033[Y" }, /* kf13 */
      { EXKEY_F2 |KEY_SHIFTMASK, "\033[Z" }, /* kf14 */
      { EXKEY_F3 |KEY_SHIFTMASK, "\033[a" }, /* kf15 */
      { EXKEY_F4 |KEY_SHIFTMASK, "\033[b" }, /* kf16 */
      { EXKEY_F5 |KEY_SHIFTMASK, "\033[c" }, /* kf17 */
      { EXKEY_F6 |KEY_SHIFTMASK, "\033[d" }, /* kf18 */
      { EXKEY_F7 |KEY_SHIFTMASK, "\033[e" }, /* kf19 */
      { EXKEY_F8 |KEY_SHIFTMASK, "\033[f" }, /* kf20 */
      { EXKEY_F9 |KEY_SHIFTMASK, "\033[g" }, /* kf21 */
      { EXKEY_F10|KEY_SHIFTMASK, "\033[h" }, /* kf22 */
      { EXKEY_F11|KEY_SHIFTMASK, "\033[i" }, /* kf23 */
      { EXKEY_F12|KEY_SHIFTMASK, "\033[j" }, /* kf24 */

      { EXKEY_F1 |KEY_CTRLMASK, "\033[k" },        /* kf25 */
      { EXKEY_F2 |KEY_CTRLMASK, "\033[l" },        /* kf26 */
      { EXKEY_F3 |KEY_CTRLMASK, "\033[m" },        /* kf27 */
      { EXKEY_F4 |KEY_CTRLMASK, "\033[n" },        /* kf28 */
      { EXKEY_F5 |KEY_CTRLMASK, "\033[o" },        /* kf29 */
      { EXKEY_F6 |KEY_CTRLMASK, "\033[p" },        /* kf30 */
      { EXKEY_F7 |KEY_CTRLMASK, "\033[q" },        /* kf31 */
      { EXKEY_F8 |KEY_CTRLMASK, "\033[r" },        /* kf32 */
      { EXKEY_F9 |KEY_CTRLMASK, "\033[s" },        /* kf33 */
      { EXKEY_F10|KEY_CTRLMASK, "\033[t" },        /* kf34 */
      { EXKEY_F11|KEY_CTRLMASK, "\033[u" },        /* kf35 */
      { EXKEY_F12|KEY_CTRLMASK, "\033[v" },        /* kf36 */

      { EXKEY_F1 |KEY_ALTMASK , "\033[w" },        /* kf37 */
      { EXKEY_F2 |KEY_ALTMASK , "\033[x" },        /* kf38 */
      { EXKEY_F3 |KEY_ALTMASK , "\033[y" },        /* kf39 */
      { EXKEY_F4 |KEY_ALTMASK , "\033[z" },        /* kf40 */
      { EXKEY_F5 |KEY_ALTMASK , "\033[@" },        /* kf41 */
      { EXKEY_F6 |KEY_ALTMASK , "\033[[" },        /* kf42 */
      { EXKEY_F7 |KEY_ALTMASK , "\033[\\"},        /* kf43 */
      { EXKEY_F8 |KEY_ALTMASK , "\033[]" },        /* kf44 */
      { EXKEY_F9 |KEY_ALTMASK , "\033[^" },        /* kf45 */
      { EXKEY_F10|KEY_ALTMASK , "\033[_" },        /* kf46 */
      { EXKEY_F11|KEY_ALTMASK , "\033[`" },        /* kf47 */
      { EXKEY_F12|KEY_ALTMASK , "\033[{" },        /* kf48 */

      { 0, NULL } };

   static const keySeq bsdConsKeySeq[] = {

      { EXKEY_TAB   |KEY_SHIFTMASK, "\033[Z" }, /* SHIFT+TAB */

      { 0, NULL } };


   addKeyTab( pTerm, stdKeySeq );
   if( pTerm->terminal_type == TERM_XTERM )
   {
      addKeyTab( pTerm, xtermKeySeq );
      addKeyTab( pTerm, xtermFnKeySeq );
      addKeyTab( pTerm, stdFnKeySeq );
      addKeyTab( pTerm, stdCursorKeySeq );
      addKeyTab( pTerm, xtermModKeySeq );
      addKeyTab( pTerm, puttyKeySeq );
      addKeyTab( pTerm, haikuCtrlKeySeq );
#if defined( HB_OS_BEOS )
      addKeyTab( pTerm, haikuStdKeySeq );
#endif
   }
   else if( pTerm->terminal_type == TERM_LINUX )
   {
      addKeyTab( pTerm, linuxKeySeq );
      addKeyTab( pTerm, stdFnKeySeq );
      addKeyTab( pTerm, stdCursorKeySeq );
      addKeyTab( pTerm, xtermFnKeySeq );
      addKeyTab( pTerm, xtermModKeySeq );
      addKeyTab( pTerm, puttyKeySeq );
      /* if( pTerm->terminal_ext & TERM_PUTTY ) for PuTTY */
      addKeyTab( pTerm, rxvtKeySeq );
   }
   else if( pTerm->terminal_type == TERM_CONS )
   {
      addKeyTab( pTerm, ansiKeySeq );
      addKeyTab( pTerm, bsdConsKeySeq );
   }
   else if( pTerm->terminal_type == TERM_ANSI )
   {
      addKeyTab( pTerm, ansiKeySeq );
   }

#if 0
   static const keySeq oldCTerm3XKeySeq[] = {
      { EXKEY_UP,     "\033OA"  }, /* kcuu1 */
      { EXKEY_DOWN,   "\033OB"  }, /* kcud1 */
      { EXKEY_RIGHT,  "\033OC"  }, /* kcuf1 */
      { EXKEY_LEFT,   "\033OD"  }, /* kcub1 */

      { EXKEY_CENTER, "\033OE"  }, /* kb2   */
      { EXKEY_ENTER,  "\033OM"  }, /* kent  */

      { EXKEY_CENTER|KEY_CTRLMASK, "\033OE" },
      { EXKEY_END   |KEY_CTRLMASK, "\033OF" },
      { EXKEY_HOME  |KEY_CTRLMASK, "\033OH" },
      { 0, NULL } };
#endif
#if 0
   /* (curses) termcap/terminfo sequences */
   /* FlagShip extension */
   addKeyMap( pTerm, EXKEY_HOME  | KEY_CTRLMASK, tiGetS( "ked"   ) );
   addKeyMap( pTerm, EXKEY_END   | KEY_CTRLMASK, tiGetS( "kel"   ) );
   addKeyMap( pTerm, EXKEY_PGUP  | KEY_CTRLMASK, tiGetS( "kri"   ) );
   addKeyMap( pTerm, EXKEY_PGDN  | KEY_CTRLMASK, tiGetS( "kind"  ) );
   addKeyMap( pTerm, EXKEY_RIGHT | KEY_CTRLMASK, tiGetS( "kctab" ) );
   addKeyMap( pTerm, EXKEY_LEFT  | KEY_CTRLMASK, tiGetS( "khts"  ) );

   /* some xterms extension */
   addKeyMap( pTerm, EXKEY_HOME,   tiGetS( "kfnd"  ) );
   addKeyMap( pTerm, EXKEY_END,    tiGetS( "kslt"  ) );

   /* keypad */
   addKeyMap( pTerm, EXKEY_CENTER, tiGetS( "kb2"   ) );
   addKeyMap( pTerm, EXKEY_HOME,   tiGetS( "ka1"   ) );
   addKeyMap( pTerm, EXKEY_END,    tiGetS( "kc1"   ) );
   addKeyMap( pTerm, EXKEY_PGUP,   tiGetS( "ka3"   ) );
   addKeyMap( pTerm, EXKEY_PGDN,   tiGetS( "kc3"   ) );

   /* other keys */
   addKeyMap( pTerm, EXKEY_ENTER,  tiGetS( "kent"  ) );
   addKeyMap( pTerm, EXKEY_END,    tiGetS( "kend"  ) );
   addKeyMap( pTerm, EXKEY_PGUP,   tiGetS( "kpp"   ) );
   addKeyMap( pTerm, EXKEY_PGDN,   tiGetS( "knp"   ) );
   addKeyMap( pTerm, EXKEY_UP,     tiGetS( "kcuu1" ) );
   addKeyMap( pTerm, EXKEY_DOWN,   tiGetS( "kcud1" ) );
   addKeyMap( pTerm, EXKEY_RIGHT,  tiGetS( "kcuf1" ) );
   addKeyMap( pTerm, EXKEY_LEFT,   tiGetS( "kcub1" ) );
   addKeyMap( pTerm, EXKEY_HOME,   tiGetS( "khome" ) );
   addKeyMap( pTerm, EXKEY_INS,    tiGetS( "kich1" ) );
   addKeyMap( pTerm, EXKEY_DEL,    tiGetS( "kdch1" ) );
   addKeyMap( pTerm, EXKEY_TAB,    tiGetS( "ht"    ) );
   addKeyMap( pTerm, EXKEY_BS,     tiGetS( "kbs"   ) );

   addKeyMap( pTerm, EXKEY_TAB | KEY_ALTMASK, tiGetS( "kcbt" ) );

   /* function keys */
   addKeyMap( pTerm, EXKEY_F1,     tiGetS( "kf1"   ) );
   addKeyMap( pTerm, EXKEY_F2,     tiGetS( "kf2"   ) );
   addKeyMap( pTerm, EXKEY_F3,     tiGetS( "kf3"   ) );
   addKeyMap( pTerm, EXKEY_F4,     tiGetS( "kf4"   ) );
   addKeyMap( pTerm, EXKEY_F5,     tiGetS( "kf5"   ) );
   addKeyMap( pTerm, EXKEY_F6,     tiGetS( "kf6"   ) );
   addKeyMap( pTerm, EXKEY_F7,     tiGetS( "kf7"   ) );
   addKeyMap( pTerm, EXKEY_F8,     tiGetS( "kf8"   ) );
   addKeyMap( pTerm, EXKEY_F9,     tiGetS( "kf9"   ) );
   addKeyMap( pTerm, EXKEY_F10,    tiGetS( "kf10"  ) );
   addKeyMap( pTerm, EXKEY_F11,    tiGetS( "kf11"  ) );
   addKeyMap( pTerm, EXKEY_F12,    tiGetS( "kf12"  ) );

   /* shifted function keys */
   addKeyMap( pTerm, EXKEY_F1 |KEY_SHIFTMASK, tiGetS( "kf13" ) );
   addKeyMap( pTerm, EXKEY_F2 |KEY_SHIFTMASK, tiGetS( "kf14" ) );
   addKeyMap( pTerm, EXKEY_F3 |KEY_SHIFTMASK, tiGetS( "kf15" ) );
   addKeyMap( pTerm, EXKEY_F4 |KEY_SHIFTMASK, tiGetS( "kf16" ) );
   addKeyMap( pTerm, EXKEY_F5 |KEY_SHIFTMASK, tiGetS( "kf17" ) );
   addKeyMap( pTerm, EXKEY_F6 |KEY_SHIFTMASK, tiGetS( "kf18" ) );
   addKeyMap( pTerm, EXKEY_F7 |KEY_SHIFTMASK, tiGetS( "kf19" ) );
   addKeyMap( pTerm, EXKEY_F8 |KEY_SHIFTMASK, tiGetS( "kf20" ) );
   addKeyMap( pTerm, EXKEY_F9 |KEY_SHIFTMASK, tiGetS( "kf21" ) );
   addKeyMap( pTerm, EXKEY_F10|KEY_SHIFTMASK, tiGetS( "kf22" ) );
   addKeyMap( pTerm, EXKEY_F11|KEY_SHIFTMASK, tiGetS( "kf23" ) );
   addKeyMap( pTerm, EXKEY_F12|KEY_SHIFTMASK, tiGetS( "kf24" ) );
#endif
}

static void hb_gt_trm_SetTerm( PHB_GTTRM pTerm )
{
   static const char * szAcsc = "``aaffggiijjkkllmmnnooppqqrrssttuuvvwwxxyyzz{{||}}~~";
   static const char * szExtAcsc = "+\020,\021-\030.\0310\333`\004a\261f\370g\361h\260i\316j\331k\277l\332m\300n\305o~p\304q\304r\304s_t\303u\264v\301w\302x\263y\363z\362{\343|\330}\234~\376";
   const char * szTerm;
   int iValue;

   HB_TRACE( HB_TR_DEBUG, ( "hb_gt_trm_SetTerm(%p)", pTerm ) );

   if( pTerm->iOutBufSize == 0 )
   {
      pTerm->iOutBufIndex = 0;
      pTerm->iOutBufSize = 16384;
      pTerm->pOutBuf = ( char * ) hb_xgrab( pTerm->iOutBufSize );
   }
   pTerm->mouse_type    = MOUSE_NONE;
   pTerm->esc_delay     = ESC_DELAY;
   pTerm->iAttrMask     = ~HB_GTTRM_ATTR_BOX;
   pTerm->iExtColor     = HB_GTTRM_CLRSTD;
   pTerm->terminal_ext  = 0;
   pTerm->fAM           = HB_FALSE;

   /* standard VGA colors */
   pTerm->colors[ 0x00 ] = 0x000000;
   pTerm->colors[ 0x01 ] = 0xAA0000;
   pTerm->colors[ 0x02 ] = 0x00AA00;
   pTerm->colors[ 0x03 ] = 0xAAAA00;
   pTerm->colors[ 0x04 ] = 0x0000AA;
   pTerm->colors[ 0x05 ] = 0xAA00AA;
   pTerm->colors[ 0x06 ] = 0x0055AA;
   pTerm->colors[ 0x07 ] = 0xAAAAAA;
   pTerm->colors[ 0x08 ] = 0x555555;
   pTerm->colors[ 0x09 ] = 0xFF5555;
   pTerm->colors[ 0x0A ] = 0x55FF55;
   pTerm->colors[ 0x0B ] = 0xFFFF55;
   pTerm->colors[ 0x0C ] = 0x5555FF;
   pTerm->colors[ 0x0D ] = 0xFF55FF;
   pTerm->colors[ 0x0E ] = 0x55FFFF;
   pTerm->colors[ 0x0F ] = 0xFFFFFF;

   if( hb_trm_Param( "PUTTY", NULL ) )
      pTerm->terminal_ext |= TERM_PUTTY;
   if( hb_trm_Param( "EXCLR", &iValue ) )
   {
      switch( iValue )
      {
         case HB_GTTRM_CLRSTD:
         case HB_GTTRM_CLRX16:
         case HB_GTTRM_CLR256:
         case HB_GTTRM_CLRRGB:
         case HB_GTTRM_CLRAIX:
            pTerm->iExtColor = iValue;
            break;
      }
   }

   if( hb_trm_Param( "XTERM", NULL ) )
      szTerm = "xterm";
   else if( hb_trm_Param( "LINUX", NULL ) )
      szTerm = "linux";
   else if( hb_trm_Param( "CONS", NULL ) )
      szTerm = "cons";
   else if( hb_trm_Param( "ANSI", NULL ) )
      szTerm = "ansi";
   else
   {
      szTerm = getenv( "HB_TERM" );
      if( szTerm == NULL || *szTerm == '\0' )
      {
         szTerm = getenv( "TERM" );
         if( szTerm == NULL || *szTerm == '\0' )
            szTerm = "ansi";
      }
   }

   if( ( pTerm->terminal_ext & TERM_PUTTY ) ||
       strstr( szTerm, "xterm" ) != NULL ||
       strncmp( szTerm, "rxvt", 4 ) == 0 ||
       strcmp( szTerm, "putty" ) == 0 ||
       strncmp( szTerm, "screen", 6 ) == 0 )
   {
      pTerm->Init           = hb_gt_trm_AnsiInit;
      pTerm->Exit           = hb_gt_trm_AnsiExit;
      pTerm->SetTermMode    = hb_gt_trm_LinuxSetTermMode;
      pTerm->GetCursorPos   = hb_gt_trm_AnsiGetCursorPos;
      pTerm->SetCursorPos   = hb_gt_trm_AnsiSetCursorPos;
      pTerm->SetCursorStyle = hb_gt_trm_AnsiSetCursorStyle;
      pTerm->SetAttributes  = hb_gt_trm_XtermSetAttributes;
      pTerm->SetMode        = hb_gt_trm_XtermSetMode;
      pTerm->GetAcsc        = hb_gt_trm_AnsiGetAcsc;
      pTerm->Tone           = hb_gt_trm_AnsiTone;
      pTerm->Bell           = hb_gt_trm_AnsiBell;
      pTerm->szAcsc         = szAcsc;
      pTerm->terminal_type  = TERM_XTERM;
   }
   else if( strncmp( szTerm, "linux", 5 ) == 0 ||
            strcmp( szTerm, "tterm" ) == 0 ||
            strcmp( szTerm, "teraterm" ) == 0 )
   {
      pTerm->Init           = hb_gt_trm_AnsiInit;
      pTerm->Exit           = hb_gt_trm_AnsiExit;
      pTerm->SetTermMode    = hb_gt_trm_LinuxSetTermMode;
      pTerm->GetCursorPos   = hb_gt_trm_AnsiGetCursorPos;
      pTerm->SetCursorPos   = hb_gt_trm_AnsiSetCursorPos;
      pTerm->SetCursorStyle = hb_gt_trm_LinuxSetCursorStyle;
      pTerm->SetAttributes  = hb_gt_trm_AnsiSetAttributes;
      pTerm->SetMode        = hb_gt_trm_AnsiSetMode;
      pTerm->GetAcsc        = hb_gt_trm_AnsiGetAcsc;
      pTerm->Tone           = hb_gt_trm_LinuxTone;
      pTerm->Bell           = hb_gt_trm_AnsiBell;
      pTerm->szAcsc         = szExtAcsc;
      pTerm->terminal_type  = TERM_LINUX;
   }
   else if( strncmp( szTerm, "cons", 4 ) == 0 )
   {
      pTerm->Init           = hb_gt_trm_AnsiInit;
      pTerm->Exit           = hb_gt_trm_AnsiExit;
      pTerm->SetTermMode    = hb_gt_trm_AnsiSetTermMode;
      pTerm->GetCursorPos   = hb_gt_trm_BsdGetCursorPos;
      pTerm->SetCursorPos   = hb_gt_trm_AnsiSetCursorPos;
      pTerm->SetCursorStyle = hb_gt_trm_BsdSetCursorStyle;
      pTerm->SetAttributes  = hb_gt_trm_AnsiSetAttributes;
      pTerm->SetMode        = hb_gt_trm_AnsiSetMode;
      pTerm->GetAcsc        = hb_gt_trm_AnsiGetAcsc;
      pTerm->Tone           = hb_gt_trm_BsdTone;
      pTerm->Bell           = hb_gt_trm_AnsiBell;
      pTerm->szAcsc         = szExtAcsc;
      pTerm->terminal_type  = TERM_CONS;
      pTerm->fAM            = HB_TRUE;
   }
   else
   {
      pTerm->Init           = hb_gt_trm_AnsiInit;
      pTerm->Exit           = hb_gt_trm_AnsiExit;
      pTerm->SetTermMode    = hb_gt_trm_AnsiSetTermMode;
      pTerm->GetCursorPos   = hb_gt_trm_AnsiGetCursorPos;
      pTerm->SetCursorPos   = hb_gt_trm_AnsiSetCursorPos;
      pTerm->SetCursorStyle = hb_gt_trm_AnsiSetCursorStyle;
      pTerm->SetAttributes  = hb_gt_trm_AnsiSetAttributes;
      pTerm->SetMode        = hb_gt_trm_AnsiSetMode;
      pTerm->GetAcsc        = hb_gt_trm_AnsiGetAcsc;
      pTerm->Tone           = hb_gt_trm_AnsiTone;
      pTerm->Bell           = hb_gt_trm_AnsiBell;
      pTerm->szAcsc         = szExtAcsc;
      pTerm->terminal_type  = TERM_ANSI;
   }

   pTerm->fStdinTTY      = hb_fsIsDevice( pTerm->hFilenoStdin );
   pTerm->fStdoutTTY     = hb_fsIsDevice( pTerm->hFilenoStdout );
   pTerm->fStderrTTY     = hb_fsIsDevice( pTerm->hFilenoStderr );
   pTerm->hFileno        = pTerm->hFilenoStdout;
   pTerm->fOutTTY        = pTerm->fStdoutTTY;
   if( ! pTerm->fOutTTY && pTerm->fStdinTTY )
   {
      pTerm->hFileno     = pTerm->hFilenoStdin;
      pTerm->fOutTTY     = HB_TRUE;
   }
   pTerm->fPosAnswer     = pTerm->fOutTTY && ! hb_trm_Param( "NOPOS", NULL );
   pTerm->fUTF8          = HB_FALSE;

   hb_fsSetDevMode( pTerm->hFileno, FD_BINARY );

   hb_gt_chrmapinit( pTerm->charmap, szTerm, pTerm->terminal_type == TERM_XTERM );

#ifndef HB_GT_UNICODE_BUF
   pTerm->cdpHost = pTerm->cdpIn = NULL;
   pTerm->cdpBox = hb_cdpFind( "EN" );
#endif

   add_efds( pTerm, pTerm->hFilenoStdin, O_RDONLY, NULL, NULL );
   init_keys( pTerm );
   mouse_init( pTerm );
}

static void hb_gt_trm_Init( PHB_GT pGT, HB_FHANDLE hFilenoStdin, HB_FHANDLE hFilenoStdout, HB_FHANDLE hFilenoStderr )
{
   int iRows = 24, iCols = 80;
   PHB_GTTRM pTerm;

   HB_TRACE( HB_TR_DEBUG, ( "hb_gt_trm_Init(%p,%p,%p,%p)", pGT, ( void * ) ( HB_PTRDIFF ) hFilenoStdin, ( void * ) ( HB_PTRDIFF ) hFilenoStdout, ( void * ) ( HB_PTRDIFF ) hFilenoStderr ) );

   HB_GTLOCAL( pGT ) = pTerm = ( PHB_GTTRM ) hb_xgrabz( sizeof( HB_GTTRM ) );

   pTerm->pGT = pGT;
   pTerm->hFilenoStdin  = hFilenoStdin;
   pTerm->hFilenoStdout = hFilenoStdout;
   pTerm->hFilenoStderr = hFilenoStderr;

   hb_gt_trm_SetTerm( pTerm );

/* SA_NOCLDSTOP in #if is a hack to detect POSIX compatible environment */
#if defined( HB_OS_UNIX ) && defined( SA_NOCLDSTOP )

   if( pTerm->fStdinTTY )
   {
      struct sigaction act, old;

      s_fRestTTY = HB_TRUE;

      /* if( pTerm->saved_TIO.c_lflag & TOSTOP ) != 0 */
      sigaction( SIGTTOU, NULL, &old );
      memcpy( &act, &old, sizeof( struct sigaction ) );
      act.sa_handler = sig_handler;
      /* do not use SA_RESTART - new Linux kernels will repeat the operation */
#if defined( SA_ONESHOT )
      act.sa_flags = SA_ONESHOT;
#elif defined( SA_RESETHAND )
      act.sa_flags = SA_RESETHAND;
#else
      act.sa_flags = 0;
#endif
      sigaction( SIGTTOU, &act, 0 );

      tcgetattr( pTerm->hFilenoStdin, &pTerm->saved_TIO );
      memcpy( &pTerm->curr_TIO, &pTerm->saved_TIO, sizeof( struct termios ) );
      /* atexit( restore_input_mode ); */
      pTerm->curr_TIO.c_lflag &= ~( ECHO | ECHONL | ICANON | ISIG | IEXTEN );
      pTerm->curr_TIO.c_lflag |= NOFLSH;
      pTerm->curr_TIO.c_cflag &= ~( CSIZE | PARENB );
      pTerm->curr_TIO.c_cflag |= CS8 | CREAD;
      pTerm->curr_TIO.c_iflag &= ~( IGNBRK | BRKINT | PARMRK | ISTRIP | INLCR | IGNCR | ICRNL | IXON );
      pTerm->curr_TIO.c_oflag &= ~OPOST;
      /* Enable LF->CR+LF translation */
      pTerm->curr_TIO.c_oflag = ONLCR | OPOST;

      memset( pTerm->curr_TIO.c_cc, 0, NCCS );
      /* workaround for bug in some Linux kernels (i.e. 3.13.0-64-generic
         Ubuntu) in which select() unconditionally accepts stdin for
         reading if c_cc[ VMIN ] = 0 [druzus] */
      pTerm->curr_TIO.c_cc[ VMIN ] = 1;
      /* pTerm->curr_TIO.c_cc[ VMIN ] = 0; */
      /* pTerm->curr_TIO.c_cc[ VTIME ] = 0; */
      tcsetattr( pTerm->hFilenoStdin, TCSAFLUSH, &pTerm->curr_TIO );
      act.sa_handler = SIG_DFL;

      sigaction( SIGTTOU, &old, NULL );
      pTerm->fRestTTY = s_fRestTTY;
   }
   set_signals();
   if( ! hb_gt_trm_getSize( pTerm, &iRows, &iCols ) )
   {
      iRows = 24;
      iCols = 80;
   }
#endif

   HB_GTSUPER_INIT( pGT, hFilenoStdin, hFilenoStdout, hFilenoStderr );
   HB_GTSELF_RESIZE( pGT, iRows, iCols );
   HB_GTSELF_SETFLAG( pGT, HB_GTI_COMPATBUFFER, HB_FALSE );
   HB_GTSELF_SETFLAG( pGT, HB_GTI_REDRAWMAX, 8 );
   HB_GTSELF_SETFLAG( pGT, HB_GTI_STDOUTCON, pTerm->fStdoutTTY );
   HB_GTSELF_SETFLAG( pGT, HB_GTI_STDERRCON, pTerm->fStderrTTY && pTerm->fOutTTY );
   pTerm->Init( pTerm );
   pTerm->SetTermMode( pTerm, 0 );
#ifdef HB_GTTRM_CHK_EXACT_POS
   if( pTerm->GetCursorPos( pTerm, &pTerm->iRow, &pTerm->iCol, NULL ) )
      HB_GTSELF_SETPOS( pGT, pTerm->iRow, pTerm->iCol );
   pTerm->fUTF8 = hb_trm_isUTF8( pTerm );
#else
   pTerm->fUTF8 = hb_trm_isUTF8( pTerm );
   if( pTerm->fPosAnswer )
      HB_GTSELF_SETPOS( pGT, pTerm->iRow, pTerm->iCol );
#endif
   if( ! pTerm->fUTF8 )
   {
#ifndef HB_GT_UNICODE_BUF
      hb_gt_trm_SetKeyTrans( pTerm );
#endif
      hb_gt_trm_SetDispTrans( pTerm, 0 );
   }
   HB_GTSELF_SETBLINK( pGT, HB_TRUE );
   if( pTerm->fOutTTY )
      HB_GTSELF_SEMICOLD( pGT );
}

static void hb_gt_trm_Exit( PHB_GT pGT )
{
   PHB_GTTRM pTerm;

   HB_TRACE( HB_TR_DEBUG, ( "hb_gt_trm_Exit(%p)", pGT ) );

   HB_GTSELF_REFRESH( pGT );

   pTerm = HB_GTTRM_GET( pGT );
   if( pTerm )
   {
      mouse_exit( pTerm );
      del_all_efds( pTerm );
      if( pTerm->pKeyTab )
         removeAllKeyMap( pTerm, &pTerm->pKeyTab );

      pTerm->Exit( pTerm );
      hb_gt_trm_ResetPalette( pTerm );
      if( pTerm->fOutTTY && pTerm->iCol > 0 )
         hb_gt_trm_termOut( pTerm, "\n\r", 2 );
      hb_gt_trm_termFlush( pTerm );
   }

   HB_GTSUPER_EXIT( pGT );

   if( pTerm )
   {
#if defined( HB_OS_UNIX ) || defined( __DJGPP__ )
      if( pTerm->fRestTTY )
         tcsetattr( pTerm->hFilenoStdin, TCSANOW, &pTerm->saved_TIO );
#endif
      if( pTerm->nLineBufSize > 0 )
         hb_xfree( pTerm->pLineBuf );
      if( pTerm->iOutBufSize > 0 )
         hb_xfree( pTerm->pOutBuf );
      hb_xfree( pTerm );
   }
}

static HB_BOOL hb_gt_trm_mouse_IsPresent( PHB_GT pGT )
{
   HB_TRACE( HB_TR_DEBUG, ( "hb_gt_trm_mouse_IsPresent(%p)", pGT ) );

   return HB_GTTRM_GET( pGT )->mouse_type != MOUSE_NONE;
}

static void hb_gt_trm_mouse_Show( PHB_GT pGT )
{
   PHB_GTTRM pTerm;

   HB_TRACE( HB_TR_DEBUG, ( "hb_gt_trm_mouse_Show(%p)", pGT ) );

   pTerm = HB_GTTRM_GET( pGT );
#if defined( HB_HAS_GPM )
   if( pTerm->mouse_type & MOUSE_GPM )
      gpm_visiblepointer = 1;
#endif
   disp_mousecursor( pTerm );
}

static void hb_gt_trm_mouse_Hide( PHB_GT pGT )
{
   HB_TRACE( HB_TR_DEBUG, ( "hb_gt_trm_mouse_Hide(%p)", pGT ) );

#if defined( HB_HAS_GPM )
   if( HB_GTTRM_GET( pGT )->mouse_type & MOUSE_GPM )
   {
      gpm_visiblepointer = 0;
   }
#else
   HB_SYMBOL_UNUSED( pGT );
#endif
}

static void hb_gt_trm_mouse_GetPos( PHB_GT pGT, int * piRow, int * piCol )
{
   PHB_GTTRM pTerm;

   HB_TRACE( HB_TR_DEBUG, ( "hb_gt_trm_mouse_Col(%p,%p,%p)", pGT, piRow, piCol ) );

   pTerm = HB_GTTRM_GET( pGT );
   *piRow = pTerm->mLastEvt.row;
   *piCol = pTerm->mLastEvt.col;
}

static void hb_gt_trm_mouse_SetPos( PHB_GT pGT, int iRow, int iCol )
{
   PHB_GTTRM pTerm;

   HB_TRACE( HB_TR_DEBUG, ( "hb_gt_trm_mouse_SetPos(%p,%i,%i)", pGT, iRow, iCol ) );

   pTerm = HB_GTTRM_GET( pGT );
   /* it does really nothing */
   pTerm->mLastEvt.col = iCol;
   pTerm->mLastEvt.row = iRow;
   disp_mousecursor( pTerm );
}

static HB_BOOL hb_gt_trm_mouse_ButtonState( PHB_GT pGT, int iButton )
{
   PHB_GTTRM pTerm;
   HB_BOOL ret = HB_FALSE;

   HB_TRACE( HB_TR_DEBUG, ( "hb_gt_trm_mouse_ButtonState(%p,%i)", pGT, iButton ) );

   pTerm = HB_GTTRM_GET( pGT );
   if( pTerm->mouse_type != MOUSE_NONE )
   {
      int mask;

      if( iButton == 0 )
         mask = M_BUTTON_LEFT;
      else if( iButton == 1 )
         mask = M_BUTTON_RIGHT;
      else if( iButton == 2 )
         mask = M_BUTTON_MIDDLE;
      else
         mask = 0;

      ret = ( pTerm->mLastEvt.buttonstate & mask ) != 0;
   }

   return ret;
}

static int hb_gt_trm_mouse_CountButton( PHB_GT pGT )
{
   HB_TRACE( HB_TR_DEBUG, ( "hb_gt_trm_mouse_CountButton(%p)", pGT ) );

   return HB_GTTRM_GET( pGT )->mButtons;
}

static int hb_gt_trm_ReadKey( PHB_GT pGT, int iEventMask )
{
   int iKey;

   HB_TRACE( HB_TR_DEBUG, ( "hb_gt_trm_ReadKey(%p,%d)", pGT, iEventMask ) );

   HB_SYMBOL_UNUSED( iEventMask );

   iKey = wait_key( HB_GTTRM_GET( pGT ), -1 );

   if( iKey == K_RESIZE )
   {
      int iRows, iCols;

      if( hb_gt_trm_getSize( HB_GTTRM_GET( pGT ), &iRows, &iCols ) )
      {
         HB_GTSELF_RESIZE( pGT, iRows, iCols );
         iKey = HB_INKEY_NEW_EVENT( HB_K_RESIZE );
      }
      else
         iKey = 0;
   }

   return iKey;
}

static void hb_gt_trm_Tone( PHB_GT pGT, double dFrequency, double dDuration )
{
   PHB_GTTRM pTerm;

   HB_TRACE( HB_TR_DEBUG, ( "hb_gt_trm_Tone(%p,%lf,%lf)", pGT, dFrequency, dDuration ) );

   pTerm = HB_GTTRM_GET( pGT );
   pTerm->Tone( pTerm, dFrequency, dDuration );
}

static void hb_gt_trm_Bell( PHB_GT pGT )
{
   PHB_GTTRM pTerm;

   HB_TRACE( HB_TR_DEBUG, ( "hb_gt_trm_Bell(%p)", pGT ) );

   pTerm = HB_GTTRM_GET( pGT );
   pTerm->Bell( pTerm );
}

static const char * hb_gt_trm_Version( PHB_GT pGT, int iType )
{
   HB_TRACE( HB_TR_DEBUG, ( "hb_gt_trm_Version(%p,%d)", pGT, iType ) );

   HB_SYMBOL_UNUSED( pGT );

   if( iType == 0 )
      return HB_GT_DRVNAME( HB_GT_NAME );

   return "Terminal: *nix native";
}

static HB_BOOL hb_gt_trm_Suspend( PHB_GT pGT )
{
   PHB_GTTRM pTerm;

   HB_TRACE( HB_TR_DEBUG, ( "hb_gt_trm_Suspend(%p)", pGT ) );

   pTerm = HB_GTTRM_GET( pGT );
#if defined( HB_OS_UNIX ) || defined( __DJGPP__ )
   if( pTerm->fRestTTY )
      tcsetattr( pTerm->hFilenoStdin, TCSANOW, &pTerm->saved_TIO );
#endif
   /* Enable line wrap when cursor set after last column */
   pTerm->SetTermMode( pTerm, 1 );
   return HB_TRUE;
}

static HB_BOOL hb_gt_trm_Resume( PHB_GT pGT )
{
   PHB_GTTRM pTerm;
   int iHeight, iWidth;

   HB_TRACE( HB_TR_DEBUG, ( "hb_gt_trm_Resume(%p)", pGT ) );

   pTerm = HB_GTTRM_GET( pGT );
#if defined( HB_OS_UNIX ) || defined( __DJGPP__ )
   if( pTerm->fRestTTY )
      tcsetattr( pTerm->hFilenoStdin, TCSANOW, &pTerm->curr_TIO );
#endif
   if( pTerm->mouse_type & MOUSE_XTERM )
      hb_gt_trm_termOut( pTerm, s_szMouseOn, strlen( s_szMouseOn ) );

   pTerm->Init( pTerm );

   HB_GTSELF_GETSIZE( pGT, &iHeight, &iWidth );
   HB_GTSELF_EXPOSEAREA( pGT, 0, 0, iHeight, iWidth );

   HB_GTSELF_REFRESH( pGT );

   return HB_TRUE;
}

static void hb_gt_trm_Scroll( PHB_GT pGT, int iTop, int iLeft, int iBottom, int iRight,
                              int iColor, HB_USHORT usChar, int iRows, int iCols )
{
   HB_TRACE( HB_TR_DEBUG, ( "hb_gt_trm_Scroll(%p,%d,%d,%d,%d,%d,%d,%d,%d)", pGT, iTop, iLeft, iBottom, iRight, iColor, usChar, iRows, iCols ) );

   /* Provide some basic scroll support for full screen */
   if( iCols == 0 && iRows > 0 && iTop == 0 && iLeft == 0 )
   {
      PHB_GTTRM pTerm = HB_GTTRM_GET( pGT );
      int iHeight, iWidth;

      HB_GTSELF_GETSIZE( pGT, &iHeight, &iWidth );
      if( iBottom >= iHeight - 1 && iRight >= iWidth - 1 &&
          pTerm->iRow == iHeight - 1 )
      {
         /* scroll up the internal screen buffer */
         HB_GTSELF_SCROLLUP( pGT, iRows, iColor, usChar );
         /* set default color for terminals which use it to erase
          * scrolled area */
         pTerm->SetAttributes( pTerm, iColor & pTerm->iAttrMask );
         /* update our internal row position */
         do
         {
            hb_gt_trm_termOut( pTerm, "\n\r", 2 );
         }
         while( --iRows > 0 );
         pTerm->iCol = 0;
         return;
      }
   }

   HB_GTSUPER_SCROLL( pGT, iTop, iLeft, iBottom, iRight, iColor, usChar, iRows, iCols );
}

static HB_BOOL hb_gt_trm_SetMode( PHB_GT pGT, int iRows, int iCols )
{
   HB_TRACE( HB_TR_DEBUG, ( "hb_gt_trm_SetMode(%p,%d,%d)", pGT, iRows, iCols ) );

   if( iRows > 0 && iCols > 0 )
   {
      PHB_GTTRM pTerm = HB_GTTRM_GET( pGT );
      if( pTerm->SetMode( pTerm, &iRows, &iCols ) )
      {
         HB_GTSELF_RESIZE( pGT, iRows, iCols );
         return HB_TRUE;
      }
   }
   return HB_FALSE;
}

static void hb_gt_trm_SetBlink( PHB_GT pGT, HB_BOOL fBlink )
{
   PHB_GTTRM pTerm;

   HB_TRACE( HB_TR_DEBUG, ( "hb_gt_trm_SetBlink(%p,%d)", pGT, ( int ) fBlink ) );

   pTerm = HB_GTTRM_GET( pGT );

#if 0
   /* This is not portable extension - temporary disabled */
   if( pTerm->terminal_ext & TERM_PUTTY )
   {
      static const char * szBlinkOff = "\033[=0E"; /* disable blinking, highlight bkg */
      static const char * szBlinkOn  = "\033[=1E"; /* enable blinking */

      const char * szBlink = fBlink ? szBlinkOn : szBlinkOff;

      pTerm->iAttrMask |= 0x0080;
      hb_gt_trm_termOut( pTerm, szBlink, strlen( szBlink ) );
      hb_gt_trm_termFlush( pTerm );
   }
   else
#endif
   {
      if( fBlink )
         pTerm->iAttrMask |= 0x0080;
      else
         pTerm->iAttrMask &= ~0x0080;
   }

   HB_GTSUPER_SETBLINK( pGT, fBlink );
}

static HB_BOOL hb_gt_trm_SetDispCP( PHB_GT pGT, const char * pszTermCDP, const char * pszHostCDP, HB_BOOL fBox )
{
   HB_TRACE( HB_TR_DEBUG, ( "hb_gt_trm_SetDispCP(%p,%s,%s,%d)", pGT, pszTermCDP, pszHostCDP, ( int ) fBox ) );

   if( HB_GTSUPER_SETDISPCP( pGT, pszTermCDP, pszHostCDP, fBox ) )
   {
      if( ! HB_GTTRM_GET( pGT )->fUTF8 )
         hb_gt_trm_SetDispTrans( HB_GTTRM_GET( pGT ), fBox ? 1 : 0 );
      return HB_TRUE;
   }
   return HB_FALSE;
}

#ifndef HB_GT_UNICODE_BUF
static HB_BOOL hb_gt_trm_SetKeyCP( PHB_GT pGT, const char * pszTermCDP, const char * pszHostCDP )
{
   HB_TRACE( HB_TR_DEBUG, ( "hb_gt_trm_SetKeyCP(%p,%s,%s)", pGT, pszTermCDP, pszHostCDP ) );

   if( HB_GTSUPER_SETKEYCP( pGT, pszTermCDP, pszHostCDP ) )
   {
      if( ! HB_GTTRM_GET( pGT )->fUTF8 )
         hb_gt_trm_SetKeyTrans( HB_GTTRM_GET( pGT ) );
      return HB_TRUE;
   }
   return HB_FALSE;
}
#endif

static void hb_gt_trm_Redraw( PHB_GT pGT, int iRow, int iCol, int iSize )
{
   PHB_GTTRM pTerm;
   HB_BYTE bAttr;
   HB_USHORT usChar;
   int iLen, iChars, iAttribute, iColor;

   HB_TRACE( HB_TR_DEBUG, ( "hb_gt_trm_Redraw(%p,%d,%d,%d)", pGT, iRow, iCol, iSize ) );

   iLen = iChars = iAttribute = 0;
   pTerm = HB_GTTRM_GET( pGT );
   pTerm->SetTermMode( pTerm, 0 );
   if( iRow < pTerm->iRow )
      pTerm->SetCursorStyle( pTerm, SC_NONE );
   while( iSize-- )
   {
#ifdef HB_GT_UNICODE_BUF
      if( pTerm->fUTF8 )
      {
         if( ! HB_GTSELF_GETSCRCHAR( pGT, iRow, iCol + iChars, &iColor, &bAttr, &usChar ) )
            break;
         if( bAttr & HB_GT_ATTR_BOX )
            iColor |= HB_GTTRM_ATTR_BOX;
         usChar = hb_cdpGetU16Ctrl( usChar );
      }
      else
      {
         HB_UCHAR uc;
         if( ! HB_GTSELF_GETSCRUC( pGT, iRow, iCol + iChars, &iColor, &bAttr, &uc, HB_FALSE ) )
            break;
         if( bAttr & HB_GT_ATTR_BOX )
         {
            iColor |= ( pTerm->boxattr[ uc ] & ~HB_GTTRM_ATTR_CHAR );
            usChar = pTerm->boxattr[ uc ] & HB_GTTRM_ATTR_CHAR;
         }
         else
         {
            iColor |= ( pTerm->chrattr[ uc ] & ~HB_GTTRM_ATTR_CHAR );
            usChar = pTerm->chrattr[ uc ] & HB_GTTRM_ATTR_CHAR;
         }
      }

      if( iLen == 0 )
         iAttribute = iColor;
      else if( iColor != iAttribute )
      {
         hb_gt_trm_PutStr( pTerm, iRow, iCol, iAttribute, pTerm->pLineBuf, iLen, iChars );
         iCol += iChars;
         iLen = iChars = 0;
         iAttribute = iColor;
      }
      if( pTerm->fUTF8 )
         iLen += hb_cdpU16CharToUTF8( pTerm->pLineBuf + iLen, usChar );
      else
         pTerm->pLineBuf[ iLen++ ] = ( char ) usChar;
      ++iChars;
#else
      if( ! HB_GTSELF_GETSCRCHAR( pGT, iRow, iCol + iChars, &iColor, &bAttr, &usChar ) )
         break;
      usChar &= 0xff;
      if( bAttr & HB_GT_ATTR_BOX )
      {
         iColor |= ( pTerm->boxattr[ usChar ] & ~HB_GTTRM_ATTR_CHAR );
         if( ! pTerm->fUTF8 )
            usChar = pTerm->boxattr[ usChar ] & HB_GTTRM_ATTR_CHAR;
         else
            iColor |= HB_GTTRM_ATTR_BOX;
      }
      else
      {
         iColor |= ( pTerm->chrattr[ usChar ] & ~HB_GTTRM_ATTR_CHAR );
         if( ! pTerm->fUTF8 )
            usChar = pTerm->chrattr[ usChar ] & HB_GTTRM_ATTR_CHAR;
      }
      if( iLen == 0 )
         iAttribute = iColor;
      else if( iColor != iAttribute )
      {
         hb_gt_trm_PutStr( pTerm, iRow, iCol, iAttribute, pTerm->pLineBuf, iLen, iChars );
         iCol += iChars;
         iLen = iChars = 0;
         iAttribute = iColor;
      }
      pTerm->pLineBuf[ iLen++ ] = ( char ) usChar;
#endif
   }
   if( iLen )
   {
      if( pTerm->fAM &&
          iRow == pTerm->iHeight - 1 && iCol + iLen == pTerm->iWidth )
         --iLen;
      hb_gt_trm_PutStr( pTerm, iRow, iCol, iAttribute, pTerm->pLineBuf, iLen, iChars );
   }
}

static void hb_gt_trm_Refresh( PHB_GT pGT )
{
   int iRow, iCol, iStyle;
   HB_SIZE nLineBufSize;
   PHB_GTTRM pTerm;

   HB_TRACE( HB_TR_DEBUG, ( "hb_gt_trm_Refresh(%p)", pGT ) );

   pTerm = HB_GTTRM_GET( pGT );

   HB_GTSELF_GETSIZE( pGT, &pTerm->iHeight, &pTerm->iWidth );

#ifdef HB_GT_UNICODE_BUF
   nLineBufSize = pTerm->iWidth * ( pTerm->fUTF8 ? 3 : 1 );
#else
   nLineBufSize = pTerm->iWidth;
#endif
   if( pTerm->nLineBufSize != nLineBufSize )
   {
      pTerm->pLineBuf = ( char * ) hb_xrealloc( pTerm->pLineBuf, nLineBufSize );
      pTerm->nLineBufSize = nLineBufSize;
   }

   HB_GTSUPER_REFRESH( pGT );

   HB_GTSELF_GETSCRCURSOR( pGT, &iRow, &iCol, &iStyle );
   if( iStyle != SC_NONE )
   {
      if( iRow >= 0 && iCol >= 0 &&
          iRow < pTerm->iHeight && iCol < pTerm->iWidth )
         pTerm->SetCursorPos( pTerm, iRow, iCol );
      else
         iStyle = SC_NONE;
   }
   pTerm->SetCursorStyle( pTerm, iStyle );
   hb_gt_trm_termFlush( pTerm );
   disp_mousecursor( pTerm );
}

static HB_BOOL hb_gt_trm_Info( PHB_GT pGT, int iType, PHB_GT_INFO pInfo )
{
   PHB_GTTRM pTerm;
   const char * szVal;
   void * hVal;
   int iVal;

   HB_TRACE( HB_TR_DEBUG, ( "hb_gt_trm_Info(%p,%d,%p)", pGT, iType, pInfo ) );

   pTerm = HB_GTTRM_GET( pGT );
   switch( iType )
   {
      case HB_GTI_ISSCREENPOS:
      case HB_GTI_KBDSUPPORT:
         pInfo->pResult = hb_itemPutL( pInfo->pResult, HB_TRUE );
         break;

      case HB_GTI_ISUNICODE:
         pInfo->pResult = hb_itemPutL( pInfo->pResult, pTerm->fUTF8 );
         break;

#ifndef HB_GT_UNICODE_BUF
      case HB_GTI_BOXCP:
         pInfo->pResult = hb_itemPutC( pInfo->pResult,
                                       pTerm->cdpBox ? pTerm->cdpBox->id : NULL );
         szVal = hb_itemGetCPtr( pInfo->pNewVal );
         if( szVal && *szVal )
         {
            PHB_CODEPAGE cdpBox = hb_cdpFind( szVal );
            if( cdpBox )
               pTerm->cdpBox = cdpBox;
         }
         break;
#endif

      case HB_GTI_ESCDELAY:
         pInfo->pResult = hb_itemPutNI( pInfo->pResult, pTerm->esc_delay );
         if( hb_itemType( pInfo->pNewVal ) & HB_IT_NUMERIC )
            pTerm->esc_delay = hb_itemGetNI( pInfo->pNewVal );
         break;

      case HB_GTI_KBDSHIFTS:
         pInfo->pResult = hb_itemPutNI( pInfo->pResult,
                                        hb_gt_trm_getKbdState( pTerm ) );
         break;

      case HB_GTI_DELKEYMAP:
         szVal = hb_itemGetCPtr( pInfo->pNewVal );
         if( szVal && *szVal )
            removeKeyMap( pTerm, hb_itemGetCPtr( pInfo->pNewVal ) );
         break;

      case HB_GTI_ADDKEYMAP:
         if( hb_itemType( pInfo->pNewVal ) & HB_IT_ARRAY )
         {
            iVal = hb_arrayGetNI( pInfo->pNewVal, 1 );
            szVal = hb_arrayGetCPtr( pInfo->pNewVal, 2 );
            if( iVal && szVal && *szVal )
               addKeyMap( pTerm, HB_INKEY_ISEXT( iVal ) ?
                                 iVal : SET_CLIPKEY( iVal ), szVal );
         }
         break;

      case HB_GTI_WINTITLE:
         if( pTerm->fUTF8 )
            pInfo->pResult = hb_itemPutStrUTF8( pInfo->pResult, pTerm->szTitle );
         else
#ifdef HB_GT_UNICODE_BUF
            pInfo->pResult = hb_itemPutStr( pInfo->pResult, HB_GTSELF_TERMCP( pGT ), pTerm->szTitle );
#else
            pInfo->pResult = hb_itemPutStr( pInfo->pResult, pTerm->cdpTerm, pTerm->szTitle );
#endif
         if( hb_itemType( pInfo->pNewVal ) & HB_IT_STRING )
         {
            if( pTerm->fUTF8 )
               szVal = hb_itemGetStrUTF8( pInfo->pNewVal, &hVal, NULL );
            else
#ifdef HB_GT_UNICODE_BUF
               szVal = hb_itemGetStr( pInfo->pNewVal, HB_GTSELF_TERMCP( pGT ), &hVal, NULL );
#else
               szVal = hb_itemGetStr( pInfo->pNewVal, pTerm->cdpTerm, &hVal, NULL );
#endif

            if( pTerm->szTitle )
               hb_xfree( pTerm->szTitle );
            pTerm->szTitle = ( szVal && *szVal ) ? hb_strdup( szVal ) : NULL;
            hb_gt_trm_SetTitle( pTerm, pTerm->szTitle );
            hb_gt_trm_termFlush( pTerm );
            hb_strfree( hVal );
         }
         break;


      case HB_GTI_PALETTE:
         if( hb_itemType( pInfo->pNewVal ) & HB_IT_NUMERIC )
         {
            iVal = hb_itemGetNI( pInfo->pNewVal );
            if( iVal >= 0 && iVal < 16 )
            {
               pInfo->pResult = hb_itemPutNI( pInfo->pResult, pTerm->colors[ iVal ] );
               if( hb_itemType( pInfo->pNewVal2 ) & HB_IT_NUMERIC )
               {
                  pTerm->colors[ iVal ] = hb_itemGetNI( pInfo->pNewVal2 );
                  hb_gt_trm_SetPalette( pTerm, iVal, iVal );
                  hb_gt_trm_termFlush( pTerm );
               }
            }
         }
         else
         {
            if( ! pInfo->pResult )
               pInfo->pResult = hb_itemNew( NULL );
            hb_arrayNew( pInfo->pResult, 16 );
            for( iVal = 0; iVal < 16; iVal++ )
               hb_arraySetNI( pInfo->pResult, iVal + 1, pTerm->colors[ iVal ] );
            if( hb_itemType( pInfo->pNewVal ) & HB_IT_ARRAY &&
                hb_arrayLen( pInfo->pNewVal ) == 16 )
            {
               for( iVal = 0; iVal < 16; iVal++ )
                  pTerm->colors[ iVal ] = hb_arrayGetNI( pInfo->pNewVal, iVal + 1 );
               hb_gt_trm_SetPalette( pTerm, 0, 15 );
               hb_gt_trm_termFlush( pTerm );
            }
         }
         break;

      case HB_GTI_RESIZABLE:
         pInfo->pResult = hb_itemPutL( pInfo->pResult, HB_TRUE );
         break;

      case HB_GTI_CLOSABLE:
         pInfo->pResult = hb_itemPutL( pInfo->pResult, HB_TRUE );
         break;

      default:
         return HB_GTSUPER_INFO( pGT, iType, pInfo );
   }

   return HB_TRUE;
}

static HB_BOOL hb_gt_FuncInit( PHB_GT_FUNCS pFuncTable )
{
   HB_TRACE( HB_TR_DEBUG, ( "hb_gt_FuncInit(%p)", pFuncTable ) );

   pFuncTable->Init                       = hb_gt_trm_Init;
   pFuncTable->Exit                       = hb_gt_trm_Exit;
   pFuncTable->Redraw                     = hb_gt_trm_Redraw;
   pFuncTable->Refresh                    = hb_gt_trm_Refresh;
   pFuncTable->Scroll                     = hb_gt_trm_Scroll;
   pFuncTable->Version                    = hb_gt_trm_Version;
   pFuncTable->Suspend                    = hb_gt_trm_Suspend;
   pFuncTable->Resume                     = hb_gt_trm_Resume;
   pFuncTable->SetMode                    = hb_gt_trm_SetMode;
   pFuncTable->SetBlink                   = hb_gt_trm_SetBlink;
   pFuncTable->SetDispCP                  = hb_gt_trm_SetDispCP;
#ifndef HB_GT_UNICODE_BUF
   pFuncTable->SetKeyCP                   = hb_gt_trm_SetKeyCP;
#endif
   pFuncTable->Tone                       = hb_gt_trm_Tone;
   pFuncTable->Bell                       = hb_gt_trm_Bell;
   pFuncTable->Info                       = hb_gt_trm_Info;

   pFuncTable->ReadKey                    = hb_gt_trm_ReadKey;

   pFuncTable->MouseIsPresent             = hb_gt_trm_mouse_IsPresent;
   pFuncTable->MouseShow                  = hb_gt_trm_mouse_Show;
   pFuncTable->MouseHide                  = hb_gt_trm_mouse_Hide;
   pFuncTable->MouseGetPos                = hb_gt_trm_mouse_GetPos;
   pFuncTable->MouseSetPos                = hb_gt_trm_mouse_SetPos;
   pFuncTable->MouseButtonState           = hb_gt_trm_mouse_ButtonState;
   pFuncTable->MouseCountButton           = hb_gt_trm_mouse_CountButton;

   return HB_TRUE;
}

/* *********************************************************************** */

#include "hbgtreg.h"

/* *********************************************************************** */<|MERGE_RESOLUTION|>--- conflicted
+++ resolved
@@ -1084,13 +1084,8 @@
 
 static int get_inch( PHB_GTTRM pTerm, int milisec )
 {
-<<<<<<< HEAD
-   int nRet = 0, npfd = -1, nchk = pTerm->efds_no, lRead = 0;
+   int nRet = 0, nNext = 0, npfd = -1, nchk = pTerm->efds_no, lRead = 0;
    int mode, i, n;
-=======
-   int nRet = 0, nNext = 0, npfd = -1, nchk = pTerm->efds_no, lRead = 0;
-   int mode, i, n, counter;
->>>>>>> c5758d9b
    struct timeval tv, * ptv;
    evtFD * pefd = NULL;
    fd_set rfds, wfds;
