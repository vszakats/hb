--- conflicted
+++ resolved
@@ -1606,18 +1606,12 @@
       buff[ 1 ] = '[';
 
       acsc  = ( iAttr & HB_GTTRM_ATTR_ACSC ) && ! pTerm->fUTF8 ? 1 : 0;
-<<<<<<< HEAD
-      bg    = s_AnsiColors[ ( iAttr >> 4 ) & 0x07 ];
-      fg    = s_AnsiColors[ iAttr & 0x07 ];
-      bold  = ( iAttr & 0x08 ) ? 1 : 0;
-      blink = ( iAttr & 0x80 ) ? 1 : 0;
-=======
       if( pTerm->iExtColor == HB_GTTRM_CLRSTD )
       {
          bg    = s_AnsiColors[ ( iAttr >> 4 ) & 0x07 ];
          fg    = s_AnsiColors[ iAttr & 0x07 ];
-         bold  = iAttr & 0x08 ? 1 : 0;
-         blink = iAttr & 0x80 ? 1 : 0;
+         bold  = ( iAttr & 0x08 ) ? 1 : 0;
+         blink = ( iAttr & 0x80 ) ? 1 : 0;
       }
       else
       {
@@ -1625,7 +1619,6 @@
          fg = s_AnsiColors[ iAttr & 0x0F ];
          bold = blink = 0;
       }
->>>>>>> f68f4fd6
 
       if( pTerm->iCurrentSGR == -1 )
       {
@@ -1657,7 +1650,7 @@
          }
          else if( pTerm->iExtColor == HB_GTTRM_CLRX16 )
          {
-            // ESC [ 38 ; 5 ; <fg> m
+            /* ESC [ 38 ; 5 ; <fg> m */
             buff[ i++ ] = '3';
             buff[ i++ ] = '8';
             buff[ i++ ] = ';';
@@ -1667,7 +1660,7 @@
                buff[ i++ ] = '1';
             buff[ i++ ] = '0' + fg % 10;
             buff[ i++ ] = ';';
-            // ESC [ 48 ; 5 ; <bg> m
+            /* ESC [ 48 ; 5 ; <bg> m */
             buff[ i++ ] = '4';
             buff[ i++ ] = '8';
             buff[ i++ ] = ';';
@@ -1679,13 +1672,13 @@
          }
          else if( pTerm->iExtColor == HB_GTTRM_CLR256 )
          {
-            // ESC [ 38 ; 5 ; <16 + 36 * r + 6 * g + b> m   // 0 <= r,g,b <= 5
+            /* ESC [ 38 ; 5 ; <16 + 36 * r + 6 * g + b> m */  /* 0 <= r,g,b <= 5 */
             rgb = pTerm->colors[ iAttr & 0x0F ];
             rgb = 16 + 36 * ( (   rgb         & 0xFF ) / 43 ) +
                         6 * ( ( ( rgb >> 8  ) & 0xFF ) / 43 ) +
                             ( ( ( rgb >> 16 ) & 0xFF ) / 43 );
             i += hb_snprintf( buff + i, sizeof( buff ) - i, "38;5;%d", rgb );
-            // ESC [ 48 ; 5 ; <16 + 36 * r + 6 * g + b> m   // 0 <= r,g,b <= 5
+            /* ESC [ 48 ; 5 ; <16 + 36 * r + 6 * g + b> m */  /* 0 <= r,g,b <= 5 */
             rgb = pTerm->colors[ ( iAttr >> 4 ) & 0x0F ];
             rgb = 16 + 36 * ( (   rgb         & 0xFF ) / 43 ) +
                         6 * ( ( ( rgb >> 8  ) & 0xFF ) / 43 ) +
@@ -1694,11 +1687,11 @@
          }
          else if( pTerm->iExtColor == HB_GTTRM_CLRRGB )
          {
-            // ESC [ 38 ; 2 ; <r> ; <g> ; <b> m
+            /* ESC [ 38 ; 2 ; <r> ; <g> ; <b> m */
             rgb = pTerm->colors[ iAttr & 0x0F ];
             i += hb_snprintf( buff + i, sizeof( buff ) - i, "38;2;%d;%d;%d",
                               rgb & 0xFF, ( rgb >> 8 ) & 0xFF, ( rgb >> 16 ) & 0xFF );
-            // ESC [ 48 ; 2 ; <r> ; <g> ; <b> m
+            /* ESC [ 48 ; 2 ; <r> ; <g> ; <b> m */
             rgb = pTerm->colors[ ( iAttr >> 4 ) & 0x0F ];
             i += hb_snprintf( buff + i, sizeof( buff ) - i, ";48;2;%d;%d;%d",
                               rgb & 0xFF, ( rgb >> 8 ) & 0xFF, ( rgb >> 16 ) & 0xFF );
@@ -1741,7 +1734,7 @@
             }
             else if( pTerm->iExtColor == HB_GTTRM_CLRX16 )
             {
-               // ESC [ 38 ; 5 ; <fg> m
+               /* ESC [ 38 ; 5 ; <fg> m */
                buff[ i++ ] = '3';
                buff[ i++ ] = '8';
                buff[ i++ ] = ';';
@@ -1753,7 +1746,7 @@
             }
             else if( pTerm->iExtColor == HB_GTTRM_CLR256 )
             {
-               // ESC [ 38 ; 5 ; <16 + 36 * r + 6 * g + b> m   // 0 <= r,g,b <= 5
+               /* ESC [ 38 ; 5 ; <16 + 36 * r + 6 * g + b> m /*  /* 0 <= r,g,b <= 5 */
                rgb = pTerm->colors[ iAttr & 0x0F ];
                rgb = 16 + 36 * ( (   rgb         & 0xFF ) / 43 ) +
                            6 * ( ( ( rgb >> 8  ) & 0xFF ) / 43 ) +
@@ -1762,7 +1755,7 @@
             }
             else if( pTerm->iExtColor == HB_GTTRM_CLRRGB )
             {
-               // ESC [ 38 ; 2 ; <r> ; <g> ; <b> m
+               /* ESC [ 38 ; 2 ; <r> ; <g> ; <b> m */
                rgb = pTerm->colors[ iAttr & 0x0F ];
                i += hb_snprintf( buff + i, sizeof( buff ) - i, "38;2;%d;%d;%d",
                                  rgb & 0xFF, ( rgb >> 8 ) & 0xFF, ( rgb >> 16 ) & 0xFF );
@@ -1779,7 +1772,7 @@
             }
             else if( pTerm->iExtColor == HB_GTTRM_CLRX16 )
             {
-               // ESC [ 48 ; 5 ; <fg> m
+               /* ESC [ 48 ; 5 ; <fg> m */
                buff[ i++ ] = '4';
                buff[ i++ ] = '8';
                buff[ i++ ] = ';';
@@ -1791,7 +1784,7 @@
             }
             else if( pTerm->iExtColor == HB_GTTRM_CLR256 )
             {
-               // ESC [ 48 ; 5 ; <16 + 36 * r + 6 * g + b> m   // 0 <= r,g,b <= 5
+               /* ESC [ 48 ; 5 ; <16 + 36 * r + 6 * g + b> m */  /* 0 <= r,g,b <= 5 */
                rgb = pTerm->colors[ ( iAttr >> 4 ) & 0x0F ];
                rgb = 16 + 36 * ( (   rgb         & 0xFF ) / 43 ) +
                            6 * ( ( ( rgb >> 8  ) & 0xFF ) / 43 ) +
@@ -1800,7 +1793,7 @@
             }
             else if( pTerm->iExtColor == HB_GTTRM_CLRRGB )
             {
-               // ESC [ 48 ; 2 ; <r> ; <g> ; <b> m
+               /* ESC [ 48 ; 2 ; <r> ; <g> ; <b> m */
                rgb = pTerm->colors[ ( iAttr >> 4 ) & 0x0F ];
                i += hb_snprintf( buff + i, sizeof( buff ) - i, "48;2;%d;%d;%d",
                                  rgb & 0xFF, ( rgb >> 8 ) & 0xFF, ( rgb >> 16 ) & 0xFF );
