/*
 * Low level tone code common to some GT drivers
 *
 * Copyright 2006 Przemyslaw Czerpak <druzus / at / priv.onet.pl>
 *
 * the body of Tone() function from Windows taken from GTWIN created by
 * the following authors:
 * Copyright 1999 David G. Holm <dholm@jsd-llc.com>
 * Copyright 1999-2006 Paul Tucker <ptucker@sympatico.ca>
 * Copyright 2005 Andi Jahja <andij@aonlippo.co.id>
 * Copyright 2005 Przemyslaw Czerpak <druzus / at / priv.onet.pl>
 *
 * This program is free software; you can redistribute it and/or modify
 * it under the terms of the GNU General Public License as published by
 * the Free Software Foundation; either version 2, or (at your option)
 * any later version.
 *
 * This program is distributed in the hope that it will be useful,
 * but WITHOUT ANY WARRANTY; without even the implied warranty of
 * MERCHANTABILITY or FITNESS FOR A PARTICULAR PURPOSE.  See the
 * GNU General Public License for more details.
 *
 * You should have received a copy of the GNU General Public License
 * along with this software; see the file COPYING.txt.  If not, write to
 * the Free Software Foundation, Inc., 59 Temple Place, Suite 330,
 * Boston, MA 02111-1307 USA (or visit the web site https://www.gnu.org/).
 *
 * As a special exception, the Harbour Project gives permission for
 * additional uses of the text contained in its release of Harbour.
 *
 * The exception is that, if you link the Harbour libraries with other
 * files to produce an executable, this does not by itself cause the
 * resulting executable to be covered by the GNU General Public License.
 * Your use of that executable is in no way restricted on account of
 * linking the Harbour library code into it.
 *
 * This exception does not however invalidate any other reasons why
 * the executable file might be covered by the GNU General Public License.
 *
 * This exception applies only to the code released by the Harbour
 * Project under the name Harbour.  If you copy code from other
 * Harbour Project or Free Software Foundation releases into a copy of
 * Harbour, as the General Public License permits, the exception does
 * not apply to the code that you add in this way.  To avoid misleading
 * anyone as to the status of such modified files, you must delete
 * this exception notice from them.
 *
 * If you write modifications of your own for Harbour, it is your choice
 * whether to permit this exception to apply to your modifications.
 * If you do not wish that, delete this exception notice.
 *
 */


/* NOTE: User programs should never call this layer directly! */


#include "hbgtcore.h"

#if defined( HB_OS_WIN )

#include <windows.h>
#if defined( HB_OS_WIN_CE )
   #include "hbwince.h"
#endif

#undef HB_HAS_WIN9X_TONE

#if defined( HB_CPU_X86 ) && \
    ( ( defined( _MSC_VER ) && _MSC_VER < 1900 ) || \
      defined( __BORLANDC__ ) || defined( __WATCOMC__ ) || \
      defined( __MINGW32__ ) )

#define HB_HAS_WIN9X_TONE

#if defined( _MSC_VER ) || defined( __WATCOMC__ )
   #include <conio.h>
#endif

static int hb_Inp9x( unsigned short int usPort )
{
   unsigned short int usVal;

   HB_TRACE( HB_TR_DEBUG, ( "hb_Inp9x(%hu)", usPort ) );

<<<<<<< HEAD
   #if defined( __DMC__ )
=======
   #if defined( __DMC__ ) || ( defined( __BORLANDC__ ) && ! defined( __clang__ ) )
>>>>>>> 5a2af0b4

      _DX = usPort;
      __emit__(0xEC);         /* ASM  IN AL, DX */
      __emit__(0x32,0xE4);    /* ASM XOR AH, AH */
      usVal = _AX;

   #elif defined( __BORLANDC__ ) || defined( __POCC__ ) || defined( __XCC__ )

      __asm {
               mov   dx, usPort
               xor   ax, ax
               in    al, dx
               mov   usVal, ax
            }

   #elif defined( __MINGW32__ )
      __asm__ __volatile__ ("inb %w1,%b0":"=a" (usVal):"Nd" (usPort));

   #elif defined( __WATCOMC__ )

      usVal = ( unsigned short int ) inp( usPort );

   #else

      usVal = ( unsigned short int ) _inp( usPort );

   #endif

   return usVal;
}

/* *********************************************************************** */

static int hb_Outp9x( unsigned short int usPort, unsigned short int usVal )
{
   HB_TRACE( HB_TR_DEBUG, ( "hb_Outp9x(%hu, %hu)", usPort, usVal ) );

   #if defined( __DMC__ ) || ( defined( __BORLANDC__ ) && ! defined( __clang__ ) )

      _DX = usPort;
      _AL = usVal;
      __emit__(0xEE);        /* ASM OUT DX, AL */

   #elif defined( __BORLANDC__ ) || defined( __POCC__ ) || defined( __XCC__ )

      __asm {
               mov   dx, usPort
               mov   ax, usVal
               out   dx, al
            }

   #elif defined( __MINGW32__ )

      __asm__ __volatile__ ("outb %b0,%w1": :"a" (usVal), "Nd" (usPort));

   #elif defined( __WATCOMC__ )

       outp( usPort, usVal );

   #else

      _outp( usPort, usVal );

   #endif

   return usVal;
}

/* *********************************************************************** */
/* dDurat is in seconds */
static void hb_gt_w9xTone( double dFreq, double dDurat )
{
   int uLSB, uMSB;
   unsigned long lAdjFreq;

   HB_TRACE( HB_TR_DEBUG, ( "hb_gt_w9xtone(%lf, %lf)", dFreq, dDurat ) );

   /* sync with internal clock with very small time period */
   hb_idleSleep( 0.01 );

   /* Clipper ignores Tone() requests (but delays anyway) if Frequency is
      less than < 20 hz (and so should we) to maintain compatibility .. */

   if( dFreq >= 20.0 )
   {
      /* Setup Sound Control Port Registers and timer channel 2 */
      hb_Outp9x( 67, 182 );

      lAdjFreq = ( unsigned long ) ( 1193180 / dFreq );

      if( ( long ) lAdjFreq < 0 )
         uLSB = lAdjFreq + 65536;
      else
         uLSB = lAdjFreq % 256;

      if( ( long ) lAdjFreq < 0 )
         uMSB = lAdjFreq + 65536;
      else
         uMSB = lAdjFreq / 256;

      /* set the frequency ( LSB, MSB ) */

      hb_Outp9x( 66, ( unsigned short int ) uLSB );
      hb_Outp9x( 66, ( unsigned short int ) uMSB );

      /* Get current Port setting */
      /* enable Speaker Data & Timer gate bits */
      /* (00000011B is bitmask to enable sound) */
      /* Turn on Speaker - sound Tone for duration.. */

      hb_Outp9x( 97, ( unsigned short int ) hb_Inp9x( 97 ) | 3 );

      hb_idleSleep( dDurat );

      /* Read back current Port value for Reset */
      /* disable Speaker Data & Timer gate bits */
      /* (11111100B is bitmask to disable sound) */
      /* Turn off the Speaker ! */

      hb_Outp9x( 97, hb_Inp9x( 97 ) & 0xFC );
   }
   else
      hb_idleSleep( dDurat );
}

#endif

/* *********************************************************************** */
/* dDurat is in seconds */
static void hb_gt_wNtTone( double dFreq, double dDurat )
{
   HB_TRACE( HB_TR_DEBUG, ( "hb_gt_wNtTone(%lf, %lf)", dFreq, dDurat ) );

   /* Clipper ignores Tone() requests (but delays anyway) if Frequency is
      less than < 20 hz.  Windows NT minimum is 37... */

   if( dFreq >= 37.0 )
      Beep( ( DWORD ) dFreq, ( DWORD ) ( dDurat * 1000 ) );  /* Beep wants Milliseconds */
   else
      hb_idleSleep( dDurat );
}

/* *********************************************************************** */
/* dDuration is in 'Ticks' (18.2 per second) */
void hb_gt_winapi_tone( double dFrequency, double dDuration )
{
   HB_TRACE( HB_TR_DEBUG, ( "hb_gt_winapi_tone(%lf, %lf)", dFrequency, dDuration ) );

   /*
    * According to the Clipper NG, the duration in 'ticks' is truncated to the
    * interger portion  ... Depending on the platform, Harbour allows a finer
    * resolution, but the minimum is 1 tick (for compatibility)
    */
   /* Convert from ticks to seconds */
   dDuration = ( HB_MIN( HB_MAX( 1.0, dDuration ), ULONG_MAX ) ) / 18.2;

   /* keep the frequency in an acceptable range */
   dFrequency = HB_MIN( HB_MAX( 0.0, dFrequency ), 32767.0 );

#if defined( HB_HAS_WIN9X_TONE )
   if( hb_iswin9x() )
      /* If Windows 95 or 98, use w9xTone for chosen C compilers */
      hb_gt_w9xTone( dFrequency, dDuration );
   else
#endif
      /* If Windows NT or NT2k, use wNtTone, which redirects Tone() to
         Windows API Beep() function */
      hb_gt_wNtTone( dFrequency, dDuration );
}

#endif /* HB_OS_WIN */<|MERGE_RESOLUTION|>--- conflicted
+++ resolved
@@ -83,11 +83,7 @@
 
    HB_TRACE( HB_TR_DEBUG, ( "hb_Inp9x(%hu)", usPort ) );
 
-<<<<<<< HEAD
-   #if defined( __DMC__ )
-=======
    #if defined( __DMC__ ) || ( defined( __BORLANDC__ ) && ! defined( __clang__ ) )
->>>>>>> 5a2af0b4
 
       _DX = usPort;
       __emit__(0xEC);         /* ASM  IN AL, DX */
@@ -104,6 +100,7 @@
             }
 
    #elif defined( __MINGW32__ )
+
       __asm__ __volatile__ ("inb %w1,%b0":"=a" (usVal):"Nd" (usPort));
 
    #elif defined( __WATCOMC__ )
