--- conflicted
+++ resolved
@@ -1480,21 +1480,11 @@
 
       for( ;; )
       {
-<<<<<<< HEAD
-         fd_set rfds, wfds, *prfds, *pwfds;
-         HB_FHANDLE fdMax;
-         int n;
-
-         fdMax = 0;
-         prfds = pwfds = NULL;
-         if( hStdout != FS_ERROR || hStderr != FS_ERROR )
-=======
          HB_BOOL fStdout, fStderr, fStdin;
          HB_SIZE nLen;
          int iResult;
 
 #if defined( HB_HAS_POLL )
->>>>>>> 5a2af0b4
          {
             struct pollfd fds[ 3 ];
             nfds_t nfds = 0;
@@ -1537,18 +1527,9 @@
             fd_set rfds, wfds, *prfds, *pwfds;
             HB_FHANDLE fdMax;
 
-<<<<<<< HEAD
-         n = select( fdMax + 1, prfds, pwfds, NULL, NULL );
-         if( n > 0 )
-         {
-            HB_SIZE ul;
-
-            if( hStdout != FS_ERROR && FD_ISSET( hStdout, &rfds ) )
-=======
             fdMax = 0;
             prfds = pwfds = NULL;
             if( hStdout != FS_ERROR || hStderr != FS_ERROR )
->>>>>>> 5a2af0b4
             {
                FD_ZERO( &rfds );
                if( hStdout != FS_ERROR )
