--- conflicted
+++ resolved
@@ -1666,11 +1666,6 @@
    int iResult;
    struct timeval tv;
    fd_set rfds;
-<<<<<<< HEAD
-   int iResult;
-
-=======
->>>>>>> 63dbef88
 #  if ! defined( HB_HAS_SELECT_TIMER )
    HB_MAXUINT timer = hb_timerInit( timeout );
 #  else
@@ -1682,8 +1677,6 @@
    {
       int iError;
 
-<<<<<<< HEAD
-=======
       if( timeout < 0 )
       {
          tv.tv_sec = 1;
@@ -1697,7 +1690,6 @@
       }
 #  endif
 
->>>>>>> 63dbef88
       FD_ZERO( &rfds );
       FD_SET( ( HB_SOCKET_T ) sd, &rfds );
       iResult = select( ( int ) ( sd + 1 ), &rfds, NULL, NULL, &tv );
@@ -1768,36 +1760,17 @@
    int iResult;
    struct timeval tv;
    fd_set wfds;
-<<<<<<< HEAD
-   int iResult;
-
-#if ! defined( HB_HAS_SELECT_TIMER )
-   HB_MAXUINT timer = timeout <= 0 ? 0 : hb_dateMilliSeconds();
-#endif
-
-   if( timeout >= 0 )
-   {
-      tv.tv_sec = ( long ) ( timeout / 1000 );
-      tv.tv_usec = ( long ) ( timeout % 1000 ) * 1000;
-      ptv = &tv;
-   }
-   else
-      ptv = NULL;
-=======
 #  if ! defined( HB_HAS_SELECT_TIMER )
    HB_MAXUINT timer = hb_timerInit( timeout );
 #  else
    tv.tv_sec = ( long ) ( timeout / 1000 );
    tv.tv_usec = ( long ) ( timeout % 1000 ) * 1000;
 #  endif
->>>>>>> 63dbef88
 
    for( ;; )
    {
       int iError;
 
-<<<<<<< HEAD
-=======
       if( timeout < 0 )
       {
          tv.tv_sec = 1;
@@ -1811,7 +1784,6 @@
       }
 #  endif
 
->>>>>>> 63dbef88
       FD_ZERO( &wfds );
       FD_SET( ( HB_SOCKET_T ) sd, &wfds );
       iResult = select( ( int ) ( sd + 1 ), NULL, &wfds, NULL, &tv );
@@ -1891,17 +1863,10 @@
    }
    return iResult;
 #else /* ! HB_HAS_POLL */
-<<<<<<< HEAD
-   struct timeval tv, * ptv;
-   fd_set wfds;
-
-#if defined( HB_OS_WIN )
-=======
    int iResult, iError;
    struct timeval tv;
-   fd_set wfds, * pefds;
+   fd_set wfds;
 #  if defined( HB_OS_WIN )
->>>>>>> 63dbef88
    fd_set efds;
 #  endif
    socklen_t len;
@@ -1914,9 +1879,8 @@
 
    for( ;; )
    {
-<<<<<<< HEAD
       fd_set * pefds;
-=======
+
       if( timeout < 0 )
       {
          tv.tv_sec = 1;
@@ -1929,7 +1893,6 @@
          tv.tv_usec = ( long ) ( timeout % 1000 ) * 1000;
       }
 #  endif
->>>>>>> 63dbef88
 
       FD_ZERO( &wfds );
       FD_SET( ( HB_SOCKET_T ) sd, &wfds );
