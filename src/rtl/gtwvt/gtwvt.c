/*
 * Video subsystem for Windows using GDI windows instead of Console
 *     Copyright 2003 Peter Rees <peter@rees.co.nz>
 *                    Rees Software & Systems Ltd
 * based on
 *   Bcc ConIO Video subsystem by
 *     Copyright 2002 Marek Paliwoda <paliwoda@inteia.pl>
 *     Copyright 2002 Przemyslaw Czerpak <druzus@polbox.com>
 *   Video subsystem for Windows compilers
 *     Copyright 1999-2000 Paul Tucker <ptucker@sympatico.ca>
 *     Copyright 2002 Przemyslaw Czerpak <druzus@polbox.com>
 *
 * Copyright 2006 Przemyslaw Czerpak <druzus /at/ priv.onet.pl>
 *    Adopted to new GT API
 *
 * Copyright 1999 David G. Holm <dholm@jsd-llc.com>
 *    hb_gt_Tone()
 *
 * Copyright 2003-2004 Giancarlo Niccolai <gc at niccolai dot ws>
 *         Standard xplatform GT Info system,
 *         Graphical object system and event system.
 *         hb_gtInfo() And GTO_* implementation.
 *
 * Copyright 2004 Mauricio Abre <maurifull@datafull.com>
 *         Cross-GT, multi-platform Graphics API
 *
 * This program is free software; you can redistribute it and/or modify
 * it under the terms of the GNU General Public License as published by
 * the Free Software Foundation; either version 2, or (at your option )
 * any later version.
 *
 * This program is distributed in the hope that it will be useful,
 * but WITHOUT ANY WARRANTY; without even the implied warranty of
 * MERCHANTABILITY or FITNESS FOR A PARTICULAR PURPOSE. See the
 * GNU General Public License for more details.
 *
 * You should have received a copy of the GNU General Public License
 * along with this software; see the file COPYING.txt.   If not, write to
 * the Free Software Foundation, Inc., 59 Temple Place, Suite 330,
 * Boston, MA 02111-1307 USA (or visit the web site https://www.gnu.org/ ).
 *
 * As a special exception, the Harbour Project gives permission for
 * additional uses of the text contained in its release of Harbour.
 *
 * The exception is that, if you link the Harbour libraries with other
 * files to produce an executable, this does not by itself cause the
 * resulting executable to be covered by the GNU General Public License.
 * Your use of that executable is in no way restricted on account of
 * linking the Harbour library code into it.
 *
 * This exception does not however invalidate any other reasons why
 * the executable file might be covered by the GNU General Public License.
 *
 * This exception applies only to the code released by the Harbour
 * Project under the name Harbour.  If you copy code from other
 * Harbour Project or Free Software Foundation releases into a copy of
 * Harbour, as the General Public License permits, the exception does
 * not apply to the code that you add in this way.   To avoid misleading
 * anyone as to the status of such modified files, you must delete
 * this exception notice from them.
 *
 * If you write modifications of your own for Harbour, it is your choice
 * whether to permit this exception to apply to your modifications.
 * If you do not wish that, delete this exception notice.
 *
 */

#include "gtwvt.h"

#ifndef WS_EX_COMPOSITED
#define WS_EX_COMPOSITED  0x02000000
#endif

#ifndef LWA_ALPHA
#define LWA_ALPHA         0x00000002
#endif

#ifndef SM_REMOTESESSION
#define SM_REMOTESESSION  0x1000
#endif

static int s_GtId;
static HB_GT_FUNCS SuperTable;
#define HB_GTSUPER        ( &SuperTable )
#define HB_GTID_PTR       ( &s_GtId )

#define HB_GTWVT_GET( p )  ( ( PHB_GTWVT ) HB_GTLOCAL( p ) )

static HB_CRITICAL_NEW( s_wvtMtx );
#define HB_WVT_LOCK()      hb_threadEnterCriticalSection( &s_wvtMtx )
#define HB_WVT_UNLOCK()    hb_threadLeaveCriticalSection( &s_wvtMtx )


#if ( ( defined( _MSC_VER ) && ( _MSC_VER <= 1200 || defined( HB_OS_WIN_CE ) ) ) || \
      defined( __DMC__ ) ) && ! defined( HB_ARCH_64BIT )
#  ifndef GetWindowLongPtr
#     define GetWindowLongPtr   GetWindowLong
#  endif
#  ifndef SetWindowLongPtr
#     define SetWindowLongPtr   SetWindowLong
#  endif
#  define HB_GTWVT_LONG_PTR     LONG
#else
#  define HB_GTWVT_LONG_PTR     LONG_PTR
#endif

#if defined( __TINYC__ )
   #undef GetWindowLongPtr
   #define GetWindowLongPtr     GetWindowLong
   #undef SetWindowLongPtr
   #define SetWindowLongPtr     SetWindowLong
   #undef HB_GTWVT_LONG_PTR
   #define HB_GTWVT_LONG_PTR    LONG
#endif

#ifndef WS_OVERLAPPEDWINDOW
   #define WS_OVERLAPPEDWINDOW  ( WS_OVERLAPPED | WS_CAPTION | WS_SYSMENU | WS_THICKFRAME | WS_MINIMIZEBOX | WS_MAXIMIZEBOX )
#endif

#define _WVT_WS_DEF             ( WS_OVERLAPPEDWINDOW )
#define _WVT_WS_NORESIZE        ( WS_OVERLAPPEDWINDOW & ~( WS_THICKFRAME ) )
#define _WVT_WS_MAXED           ( WS_OVERLAPPEDWINDOW & ~( WS_MAXIMIZEBOX ) )

/* Left for testing to someone with multi monitor workspace on older platforms */
#if 0
#ifndef NO_MULTIMON
   #if WINVER < 0x0500
      #define COMPILE_MULTIMON_STUBS
      #include <multimon.h>
   #endif
#endif
#endif

#define HB_KF_ALTGR             0x10

static PHB_GTWVT s_wvtWindows[ WVT_MAX_WINDOWS ];
static int       s_wvtCount = 0;

static const TCHAR s_szClassName[] = TEXT( "Harbour_WVT_Class" );

static LRESULT CALLBACK hb_gt_wvt_WndProc( HWND hWnd, UINT message, WPARAM wParam, LPARAM lParam );
static HB_BOOL hb_gt_wvt_FullScreen( PHB_GT pGT );
static void hb_gt_wvt_ResetBoxCharBitmaps( PHB_GTWVT pWVT );

static void hb_gt_wvt_RegisterClass( HINSTANCE hInstance )
{
   WNDCLASS wndclass;

   memset( &wndclass, 0, sizeof( wndclass ) );
   wndclass.style         = CS_HREDRAW | CS_VREDRAW | CS_DBLCLKS;
   wndclass.lpfnWndProc   = hb_gt_wvt_WndProc;
/* wndclass.cbClsExtra    = 0; */
/* wndclass.cbWndExtra    = 0; */
   wndclass.hInstance     = hInstance;
/* wndclass.hIcon         = NULL; */
   wndclass.hCursor       = LoadCursor( NULL, IDC_ARROW );
/* wndclass.hbrBackground = NULL; */
/* wndclass.lpszMenuName  = NULL; */
   wndclass.lpszClassName = s_szClassName;

   if( ! RegisterClass( &wndclass ) )
   {
      if( GetLastError() != ERROR_CLASS_ALREADY_EXISTS )
         hb_errInternal( 10001, "Failed to register WVT window class", NULL, NULL );
   }
}

static PHB_GTWVT hb_gt_wvt_Find( HWND hWnd )
{
   int iCount = s_wvtCount, iPos = 0;
   PHB_GTWVT pWVT = NULL;

   HB_WVT_LOCK();

   while( iCount && iPos < ( int ) HB_SIZEOFARRAY( s_wvtWindows ) )
   {
      if( s_wvtWindows[ iPos ] )
      {
         if( s_wvtWindows[ iPos ]->hWnd == hWnd )
         {
            pWVT = s_wvtWindows[ iPos ];
            break;
         }
         --iCount;
      }
      ++iPos;
   }

   HB_WVT_UNLOCK();

   return pWVT;
}

static HB_BOOL hb_gt_wvt_Alloc( PHB_GTWVT pWVT )
{
   HB_BOOL fOK = HB_FALSE;

   HB_WVT_LOCK();

   if( s_wvtCount < ( int ) HB_SIZEOFARRAY( s_wvtWindows ) )
   {
      int iPos = 0;
      do
      {
         if( s_wvtWindows[ iPos ] == NULL )
         {
            s_wvtWindows[ iPos ] = pWVT;
            pWVT->iHandle = iPos;
            if( ++s_wvtCount == 1 )
               hb_gt_wvt_RegisterClass( pWVT->hInstance );
            fOK = HB_TRUE;
            break;
         }
         ++iPos;
      }
      while( iPos < ( int ) HB_SIZEOFARRAY( s_wvtWindows ) );
   }

   HB_WVT_UNLOCK();

   return fOK;
}

static void hb_gt_wvt_Free( PHB_GTWVT pWVT )
{
   HB_WVT_LOCK();

   s_wvtWindows[ pWVT->iHandle ] = NULL;

   if( --s_wvtCount == 0 )
   {
      if( pWVT->hInstance )
         UnregisterClass( s_szClassName, pWVT->hInstance );
   }

   HB_WVT_UNLOCK();

   if( pWVT->hSelectCopy )
      hb_strfree( pWVT->hSelectCopy );

   if( pWVT->hWindowTitle )
      hb_strfree( pWVT->hWindowTitle );

#if ! defined( UNICODE )
   if( pWVT->hFontBox && pWVT->hFontBox != pWVT->hFont )
      DeleteObject( pWVT->hFontBox );
#else
   if( pWVT->wcTrans )
      hb_itemFreeC( ( char * ) pWVT->wcTrans );

   hb_gt_wvt_ResetBoxCharBitmaps( pWVT );

   if( pWVT->hBmpDC )
      DeleteDC( pWVT->hBmpDC );
   if( pWVT->hPen )
      DeleteObject( pWVT->hPen );
   if( pWVT->hBrush )
      DeleteObject( pWVT->hBrush );
#endif
   if( pWVT->hFont )
      DeleteObject( pWVT->hFont );

   if( pWVT->hWnd )
      DestroyWindow( pWVT->hWnd );

   if( pWVT->hIconToFree )
      DestroyIcon( pWVT->hIconToFree );

   if( pWVT->TextLine )
      hb_xfree( pWVT->TextLine );

   if( pWVT->FixedSize )
      hb_xfree( pWVT->FixedSize );

   hb_xfree( pWVT );
}

static PHB_GTWVT hb_gt_wvt_New( PHB_GT pGT, HINSTANCE hInstance, int iCmdShow )
{
   PHB_GTWVT pWVT;

   pWVT = ( PHB_GTWVT ) hb_xgrabz( sizeof( HB_GTWVT ) );

   pWVT->pGT               = pGT;

   if( ! hb_gt_wvt_Alloc( pWVT ) )
   {
      hb_xfree( pWVT );
      return NULL;
   }

   pWVT->hInstance         = hInstance;
   pWVT->iCmdShow          = iCmdShow;

   pWVT->ROWS              = WVT_DEFAULT_ROWS;
   pWVT->COLS              = WVT_DEFAULT_COLS;

   pWVT->TextLine          = ( TCHAR * ) hb_xgrab( pWVT->COLS * sizeof( TCHAR ) );
   pWVT->FixedSize         = ( int * ) hb_xgrab( pWVT->COLS * sizeof( int ) );

   pWVT->COLORS[ 0 ]       = BLACK;
   pWVT->COLORS[ 1 ]       = BLUE;
   pWVT->COLORS[ 2 ]       = GREEN;
   pWVT->COLORS[ 3 ]       = CYAN;
   pWVT->COLORS[ 4 ]       = RED;
   pWVT->COLORS[ 5 ]       = MAGENTA;
   pWVT->COLORS[ 6 ]       = BROWN;
   pWVT->COLORS[ 7 ]       = LIGHT_GRAY;
   pWVT->COLORS[ 8 ]       = GRAY;
   pWVT->COLORS[ 9 ]       = BRIGHT_BLUE;
   pWVT->COLORS[ 10 ]      = BRIGHT_GREEN;
   pWVT->COLORS[ 11 ]      = BRIGHT_CYAN;
   pWVT->COLORS[ 12 ]      = BRIGHT_RED;
   pWVT->COLORS[ 13 ]      = BRIGHT_MAGENTA;
   pWVT->COLORS[ 14 ]      = YELLOW;
   pWVT->COLORS[ 15 ]      = WHITE;

   /* THESE are the default font parameters, if not changed by user */
   pWVT->PTEXTSIZE.x       = WVT_DEFAULT_FONT_WIDTH;
   pWVT->PTEXTSIZE.y       = WVT_DEFAULT_FONT_HEIGHT;
   pWVT->fontWidth         = WVT_DEFAULT_FONT_WIDTH;
   pWVT->fontHeight        = WVT_DEFAULT_FONT_HEIGHT;
   pWVT->fontWeight        = FW_NORMAL;
   pWVT->fontQuality       = DEFAULT_QUALITY;
   pWVT->fontAttribute     = WVT_DEFAULT_FONT_ATTR;
   HB_STRNCPY( pWVT->fontFace, WVT_DEFAULT_FONT_NAME, HB_SIZEOFARRAY( pWVT->fontFace ) - 1 );

   pWVT->CaretExist        = HB_FALSE;
   pWVT->CaretHidden       = HB_TRUE;
   pWVT->CaretSize         = 0;
   pWVT->CaretWidth        = 0;
   pWVT->MousePos.x        = 0;
   pWVT->MousePos.y        = 0;
   pWVT->hWnd              = NULL;
   pWVT->keyPointerIn      = 0;
   pWVT->keyPointerOut     = 0;
   pWVT->keyLastPos        = 0;

   pWVT->CentreWindow      = HB_TRUE;         /* Default is to always display window in centre of screen */
   pWVT->CodePage          = OEM_CHARSET;     /* GetACP(); - set code page to default system */
#if ! defined( UNICODE )
   pWVT->boxCodePage       = OEM_CHARSET;     /* GetACP(); - set code page to default system */
#else
   pWVT->wcTrans           = NULL;
   pWVT->wcTransLen        = 0;
#endif

   pWVT->Win9X             = hb_iswin9x();

   pWVT->IgnoreWM_SYSCHAR  = HB_FALSE;

   pWVT->bMaximized        = HB_FALSE;
   pWVT->bBeingMarked      = HB_FALSE;
   pWVT->bBeginMarked      = HB_FALSE;
   pWVT->bFullScreen       = HB_FALSE;
   pWVT->bAltEnter         = HB_FALSE;

   pWVT->MarginTop         = 0;
   pWVT->MarginLeft        = 0;

   pWVT->iNewPosX          = -1;
   pWVT->iNewPosY          = -1;

   pWVT->lpSelectCopy      = TEXT( "Mark and Copy" );
   pWVT->hSelectCopy       = NULL;
   pWVT->bSelectCopy       = HB_TRUE;

   {
      PHB_ITEM pItem = hb_itemPutCPtr( NULL, hb_cmdargBaseProgName() );

      pWVT->lpWindowTitle = HB_ITEMGETSTR( pItem, &pWVT->hWindowTitle, NULL );
      hb_itemRelease( pItem );
   }

   pWVT->bResizable        = HB_TRUE;
   pWVT->CloseMode         = 0;
   pWVT->ResizeMode        = HB_GTI_RESIZEMODE_FONT;
   pWVT->bResizing         = HB_FALSE;
   pWVT->bAlreadySizing    = HB_FALSE;
   pWVT->bQuickEdit        = HB_FALSE;

   pWVT->bComposited       = HB_FALSE;

   pWVT->bQuickEdit        = HB_FALSE;

   return pWVT;
}

#if defined( UNICODE )

#define hb_bm_line( x1, y1, x2, y2 )      do { \
               MoveToEx( pWVT->hBmpDC, x1, y1, NULL ); \
               LineTo( pWVT->hBmpDC, x2, y2 ); \
               SetPixel( pWVT->hBmpDC, x2, y2, BLACK ); \
            } while( 0 )
#define hb_bm_point( x, y )         SetPixel( pWVT->hBmpDC, x, y, BLACK )
#define hb_bm_rect( x, y, w, h )    Rectangle( pWVT->hBmpDC, x, y, (x)+(w), (y)+(h) )
#define hb_bm_polygon( pts, n )     Polygon( pWVT->hBmpDC, pts, n )
#define hb_bm_invertrect( x, y, w, h )    do { \
               SetRect( &rc, 0, 0, cellx, celly ); \
               InvertRect( pWVT->hBmpDC, &rc ); \
            } while( 0 )
#define hb_bm_text( ch )                  do { \
               SetTextAlign( pWVT->hBmpDC, TA_LEFT ); \
               SetRect( &rc, 0, 0, cellx, celly ); \
               ExtTextOut( pWVT->hBmpDC, 0, 0, ETO_CLIPPED | ETO_OPAQUE, &rc, \
                           ch, 1, pWVT->FixedFont ? NULL : pWVT->FixedSize ); \
            } while( 0 )

static HBITMAP hb_gt_wvt_bitmap_char( PHB_GTWVT pWVT, int cellx, int celly )
{
   HBITMAP hBitMap = CreateBitmap( cellx + 1, celly + 1, 1, 1, NULL );
   HBRUSH hBrush;
   RECT rc;

   if( !pWVT->hBmpDC )
   {
      HDC hdc = GetDC( pWVT->hWnd );
      pWVT->hBmpDC = CreateCompatibleDC( hdc );
      ReleaseDC( pWVT->hWnd, hdc );
   }

   SelectObject( pWVT->hBmpDC, hBitMap );

   rc.left   = 0;
   rc.top    = 0;
   rc.right  = cellx + 1;
   rc.bottom = celly + 1;
   hBrush = CreateSolidBrush( GetBkColor( pWVT->hBmpDC ) );
   FillRect( pWVT->hBmpDC, &rc, hBrush );
   DeleteObject( hBrush );

   if( !pWVT->hPen )
   {
      pWVT->hPen = CreatePen( PS_SOLID, 0, BLACK );
      SelectObject( pWVT->hBmpDC, pWVT->hPen );
   }

   if( !pWVT->hBrush )
   {
      pWVT->hBrush = CreateSolidBrush( BLACK );
      SelectObject( pWVT->hBmpDC, pWVT->hBrush );
   }

   SelectObject( pWVT->hBmpDC, pWVT->hFont );

   return hBitMap;
}

static HBITMAP hb_gt_wvt_DefineBoxButtonL( PHB_GTWVT pWVT, int cellx, int celly )
{
   HBITMAP hBitMap = hb_gt_wvt_bitmap_char( pWVT, cellx, celly );

   MoveToEx( pWVT->hBmpDC, cellx - 1, 0, NULL );
   LineTo( pWVT->hBmpDC, 0, 0 );
   LineTo( pWVT->hBmpDC, 0, celly - 1 );
   LineTo( pWVT->hBmpDC, cellx, celly - 1 );

   MoveToEx( pWVT->hBmpDC, 2, celly - 2, NULL );
   LineTo( pWVT->hBmpDC, cellx, celly - 2 );

   return hBitMap;
}

static HBITMAP hb_gt_wvt_DefineBoxButtonR( PHB_GTWVT pWVT, int cellx, int celly )
{
   HBITMAP hBitMap = hb_gt_wvt_bitmap_char( pWVT, cellx, celly );

   MoveToEx( pWVT->hBmpDC, 0, 0, NULL );
   LineTo( pWVT->hBmpDC, cellx - 1, 0 );
   LineTo( pWVT->hBmpDC, cellx - 1, celly - 1 );
   LineTo( pWVT->hBmpDC, -1, celly - 1 );

   MoveToEx( pWVT->hBmpDC, cellx - 2, 3, NULL );
   LineTo( pWVT->hBmpDC, cellx - 2, celly - 2 );
   LineTo( pWVT->hBmpDC, -1, celly - 2 );

   return hBitMap;
}

static HBITMAP hb_gt_wvt_DefineBoxChar( PHB_GTWVT pWVT, HB_USHORT usCh )
{
   HBITMAP hBitMap = NULL;
   int cellx = pWVT->PTEXTSIZE.x;
   int celly = pWVT->PTEXTSIZE.y;
   int i, y, x, yy, xx;
   POINT pts[ 3 ];
   RECT rc;

   if( usCh >= HB_BOXCH_RC_MIN && usCh <= HB_BOXCH_RC_MAX )
      switch( usCh )
      {
         case HB_BOXCH_RC_ARROW_DL:
            hBitMap = hb_gt_wvt_DefineBoxButtonL( pWVT, cellx, celly );
            yy = celly / 2 - 1;
            for( y = celly - 4, x = cellx - 1; x >= 3 && y >= yy; --x, --y )
               hb_bm_line( x, y, cellx - 1, y );
            xx = HB_MAX( cellx * 2 / 5, 3 ) | 1;
            for( x = cellx - xx / 2 - 1; y >= 3; --y )
               hb_bm_line( x, y, cellx - 1, y );
            break;

         case HB_BOXCH_RC_ARROW_DR:
            hBitMap = hb_gt_wvt_DefineBoxButtonR( pWVT, cellx, celly );
            yy = ( celly + 1 ) / 2;
            for( y = celly - 5, x = 0; x < cellx - 4 && y >= yy; ++x, --y )
               hb_bm_line( 0, y, x, y );
            xx = HB_MAX( cellx * 2 / 5, 3 ) | 1;
            for( x = xx / 2 - 1; y >= 3; --y )
               hb_bm_line( 0, y, x, y );
            break;

         case HB_BOXCH_RC_ARROW_UL:
            hBitMap = hb_gt_wvt_DefineBoxButtonL( pWVT, cellx, celly );
            yy = ( celly + 1 ) / 2;
            for( y = 3, x = cellx - 1; x >= 3 && y <= yy; --x, ++y )
               hb_bm_line( x, y, cellx - 1, y );
            xx = HB_MAX( cellx * 2 / 5, 3 ) | 1;
            for( x = cellx - xx / 2 - 1; y < celly - 3; ++y )
               hb_bm_line( x, y, cellx - 1, y );
            break;

         case HB_BOXCH_RC_ARROW_UR:
            hBitMap = hb_gt_wvt_DefineBoxButtonR( pWVT, cellx, celly );
            yy = ( celly + 1 ) / 2;
            for( y = 4, x = 0; x < cellx - 4 && y <= yy; ++x, ++y )
               hb_bm_line( 0, y, x, y );
            xx = HB_MAX( cellx * 2 / 5, 3 ) | 1;
            for( x = xx / 2 - 1; y < celly - 3; ++y )
               hb_bm_line( 0, y, x, y );
            break;

         case HB_BOXCH_RC_ARROW_VL:
            hBitMap = hb_gt_wvt_DefineBoxButtonL( pWVT, cellx, celly );
            yy = ( celly - 1 ) / 2;
            for( y = 3, x = cellx - 1; x >= 3 && y < yy; --x, ++y )
               hb_bm_line( x, y, cellx - 1, y );
            for( y = yy + 2, ++x; x <= cellx - 1 && y < celly - 3; ++x, ++y )
               hb_bm_line( x, y, cellx - 1, y );
            break;

         case HB_BOXCH_RC_ARROW_VR:
            hBitMap = hb_gt_wvt_DefineBoxButtonR( pWVT, cellx, celly );
            yy = ( celly - 1 ) / 2;
            for( y = 4, x = 0; x < cellx - 4 && y < yy; ++x, ++y )
               hb_bm_line( 0, y, x, y );
            for( y = yy + 2, --x; x >= 0 && y < celly - 3; --x, ++y )
               hb_bm_line( 0, y, x, y );
            break;

         case HB_BOXCH_RC_BUTTON_L:
            hBitMap = hb_gt_wvt_DefineBoxButtonL( pWVT, cellx, celly );
            break;

         case HB_BOXCH_RC_BUTTON_R:
            hBitMap = hb_gt_wvt_DefineBoxButtonR( pWVT, cellx, celly );
            break;

         case HB_BOXCH_RC_ARROW_LL:
            hBitMap = hb_gt_wvt_DefineBoxButtonL( pWVT, cellx, celly );
            yy = ( celly - 1 ) / 2;
            for( x = 3, y = 0; x < cellx; ++x, ++y )
               hb_bm_line( x, yy - y, x, yy + y );
            break;

         case HB_BOXCH_RC_ARROW_LR:
            hBitMap = hb_gt_wvt_DefineBoxButtonR( pWVT, cellx, celly );
            yy = HB_MAX( celly / 5, 3 ) | 1;
            for( y = ( celly - yy ) / 2; yy--; ++y )
               hb_bm_line( 0, y, cellx - 4, y );
            break;

         case HB_BOXCH_RC_ARROW_RL:
            hBitMap = hb_gt_wvt_DefineBoxButtonL( pWVT, cellx, celly );
            yy = HB_MAX( celly / 5, 3 ) | 1;
            for( y = ( celly - yy ) / 2; yy--; ++y )
               hb_bm_line( 3, y, cellx - 1, y );
            break;

         case HB_BOXCH_RC_ARROW_RR:
            hBitMap = hb_gt_wvt_DefineBoxButtonR( pWVT, cellx, celly );
            yy = ( celly - 1 ) / 2;
            for( x = cellx - 4, y = 0; x >= 0; --x, ++y )
               hb_bm_line( x, yy - y, x, yy + y );
            break;

         case HB_BOXCH_RC_ENTER1:
            /* TODO */
            break;
         case HB_BOXCH_RC_ENTER2:
            /* TODO */
            break;
         case HB_BOXCH_RC_ENTER3:
            /* TODO */
            break;

         case HB_BOXCH_RC_VSCRL_LD:
            hBitMap = hb_gt_wvt_bitmap_char( pWVT, cellx, celly );

            hb_bm_line( 0, 0, 0, celly - 1 );
            hb_bm_line( 0, celly / 2, cellx - 1, celly / 2 );
            hb_bm_line( 2, celly / 2 - 1, cellx - 1, celly / 2 - 1 );

            for( y = celly / 2 + 1; y < celly; y++ )
            {
               for( x = ( y & 1 ) + 2; x < cellx; x += 2 )
                  hb_bm_point( x, y );
            }
            break;

         case HB_BOXCH_RC_VSCRL_RD:
            hBitMap = hb_gt_wvt_bitmap_char( pWVT, cellx, celly );

            hb_bm_line( cellx - 1, 0, cellx - 1, celly - 1 );
            hb_bm_line( cellx - 2, 0, cellx - 2, celly / 2 - 1 );
            hb_bm_line( 0, celly / 2, cellx - 1, celly / 2 );
            hb_bm_line( 0, celly / 2 - 1, cellx - 1, celly / 2 - 1 );

            for( y = celly / 2 + 1; y < celly; y++ )
            {
               for( x = ( y ^ cellx ) & 1; x < cellx - 2; x += 2 )
                  hb_bm_point( x, y );
            }
            break;

         case HB_BOXCH_RC_VSCRL_LU:
            hBitMap = hb_gt_wvt_bitmap_char( pWVT, cellx, celly );

            hb_bm_line( 0, 0, 0, celly - 1 );
            hb_bm_line( 0, celly / 2, cellx - 1, celly / 2 );

            for( y = 0; y < celly / 2; y++ )
            {
               for( x = ( y & 1 ) + 2; x < cellx; x += 2 )
                  hb_bm_point( x, y );
            }
            break;

         case HB_BOXCH_RC_VSCRL_RU:
            hBitMap = hb_gt_wvt_bitmap_char( pWVT, cellx, celly );

            hb_bm_line( cellx - 1, 0, cellx - 1, celly - 1 );
            hb_bm_line( 0, celly / 2, cellx - 1, celly / 2 );
            hb_bm_line( cellx - 2, celly / 2 + 3, cellx - 2, celly - 1 );

            for( y = 0; y < celly / 2; y++ )
            {
               for( x = ( y ^ cellx ) & 1; x < cellx - 2; x += 2 )
                  hb_bm_point( x, y );
            }
            break;

         case HB_BOXCH_RC_VSCRL_L:
            hBitMap = hb_gt_wvt_bitmap_char( pWVT, cellx, celly );

            hb_bm_line( 0, 0, 0, celly - 1 );

            for( y = 0; y < celly; y++ )
            {
               for( x = ( y & 1 ) + 2; x < cellx; x += 2 )
                  hb_bm_point( x, y );
            }
            break;

         case HB_BOXCH_RC_VSCRL_R:
            hBitMap = hb_gt_wvt_bitmap_char( pWVT, cellx, celly );

            hb_bm_line( cellx - 1, 0, cellx - 1, celly - 1 );

            for( y = 0; y < celly; y++ )
            {
               for( x = ( y ^ cellx ) & 1; x < cellx - 2; x += 2 )
                  hb_bm_point( x, y );
            }
            break;

         case HB_BOXCH_RC_HSCRL:
            hBitMap = hb_gt_wvt_bitmap_char( pWVT, cellx, celly );

            hb_bm_line( 0, 0, cellx - 1, 0 );
            hb_bm_line( 0, celly - 1, cellx - 1, celly - 1 );

            for( y = 2; y < celly - 2; y++ )
            {
               for( x = y & 1; x < cellx; x += 2 )
                  hb_bm_point( x, y );
            }
            break;

         case HB_BOXCH_RC_0:
            hBitMap = hb_gt_wvt_bitmap_char( pWVT, cellx, celly );
            hb_bm_text( TEXT( "0" ) );
            break;

         case HB_BOXCH_RC_1:
            hBitMap = hb_gt_wvt_bitmap_char( pWVT, cellx, celly );
            hb_bm_text( TEXT( "1" ) );
            break;

         case HB_BOXCH_RC_2:
            hBitMap = hb_gt_wvt_bitmap_char( pWVT, cellx, celly );
            hb_bm_text( TEXT( "2" ) );
            break;

         case HB_BOXCH_RC_3:
            hBitMap = hb_gt_wvt_bitmap_char( pWVT, cellx, celly );
            hb_bm_text( TEXT( "3" ) );
            break;

         case HB_BOXCH_RC_4:
            hBitMap = hb_gt_wvt_bitmap_char( pWVT, cellx, celly );
            hb_bm_text( TEXT( "4" ) );
            break;

         case HB_BOXCH_RC_5:
            hBitMap = hb_gt_wvt_bitmap_char( pWVT, cellx, celly );
            hb_bm_text( TEXT( "5" ) );
            break;

         case HB_BOXCH_RC_6:
            hBitMap = hb_gt_wvt_bitmap_char( pWVT, cellx, celly );
            hb_bm_text( TEXT( "6" ) );
            break;

         case HB_BOXCH_RC_7:
            hBitMap = hb_gt_wvt_bitmap_char( pWVT, cellx, celly );
            hb_bm_text( TEXT( "7" ) );
            break;

         case HB_BOXCH_RC_8:
            hBitMap = hb_gt_wvt_bitmap_char( pWVT, cellx, celly );
            hb_bm_text( TEXT( "8" ) );
            break;

         case HB_BOXCH_RC_9:
            hBitMap = hb_gt_wvt_bitmap_char( pWVT, cellx, celly );
            hb_bm_text( TEXT( "9" ) );
            break;

         case HB_BOXCH_RC_DOT:
            hBitMap = hb_gt_wvt_bitmap_char( pWVT, cellx, celly );
            hb_bm_text( TEXT( "." ) );
            break;

         case HB_BOXCH_RC_ACC:
            hBitMap = hb_gt_wvt_bitmap_char( pWVT, cellx, celly );
            hb_bm_text( TEXT( "'" ) );
            break;

         case HB_BOXCH_RC_BOX_ML:
            hBitMap = hb_gt_wvt_bitmap_char( pWVT, cellx, celly );

            hb_bm_line( 0, celly / 2, cellx - 1, celly / 2 );
            hb_bm_line( 0, 0, 0, celly - 1 );
            break;

         case HB_BOXCH_RC_BOX_MR:
            hBitMap = hb_gt_wvt_bitmap_char( pWVT, cellx, celly );

            hb_bm_line( 0, celly / 2, cellx - 1, celly / 2 );
            hb_bm_line( cellx - 1, 0, cellx - 1, celly - 1 );
            break;

         case HB_BOXCH_RC_HWND_L:
            hBitMap = hb_gt_wvt_bitmap_char( pWVT, cellx, celly );

            hb_bm_line( cellx - 1, 0, 0, 0 );
            hb_bm_line( 0, 0, 0, celly - 1 );
            hb_bm_line( 0, celly - 1, cellx - 1, celly - 1 );
            hb_bm_line( cellx - 1, celly / 4 + 2, cellx / 4 + 1, celly / 4 + 2 );
            hb_bm_line( cellx / 4 + 1, celly / 4 + 2, cellx / 4 + 1, celly - 4 - celly / 4 );
            hb_bm_line( cellx / 4 + 1, celly - 4 - celly / 4, cellx - 1, celly - 4 - celly / 4 );
            hb_bm_line( cellx / 4 + 2, celly - 3 - celly / 4, cellx - 1, celly - 3 - celly / 4 );
            break;

         case HB_BOXCH_RC_HWND_R:
            hBitMap = hb_gt_wvt_bitmap_char( pWVT, cellx, celly );

            hb_bm_line( 0, 0, cellx - 1, 0 );
            hb_bm_line( cellx - 1, 0, cellx - 1, celly - 1 );
            hb_bm_line( cellx - 1, celly - 1, 0, celly - 1 );
            hb_bm_line( 0, celly / 4 + 2, cellx - cellx / 4 - 2, celly / 4 + 2 );
            hb_bm_line( cellx - cellx / 4 - 2, celly / 4 + 2, cellx - cellx / 4 - 2, celly - 4 - celly / 4 );
            hb_bm_line( cellx - cellx / 4 - 2, celly - 4 - celly / 4, 0, celly - 4 - celly / 4 );
            hb_bm_line( 0, celly - 3 - celly / 4, cellx - cellx / 4 - 1, celly - 3 - celly / 4 );
            hb_bm_line( cellx - cellx / 4 - 1, celly - 3 - celly / 4, cellx - cellx / 4 - 1, celly / 4 + 2 );
            break;

         case HB_BOXCH_RC_BOX_TL:
            hBitMap = hb_gt_wvt_bitmap_char( pWVT, cellx, celly );

            hb_bm_line( 0, 0, cellx - 1, 0 );
            hb_bm_line( 0, 0, 0, celly - 1 );
            break;

         case HB_BOXCH_RC_BOX_T:
            hBitMap = hb_gt_wvt_bitmap_char( pWVT, cellx, celly );

            hb_bm_line( 0, 0, cellx - 1, 0 );
            break;

         case HB_BOXCH_RC_BOX_TR:
            hBitMap = hb_gt_wvt_bitmap_char( pWVT, cellx, celly );

            hb_bm_line( 0, 0, cellx - 1, 0 );
            hb_bm_line( cellx - 1, 0, cellx - 1, celly - 1 );
            break;

         case HB_BOXCH_RC_BOX_R:
            hBitMap = hb_gt_wvt_bitmap_char( pWVT, cellx, celly );

            hb_bm_line( cellx - 1, 0, cellx - 1, celly - 1 );
            break;

         case HB_BOXCH_RC_BOX_BR:
            hBitMap = hb_gt_wvt_bitmap_char( pWVT, cellx, celly );

            hb_bm_line( cellx - 1, 0, cellx - 1, celly - 1 );
            hb_bm_line( 0, celly - 1, cellx - 1, celly - 1 );
            break;

         case HB_BOXCH_RC_BOX_B:
            hBitMap = hb_gt_wvt_bitmap_char( pWVT, cellx, celly );

            hb_bm_line( 0, celly - 1, cellx - 1, celly - 1 );
            break;

         case HB_BOXCH_RC_BOX_BL:
            hBitMap = hb_gt_wvt_bitmap_char( pWVT, cellx, celly );

            hb_bm_line( 0, 0, 0, celly - 1 );
            hb_bm_line( 0, celly - 1, cellx - 1, celly - 1 );
            break;

         case HB_BOXCH_RC_BOX_L:
            hBitMap = hb_gt_wvt_bitmap_char( pWVT, cellx, celly );

            hb_bm_line( 0, 0, 0, celly - 1 );
            break;

         case HB_BOXCH_RC_BOX_MT:
            hBitMap = hb_gt_wvt_bitmap_char( pWVT, cellx, celly );

            hb_bm_line( cellx / 2, 0, cellx / 2, celly - 1 );
            hb_bm_line( 0, 0, cellx - 1, 0 );
            break;

         case HB_BOXCH_RC_BOX_MB:
            hBitMap = hb_gt_wvt_bitmap_char( pWVT, cellx, celly );

            hb_bm_line( cellx / 2, 0, cellx / 2, celly - 1 );
            hb_bm_line( 0, celly - 1, cellx - 1, celly - 1 );
            break;

         case HB_BOXCH_RC_BUTTON_CL:
            hBitMap = hb_gt_wvt_DefineBoxButtonL( pWVT, cellx, celly );
            yy = celly - 2 / 3;
            xx = cellx - 4;
            if( yy > xx )
               yy = xx;
            xx = ( xx * 2 + 1 ) / 3;
            if( xx < 2 )
               xx = 2;
            for( y = celly - yy - 3 - xx, i = 0; i < xx; ++y, ++i )
               hb_bm_line( 3, y, 3 + yy - 1, y + yy - 1 );
            y = celly - 5 - xx;
            hb_bm_line( cellx - 1, y, cellx - 1, y + xx - 1 );
            break;

         case HB_BOXCH_RC_BUTTON_CR:
            hBitMap = hb_gt_wvt_DefineBoxButtonR( pWVT, cellx, celly );
            yy = celly - 2 / 3;
            xx = cellx - 4;
            if( yy > xx )
               yy = xx;
            xx = ( xx * 2 + 1 ) / 3;
            if( xx < 2 )
               xx = 2;
            for( y = celly - 6 - xx, i = 0; i < xx; ++y, ++i )
               hb_bm_line( 0, y, yy, y - yy );
            break;

         case HB_BOXCH_RC_FARROW_DL:
            hBitMap = hb_gt_wvt_DefineBoxButtonL( pWVT, cellx, celly );
            yy = ( celly - cellx ) / 2 + 1;
            yy = HB_MAX( yy, 2 );
            for( y = celly - yy - 1, x = cellx - 1; x >= 2 && y >= 3; --x, --y )
               hb_bm_line( x, y, cellx - 1, y );
            break;

         case HB_BOXCH_RC_FARROW_DR:
            hBitMap = hb_gt_wvt_DefineBoxButtonR( pWVT, cellx, celly );
            yy = ( celly - cellx ) / 2 + 1;
            yy = HB_MAX( yy, 2 );
            for( y = celly - yy - 2, x = 0; x < cellx - 3 && y >= 3; ++x, --y )
               hb_bm_line( 0, y, x, y );
            break;

         case HB_BOXCH_RC_DOTS:
            hBitMap = hb_gt_wvt_bitmap_char( pWVT, cellx, celly );

            for( x = 1; x < cellx; x += 2 )
               hb_bm_point( x, celly / 2 );
            break;

         case HB_BOXCH_RC_DOTS_L:
            hBitMap = hb_gt_wvt_bitmap_char( pWVT, cellx, celly );

            i = cellx / 2;
            xx = i - i / 2;
            yy = HB_MAX( 2, xx - 1 );

            hb_bm_rect( cellx - xx / 2 - i, celly / 3 * 2, xx    , yy );
            hb_bm_rect( cellx - xx / 2    , celly / 3 * 2, xx / 2, yy );
            break;

         case HB_BOXCH_RC_DOTS_R:
            hBitMap = hb_gt_wvt_bitmap_char( pWVT, cellx, celly );

            i = cellx / 2;
            xx = i - i / 2;
            yy = HB_MAX( 2, xx - 1 );

            hb_bm_rect( 0         , celly / 3 * 2, xx - xx / 2, yy );
            hb_bm_rect( i - xx / 2, celly / 3 * 2, xx         , yy );
            break;
      }
   else
      switch( usCh )
      {
         case HB_BOXCH_FILLER1:
         case HB_BOXCH_FILLER2:
         case HB_BOXCH_FILLER3:
         {
            int skip, start, mod;

            hBitMap = hb_gt_wvt_bitmap_char( pWVT, cellx, celly );

            if( usCh == HB_BOXCH_FILLER1 )
            {
               skip = 4;
               start = mod = 1;
            }
            else if( usCh == HB_BOXCH_FILLER2 )
            {
               skip = 2;
               start = 0;
               mod = 1;
            }
            else
            {
               skip = 4;
               start = mod = 0;
            }
            for( y = 0; y < celly; y++ )
            {
               for( x = start + ( skip >> 1 ) * ( ( y & 1 ) ^ mod ); x < cellx; x += skip )
                  hb_bm_point( x, y );
            }
            if( usCh == HB_BOXCH_FILLER3 )
               hb_bm_invertrect( 0, 0, cellx, celly );
            break;
         }
         case HB_BOXCH_ARROW_R:
            hBitMap = hb_gt_wvt_bitmap_char( pWVT, cellx, celly );

            i = HB_MIN( ( celly >> 1 ), cellx ) - 3;
            pts[ 0 ].x = ( ( cellx - i ) >> 1 );
            pts[ 0 ].y = ( celly >> 1 ) - i;
            pts[ 1 ].x = pts[ 0 ].x + i;
            pts[ 1 ].y = pts[ 0 ].y + i;
            pts[ 2 ].x = pts[ 1 ].x - i;
            pts[ 2 ].y = pts[ 1 ].y + i;
            hb_bm_polygon( pts, 3 );
            break;

         case HB_BOXCH_ARROW_L:
            hBitMap = hb_gt_wvt_bitmap_char( pWVT, cellx, celly );

            i = HB_MIN( ( celly >> 1 ), cellx ) - 3;
            pts[ 0 ].x = ( ( cellx - i ) >> 1 ) + i;
            pts[ 0 ].y = ( celly >> 1 ) - i;
            pts[ 1 ].x = pts[ 0 ].x - i;
            pts[ 1 ].y = pts[ 0 ].y + i;
            pts[ 2 ].x = pts[ 1 ].x + i;
            pts[ 2 ].y = pts[ 1 ].y + i;
            hb_bm_polygon( pts, 3 );
            break;

         case HB_BOXCH_ARROW_U:
            hBitMap = hb_gt_wvt_bitmap_char( pWVT, cellx, celly );

            i = HB_MIN( celly, cellx >> 1 );
            pts[ 0 ].x = ( cellx >> 1 ) - i;
            pts[ 0 ].y = ( ( celly - i ) >> 1 ) + i;
            pts[ 1 ].x = pts[ 0 ].x + i;
            pts[ 1 ].y = pts[ 0 ].y - i;
            pts[ 2 ].x = pts[ 1 ].x + i;
            pts[ 2 ].y = pts[ 1 ].y + i;
            hb_bm_polygon( pts, 3 );
            break;

         case HB_BOXCH_ARROW_D:
            hBitMap = hb_gt_wvt_bitmap_char( pWVT, cellx, celly );

            i = HB_MIN( celly, cellx >> 1 );
            pts[ 0 ].x = ( cellx >> 1 ) - i;
            pts[ 0 ].y = ( ( celly - i ) >> 1 );
            pts[ 1 ].x = pts[ 0 ].x + i;
            pts[ 1 ].y = pts[ 0 ].y + i;
            pts[ 2 ].x = pts[ 1 ].x + i;
            pts[ 2 ].y = pts[ 1 ].y - i;
            hb_bm_polygon( pts, 3 );
            break;

         case HB_BOXCH_FULL:
            hBitMap = hb_gt_wvt_bitmap_char( pWVT, cellx, celly );

            hb_bm_rect( 0, 0, cellx, celly );
            break;

         case HB_BOXCH_FULL_B:
            hBitMap = hb_gt_wvt_bitmap_char( pWVT, cellx, celly );

            hb_bm_rect( 0, celly / 2 + 1, cellx, ( celly + 1 ) / 2 );
            break;

         case HB_BOXCH_FULL_T:
            hBitMap = hb_gt_wvt_bitmap_char( pWVT, cellx, celly );

            hb_bm_rect( 0, 0, cellx, celly / 2 );
            break;

         case HB_BOXCH_FULL_R:
            hBitMap = hb_gt_wvt_bitmap_char( pWVT, cellx, celly );

            hb_bm_rect( cellx / 2 + 1, 0, ( cellx + 1 ) / 2, celly );
            break;

         case HB_BOXCH_FULL_L:
            hBitMap = hb_gt_wvt_bitmap_char( pWVT, cellx, celly );

            hb_bm_rect( 0, 0, cellx / 2, celly );
            break;

         case HB_BOXCH_SNG_LT:
            hBitMap = hb_gt_wvt_bitmap_char( pWVT, cellx, celly );

            hb_bm_line( cellx / 2, celly - 1, cellx / 2, celly / 2 );
            hb_bm_line( cellx / 2, celly / 2, cellx - 1, celly / 2 );
            break;

         case HB_BOXCH_SNG_TD:
            hBitMap = hb_gt_wvt_bitmap_char( pWVT, cellx, celly );

            hb_bm_line( 0, celly / 2, cellx - 1, celly / 2 );
            hb_bm_line( cellx / 2, celly / 2, cellx / 2, celly - 1 );
            break;

         case HB_BOXCH_SNG_RT:
            hBitMap = hb_gt_wvt_bitmap_char( pWVT, cellx, celly );

            hb_bm_line( cellx / 2, celly - 1, cellx / 2, celly / 2 );
            hb_bm_line( cellx / 2, celly / 2, 0, celly / 2 );
            break;

         case HB_BOXCH_SNG_LB:
            hBitMap = hb_gt_wvt_bitmap_char( pWVT, cellx, celly );

            hb_bm_line( cellx / 2, 0, cellx / 2, celly / 2 );
            hb_bm_line( cellx / 2, celly / 2, cellx - 1, celly / 2 );
            break;

         case HB_BOXCH_SNG_BU:
            hBitMap = hb_gt_wvt_bitmap_char( pWVT, cellx, celly );

            hb_bm_line( cellx / 2, 0, cellx / 2, celly / 2 );
            hb_bm_line( 0, celly / 2, cellx - 1, celly / 2 );
            break;

         case HB_BOXCH_SNG_RB:
            hBitMap = hb_gt_wvt_bitmap_char( pWVT, cellx, celly );

            hb_bm_line( cellx / 2, 0, cellx / 2, celly / 2 );
            hb_bm_line( cellx / 2, celly / 2, 0, celly / 2 );
            break;

         case HB_BOXCH_SNG_VL:
            hBitMap = hb_gt_wvt_bitmap_char( pWVT, cellx, celly );

            hb_bm_line( cellx / 2, 0, cellx / 2, celly - 1 );
            hb_bm_line( cellx / 2, celly / 2, cellx - 1, celly / 2 );
            break;

         case HB_BOXCH_SNG_VR:
            hBitMap = hb_gt_wvt_bitmap_char( pWVT, cellx, celly );

            hb_bm_line( cellx / 2, 0, cellx / 2, celly - 1 );
            hb_bm_line( cellx / 2, celly / 2, 0, celly / 2 );
            break;

         case HB_BOXCH_SNG_CRS:
            hBitMap = hb_gt_wvt_bitmap_char( pWVT, cellx, celly );

            hb_bm_line( cellx / 2, 0, cellx / 2, celly - 1 );
            hb_bm_line( 0, celly / 2, cellx - 1, celly / 2 );
            break;

         case HB_BOXCH_SNG_HOR:
            hBitMap = hb_gt_wvt_bitmap_char( pWVT, cellx, celly );

            hb_bm_line( 0, celly / 2, cellx - 1, celly / 2 );
            break;

         case HB_BOXCH_SNG_VRT:
            hBitMap = hb_gt_wvt_bitmap_char( pWVT, cellx, celly );

            hb_bm_line( cellx / 2, 0, cellx / 2, celly - 1 );
            break;

         case HB_BOXCH_DBL_LT:
            hBitMap = hb_gt_wvt_bitmap_char( pWVT, cellx, celly );

            hb_bm_line( cellx / 2 - 1, celly - 1, cellx / 2 - 1, celly / 2 - 1 );
            hb_bm_line( cellx / 2 - 1, celly / 2 - 1, cellx - 1, celly / 2 - 1 );
            hb_bm_line( cellx / 2 + 1, celly - 1, cellx / 2 + 1, celly / 2 + 1 );
            hb_bm_line( cellx / 2 + 1, celly / 2 + 1, cellx - 1, celly / 2 + 1 );
            break;

         case HB_BOXCH_DBL_TD:
            hBitMap = hb_gt_wvt_bitmap_char( pWVT, cellx, celly );

            hb_bm_line( 0, celly / 2 - 1, cellx - 1, celly / 2 - 1 );
            hb_bm_line( 0, celly / 2 + 1, cellx / 2 - 1, celly / 2 + 1 );
            hb_bm_line( cellx / 2 - 1, celly / 2 + 1, cellx / 2 - 1, celly - 1 );
            hb_bm_line( cellx / 2 + 1, celly / 2 + 1, cellx - 1, celly / 2 + 1 );
            hb_bm_line( cellx / 2 + 1, celly / 2 + 1, cellx / 2 + 1, celly - 1 );
            break;

         case HB_BOXCH_DBL_RT:
            hBitMap = hb_gt_wvt_bitmap_char( pWVT, cellx, celly );

            hb_bm_line( cellx / 2 - 1, celly - 1, cellx / 2 - 1, celly / 2 + 1 );
            hb_bm_line( cellx / 2 - 1, celly / 2 + 1, 0, celly / 2 + 1 );
            hb_bm_line( cellx / 2 + 1, celly - 1, cellx / 2 + 1, celly / 2 - 1 );
            hb_bm_line( cellx / 2 + 1, celly / 2 - 1, 0, celly / 2 - 1 );
            break;

         case HB_BOXCH_DBL_LB:
            hBitMap = hb_gt_wvt_bitmap_char( pWVT, cellx, celly );

            hb_bm_line( cellx / 2 - 1, 0, cellx / 2 - 1, celly / 2 + 1 );
            hb_bm_line( cellx / 2 - 1, celly / 2 + 1, cellx - 1, celly / 2 + 1 );
            hb_bm_line( cellx / 2 + 1, 0, cellx / 2 + 1, celly / 2 - 1 );
            hb_bm_line( cellx / 2 + 1, celly / 2 - 1, cellx - 1, celly / 2 - 1 );
            break;

         case HB_BOXCH_DBL_BU:
            hBitMap = hb_gt_wvt_bitmap_char( pWVT, cellx, celly );

            hb_bm_line( 0, celly / 2 + 1, cellx - 1, celly / 2 + 1 );
            hb_bm_line( 0, celly / 2 - 1, cellx / 2 - 1, celly / 2 - 1 );
            hb_bm_line( cellx / 2 + 1, celly / 2 - 1, cellx - 1, celly / 2 - 1 );
            hb_bm_line( cellx / 2 - 1, celly / 2 - 1, cellx / 2 - 1, 0 );
            hb_bm_line( cellx / 2 + 1, celly / 2 - 1, cellx / 2 + 1, 0 );
            break;

         case HB_BOXCH_DBL_RB:
            hBitMap = hb_gt_wvt_bitmap_char( pWVT, cellx, celly );

            hb_bm_line( cellx / 2 - 1, 0, cellx / 2 - 1, celly / 2 - 1 );
            hb_bm_line( cellx / 2 - 1, celly / 2 - 1, 0, celly / 2 - 1 );
            hb_bm_line( cellx / 2 + 1, 0, cellx / 2 + 1, celly / 2 + 1 );
            hb_bm_line( cellx / 2 + 1, celly / 2 + 1, 0, celly / 2 + 1 );
            break;

         case HB_BOXCH_DBL_VL:
            hBitMap = hb_gt_wvt_bitmap_char( pWVT, cellx, celly );

            hb_bm_line( cellx / 2 - 1, 0, cellx / 2 - 1, celly - 1 );
            hb_bm_line( cellx / 2 + 1, 0, cellx / 2 + 1, celly / 2 - 1 );
            hb_bm_line( cellx / 2 + 1, celly / 2 + 1, cellx / 2 + 1, celly - 1 );
            hb_bm_line( cellx / 2 + 1, celly / 2 - 1, cellx - 1, celly / 2 - 1 );
            hb_bm_line( cellx / 2 + 1, celly / 2 + 1, cellx - 1, celly / 2 + 1 );
            break;

         case HB_BOXCH_DBL_VR:
            hBitMap = hb_gt_wvt_bitmap_char( pWVT, cellx, celly );

            hb_bm_line( cellx / 2 + 1, 0, cellx / 2 + 1, celly - 1 );
            hb_bm_line( cellx / 2 - 1, 0, cellx / 2 - 1, celly / 2 - 1 );
            hb_bm_line( cellx / 2 - 1, celly / 2 + 1, cellx / 2 - 1, celly - 1 );
            hb_bm_line( cellx / 2 - 1, celly / 2 - 1, 0, celly / 2 - 1 );
            hb_bm_line( cellx / 2 - 1, celly / 2 + 1, 0, celly / 2 + 1 );
            break;

         case HB_BOXCH_DBL_CRS:
            hBitMap = hb_gt_wvt_bitmap_char( pWVT, cellx, celly );

            hb_bm_line( cellx / 2 - 1, 0, cellx / 2 - 1, celly / 2 - 1 );
            hb_bm_line( cellx / 2 - 1, celly / 2 + 1, cellx / 2 - 1, celly - 1 );
            hb_bm_line( cellx / 2 - 1, celly / 2 - 1, 0, celly / 2 - 1 );
            hb_bm_line( cellx / 2 - 1, celly / 2 + 1, 0, celly / 2 + 1 );
            hb_bm_line( cellx / 2 + 1, 0, cellx / 2 + 1, celly / 2 - 1 );
            hb_bm_line( cellx / 2 + 1, celly / 2 + 1, cellx / 2 + 1, celly - 1 );
            hb_bm_line( cellx / 2 + 1, celly / 2 - 1, cellx - 1, celly / 2 - 1 );
            hb_bm_line( cellx / 2 + 1, celly / 2 + 1, cellx - 1, celly / 2 + 1 );
            break;

         case HB_BOXCH_DBL_HOR:
            hBitMap = hb_gt_wvt_bitmap_char( pWVT, cellx, celly );

            hb_bm_line( 0, celly / 2 - 1, cellx - 1, celly / 2 - 1 );
            hb_bm_line( 0, celly / 2 + 1, cellx - 1, celly / 2 + 1 );
            break;

         case HB_BOXCH_DBL_VRT:
            hBitMap = hb_gt_wvt_bitmap_char( pWVT, cellx, celly );

            hb_bm_line( cellx / 2 - 1, 0, cellx / 2 - 1, celly - 1 );
            hb_bm_line( cellx / 2 + 1, 0, cellx / 2 + 1, celly - 1 );
            break;

         case HB_BOXCH_SNG_L_DBL_T:
            hBitMap = hb_gt_wvt_bitmap_char( pWVT, cellx, celly );

            hb_bm_line( cellx / 2, celly / 2 - 1, cellx - 1, celly / 2 - 1 );
            hb_bm_line( cellx / 2, celly / 2 + 1, cellx - 1, celly / 2 + 1 );
            hb_bm_line( cellx / 2, celly / 2 - 1, cellx / 2, celly - 1 );
            break;

         case HB_BOXCH_SNG_T_DBL_D:
            hBitMap = hb_gt_wvt_bitmap_char( pWVT, cellx, celly );

            hb_bm_line( 0, celly / 2, cellx - 1, celly / 2 );
            hb_bm_line( cellx / 2 - 1, celly / 2, cellx / 2 - 1, celly - 1 );
            hb_bm_line( cellx / 2 + 1, celly / 2, cellx / 2 + 1, celly - 1 );
            break;

         case HB_BOXCH_SNG_R_DBL_T:
            hBitMap = hb_gt_wvt_bitmap_char( pWVT, cellx, celly );

            hb_bm_line( 0, celly / 2, cellx / 2 + 1, celly / 2 );
            hb_bm_line( cellx / 2 - 1, celly / 2, cellx / 2 - 1, celly - 1 );
            hb_bm_line( cellx / 2 + 1, celly / 2, cellx / 2 + 1, celly - 1 );
            break;

         case HB_BOXCH_SNG_L_DBL_B:
            hBitMap = hb_gt_wvt_bitmap_char( pWVT, cellx, celly );

            hb_bm_line( cellx / 2, celly / 2 - 1, cellx - 1, celly / 2 - 1 );
            hb_bm_line( cellx / 2, celly / 2 + 1, cellx - 1, celly / 2 + 1 );
            hb_bm_line( cellx / 2, 0, cellx / 2, celly / 2 + 1 );
            break;

         case HB_BOXCH_SNG_B_DBL_U:
            hBitMap = hb_gt_wvt_bitmap_char( pWVT, cellx, celly );

            hb_bm_line( 0, celly / 2, cellx - 1, celly / 2 );
            hb_bm_line( cellx / 2 - 1, 0, cellx / 2 - 1, celly / 2 );
            hb_bm_line( cellx / 2 + 1, 0, cellx / 2 + 1, celly / 2 );
            break;

         case HB_BOXCH_SNG_R_DBL_B:
            hBitMap = hb_gt_wvt_bitmap_char( pWVT, cellx, celly );

            hb_bm_line( 0, celly / 2, cellx / 2 + 1, celly / 2 );
            hb_bm_line( cellx / 2 - 1, 0, cellx / 2 - 1, celly / 2 );
            hb_bm_line( cellx / 2 + 1, 0, cellx / 2 + 1, celly / 2 );
            break;

         case HB_BOXCH_SNG_V_DBL_L:
            hBitMap = hb_gt_wvt_bitmap_char( pWVT, cellx, celly );

            hb_bm_line( cellx / 2, 0, cellx / 2, celly - 1 );
            hb_bm_line( cellx / 2, celly / 2 - 1, cellx - 1, celly / 2 - 1 );
            hb_bm_line( cellx / 2, celly / 2 + 1, cellx - 1, celly / 2 + 1 );
            break;

         case HB_BOXCH_SNG_V_DBL_R:
            hBitMap = hb_gt_wvt_bitmap_char( pWVT, cellx, celly );

            hb_bm_line( cellx / 2, 0, cellx / 2, celly - 1 );
            hb_bm_line( 0, celly / 2 - 1, cellx / 2, celly / 2 - 1 );
            hb_bm_line( 0, celly / 2 + 1, cellx / 2, celly / 2 + 1 );
            break;

         case HB_BOXCH_SNG_DBL_CRS:
            hBitMap = hb_gt_wvt_bitmap_char( pWVT, cellx, celly );

            hb_bm_line( cellx / 2, 0, cellx / 2, celly - 1 );
            hb_bm_line( 0, celly / 2 - 1, cellx - 1, celly / 2 - 1 );
            hb_bm_line( 0, celly / 2 + 1, cellx - 1, celly / 2 + 1 );
            break;

         case HB_BOXCH_DBL_L_SNG_T:
            hBitMap = hb_gt_wvt_bitmap_char( pWVT, cellx, celly );

            hb_bm_line( cellx / 2 - 1, celly / 2, cellx / 2 - 1, celly - 1 );
            hb_bm_line( cellx / 2 + 1, celly / 2, cellx / 2 + 1, celly - 1 );
            hb_bm_line( cellx / 2 - 1, celly / 2, cellx - 1, celly / 2 );
            break;

         case HB_BOXCH_DBL_T_SNG_D:
            hBitMap = hb_gt_wvt_bitmap_char( pWVT, cellx, celly );

            hb_bm_line( 0, celly / 2 - 1, cellx - 1, celly / 2 - 1 );
            hb_bm_line( 0, celly / 2 + 1, cellx - 1, celly / 2 + 1 );
            hb_bm_line( cellx / 2, celly / 2 + 1, cellx / 2, celly - 1 );
            break;

         case HB_BOXCH_DBL_R_SNG_T:
            hBitMap = hb_gt_wvt_bitmap_char( pWVT, cellx, celly );

            hb_bm_line( 0, celly / 2 - 1, cellx / 2, celly / 2 - 1 );
            hb_bm_line( 0, celly / 2 + 1, cellx / 2, celly / 2 + 1 );
            hb_bm_line( cellx / 2, celly / 2 - 1, cellx / 2, celly - 1 );
            break;

         case HB_BOXCH_DBL_L_SNG_B:
            hBitMap = hb_gt_wvt_bitmap_char( pWVT, cellx, celly );

            hb_bm_line( cellx / 2 - 1, 0, cellx / 2 - 1, celly / 2 );
            hb_bm_line( cellx / 2 + 1, 0, cellx / 2 + 1, celly / 2 );
            hb_bm_line( cellx / 2 - 1, celly / 2, cellx - 1, celly / 2 );
            break;

         case HB_BOXCH_DBL_B_SNG_U:
            hBitMap = hb_gt_wvt_bitmap_char( pWVT, cellx, celly );

            hb_bm_line( 0, celly / 2 - 1, cellx - 1, celly / 2 - 1 );
            hb_bm_line( 0, celly / 2 + 1, cellx - 1, celly / 2 + 1 );
            hb_bm_line( cellx / 2, 0, cellx / 2, celly / 2 - 1 );
            break;

         case HB_BOXCH_DBL_R_SNG_B:
            hBitMap = hb_gt_wvt_bitmap_char( pWVT, cellx, celly );

            hb_bm_line( 0, celly / 2 - 1, cellx / 2, celly / 2 - 1 );
            hb_bm_line( 0, celly / 2 + 1, cellx / 2, celly / 2 + 1 );
            hb_bm_line( cellx / 2, 0, cellx / 2, celly / 2 + 1 );
            break;

         case HB_BOXCH_DBL_V_SNG_L:
            hBitMap = hb_gt_wvt_bitmap_char( pWVT, cellx, celly );

            hb_bm_line( cellx / 2 - 1, 0, cellx / 2 - 1, celly - 1 );
            hb_bm_line( cellx / 2 + 1, 0, cellx / 2 + 1, celly - 1 );
            hb_bm_line( cellx / 2 + 1, celly / 2, cellx - 1, celly / 2 );
            break;

         case HB_BOXCH_DBL_V_SNG_R:
            hBitMap = hb_gt_wvt_bitmap_char( pWVT, cellx, celly );

            hb_bm_line( cellx / 2 - 1, 0, cellx / 2 - 1, celly - 1 );
            hb_bm_line( cellx / 2 + 1, 0, cellx / 2 + 1, celly - 1 );
            hb_bm_line( 0, celly / 2, cellx / 2 - 1, celly / 2 );
            break;

         case HB_BOXCH_DBL_SNG_CRS:
            hBitMap = hb_gt_wvt_bitmap_char( pWVT, cellx, celly );

            hb_bm_line( cellx / 2 - 1, 0, cellx / 2 - 1, celly - 1 );
            hb_bm_line( cellx / 2 + 1, 0, cellx / 2 + 1, celly - 1 );
            hb_bm_line( 0, celly / 2, cellx - 1, celly / 2 );
            break;

         case HB_BOXCH_SQUARE:
            hBitMap = hb_gt_wvt_bitmap_char( pWVT, cellx, celly );

            xx = yy = cellx - HB_MAX( cellx >> 2, 2 );
            hb_bm_rect( ( cellx - xx ) >> 1, ( celly - yy ) >> 1, xx, yy );
            break;
      }

   return hBitMap;
}

/* *********************************************************************** */

static void hb_gt_wvt_ResetBoxCharBitmaps( PHB_GTWVT pWVT )
{
   int i;

   for( i = 1; i <= pWVT->boxCount; i++ )
      DeleteObject( pWVT->boxImage[ i ] );

   memset( pWVT->boxImage, 0, sizeof( pWVT->boxImage ) );
   pWVT->boxCount = 0;

   for( i = 0; i < HB_BOXCH_TRANS_COUNT; ++i )
      pWVT->boxIndex[ i ] = HB_BOXCH_TRANS_MAX;
}

/* *********************************************************************** */

static HBITMAP hb_gt_wvt_GetBoxChar( PHB_GTWVT pWVT, HB_USHORT * puc16 )
{
   HB_USHORT uc16 = *puc16;
   int iPos, iTrans;

   if( ( pWVT->fontAttribute & HB_GTI_FONTA_DRAWBOX ) == 0 )
      return NULL;

   if( uc16 >= HB_BOXCH_RC_0 && uc16 <= HB_BOXCH_RC_ACC )
   {
      switch( uc16 )
      {
         case HB_BOXCH_RC_0:
            *puc16 = '0';
            break;
         case HB_BOXCH_RC_1:
            *puc16 = '1';
            break;
         case HB_BOXCH_RC_2:
            *puc16 = '2';
            break;
         case HB_BOXCH_RC_3:
            *puc16 = '3';
            break;
         case HB_BOXCH_RC_4:
            *puc16 = '4';
            break;
         case HB_BOXCH_RC_5:
            *puc16 = '5';
            break;
         case HB_BOXCH_RC_6:
            *puc16 = '6';
            break;
         case HB_BOXCH_RC_7:
            *puc16 = '7';
            break;
         case HB_BOXCH_RC_8:
            *puc16 = '8';
            break;
         case HB_BOXCH_RC_9:
            *puc16 = '9';
            break;
         case HB_BOXCH_RC_DOT:
            *puc16 = '.';
            break;
         case HB_BOXCH_RC_ACC:
            *puc16 = '\'';
            break;
      }
      return NULL;
   }

   if     ( uc16 == HB_BOXCH_ARROW_R )
      iPos = 0;
   else if( uc16 == HB_BOXCH_ARROW_L )
      iPos = 1;
   else if( uc16 == HB_BOXCH_ARROW_U )
      iPos = 2;
   else if( uc16 == HB_BOXCH_ARROW_D )
      iPos = 3;
   else if( uc16 >= HB_BOXCH_BOX_MIN && uc16 <= HB_BOXCH_BOX_MAX )
      iPos = HB_BOXCH_CHR_BASE +
             ( uc16 - HB_BOXCH_BOX_MIN );
   else if( uc16 >= HB_BOXCH_RC_MIN && uc16 <= HB_BOXCH_RC_MAX )
      iPos = HB_BOXCH_CHR_BASE + ( HB_BOXCH_BOX_MAX - HB_BOXCH_BOX_MIN + 1 ) +
             ( uc16 - HB_BOXCH_RC_MIN );
   else
      return NULL;

   iTrans = pWVT->boxIndex[ iPos ];
   if( iTrans == HB_BOXCH_TRANS_MAX )
   {
      if( pWVT->boxCount < HB_BOXCH_TRANS_MAX - 1 )
      {
         iTrans = pWVT->boxCount + 1;
         pWVT->boxImage[ iTrans ] = hb_gt_wvt_DefineBoxChar( pWVT, uc16 );
         if( pWVT->boxImage[ iTrans ] )
            pWVT->boxCount = iTrans;
         else
            iTrans = 0;
      }
      else
         iTrans = 0;
      pWVT->boxIndex[ iPos ] = ( HB_UCHAR ) iTrans;
   }

   return pWVT->boxImage[ iTrans ];
}
#endif /* UNICODE */

/*
 * use the standard fixed OEM font, unless the caller has requested set size fonts
 */
static HFONT hb_gt_wvt_GetFont( LPCTSTR lpFace, int iHeight, int iWidth, int iWeight, int iQuality, int iCodePage )
{
   if( iHeight > 0 )
   {
      LOGFONT logfont;

      memset( &logfont, 0, sizeof( logfont ) );
      logfont.lfEscapement     = 0;
      logfont.lfOrientation    = 0;
      logfont.lfWeight         = iWeight;
      logfont.lfItalic         = 0;
      logfont.lfUnderline      = 0;
      logfont.lfStrikeOut      = 0;
      logfont.lfCharSet        = ( BYTE ) iCodePage;      /* OEM_CHARSET */
      logfont.lfOutPrecision   = 0;
      logfont.lfClipPrecision  = 0;
      logfont.lfQuality        = ( BYTE ) iQuality;       /* DEFAULT_QUALITY, DRAFT_QUALITY or PROOF_QUALITY */
      logfont.lfPitchAndFamily = FIXED_PITCH | FF_MODERN; /* all mapping depends on fixed width fonts! */
      logfont.lfHeight         = iHeight;
      logfont.lfWidth          = iWidth < 0 ? -iWidth : iWidth;

      HB_STRNCPY( logfont.lfFaceName, lpFace, HB_SIZEOFARRAY( logfont.lfFaceName ) - 1 );

      return CreateFontIndirect( &logfont );
   }
   else
      return ( HFONT ) GetStockObject( OEM_FIXED_FONT /* SYSTEM_FIXED_FONT */ );
}

static POINT hb_gt_wvt_GetXYFromColRow( PHB_GTWVT pWVT, int col, int row )
{
   POINT xy;

   xy.x = col * pWVT->PTEXTSIZE.x + pWVT->MarginLeft;
   xy.y = row * pWVT->PTEXTSIZE.y + pWVT->MarginTop;

   return xy;
}

static RECT hb_gt_wvt_GetXYFromColRowRect( PHB_GTWVT pWVT, RECT colrow )
{
   RECT xy;

   xy.left   = colrow.left * pWVT->PTEXTSIZE.x + pWVT->MarginLeft;
   xy.top    = colrow.top  * pWVT->PTEXTSIZE.y + pWVT->MarginTop;
   xy.right  = ( colrow.right  + 1 ) * pWVT->PTEXTSIZE.x + pWVT->MarginLeft;
   xy.bottom = ( colrow.bottom + 1 ) * pWVT->PTEXTSIZE.y + pWVT->MarginTop;

   return xy;
}

static void hb_gt_wvt_UpdateCaret( PHB_GTWVT pWVT )
{
   int iRow, iCol, iStyle, iCaretSize;

   HB_GTSELF_GETSCRCURSOR( pWVT->pGT, &iRow, &iCol, &iStyle );

   if( iRow < 0 || iCol < 0 || iRow >= pWVT->ROWS || iCol >= pWVT->COLS )
      iCaretSize = 0;
   else switch( iStyle )
   {
      case SC_INSERT:
         iCaretSize = pWVT->PTEXTSIZE.y >> 1;
         break;
      case SC_SPECIAL1:
         iCaretSize = pWVT->PTEXTSIZE.y;
         break;
      case SC_SPECIAL2:
         iCaretSize = - ( pWVT->PTEXTSIZE.y >> 1 );
         break;
      case SC_NORMAL:
         iCaretSize = HB_MAX( ( pWVT->PTEXTSIZE.y >> 2 ) - 1, 1 );
         break;
      default:
         iCaretSize = 0;
         break;
   }

   if( iCaretSize == 0 )
   {
      if( pWVT->CaretExist && ! pWVT->CaretHidden )
      {
         HideCaret( pWVT->hWnd );
         pWVT->CaretHidden = HB_TRUE;
      }
   }
   else
   {
      if( iCaretSize != pWVT->CaretSize || pWVT->PTEXTSIZE.x != pWVT->CaretWidth ||
          ! pWVT->CaretExist )
      {
         pWVT->CaretSize = iCaretSize;
         pWVT->CaretWidth = pWVT->PTEXTSIZE.x;
         pWVT->CaretExist = CreateCaret( pWVT->hWnd, NULL, pWVT->PTEXTSIZE.x,
                                         pWVT->CaretSize < 0 ? - pWVT->CaretSize : pWVT->CaretSize );
      }
      if( pWVT->CaretExist )
      {
         POINT xy;
         xy = hb_gt_wvt_GetXYFromColRow( pWVT, iCol, iRow );
         SetCaretPos( xy.x, pWVT->CaretSize < 0 ?
                      xy.y : xy.y + pWVT->PTEXTSIZE.y - pWVT->CaretSize );
         ShowCaret( pWVT->hWnd );
         pWVT->CaretHidden = HB_FALSE;
      }
   }
}

static void hb_gt_wvt_KillCaret( PHB_GTWVT pWVT )
{
   if( pWVT->CaretExist )
   {
      DestroyCaret();
      pWVT->CaretExist = HB_FALSE;
   }
}

/*
 * functions for handling the input queues for the mouse and keyboard
 */
static void hb_gt_wvt_AddCharToInputQueue( PHB_GTWVT pWVT, int iKey )
{
   int iPos = pWVT->keyPointerIn;

   if( pWVT->keyPointerIn != pWVT->keyPointerOut &&
       HB_INKEY_ISMOUSEPOS( iKey ) )
   {
      int iLastKey = pWVT->Keys[ pWVT->keyLastPos ];
      if( HB_INKEY_ISMOUSEPOS( iLastKey ) )
      {
         pWVT->Keys[ pWVT->keyLastPos ] = iKey;
         return;
      }
   }

   /*
    * When the buffer is full new event overwrite the last one
    * in the buffer - it's Clipper behavior, [druzus]
    */
   pWVT->Keys[ pWVT->keyLastPos = iPos ] = iKey;
   if( ++iPos >= ( int ) HB_SIZEOFARRAY( pWVT->Keys ) )
      iPos = 0;
   if( iPos != pWVT->keyPointerOut )
      pWVT->keyPointerIn = iPos;
}

static HB_BOOL hb_gt_wvt_GetCharFromInputQueue( PHB_GTWVT pWVT, int * iKey )
{
   if( pWVT->keyPointerOut != pWVT->keyPointerIn )
   {
      *iKey = pWVT->Keys[ pWVT->keyPointerOut ];
      if( ++pWVT->keyPointerOut >= ( int ) HB_SIZEOFARRAY( pWVT->Keys ) )
         pWVT->keyPointerOut = 0;

      return HB_TRUE;
   }

   *iKey = 0;
   return HB_FALSE;
}

#if ! defined( UNICODE )
static int hb_gt_wvt_key_ansi_to_oem( int c )
{
   BYTE pszSrc[ 2 ];
   wchar_t pszWide[ 1 ];
   BYTE pszDst[ 2 ];

   pszSrc[ 0 ] = ( CHAR ) c;
   pszSrc[ 1 ] =
   pszDst[ 0 ] =
   pszDst[ 1 ] = 0;

   if( MultiByteToWideChar( CP_ACP, MB_PRECOMPOSED, ( LPCSTR ) pszSrc, 1, ( LPWSTR ) pszWide, 1 ) &&
       WideCharToMultiByte( CP_OEMCP, 0, ( LPCWSTR ) pszWide, 1, ( LPSTR ) pszDst, 1, NULL, NULL ) )
      return pszDst[ 0 ];
   else
      return c;
}
#endif

static void hb_gt_wvt_FitRows( PHB_GTWVT pWVT )
{
   RECT ci;
   int maxWidth;
   int maxHeight;

   HB_TRACE( HB_TR_DEBUG, ( "hb_gt_wvt_FitRows()" ) );

#if defined( HB_OS_WIN_CE )
   pWVT->bMaximized = HB_FALSE;
#else
   pWVT->bMaximized = IsZoomed( pWVT->hWnd );
#endif

   GetClientRect( pWVT->hWnd, &ci );
   maxWidth = ci.right;
   maxHeight = ci.bottom;

   if( maxHeight > 0 )
   {
      HB_BOOL bOldCentre = pWVT->CentreWindow;
      pWVT->CentreWindow = HB_FALSE;
      HB_GTSELF_SETMODE( pWVT->pGT, maxHeight / pWVT->PTEXTSIZE.y, maxWidth / pWVT->PTEXTSIZE.x );
      pWVT->CentreWindow = bOldCentre;
   }
}

static void hb_gt_wvt_FitSize( PHB_GTWVT pWVT )
{
   RECT wi;
   RECT ci;
   int maxWidth;
   int maxHeight;
   int borderWidth;
   int borderHeight;
   int left;
   int top;

   HB_TRACE( HB_TR_DEBUG, ( "hb_gt_wvt_FitSize()" ) );

#if defined( HB_OS_WIN_CE )
   pWVT->bMaximized = HB_FALSE;
#else
   pWVT->bMaximized = IsZoomed( pWVT->hWnd );
#endif

   GetClientRect( pWVT->hWnd, &ci );
   GetWindowRect( pWVT->hWnd, &wi );

   borderWidth = ( wi.right - wi.left ) - ci.right;
   borderHeight = ( wi.bottom - wi.top ) - ci.bottom;

   maxWidth  = ci.right;
   maxHeight = ci.bottom;

   left = wi.left;
   top  = wi.top;

   {
      HFONT hOldFont;
      HFONT hFont;
      int   fontHeight;
      int   fontWidth;
      int   n;

      int i = 0;
      int j = 0;
      int iCalcWidth = 0;
      int iCalcHeight = 0;

      fontHeight = maxHeight / pWVT->ROWS;
      fontWidth  = maxWidth  / pWVT->COLS;

      for( ;; )
      {
         hFont = hb_gt_wvt_GetFont( pWVT->fontFace, fontHeight, fontWidth, pWVT->fontWeight, pWVT->fontQuality, pWVT->CodePage );
         if( hFont )
         {
            HDC        hdc;
            int        width;
            int        height;
            TEXTMETRIC tm;

            hdc       = GetDC( pWVT->hWnd );
            hOldFont  = ( HFONT ) SelectObject( hdc, hFont );
            SetTextCharacterExtra( hdc, 0 );
            GetTextMetrics( hdc, &tm );
            SelectObject( hdc, hOldFont );
            ReleaseDC( pWVT->hWnd, hdc );

            width     = tm.tmAveCharWidth * pWVT->COLS;
            height    = tm.tmHeight       * pWVT->ROWS;

            if( width <= maxWidth &&
                height <= maxHeight &&
                tm.tmAveCharWidth >= 4 &&
                tm.tmHeight >= 8 )
            {
#if ! defined( UNICODE )
               if( pWVT->hFontBox && pWVT->hFontBox != pWVT->hFont )
                  DeleteObject( pWVT->hFontBox );

               if( pWVT->CodePage == pWVT->boxCodePage )
                  pWVT->hFontBox = hFont;
               else
               {
                  pWVT->hFontBox = hb_gt_wvt_GetFont( pWVT->fontFace, fontHeight, fontWidth, pWVT->fontWeight, pWVT->fontQuality, pWVT->boxCodePage );
                  if( ! pWVT->hFontBox )
                     pWVT->hFontBox = hFont;
               }
#endif
               if( pWVT->hFont )
                  DeleteObject( pWVT->hFont );

               pWVT->hFont       = hFont;
               pWVT->fontHeight  = tm.tmHeight;
               pWVT->fontWidth   = tm.tmAveCharWidth;
               pWVT->PTEXTSIZE.x = tm.tmAveCharWidth;
               pWVT->PTEXTSIZE.y = tm.tmHeight;

#if defined( UNICODE )
               /* reset character bitmap tables (after font selection) */
               hb_gt_wvt_ResetBoxCharBitmaps( pWVT );
#endif

#if defined( HB_OS_WIN_CE )
               pWVT->FixedFont = HB_FALSE;
#else
               pWVT->FixedFont = ! pWVT->Win9X && pWVT->fontWidth >= 0 &&
                           ( tm.tmPitchAndFamily & TMPF_FIXED_PITCH ) == 0 &&
                           ( pWVT->PTEXTSIZE.x == tm.tmMaxCharWidth );
#endif
               for( n = 0; n < pWVT->COLS; n++ )
                  pWVT->FixedSize[ n ] = pWVT->PTEXTSIZE.x;

               width  = ( ( int ) ( pWVT->PTEXTSIZE.x * pWVT->COLS ) ) + borderWidth;
               height = ( ( int ) ( pWVT->PTEXTSIZE.y * pWVT->ROWS ) ) + borderHeight;

               if( pWVT->bMaximized )
               {
                  pWVT->MarginLeft = ( wi.right - wi.left - width  ) / 2;
                  pWVT->MarginTop  = ( wi.bottom - wi.top - height ) / 2;
               }
               else
               {
                  pWVT->MarginLeft = 0;
                  pWVT->MarginTop  = 0;
                  if( wi.right - wi.left != width || wi.bottom - wi.top != height )
                      /* above condition is necessary to avoid infinite
                       * recursive in WinCE builds
                       */
                     SetWindowPos( pWVT->hWnd, NULL, left, top, width, height, SWP_NOZORDER );
               }

               if( pWVT->CaretExist && ! pWVT->CaretHidden )
                  hb_gt_wvt_UpdateCaret( pWVT );
            }
            else
            {
               /* I did it this way, so that "Courier New" would size and maximize as expected.
                * "Courier New"  appears to not scale linearily, sometimes by just decreasing the
                * font width by one with some font heights makes it all work out?
                * This code never seems to get executed with "Lucida Console"
                * Width scaling with some Heights is an issue with Courier New and Terminal
                * Height scaling with some Widths is an issue with Consolas and Terminal
                * but this code lets us adjust it here and try creating the font again. [HVB]
                */

               if( iCalcWidth == 0 && iCalcHeight == 0 )
               {
                  iCalcWidth  = fontWidth;
                  iCalcHeight = fontHeight;
               }

               if( i == j )
               {
                  j = 0;
                  i++;
               }
               else if( i > j )
               {
                  j++;
                  if( j == i )
                     i = 0;
               }
               else
                  i++;

               fontWidth  = iCalcWidth - i;
               fontHeight = iCalcHeight - j;

               if( fontWidth < 4 || fontHeight < 8 )
               {
                  width  = ( ( int ) ( pWVT->PTEXTSIZE.x * pWVT->COLS ) ) + borderWidth;
                  height = ( ( int ) ( pWVT->PTEXTSIZE.y * pWVT->ROWS ) ) + borderHeight;
                  SetWindowPos( pWVT->hWnd, NULL, left, top, width, height, SWP_NOZORDER );
                  break;
               }

               continue;
            }

            HB_GTSELF_EXPOSEAREA( pWVT->pGT, 0, 0, pWVT->ROWS, pWVT->COLS );
         }

         break;
      }
   }
}

static void hb_gt_wvt_ResetWindowSize( PHB_GTWVT pWVT, HFONT hFont )
{
   HDC        hdc;
   HFONT      hOldFont;
   int        height, width;
   RECT       wi, ci;
   TEXTMETRIC tm;
   int        n;

   HB_TRACE( HB_TR_DEBUG, ( "hb_gt_wvt_ResetWindowSize(%p,%p)", pWVT, hFont ) );

   if( ! pWVT->hFont || hFont )
   {
      if( ! hFont )
         hFont = hb_gt_wvt_GetFont( pWVT->fontFace, pWVT->fontHeight, pWVT->fontWidth,
                                    pWVT->fontWeight, pWVT->fontQuality, pWVT->CodePage );
#if ! defined( UNICODE )
      if( pWVT->hFont )
         DeleteObject( pWVT->hFont );
      if( pWVT->hFontBox && pWVT->hFontBox != pWVT->hFont )
         DeleteObject( pWVT->hFontBox );
      if( pWVT->CodePage == pWVT->boxCodePage )
         pWVT->hFontBox = hFont;
      else
      {
         pWVT->hFontBox = hb_gt_wvt_GetFont( pWVT->fontFace, pWVT->fontHeight, pWVT->fontWidth,
                                             pWVT->fontWeight, pWVT->fontQuality, pWVT->boxCodePage );
         if( ! pWVT->hFontBox )
            pWVT->hFontBox = hFont;
      }
#endif
      pWVT->hFont = hFont;
   }
   else
      hFont = pWVT->hFont;

   hdc      = GetDC( pWVT->hWnd );
   hOldFont = ( HFONT ) SelectObject( hdc, hFont );
   GetTextMetrics( hdc, &tm );
   SetTextCharacterExtra( hdc, 0 ); /* do not add extra char spacing even if bold */
   SelectObject( hdc, hOldFont );
   ReleaseDC( pWVT->hWnd, hdc );

   /*
    * we will need to use the font size to handle the transformations from
    * row column space in the future, so we keep it around in a static!
    */

   pWVT->PTEXTSIZE.x = pWVT->fontWidth < 0 ? -pWVT->fontWidth :
                    tm.tmAveCharWidth; /* For fixed FONT should == tm.tmMaxCharWidth */
   pWVT->PTEXTSIZE.y = tm.tmHeight;    /* but seems to be a problem on Win9X so */
                                       /* assume proportional fonts always for Win9X */
#if defined( UNICODE )
   /* reset character bitmaps (after font selection) */
   hb_gt_wvt_ResetBoxCharBitmaps( pWVT );
#endif

#if defined( HB_OS_WIN_CE )
   pWVT->FixedFont = HB_FALSE;
#else
   pWVT->FixedFont = ! pWVT->Win9X && pWVT->fontWidth >= 0 &&
                     ( tm.tmPitchAndFamily & TMPF_FIXED_PITCH ) == 0 &&
                     ( pWVT->PTEXTSIZE.x == tm.tmMaxCharWidth );
#endif

   /* pWVT->FixedSize[] is used by ExtTextOut() to emulate
      fixed font when a proportional font is used */
   for( n = 0; n < pWVT->COLS; n++ )
      pWVT->FixedSize[ n ] = pWVT->PTEXTSIZE.x;

   /* resize the window to get the specified number of rows and columns */
   GetWindowRect( pWVT->hWnd, &wi );
   GetClientRect( pWVT->hWnd, &ci );

   height = ( int ) ( pWVT->PTEXTSIZE.y * pWVT->ROWS );
   width  = ( int ) ( pWVT->PTEXTSIZE.x * pWVT->COLS );

   width  += ( int ) ( wi.right - wi.left - ci.right );
   height += ( int ) ( wi.bottom - wi.top - ci.bottom );

   /* Center the window within the CLIENT area on the screen
      but only if pWVT->CentreWindow == HB_TRUE */
   if( pWVT->bMaximized )
   {
      pWVT->MarginLeft = ( wi.right - wi.left - width  ) / 2;
      pWVT->MarginTop  = ( wi.bottom - wi.top - height ) / 2;
   }
   else
   {
      RECT rcWorkArea;
      pWVT->MarginLeft = 0;
      pWVT->MarginTop  = 0;

      if( pWVT->CentreWindow && SystemParametersInfo( SPI_GETWORKAREA, 0, &rcWorkArea, 0 ) )
      {
         int bRecenter = HB_FALSE;

         if( width > rcWorkArea.right - rcWorkArea.left )
         {
            /* New window width is larger than monitor workarea, force to fit and adjusts Font size */
            width = rcWorkArea.right - rcWorkArea.left;
            bRecenter = HB_TRUE;
         }

         if( height > rcWorkArea.bottom - rcWorkArea.top )
         {
            /* New window height is larger than monitor workarea, force to fit and adjusts Font height */
            height = rcWorkArea.bottom - rcWorkArea.top;
            bRecenter = HB_TRUE;
         }

         if( bRecenter ||
             rcWorkArea.left + width > rcWorkArea.right ||
             rcWorkArea.top + height > rcWorkArea.bottom ||
             wi.left != pWVT->iNewPosX || wi.top != pWVT->iNewPosY )
         {
            wi.left = rcWorkArea.left + ( ( rcWorkArea.right - rcWorkArea.left - width  ) / 2 );
            wi.top  = rcWorkArea.top  + ( ( rcWorkArea.bottom - rcWorkArea.top - height ) / 2 );
         }

         if( pWVT->ResizeMode == HB_GTI_RESIZEMODE_ROWS )
         {
            pWVT->ResizeMode = HB_GTI_RESIZEMODE_FONT;
            SetWindowPos( pWVT->hWnd, NULL, wi.left, wi.top, width, height, SWP_NOZORDER );
            pWVT->ResizeMode = HB_GTI_RESIZEMODE_ROWS;
         }
         else
            SetWindowPos( pWVT->hWnd, NULL, wi.left, wi.top, width, height, SWP_NOZORDER );

         if( bRecenter )
         {
            GetWindowRect( pWVT->hWnd, &wi );
            width = wi.right - wi.left;
            height = wi.bottom - wi.top;
            wi.left = rcWorkArea.left + ( ( rcWorkArea.right - rcWorkArea.left - width  ) / 2 );
            wi.top  = rcWorkArea.top  + ( ( rcWorkArea.bottom - rcWorkArea.top - height ) / 2 );
            SetWindowPos( pWVT->hWnd, NULL, wi.left, wi.top, width, height, SWP_NOSIZE | SWP_NOZORDER );
         }
      }
#if ! defined( HB_OS_WIN_CE )
      /* This code creates infinite recursive calls in WinCE */
      else
      {
         /* Will resize window without moving left/top origin */
         SetWindowPos( pWVT->hWnd, NULL, wi.left, wi.top, width, height, SWP_NOZORDER );
      }
#endif
   }

   HB_GTSELF_EXPOSEAREA( pWVT->pGT, 0, 0, pWVT->ROWS, pWVT->COLS );

   if( pWVT->CaretExist && ! pWVT->CaretHidden )
      hb_gt_wvt_UpdateCaret( pWVT );
}

static HB_BOOL hb_gt_wvt_SetWindowSize( PHB_GTWVT pWVT, int iRows, int iCols )
{
   if( HB_GTSELF_RESIZE( pWVT->pGT, iRows, iCols ) )
   {
      if( pWVT->COLS != iCols )
      {
         pWVT->TextLine = ( TCHAR * ) hb_xrealloc( pWVT->TextLine,
                                                   iCols * sizeof( TCHAR ) );
         pWVT->FixedSize = ( int * ) hb_xrealloc( pWVT->FixedSize,
                                                  iCols * sizeof( int ) );
      }
      if( pWVT->hWnd && ( iRows != pWVT->ROWS || iCols != pWVT->COLS ) )
         hb_gt_wvt_AddCharToInputQueue( pWVT, HB_K_RESIZE );

      pWVT->ROWS = iRows;
      pWVT->COLS = iCols;
      return HB_TRUE;
   }
   else
      return HB_FALSE;
}

static HB_BOOL hb_gt_wvt_InitWindow( PHB_GTWVT pWVT, int iRow, int iCol, HFONT hFont )
{
   HB_BOOL fRet = hb_gt_wvt_SetWindowSize( pWVT, iRow, iCol );

   hb_gt_wvt_ResetWindowSize( pWVT, hFont );

   return fRet;
}

/*
 * get the row and column from xy pixel client coordinates
 * This works because we are using the FIXED system font
 */
static POINT hb_gt_wvt_GetColRowFromXY( PHB_GTWVT pWVT, LONG x, LONG y )
{
   POINT colrow;

   colrow.x = ( x - pWVT->MarginLeft ) / pWVT->PTEXTSIZE.x;
   colrow.y = ( y - pWVT->MarginTop ) / pWVT->PTEXTSIZE.y;

   return colrow;
}

static RECT hb_gt_wvt_GetColRowFromXYRect( PHB_GTWVT pWVT, RECT xy )
{
   RECT colrow;

   if( pWVT->bMaximized )
   {
      if( xy.left >= pWVT->MarginLeft )
         xy.left   = xy.left - pWVT->MarginLeft;
      else
         xy.left   = 0;

      if( xy.right >= pWVT->MarginLeft )
         xy.right  = xy.right - pWVT->MarginLeft;
      else
         xy.right  = 0;

      if( xy.top >= pWVT->MarginTop )
         xy.top    = xy.top - pWVT->MarginTop;
      else
         xy.top    = 0;

      if( xy.bottom >= pWVT->MarginTop )
         xy.bottom = xy.bottom - pWVT->MarginTop;
      else
         xy.bottom = 0;
   }

   colrow.left   = xy.left   / pWVT->PTEXTSIZE.x;
   colrow.top    = xy.top    / pWVT->PTEXTSIZE.y;
   colrow.right  = xy.right  / pWVT->PTEXTSIZE.x -
                   ( ( xy.right  % pWVT->PTEXTSIZE.x ) ? 0 : 1 ); /* Adjust for when rectangle */
   colrow.bottom = xy.bottom / pWVT->PTEXTSIZE.y -
                   ( ( xy.bottom % pWVT->PTEXTSIZE.y ) ? 0 : 1 ); /* EXACTLY overlaps characters */

   return colrow;
}

static HB_BOOL hb_gt_wvt_SetMousePos( PHB_GTWVT pWVT, int iRow, int iCol )
{
   if( pWVT->MousePos.y != iRow || pWVT->MousePos.x != iCol )
   {
      pWVT->MousePos.y = iRow;
      pWVT->MousePos.x = iCol;
      return HB_TRUE;
   }
   else
      return HB_FALSE;
}

static int hb_gt_wvt_GetKeyFlags( void )
{
   int iFlags = 0;
   if( GetKeyState( VK_SHIFT ) & 0x8000 )
      iFlags |= HB_KF_SHIFT;
   if( GetKeyState( VK_CONTROL ) & 0x8000 )
      iFlags |= HB_KF_CTRL;
   if( GetKeyState( VK_LMENU ) & 0x8000 )
      iFlags |= HB_KF_ALT;
   if( GetKeyState( VK_RMENU ) & 0x8000 )
      iFlags |= HB_KF_ALTGR;

   return iFlags;
}

static int hb_gt_wvt_UpdateKeyFlags( int iFlags )
{
   if( iFlags & HB_KF_ALTGR )
   {
      iFlags |= HB_KF_ALT;
      iFlags &= ~HB_KF_ALTGR;
   }

   return iFlags;
}

static void hb_gt_wvt_Composited( PHB_GTWVT pWVT, HB_BOOL fEnable )
{
#if defined( HB_OS_WIN_CE )
   HB_SYMBOL_UNUSED( pWVT );
   HB_SYMBOL_UNUSED( fEnable );
#else
   if( hb_iswinvista() && ! GetSystemMetrics( SM_REMOTESESSION ) )
   {
      pWVT->bComposited = fEnable;
      if( fEnable )
         SetWindowLongPtr( pWVT->hWnd, GWL_EXSTYLE, GetWindowLongPtr( pWVT->hWnd, GWL_EXSTYLE ) | WS_EX_COMPOSITED );
      else
         SetWindowLongPtr( pWVT->hWnd, GWL_EXSTYLE, GetWindowLongPtr( pWVT->hWnd, GWL_EXSTYLE ) & ~WS_EX_COMPOSITED );
   }
#endif
}

static void hb_gt_wvt_SetCloseButton( PHB_GTWVT pWVT )
{
   HMENU hSysMenu = GetSystemMenu( pWVT->hWnd, FALSE );

   if( hSysMenu )
      EnableMenuItem( hSysMenu, SC_CLOSE, MF_BYCOMMAND |
                      ( pWVT->CloseMode < 2 ? MF_ENABLED : MF_GRAYED ) );
}

static void hb_gt_wvt_MouseEvent( PHB_GTWVT pWVT, UINT message, WPARAM wParam, LPARAM lParam )
{
   SHORT keyCode = 0;
   POINT xy, colrow;

   xy.x = LOWORD( lParam );
   xy.y = HIWORD( lParam );

   if( message == WM_MOUSEWHEEL )
      ScreenToClient( pWVT->hWnd, &xy );

   colrow = hb_gt_wvt_GetColRowFromXY( pWVT, xy.x, xy.y );
   if( ! pWVT->bBeingMarked &&
       hb_gt_wvt_SetMousePos( pWVT, colrow.y, colrow.x ) )
      hb_gt_wvt_AddCharToInputQueue( pWVT,
                     HB_INKEY_NEW_MPOS( pWVT->MousePos.x, pWVT->MousePos.y ) );

   switch( message )
   {
      case WM_LBUTTONDBLCLK:
         keyCode = K_LDBLCLK;
         break;

      case WM_RBUTTONDBLCLK:
         keyCode = K_RDBLCLK;
         break;

      case WM_LBUTTONDOWN:
         if( pWVT->bBeginMarked || pWVT->bQuickEdit )
         {
            pWVT->bBeingMarked = HB_TRUE;

            pWVT->sRectNew.left   = xy.x;
            pWVT->sRectNew.top    = xy.y;
            pWVT->sRectNew.right  = xy.x;
            pWVT->sRectNew.bottom = xy.y;

            pWVT->sRectOld.left   = 0;
            pWVT->sRectOld.top    = 0;
            pWVT->sRectOld.right  = 0;
            pWVT->sRectOld.bottom = 0;

            hb_gt_wvt_Composited( pWVT, HB_FALSE );

            return;
         }
         keyCode = K_LBUTTONDOWN;
         break;

      case WM_RBUTTONDOWN:
         keyCode = K_RBUTTONDOWN;
         break;

      case WM_RBUTTONUP:
         if( pWVT->bQuickEdit )
         {
            HB_GT_INFO gtInfo;
<<<<<<< HEAD
=======

>>>>>>> 7901a561
            memset( &gtInfo, 0, sizeof( gtInfo ) );

            hb_gtInfo( HB_GTI_CLIPBOARDPASTE, &gtInfo );

            hb_gt_wvt_Composited( pWVT, HB_FALSE );

            return;
         }

         keyCode = K_RBUTTONUP;
         break;

      case WM_LBUTTONUP:

         if( pWVT->bBeingMarked || pWVT->bQuickEdit )
         {
            pWVT->bBeginMarked = HB_FALSE;
            pWVT->bBeingMarked = HB_FALSE;

            RedrawWindow( pWVT->hWnd, NULL, NULL, RDW_INVALIDATE | RDW_UPDATENOW );

            {
#if ! defined( UNICODE )
               PHB_CODEPAGE cdpHost = HB_GTSELF_HOSTCP( pWVT->pGT ),
                            cdpBox  = HB_GTSELF_BOXCP( pWVT->pGT );
#endif
               TCHAR * sBuffer;
               HB_SIZE nSize, n;
               int     row, col;
               RECT    rect;

               rect.left   = HB_MIN( pWVT->sRectNew.left, pWVT->sRectNew.right  );
               rect.top    = HB_MIN( pWVT->sRectNew.top , pWVT->sRectNew.bottom );
               rect.right  = HB_MAX( pWVT->sRectNew.left, pWVT->sRectNew.right  );
               rect.bottom = HB_MAX( pWVT->sRectNew.top , pWVT->sRectNew.bottom );

               rect = hb_gt_wvt_GetColRowFromXYRect( pWVT, rect );

               nSize = ( rect.bottom - rect.top + 1 ) *
                       ( rect.right - rect.left + 1 + 2 );
               sBuffer = ( TCHAR * ) hb_xgrab( nSize * sizeof( TCHAR ) + 1 );

               for( n = 0, row = rect.top; row <= rect.bottom; row++ )
               {
                  for( col = rect.left; col <= rect.right; col++ )
                  {
                     int iColor;
                     HB_BYTE bAttr;
                     HB_USHORT usChar;

                     if( ! HB_GTSELF_GETSCRCHAR( pWVT->pGT, row, col, &iColor, &bAttr, &usChar ) )
                        break;
#if defined( UNICODE )
                     usChar = hb_cdpGetU16Ctrl( usChar );
#else
                     usChar = hb_cdpGetUC( ( bAttr & HB_GT_ATTR_BOX ) ? cdpBox : cdpHost, usChar, '?' );
#endif
                     sBuffer[ n++ ] = ( TCHAR ) usChar;
                  }
                  if( rect.top < rect.bottom )
                  {
                     sBuffer[ n++ ] = '\r';
                     sBuffer[ n++ ] = '\n';
                  }
               }

#if defined( UNICODE )
               if( n > 0 )
               {
                  PHB_ITEM pItem = hb_itemPutStrLenU16( NULL, HB_CDP_ENDIAN_NATIVE, sBuffer, n );
                  hb_gt_winapi_setClipboard( CF_UNICODETEXT, pItem );
                  hb_itemRelease( pItem );
               }
               hb_xfree( sBuffer );
#else
               if( n > 0 )
               {
                  PHB_ITEM pItem = hb_itemPutCLPtr( NULL, sBuffer, n );
                  hb_gt_winapi_setClipboard( pWVT->CodePage == OEM_CHARSET ?
                                             CF_OEMTEXT : CF_TEXT, pItem );
                  hb_itemRelease( pItem );
               }
               else
                  hb_xfree( sBuffer );
#endif
            }

            hb_gt_wvt_Composited( pWVT, HB_TRUE );
            return;
         }
         keyCode = K_LBUTTONUP;
         break;

      case WM_MBUTTONDOWN:
         keyCode = K_MBUTTONDOWN;
         break;

      case WM_MBUTTONUP:
         keyCode = K_MBUTTONUP;
         break;

      case WM_MBUTTONDBLCLK:
         keyCode = K_MDBLCLK;
         break;

      case WM_MOUSEMOVE:

         if( pWVT->bBeingMarked )
         {
            RECT rect;

            pWVT->sRectNew.right  = xy.x;
            pWVT->sRectNew.bottom = xy.y;

            rect.left   = HB_MIN( pWVT->sRectNew.left, pWVT->sRectNew.right  );
            rect.top    = HB_MIN( pWVT->sRectNew.top , pWVT->sRectNew.bottom );
            rect.right  = HB_MAX( pWVT->sRectNew.left, pWVT->sRectNew.right  );
            rect.bottom = HB_MAX( pWVT->sRectNew.top , pWVT->sRectNew.bottom );
            /* out of band cords may appear due to margins in maximized mode */
            if( rect.left < 0 )
               rect.left = 0;
            if( rect.top < 0 )
               rect.top = 0;
            if( rect.right > pWVT->COLS * pWVT->PTEXTSIZE.x )
               rect.right = pWVT->COLS * pWVT->PTEXTSIZE.x;
            if( rect.bottom > pWVT->ROWS * pWVT->PTEXTSIZE.y )
               rect.bottom = pWVT->ROWS * pWVT->PTEXTSIZE.y;

            rect = hb_gt_wvt_GetXYFromColRowRect( pWVT,
                                 hb_gt_wvt_GetColRowFromXYRect( pWVT, rect ) );

            if( rect.left   != pWVT->sRectOld.left   ||
                rect.top    != pWVT->sRectOld.top    ||
                rect.right  != pWVT->sRectOld.right  ||
                rect.bottom != pWVT->sRectOld.bottom )
            {
#if ! defined( HB_OS_WIN_CE )  /* WinCE does not support InvertRgn */
               /* Concept forwarded by Andy Wos - thanks. */
               HRGN rgn1 = CreateRectRgn( pWVT->sRectOld.left, pWVT->sRectOld.top, pWVT->sRectOld.right, pWVT->sRectOld.bottom );
               HRGN rgn2 = CreateRectRgn( rect.left, rect.top, rect.right, rect.bottom );
               HRGN rgn3 = CreateRectRgn( 0, 0, 0, 0 );

               if( CombineRgn( rgn3, rgn1, rgn2, RGN_XOR ) != 0 )
               {
                  HDC hdc = GetDC( pWVT->hWnd );
                  InvertRgn( hdc, rgn3 );
                  ReleaseDC( pWVT->hWnd, hdc );
               }

               DeleteObject( rgn1 );
               DeleteObject( rgn2 );
               DeleteObject( rgn3 );
#else
               HDC hdc = GetDC( pWVT->hWnd );
               InvertRect( hdc, &pWVT->sRectOld );
               InvertRect( hdc, &rect );
               ReleaseDC( pWVT->hWnd, hdc );
#endif
               pWVT->sRectOld.left   = rect.left;
               pWVT->sRectOld.top    = rect.top;
               pWVT->sRectOld.right  = rect.right;
               pWVT->sRectOld.bottom = rect.bottom;
            }
            return;
         }
         break;

      case WM_MOUSEWHEEL:
         keyCode = ( SHORT ) HIWORD( wParam ) > 0 ? K_MWFORWARD : K_MWBACKWARD;
         break;
   }

   if( keyCode != 0 )
      hb_gt_wvt_AddCharToInputQueue( pWVT,
                  HB_INKEY_NEW_MKEY( keyCode,
                        hb_gt_wvt_UpdateKeyFlags( hb_gt_wvt_GetKeyFlags() ) ) );
}

static HB_BOOL hb_gt_wvt_KeyEvent( PHB_GTWVT pWVT, UINT message, WPARAM wParam, LPARAM lParam )
{
   int iKey = 0, iFlags = pWVT->keyFlags, iKeyPad = 0;

   switch( message )
   {
      case WM_KEYDOWN:
      case WM_SYSKEYDOWN:
         pWVT->IgnoreWM_SYSCHAR = HB_FALSE;
         iFlags = hb_gt_wvt_GetKeyFlags();
         switch( wParam )
         {
            case VK_BACK:
               pWVT->IgnoreWM_SYSCHAR = HB_TRUE;
               iKey = HB_KX_BS;
               break;
            case VK_TAB:
               pWVT->IgnoreWM_SYSCHAR = HB_TRUE;
               iKey = HB_KX_TAB;
               break;
            case VK_RETURN:
               pWVT->IgnoreWM_SYSCHAR = HB_TRUE;
               if( pWVT->bAltEnter && ( iFlags & HB_KF_ALT ) != 0 )
                  hb_gt_wvt_FullScreen( pWVT->pGT );
               else
               {
                  iKey = HB_KX_ENTER;
                  if( lParam & WVT_EXTKEY_FLAG )
                     iFlags |= HB_KF_KEYPAD;
               }
               break;
            case VK_ESCAPE:
               pWVT->IgnoreWM_SYSCHAR = HB_TRUE;
               iKey = HB_KX_ESC;
               break;

            case VK_PRIOR:
               iKeyPad = HB_KX_PGUP;
               break;
            case VK_NEXT:
               iKeyPad = HB_KX_PGDN;
               break;
            case VK_END:
               iKeyPad = HB_KX_END;
               break;
            case VK_HOME:
               iKeyPad = HB_KX_HOME;
               break;
            case VK_LEFT:
               iKeyPad = HB_KX_LEFT;
               break;
            case VK_UP:
               iKeyPad = HB_KX_UP;
               break;
            case VK_RIGHT:
               iKeyPad = HB_KX_RIGHT;
               break;
            case VK_DOWN:
               iKeyPad = HB_KX_DOWN;
               break;
            case VK_INSERT:
               iKeyPad = HB_KX_INS;
               break;
            case VK_DELETE:
               iKey = HB_KX_DEL;
               if( ( lParam & WVT_EXTKEY_FLAG ) == 0 )
                  iFlags |= HB_KF_KEYPAD;
               break;

            case VK_F1:
               iKey = HB_KX_F1;
               break;
            case VK_F2:
               iKey = HB_KX_F2;
               break;
            case VK_F3:
               iKey = HB_KX_F3;
               break;
            case VK_F4:
               iKey = HB_KX_F4;
               break;
            case VK_F5:
               iKey = HB_KX_F5;
               break;
            case VK_F6:
               iKey = HB_KX_F6;
               break;
            case VK_F7:
               iKey = HB_KX_F7;
               break;
            case VK_F8:
               iKey = HB_KX_F8;
               break;
            case VK_F9:
               iKey = HB_KX_F9;
               break;
            case VK_F10:
               iKey = HB_KX_F10;
               break;
            case VK_F11:
               iKey = HB_KX_F11;
               break;
            case VK_F12:
               iKey = HB_KX_F12;
               break;

            case VK_SNAPSHOT:
               iKey = HB_KX_PRTSCR;
               break;
            case VK_CANCEL:
               if( ( lParam & WVT_EXTKEY_FLAG ) == 0 )
                  break;
               iFlags |= HB_KF_CTRL;
            case VK_PAUSE:
               pWVT->IgnoreWM_SYSCHAR = HB_TRUE;
               iKey = HB_KX_PAUSE;
               break;

            case VK_CLEAR:
               iKeyPad = HB_KX_CENTER;
               break;

            case VK_NUMPAD0:
            case VK_NUMPAD1:
            case VK_NUMPAD2:
            case VK_NUMPAD3:
            case VK_NUMPAD4:
            case VK_NUMPAD5:
            case VK_NUMPAD6:
            case VK_NUMPAD7:
            case VK_NUMPAD8:
            case VK_NUMPAD9:
               if( iFlags & HB_KF_CTRL )
               {
                  pWVT->IgnoreWM_SYSCHAR = HB_TRUE;
                  iKey = ( int ) wParam - VK_NUMPAD0 + '0';
               }
               else if( iFlags == HB_KF_ALT || iFlags == HB_KF_ALTGR )
                  iFlags = 0; /* for ALT + <ASCII_VALUE_FROM_KEYPAD> */
               iFlags |= HB_KF_KEYPAD;
               break;
            case VK_DECIMAL:
            case VK_SEPARATOR:
               iFlags |= HB_KF_KEYPAD;
               if( iFlags & HB_KF_CTRL )
               {
                  pWVT->IgnoreWM_SYSCHAR = HB_TRUE;
                  iKey = '.';
               }
               break;

            case VK_DIVIDE:
               iFlags |= HB_KF_KEYPAD;
               if( iFlags & HB_KF_CTRL )
                  iKey = '/';
               break;
            case VK_MULTIPLY:
               iFlags |= HB_KF_KEYPAD;
               if( iFlags & HB_KF_CTRL )
                  iKey = '*';
               break;
            case VK_SUBTRACT:
               iFlags |= HB_KF_KEYPAD;
               if( iFlags & HB_KF_CTRL )
                  iKey = '-';
               break;
            case VK_ADD:
               iFlags |= HB_KF_KEYPAD;
               if( iFlags & HB_KF_CTRL )
                  iKey = '+';
               break;
#ifdef VK_OEM_2
            case VK_OEM_2:
               if( ( iFlags & HB_KF_CTRL ) != 0 && ( iFlags & HB_KF_SHIFT ) != 0 )
                  iKey = '?';
               break;
#endif
#ifdef VK_APPS
            case VK_APPS:
               iKey = HB_K_MENU;
               break;
#endif
         }
         if( iKeyPad != 0 )
         {
            iKey = iKeyPad;
            if( ( lParam & WVT_EXTKEY_FLAG ) == 0 )
            {
               if( iFlags == HB_KF_ALT || iFlags == HB_KF_ALTGR )
                  iFlags = iKey = 0; /* for ALT + <ASCII_VALUE_FROM_KEYPAD> */
               else
                  iFlags |= HB_KF_KEYPAD;
            }
         }
         pWVT->keyFlags = iFlags;
         if( iKey != 0 )
            iKey = HB_INKEY_NEW_KEY( iKey, hb_gt_wvt_UpdateKeyFlags( iFlags ) );
         break;

      case WM_CHAR:
         if( ( ( iFlags & HB_KF_CTRL ) != 0 && ( iFlags & HB_KF_ALT ) != 0 ) ||
             ( iFlags & HB_KF_ALTGR ) != 0 )
            /* workaround for AltGR and some German/Italian keyboard */
            iFlags &= ~( HB_KF_CTRL | HB_KF_ALT | HB_KF_ALTGR );
      case WM_SYSCHAR:
         iFlags = hb_gt_wvt_UpdateKeyFlags( iFlags );
         if( ! pWVT->IgnoreWM_SYSCHAR )
         {
            iKey = ( int ) wParam;

            if( ( iFlags & HB_KF_CTRL ) != 0 && ( iKey >= 0 && iKey < 32 ) )
            {
               iKey += 'A' - 1;
               iKey = HB_INKEY_NEW_KEY( iKey, iFlags );
            }
            else
            {
               if( message == WM_SYSCHAR && ( iFlags & HB_KF_ALT ) != 0 )
               {
                  switch( HIWORD( lParam ) & 0xFF )
                  {
                     case  2:
                        iKey = '1';
                        break;
                     case  3:
                        iKey = '2';
                        break;
                     case  4:
                        iKey = '3';
                        break;
                     case  5:
                        iKey = '4';
                        break;
                     case  6:
                        iKey = '5';
                        break;
                     case  7:
                        iKey = '6';
                        break;
                     case  8:
                        iKey = '7';
                        break;
                     case  9:
                        iKey = '8';
                        break;
                     case 10:
                        iKey = '9';
                        break;
                     case 11:
                        iKey = '0';
                        break;
                     case 13:
                        iKey = '=';
                        break;
                     case 14:
                        iKey = HB_KX_BS;
                        break;
                     case 16:
                        iKey = 'Q';
                        break;
                     case 17:
                        iKey = 'W';
                        break;
                     case 18:
                        iKey = 'E';
                        break;
                     case 19:
                        iKey = 'R';
                        break;
                     case 20:
                        iKey = 'T';
                        break;
                     case 21:
                        iKey = 'Y';
                        break;
                     case 22:
                        iKey = 'U';
                        break;
                     case 23:
                        iKey = 'I';
                        break;
                     case 24:
                        iKey = 'O';
                        break;
                     case 25:
                        iKey = 'P';
                        break;
                     case 30:
                        iKey = 'A';
                        break;
                     case 31:
                        iKey = 'S';
                        break;
                     case 32:
                        iKey = 'D';
                        break;
                     case 33:
                        iKey = 'F';
                        break;
                     case 34:
                        iKey = 'G';
                        break;
                     case 35:
                        iKey = 'H';
                        break;
                     case 36:
                        iKey = 'J';
                        break;
                     case 37:
                        iKey = 'K';
                        break;
                     case 38:
                        iKey = 'L';
                        break;
                     case 44:
                        iKey = 'Z';
                        break;
                     case 45:
                        iKey = 'X';
                        break;
                     case 46:
                        iKey = 'C';
                        break;
                     case 47:
                        iKey = 'V';
                        break;
                     case 48:
                        iKey = 'B';
                        break;
                     case 49:
                        iKey = 'N';
                        break;
                     case 50:
                        iKey = 'M';
                        break;
                  }
               }
#if defined( UNICODE )
               if( iKey >= 127 )
                  iKey = HB_INKEY_NEW_UNICODEF( iKey, iFlags );
               else if( iFlags & ( HB_KF_CTRL | HB_KF_ALT ) )
                  iKey = HB_INKEY_NEW_KEY( iKey, iFlags );
               else
                  iKey = HB_INKEY_NEW_CHARF( iKey, iFlags );
#else
               {
                  int u = HB_GTSELF_KEYTRANS( pWVT->pGT, iKey );
                  if( u )
                     iKey = HB_INKEY_NEW_UNICODEF( u, iFlags );
                  else if( iKey < 127 && ( iFlags & ( HB_KF_CTRL | HB_KF_ALT ) ) )
                     iKey = HB_INKEY_NEW_KEY( iKey, iFlags );
                  else
                  {
                     if( pWVT->CodePage == OEM_CHARSET )
                        iKey = hb_gt_wvt_key_ansi_to_oem( iKey );
                     iKey = HB_INKEY_NEW_CHARF( iKey, iFlags );
                  }
               }
#endif
            }
         }
         pWVT->IgnoreWM_SYSCHAR = HB_FALSE;
         break;
   }

   if( iKey != 0 )
      hb_gt_wvt_AddCharToInputQueue( pWVT, iKey );

   return 0;
}

/*
 * hb_gt_wvt_TextOut converts col and row to x and y ( pixels ) and calls
 * the Windows function TextOut with the expected coordinates
 */
static void hb_gt_wvt_TextOut( PHB_GTWVT pWVT, HDC hdc, int col, int row, int iColor, LPCTSTR lpString, UINT cbString )
{
   POINT xy;
   RECT  rClip;
   UINT  fuOptions = ETO_CLIPPED;

   xy = hb_gt_wvt_GetXYFromColRow( pWVT, col, row );
   SetRect( &rClip, xy.x, xy.y, xy.x + cbString * pWVT->PTEXTSIZE.x, xy.y + pWVT->PTEXTSIZE.y );

   if( ( pWVT->fontAttribute & HB_GTI_FONTA_CLRBKG ) != 0 )
   {
      HBRUSH hBrush = CreateSolidBrush( pWVT->COLORS[ ( iColor >> 4 ) & 0x0F ] );
      FillRect( hdc, &rClip, hBrush );
      DeleteObject( hBrush );
   }
   else
      fuOptions |= ETO_OPAQUE;

   /* set background color */
   SetBkColor( hdc, pWVT->COLORS[ ( iColor >> 4 ) & 0x0F ] );
   /* set foreground color */
   SetTextColor( hdc, pWVT->COLORS[ iColor & 0x0F ] );

   SetTextAlign( hdc, TA_LEFT );

   ExtTextOut( hdc, xy.x, xy.y, fuOptions, &rClip,
               lpString, cbString, pWVT->FixedFont ? NULL : pWVT->FixedSize );
}

static void hb_gt_wvt_PaintText( PHB_GTWVT pWVT )
{
   PAINTSTRUCT ps;
   HDC         hdc;
   RECT        rcRect;
   int         iRow;
   int         iColor, iOldColor = 0;
   HB_BYTE     bAttr;
   HB_BOOL     fFixMetric = ( pWVT->fontAttribute & HB_GTI_FONTA_FIXMETRIC ) != 0;

#if ! defined( UNICODE )
   HFONT       hFont, hOldFont = NULL;
#endif

   hdc = BeginPaint( pWVT->hWnd, &ps );

   /* for sure there is a better method for repainting not used screen area
    * ExcludeClipRect()?
    */
   if( pWVT->bMaximized )
   {
      HBRUSH hBrush = CreateSolidBrush( pWVT->COLORS[ 0 ] );
      RECT ciNew = ps.rcPaint;
      RECT ciTemp = ps.rcPaint;
      if( pWVT->MarginLeft > 0 )
      {
         ciTemp.right = pWVT->MarginLeft;
         FillRect( hdc, &ciTemp, hBrush );
         ciTemp.right = ciNew.right;
         ciTemp.left = ciTemp.right - pWVT->MarginLeft;
         FillRect( hdc, &ciTemp, hBrush );
         ciTemp.left = ciNew.left;
      }
      if( pWVT->MarginTop > 0 )
      {
         ciTemp.bottom = pWVT->MarginTop;
         FillRect( hdc, &ciTemp, hBrush );
         ciTemp.bottom = ciNew.bottom;
         ciTemp.top = ciTemp.bottom - pWVT->MarginTop;
         FillRect( hdc, &ciTemp, hBrush );
      }
      /*FillRect( hdc, &ps.rcPaint, hBrush);
       * ^^^ this was previous code, caused entire window/screen to be erased on every
       * WM_PAINT message which caused a Browse scroll to flicker badly under XP.
       * Now, only repaints the margin areas as required.
       */
      DeleteObject( hBrush );
   }
   else if( pWVT->bAlreadySizing )
   {
      /* This code solves issue with XP when resizing with mouse on window borders,
       * only applicable when ResizeMode is by ROWS, depending on Windows settings
       * to "Show window content while dragging." would cause border artifacts or
       * content smearing when sizing. Now will paint new area black until mouse
       * button is released, much like Windows 7 behaviour.
       * One issue here is that I need a static variable RECT ciLast to store the
       * Client area coordinates before Window sized, this is set in the WM_ENTERSIZEMOVE
       * message and then used here to calculate the size changed areas to paint black.
       */
      HBRUSH hBrush = CreateSolidBrush( pWVT->COLORS[ 0 ] );
      RECT ciNew = ps.rcPaint;
      RECT ciTemp = ps.rcPaint;
      if( ciNew.bottom > pWVT->ciLast.bottom )
      {
         ciTemp.top = pWVT->ciLast.bottom;
         FillRect( hdc, &ciTemp, hBrush );
         ciTemp.top = ciNew.top;
      }
      if( ciNew.right > pWVT->ciLast.right )
      {
         ciTemp.left = pWVT->ciLast.right;
         FillRect( hdc, &ciTemp, hBrush );
      }
      DeleteObject( hBrush );
   }

#if defined( UNICODE )
   SelectObject( hdc, pWVT->hFont );
#endif

   rcRect = hb_gt_wvt_GetColRowFromXYRect( pWVT, ps.rcPaint );

   for( iRow = rcRect.top; iRow <= rcRect.bottom; ++iRow )
   {
      int iCol, startCol, len;

      iCol = startCol = rcRect.left;
      len = 0;

      while( iCol <= rcRect.right )
      {
#if defined( UNICODE )
         HBITMAP hBitMap;
         HB_USHORT usChar;

         if( ! HB_GTSELF_GETSCRCHAR( pWVT->pGT, iRow, iCol, &iColor, &bAttr, &usChar ) )
            break;
         if( ( pWVT->fontAttribute & HB_GTI_FONTA_CTRLCHARS ) == 0 )
            usChar = hb_cdpGetU16Ctrl( usChar );

         if( pWVT->wcTrans )
         {
            if( pWVT->wcTransLen == 0x100 && ( usChar >> 8 ) == 0xFF )
               usChar &= 0x00FF;
            if( ( HB_SIZE ) usChar < pWVT->wcTransLen && pWVT->wcTrans[ usChar ] )
               usChar = pWVT->wcTrans[ usChar ];
         }

         /* as long as GTWVT uses only 16 colors we can ignore other bits
          * and not divide output when it does not change anythings
          */
         iColor &= 0xff;
         hBitMap = hb_gt_wvt_GetBoxChar( pWVT, &usChar );
         if( len > 0 && ( iColor != iOldColor || fFixMetric || hBitMap ) )
         {
            hb_gt_wvt_TextOut( pWVT, hdc, startCol, iRow, iOldColor, pWVT->TextLine, ( UINT ) len );
            len = 0;
         }
         if( hBitMap )
         {
            POINT xy;
            /* set foreground color */
            SetTextColor( hdc, pWVT->COLORS[ iColor & 0x0F ] );
            /* set background color */
            SetBkColor( hdc, pWVT->COLORS[ ( iColor >> 4 ) & 0x0F ] );
            xy = hb_gt_wvt_GetXYFromColRow( pWVT, iCol, iRow );
            SelectObject( pWVT->hBmpDC, hBitMap );
            BitBlt( hdc, xy.x, xy.y, pWVT->PTEXTSIZE.x + 1, pWVT->PTEXTSIZE.y + 1,
                    pWVT->hBmpDC, 0, 0, SRCCOPY );
         }
         else
         {
            if( len == 0 )
            {
               iOldColor = iColor;
               startCol = iCol;
            }
            pWVT->TextLine[ len++ ] = ( TCHAR ) usChar;
         }
#else
         HB_UCHAR uc;
         if( ! HB_GTSELF_GETSCRUC( pWVT->pGT, iRow, iCol, &iColor, &bAttr, &uc, HB_TRUE ) )
            break;
         hFont = ( bAttr & HB_GT_ATTR_BOX ) ? pWVT->hFontBox : pWVT->hFont;
         if( len == 0 )
         {
            if( hFont != hOldFont )
            {
               SelectObject( hdc, hFont );
               hOldFont = hFont;
            }
            iOldColor = iColor;
         }
         else if( iColor != iOldColor || hFont != hOldFont || fFixMetric )
         {
            hb_gt_wvt_TextOut( pWVT, hdc, startCol, iRow, iOldColor, pWVT->TextLine, ( UINT ) len );
            if( hFont != hOldFont )
            {
               SelectObject( hdc, hFont );
               hOldFont = hFont;
            }
            iOldColor = iColor;
            startCol = iCol;
            len = 0;
         }
         pWVT->TextLine[ len++ ] = ( TCHAR ) uc;
#endif
         iCol++;
      }
      if( len > 0 )
         hb_gt_wvt_TextOut( pWVT, hdc, startCol, iRow, iOldColor, pWVT->TextLine, ( UINT ) len );
   }
   EndPaint( pWVT->hWnd, &ps );
}

static LRESULT CALLBACK hb_gt_wvt_WndProc( HWND hWnd, UINT message, WPARAM wParam, LPARAM lParam )
{
   PHB_GTWVT pWVT = hb_gt_wvt_Find( hWnd );

   if( ! pWVT )
   {
      if( message == WM_CREATE )
      {
         pWVT = ( PHB_GTWVT ) ( ( LPCREATESTRUCT ) lParam )->lpCreateParams;
         if( pWVT )
         {
            if( s_wvtWindows[ pWVT->iHandle ] == pWVT )
               pWVT->hWnd = hWnd;
            else
               pWVT = NULL;
         }
      }
   }

   HB_TRACE( HB_TR_DEBUG, ( "hb_gt_wvt_WndProc(%p,%u)", hWnd, message ) );

   if( pWVT ) switch( message )
   {
      case WM_CREATE:
         return hb_gt_wvt_InitWindow( pWVT, pWVT->ROWS, pWVT->COLS, NULL ) ? 0 : -1;

      case WM_PAINT:
         if( GetUpdateRect( hWnd, NULL, FALSE ) )
            hb_gt_wvt_PaintText( pWVT );
         return 0;

      case WM_MY_UPDATE_CARET:
         hb_gt_wvt_UpdateCaret( pWVT );
         return 0;

      case WM_SETFOCUS:
         hb_gt_wvt_UpdateCaret( pWVT );
         return 0;

      case WM_KILLFOCUS:
         hb_gt_wvt_KillCaret( pWVT );
         return 0;

      case WM_KEYDOWN:
      case WM_SYSKEYDOWN:
      case WM_CHAR:
      case WM_SYSCHAR:
         return hb_gt_wvt_KeyEvent( pWVT, message, wParam, lParam );

      case WM_RBUTTONDOWN:
      case WM_LBUTTONDOWN:
      case WM_RBUTTONUP:
      case WM_LBUTTONUP:
      case WM_RBUTTONDBLCLK:
      case WM_LBUTTONDBLCLK:
      case WM_MBUTTONDOWN:
      case WM_MBUTTONUP:
      case WM_MBUTTONDBLCLK:
      case WM_MOUSEMOVE:
      case WM_MOUSEWHEEL:
      case WM_NCMOUSEMOVE:
         hb_gt_wvt_MouseEvent( pWVT, message, wParam, lParam );
         return 0;

      case WM_QUERYENDSESSION: /* check if we can shutdown or logoff */
         return 1;

#if defined( WM_ENDSESSION )
      case WM_ENDSESSION: /* shutdown started */
         if( wParam )
            hb_vmRequestQuit();
         return 0;
#endif

      case WM_CLOSE:  /* Clicked 'X' on system menu */
         if( pWVT->CloseMode == 0 )
            hb_vmRequestQuit();
         else
            hb_gt_wvt_AddCharToInputQueue( pWVT, HB_K_CLOSE );
         return 0;

      case WM_QUIT:
      case WM_DESTROY:
         return 0;

      case WM_ENTERIDLE:
         /* FSG - 2004-05-12 - Signal than i'm on idle */
         hb_idleState();
         return 0;

      /* Pritpal Bedi - 2008-06-06 */
      case WM_ACTIVATE:
         hb_gt_wvt_AddCharToInputQueue( pWVT, LOWORD( wParam ) == WA_INACTIVE ? HB_K_LOSTFOCUS : HB_K_GOTFOCUS );
         return 0;

      case WM_ENTERSIZEMOVE:
         GetClientRect( pWVT->hWnd, &pWVT->ciLast );  /* need in Paint function, client area before sizing started */
         pWVT->bResizing = HB_TRUE;
         return 0;

      case WM_EXITSIZEMOVE:
         pWVT->bResizing = HB_FALSE;
         if( pWVT->bAlreadySizing )
         /* user was resizing as opposed to moving window */
         {
            hb_gt_wvt_FitRows( pWVT );
            pWVT->bAlreadySizing = HB_FALSE;
         }
         return 0;

      case WM_SIZE:
         if( ! pWVT->bFullScreen )
         {
            if( pWVT->bResizing && pWVT->ResizeMode == HB_GTI_RESIZEMODE_ROWS )
               pWVT->bAlreadySizing = HB_TRUE;
            else if( pWVT->ResizeMode == HB_GTI_RESIZEMODE_FONT )
            {
               if( ! pWVT->bAlreadySizing )
                  hb_gt_wvt_FitSize( pWVT );
            }
            else
               /* resize came from Maximize, Restore, other than mouse resizing... */
               hb_gt_wvt_FitRows( pWVT );
         }
         return 0;

      case WM_SYSCOMMAND:
         switch( wParam )
         {

            case SYS_EV_MARK:
            {
               pWVT->bBeginMarked = HB_TRUE;
               return 0;
            }
         }
         break;
   }

   return DefWindowProc( hWnd, message, wParam, lParam );
}

static WPARAM hb_gt_wvt_ProcessMessages( void )
{
   MSG msg;

   HB_TRACE( HB_TR_DEBUG, ( "hb_gt_wvt_ProcessMessages()" ) );

   while( PeekMessage( &msg, NULL, 0, 0, PM_REMOVE ) )
   {
      TranslateMessage( &msg );
      DispatchMessage( &msg );
   }
   return msg.wParam;
}


static void hb_gt_wvt_CreateWindow( PHB_GTWVT pWVT )
{
   DWORD dwStyle;

   /* InitCommonControls(); */

   dwStyle = pWVT->bResizable ? _WVT_WS_DEF : _WVT_WS_NORESIZE;

   pWVT->hWnd = CreateWindow( s_szClassName,       /* classname */
                              pWVT->lpWindowTitle, /* window name */
                              dwStyle,             /* style */
                              0,                   /* x */
                              0,                   /* y */
                              CW_USEDEFAULT,       /* width */
                              CW_USEDEFAULT,       /* height */
                              NULL,                /* window parent */
                              NULL,                /* menu */
                              pWVT->hInstance,     /* instance */
                              ( LPVOID ) pWVT );   /* lpParam */
}

static HB_BOOL hb_gt_wvt_CreateConsoleWindow( PHB_GTWVT pWVT )
{
   if( ! pWVT->hWnd )
   {
      hb_gt_wvt_CreateWindow( pWVT );
      if( pWVT->hWnd )
      {
         hb_gt_wvt_Composited( pWVT, HB_TRUE );

         /* Set icon */
         if( pWVT->hIcon )
         {
            SendNotifyMessage( pWVT->hWnd, WM_SETICON, ICON_SMALL, ( LPARAM ) pWVT->hIcon ); /* Set Title Bar Icon */
            SendNotifyMessage( pWVT->hWnd, WM_SETICON, ICON_BIG  , ( LPARAM ) pWVT->hIcon ); /* Set Task List Icon */
         }

         {
            HMENU hSysMenu = GetSystemMenu( pWVT->hWnd, FALSE );
            if( hSysMenu )
            {
               /* Create "Mark" prompt in SysMenu to allow console type copy operation */
               AppendMenu( hSysMenu, MF_STRING, SYS_EV_MARK, pWVT->lpSelectCopy );
               /* CloseButton [x] and "Close" window menu item */
               EnableMenuItem( hSysMenu, SC_CLOSE, MF_BYCOMMAND |
                               ( pWVT->CloseMode < 2 ? MF_ENABLED : MF_GRAYED ) );
            }
         }
         if( pWVT->bFullScreen )
         {
            pWVT->bMaximized = HB_FALSE;
            pWVT->bFullScreen = HB_FALSE;
            hb_gt_wvt_FullScreen( pWVT->pGT );
         }
         else
         {
            if( pWVT->iNewPosX >= 0 && pWVT->iNewPosY >= 0 )
            {
               RECT wi = { 0, 0, 0, 0 };
               GetWindowRect( pWVT->hWnd, &wi );
               SetWindowPos( pWVT->hWnd, NULL, pWVT->iNewPosX, pWVT->iNewPosY,
                             wi.right - wi.left, wi.bottom - wi.top,
                             SWP_NOSIZE | SWP_NOZORDER );
            }
            ShowWindow( pWVT->hWnd, pWVT->bMaximized ? SW_SHOWMAXIMIZED : pWVT->iCmdShow );
            UpdateWindow( pWVT->hWnd );
         }
      }
      else
         hb_errInternal( 10001, "Failed to create WVT window", NULL, NULL );
   }

   return HB_TRUE;
}

static HB_BOOL hb_gt_wvt_FullScreen( PHB_GT pGT )
{
   PHB_GTWVT pWVT;
   RECT rt;

   HB_GTWVT_LONG_PTR nStyle;
   HB_GTWVT_LONG_PTR nExtendedStyle;

/* Don't need this as Windows automatically maximizes to nearest [HVB] */
#if defined( MONITOR_DEFAULTTONEAREST ) && 0
   HMONITOR mon;
   MONITORINFO mi;
   typedef HMONITOR ( WINAPI * P_MFW )( HWND, DWORD );
   typedef BOOL ( WINAPI * P_GMI )( HMONITOR, LPMONITORINFO );
   P_MFW pMonitorFromWindow;
   P_GMI pGetMonitorInfo;
#endif

   pWVT = HB_GTWVT_GET( pGT );

   nStyle = GetWindowLongPtr( pWVT->hWnd, GWL_STYLE );
   nExtendedStyle = GetWindowLongPtr( pWVT->hWnd, GWL_EXSTYLE );

   if( pWVT->bFullScreen )
   {
      nStyle |= WS_CAPTION | WS_BORDER;
      nExtendedStyle |= WS_EX_TOPMOST;

      if( pWVT->bResizable )
         nStyle |= WS_THICKFRAME;

      pWVT->MarginLeft = 0;
      pWVT->MarginTop = 0;
      pWVT->bFullScreen = HB_FALSE;
   }
   else
   {
      nStyle &= ~( WS_CAPTION | WS_BORDER | WS_THICKFRAME );
      nExtendedStyle &= ~WS_EX_TOPMOST;
      pWVT->bFullScreen = HB_TRUE;
   }

   SetWindowLongPtr( pWVT->hWnd, GWL_STYLE, nStyle );
   SetWindowLongPtr( pWVT->hWnd, GWL_EXSTYLE, nExtendedStyle );

   if( ! pWVT->bFullScreen )
   {
      ShowWindow( pWVT->hWnd, SW_RESTORE );
      return HB_FALSE;
   }

   if( ! pWVT->bMaximized )
      ShowWindow( pWVT->hWnd, SW_SHOWMAXIMIZED );

/* Don't need as Windows automatically maximizes to nearest.
 * That is as long as we use the RECT that Windows provides
 * and don't handle WM_MINMAXWINDOW or other related messages
 * and don't change the RECT coordinates (may have negative
 * numbers for top or left depending on how user configured
 * monitors relationship and which on is the primary). [HVB]
 */
#if 0
#ifdef MONITOR_DEFAULTTONEAREST
   {
      HMODULE hModule = GetModuleHandle( TEXT( "user32.dll" ) );

      if( hModule )
      {
         pMonitorFromWindow = ( P_MFW ) HB_WINAPI_GETPROCADDRESS( hModule, "MonitorFromWindow" );
         pGetMonitorInfo = ( P_GMI ) HB_WINAPI_GETPROCADDRESS( hModule, "GetMonitorInfo" );
      }
      else
      {
         pMonitorFromWindow = NULL;
         pGetMonitorInfo = NULL;
      }

      if( pMonitorFromWindow && pGetMonitorInfo )
      {
         mon = pMonitorFromWindow( pWVT->hWnd, MONITOR_DEFAULTTONEAREST );
         mi.cbSize = sizeof( mi );
         pGetMonitorInfo( mon, &mi );
         rt = mi.rcMonitor;
      }
      else
         GetClientRect( GetDesktopWindow(), &rt );
   }
#else
   GetClientRect( GetDesktopWindow(), &rt );
#endif
#endif

   GetClientRect( GetDesktopWindow(), &rt );

   SetWindowPos( pWVT->hWnd, HWND_TOP, rt.left, rt.top,
                 rt.right - rt.left,
                 rt.bottom - rt.top,
                 SWP_FRAMECHANGED );

   if( pWVT->ResizeMode == HB_GTI_RESIZEMODE_FONT )
      hb_gt_wvt_FitSize( pWVT );
   else
      hb_gt_wvt_FitRows( pWVT );

   return HB_TRUE;
}

/* ********************************************************************** */
/*
 * GT Specific Functions
 */
/* ********************************************************************** */

static void hb_gt_wvt_Init( PHB_GT pGT, HB_FHANDLE hFilenoStdin, HB_FHANDLE hFilenoStdout, HB_FHANDLE hFilenoStderr )
{
   HINSTANCE hInstance;
   int       iCmdShow;
   PHB_GTWVT pWVT;

   HB_TRACE( HB_TR_DEBUG, ( "hb_gt_wvt_Init(%p,%p,%p,%p)", pGT, ( void * ) ( HB_PTRUINT ) hFilenoStdin, ( void * ) ( HB_PTRUINT ) hFilenoStdout, ( void * ) ( HB_PTRUINT ) hFilenoStderr ) );

   if( ! hb_winmainArgGet( &hInstance, NULL, &iCmdShow ) )
   {
      hInstance = ( HINSTANCE ) GetModuleHandle( NULL );
      iCmdShow = 1;
   }

   pWVT = hb_gt_wvt_New( pGT, hInstance, iCmdShow );
   if( pWVT )
   {
      HB_GTLOCAL( pGT ) = ( void * ) pWVT;

      /* SUPER GT initialization */
      HB_GTSUPER_INIT( pGT, hFilenoStdin, hFilenoStdout, hFilenoStderr );
      HB_GTSELF_RESIZE( pGT, pWVT->ROWS, pWVT->COLS );
      HB_GTSELF_SETFLAG( pGT, HB_GTI_REDRAWMAX, 1 );
      HB_GTSELF_SEMICOLD( pGT );

      /* hb_gt_wvt_CreateConsoleWindow( pWVT ); */
   }
   else
      hb_errInternal( 10001, "Maximum number of WVT windows reached, cannot create another one", NULL, NULL );
}

/* ********************************************************************** */

static void hb_gt_wvt_Exit( PHB_GT pGT )
{
   PHB_GTWVT pWVT;

   HB_TRACE( HB_TR_DEBUG, ( "hb_gt_wvt_Exit(%p)", pGT ) );

   pWVT = HB_GTWVT_GET( pGT );
   HB_GTSUPER_EXIT( pGT );

   if( pWVT )
      hb_gt_wvt_Free( pWVT );
}

/* ********************************************************************** */

static HB_BOOL hb_gt_wvt_SetMode( PHB_GT pGT, int iRow, int iCol )
{
   PHB_GTWVT pWVT;
   HB_BOOL fResult = HB_FALSE;

   HB_TRACE( HB_TR_DEBUG, ( "hb_gt_wvt_SetMode(%p,%d,%d)", pGT, iRow, iCol ) );

   pWVT = HB_GTWVT_GET( pGT );

   if( pWVT->hWnd ) /* Is the window already open? */
   {
      if( pWVT->bResizable && ! pWVT->bMaximized )
      {
         fResult = hb_gt_wvt_InitWindow( pWVT, iRow, iCol, NULL );
         HB_GTSELF_REFRESH( pGT );
      }
      else
      {
         /* We're Maximized, Fullscreen or in an unsizable window
          * Change Font size to fit new mode settings into the window
          */
         HFONT hFont = hb_gt_wvt_GetFont( pWVT->fontFace, ( pWVT->fontHeight * pWVT->ROWS ) / iRow, ( pWVT->fontWidth * pWVT->COLS ) / iCol,
                                          pWVT->fontWeight, pWVT->fontQuality, pWVT->CodePage );
         if( hFont )
         {
            fResult = hb_gt_wvt_InitWindow( pWVT, iRow, iCol, hFont );
            hb_gt_wvt_FitSize( pWVT );
            if( pWVT->bMaximized )
            {
               /* Window size not changed, but Margins may have changed, repaint the client area [HVB] */
               InvalidateRect( pWVT->hWnd, NULL, TRUE );
               UpdateWindow( pWVT->hWnd );
            }

            HB_GTSELF_REFRESH( pGT );
         }
      }
   }
   else
   {
      fResult = hb_gt_wvt_SetWindowSize( pWVT, iRow, iCol );
      HB_GTSELF_SEMICOLD( pGT );
   }

   return fResult;
}

/* ********************************************************************** */

static const char * hb_gt_wvt_Version( PHB_GT pGT, int iType )
{
   HB_TRACE( HB_TR_DEBUG, ( "hb_gt_wvt_Version(%p,%d)", pGT, iType ) );

   HB_SYMBOL_UNUSED( pGT );

   if( iType == 0 )
      return HB_GT_DRVNAME( HB_GT_NAME );

   return "Terminal: Windows native GDI (WVT)";
}

/* ********************************************************************** */

static int hb_gt_wvt_ReadKey( PHB_GT pGT, int iEventMask )
{
   PHB_GTWVT pWVT;
   int c = 0;
   HB_BOOL fKey;

   HB_TRACE( HB_TR_DEBUG, ( "hb_gt_wvt_ReadKey(%p,%d)", pGT, iEventMask ) );

   HB_SYMBOL_UNUSED( iEventMask ); /* we ignore the eventmask! */

   pWVT = HB_GTWVT_GET( pGT );

   if( pWVT->hWnd ) /* Is the window already open? */
      hb_gt_wvt_ProcessMessages();

   fKey = hb_gt_wvt_GetCharFromInputQueue( pWVT, &c );

   return fKey ? c : 0;
}

/* ********************************************************************** */
/* dDuration is in 'Ticks' (18.2 per second) */
static void hb_gt_wvt_Tone( PHB_GT pGT, double dFrequency, double dDuration )
{
   HB_TRACE( HB_TR_DEBUG, ( "hb_gt_wvt_Tone(%p,%lf,%lf)", pGT, dFrequency, dDuration ) );

   HB_SYMBOL_UNUSED( pGT );

   hb_gt_winapi_tone( dFrequency, dDuration );
}

/* ********************************************************************** */

static HB_BOOL hb_gt_wvt_mouse_IsPresent( PHB_GT pGT )
{
   HB_TRACE( HB_TR_DEBUG, ( "hb_gt_wvt_mouse_IsPresent(%p)", pGT ) );

   HB_SYMBOL_UNUSED( pGT );

   return HB_TRUE;
}

static void hb_gt_wvt_mouse_GetPos( PHB_GT pGT, int * piRow, int * piCol )
{
   PHB_GTWVT pWVT;

   HB_TRACE( HB_TR_DEBUG, ( "hb_gt_wvt_mouse_GetPos(%p,%p,%p)", pGT, piRow, piCol ) );

   pWVT = HB_GTWVT_GET( pGT );
   *piRow = pWVT->MousePos.y;
   *piCol = pWVT->MousePos.x;
}

static void hb_gt_wvt_mouse_SetPos( PHB_GT pGT, int iRow, int iCol )
{
   HB_TRACE( HB_TR_DEBUG, ( "hb_gt_wvt_mouse_SetPos(%p,%i,%i)", pGT, iRow, iCol ) );

   hb_gt_wvt_SetMousePos( HB_GTWVT_GET( pGT ), iRow, iCol );
}

static HB_BOOL hb_gt_wvt_mouse_ButtonState( PHB_GT pGT, int iButton )
{
   HB_TRACE( HB_TR_DEBUG, ( "hb_gt_wvt_mouse_ButtonState(%p,%i)", pGT, iButton ) );

   HB_SYMBOL_UNUSED( pGT );

   switch( iButton )
   {
      case 0:
         return ( GetKeyState( VK_LBUTTON ) & 0x8000 ) != 0;
      case 1:
         return ( GetKeyState( VK_RBUTTON ) & 0x8000 ) != 0;
      case 2:
         return ( GetKeyState( VK_MBUTTON ) & 0x8000 ) != 0;
   }
   return HB_FALSE;
}

static int hb_gt_wvt_mouse_CountButton( PHB_GT pGT )
{
   HB_TRACE( HB_TR_DEBUG, ( "hb_gt_wvt_mouse_CountButton(%p)", pGT ) );

   HB_SYMBOL_UNUSED( pGT );

   return GetSystemMetrics( SM_CMOUSEBUTTONS );
}

/* ********************************************************************** */

static HB_BOOL hb_gt_wvt_Info( PHB_GT pGT, int iType, PHB_GT_INFO pInfo )
{
   PHB_GTWVT pWVT;
   int iVal;

   HB_TRACE( HB_TR_DEBUG, ( "hb_gt_wvt_Info(%p,%d,%p)", pGT, iType, pInfo ) );

   pWVT = HB_GTWVT_GET( pGT );

   switch( iType )
   {
      case HB_GTI_MAXIMIZED:
         pInfo->pResult = hb_itemPutL( pInfo->pResult, pWVT->bMaximized );
         if( hb_itemType( pInfo->pNewVal ) & HB_IT_LOGICAL )
         {
            if( hb_itemGetL( pInfo->pNewVal ) != pWVT->bMaximized && ! pWVT->bFullScreen )
            {
               if( ! pWVT->hWnd )
                  pWVT->bMaximized = hb_itemGetL( pInfo->pNewVal );
               else if( pWVT->bMaximized )
                  /* Restore Window */
                  ShowWindow( pWVT->hWnd, SW_RESTORE );
               else
                  /* Maximize Window */
                  ShowWindow( pWVT->hWnd, SW_SHOWMAXIMIZED );
            }
         }
         break;

      case HB_GTI_ISFULLSCREEN:
         pInfo->pResult = hb_itemPutL( pInfo->pResult, pWVT->bFullScreen );
         if( hb_itemType( pInfo->pNewVal ) & HB_IT_LOGICAL )
         {
            if( hb_itemGetL( pInfo->pNewVal ) != pWVT->bFullScreen )
            {
               if( pWVT->hWnd )
                  hb_gt_wvt_FullScreen( pGT );
               else
                  pWVT->bFullScreen = hb_itemGetL( pInfo->pNewVal );
            }
         }
         break;

      case HB_GTI_ALTENTER:
         pInfo->pResult = hb_itemPutL( pInfo->pResult, pWVT->bAltEnter );
         if( hb_itemType( pInfo->pNewVal ) & HB_IT_LOGICAL )
            pWVT->bAltEnter = hb_itemGetL( pInfo->pNewVal );
         break;

      case HB_GTI_ISSCREENPOS:
      case HB_GTI_KBDSUPPORT:
      case HB_GTI_ISGRAPHIC:
         pInfo->pResult = hb_itemPutL( pInfo->pResult, HB_TRUE );
         break;

      case HB_GTI_ONLINE:
         pInfo->pResult = hb_itemPutL( pInfo->pResult, pWVT->hWnd != NULL );
         break;

      case HB_GTI_ISUNICODE:
#if defined( UNICODE )
         pInfo->pResult = hb_itemPutL( pInfo->pResult, HB_TRUE );
#else
         pInfo->pResult = hb_itemPutL( pInfo->pResult, HB_FALSE );
#endif
         break;

      case HB_GTI_INPUTFD:
         pInfo->pResult = hb_itemPutNInt( pInfo->pResult,
                                          ( HB_PTRUINT ) GetStdHandle( STD_INPUT_HANDLE ) );
         break;

      case HB_GTI_OUTPUTFD:
         pInfo->pResult = hb_itemPutNInt( pInfo->pResult,
                              ( HB_PTRUINT ) GetStdHandle( STD_OUTPUT_HANDLE ) );
         break;

      case HB_GTI_ERRORFD:
         pInfo->pResult = hb_itemPutNInt( pInfo->pResult,
                              ( HB_PTRUINT ) GetStdHandle( STD_ERROR_HANDLE ) );
         break;

      case HB_GTI_FONTSIZE:
         pInfo->pResult = hb_itemPutNI( pInfo->pResult, pWVT->PTEXTSIZE.y );
         iVal = hb_itemGetNI( pInfo->pNewVal );
         if( iVal > 0 )
         {
            HFONT hFont = hb_gt_wvt_GetFont( pWVT->fontFace, iVal, pWVT->fontWidth, pWVT->fontWeight, pWVT->fontQuality, pWVT->CodePage );
            if( hFont )
            {
               pWVT->fontHeight = iVal;
               if( pWVT->hWnd )
               {
                  hb_gt_wvt_ResetWindowSize( pWVT, hFont );
                  HB_GTSELF_REFRESH( pGT );
               }
               else
               {
                  TEXTMETRIC tm;
                  HWND       hDesk    = GetDesktopWindow();
                  HDC        hdc      = GetDC( hDesk );
                  HFONT      hOldFont = ( HFONT ) SelectObject( hdc, hFont );

                  SetTextCharacterExtra( hdc, 0 );
                  GetTextMetrics( hdc, &tm );
                  SelectObject( hdc, hOldFont );
                  ReleaseDC( hDesk, hdc );

                  pWVT->PTEXTSIZE.x = tm.tmAveCharWidth;
                  pWVT->PTEXTSIZE.y = tm.tmHeight;

                  DeleteObject( hFont );
               }
            }
         }
         break;

      case HB_GTI_FONTWIDTH:
         pInfo->pResult = hb_itemPutNI( pInfo->pResult, pWVT->fontWidth );
         iVal = hb_itemGetNI( pInfo->pNewVal );
         if( iVal > 0 )
            pWVT->fontWidth = iVal;  /* store font status for next operation on fontsize */
         break;

      case HB_GTI_FONTNAME:
         pInfo->pResult = HB_ITEMPUTSTR( pInfo->pResult, pWVT->fontFace );
         if( hb_itemType( pInfo->pNewVal ) & HB_IT_STRING )
         {
            HB_ITEMCOPYSTR( pInfo->pNewVal, pWVT->fontFace, HB_SIZEOFARRAY( pWVT->fontFace ) );
            pWVT->fontFace[ HB_SIZEOFARRAY( pWVT->fontFace ) - 1 ] = TEXT( '\0' );
         }
         break;

      case HB_GTI_FONTWEIGHT:
         switch( pWVT->fontWeight )
         {
            case FW_THIN:
            case FW_EXTRALIGHT:
            case FW_LIGHT:
               iVal = HB_GTI_FONTW_THIN;
               break;

            case FW_DONTCARE:
            case FW_NORMAL:
            case FW_MEDIUM:
               iVal = HB_GTI_FONTW_NORMAL;
               break;

            case FW_SEMIBOLD:
            case FW_BOLD:
            case FW_EXTRABOLD:
            case FW_HEAVY:
               iVal = HB_GTI_FONTW_BOLD;
               break;

            default:
               iVal = 0;
         }
         pInfo->pResult = hb_itemPutNI( pInfo->pResult, iVal );
         if( hb_itemType( pInfo->pNewVal ) & HB_IT_NUMERIC )
         {
            /* store font status for next operation on fontsize */
            switch( hb_itemGetNI( pInfo->pNewVal ) )
            {
               case HB_GTI_FONTW_THIN:
                  pWVT->fontWeight = FW_LIGHT;
                  break;
               case HB_GTI_FONTW_NORMAL:
                  pWVT->fontWeight = FW_NORMAL;
                  break;
               case HB_GTI_FONTW_BOLD:
                  pWVT->fontWeight = FW_BOLD;
                  break;
            }
         }
         break;

      case HB_GTI_FONTQUALITY:
         switch( pWVT->fontQuality )
         {
            case ANTIALIASED_QUALITY:
               iVal = HB_GTI_FONTQ_HIGH;
               break;
            case DEFAULT_QUALITY:
            case DRAFT_QUALITY:
               iVal = HB_GTI_FONTQ_NORMAL;
               break;
            case NONANTIALIASED_QUALITY:
            case PROOF_QUALITY:
               iVal = HB_GTI_FONTQ_DRAFT;
               break;
            default:
               iVal = 0;
               break;
         }
         pInfo->pResult = hb_itemPutNI( pInfo->pResult, iVal );
         if( hb_itemType( pInfo->pNewVal ) & HB_IT_NUMERIC )
         {
            switch( hb_itemGetNI( pInfo->pNewVal ) )
            {
               case HB_GTI_FONTQ_HIGH:
                  pWVT->fontQuality = ANTIALIASED_QUALITY;
                  break;
               case HB_GTI_FONTQ_NORMAL:
                  pWVT->fontQuality = DEFAULT_QUALITY;
                  break;
               case HB_GTI_FONTQ_DRAFT:
                  pWVT->fontQuality = DRAFT_QUALITY;
                  break;
            }
         }
         break;

      case HB_GTI_FONTATTRIBUTE:
         pInfo->pResult = hb_itemPutNI( pInfo->pResult, pWVT->fontAttribute );
         if( hb_itemType( pInfo->pNewVal ) & HB_IT_NUMERIC )
            pWVT->fontAttribute = hb_itemGetNI( pInfo->pNewVal ) &
                                           ( HB_GTI_FONTA_FIXMETRIC |
                                             HB_GTI_FONTA_CLRBKG    |
                                             HB_GTI_FONTA_CTRLCHARS |
                                             HB_GTI_FONTA_DRAWBOX );
         break;

      case HB_GTI_FONTSEL:
         pInfo->pResult = hb_itemPutC( pInfo->pResult, NULL );
         break;

      case HB_GTI_SCREENHEIGHT:
         pInfo->pResult = hb_itemPutNI( pInfo->pResult, pWVT->PTEXTSIZE.y * pWVT->ROWS );
         iVal = hb_itemGetNI( pInfo->pNewVal );
         if( iVal > 0 && ! pWVT->bMaximized && ! pWVT->bFullScreen && pWVT->hWnd )  /* Don't allow if Maximized or FullScreen */
         {
            /* Now conforms to pWVT->ResizeMode setting, resize by FONT or ROWS as applicable [HVB] */
            RECT ci;
            GetClientRect( pWVT->hWnd, &ci );
            if( ci.bottom != iVal )
            {
               RECT wi;
               GetWindowRect( pWVT->hWnd, &wi );
               iVal += wi.bottom - wi.top - ci.bottom;
               SetWindowPos( pWVT->hWnd, NULL, wi.left, wi.top, wi.right - wi.left, iVal, SWP_NOZORDER );
            }
         }
         break;

      case HB_GTI_SCREENWIDTH:
         pInfo->pResult = hb_itemPutNI( pInfo->pResult, pWVT->PTEXTSIZE.x * pWVT->COLS );
         iVal = hb_itemGetNI( pInfo->pNewVal );
         if( iVal > 0 && ! pWVT->bMaximized && ! pWVT->bFullScreen && pWVT->hWnd )  /* Don't allow if Maximized or FullScreen */
         {
            /* Now conforms to pWVT->ResizeMode setting, resize by FONT or ROWS as applicable [HVB] */
            RECT ci;
            GetClientRect( pWVT->hWnd, &ci );
            if( ci.right != iVal )
            {
               RECT wi;
               GetWindowRect( pWVT->hWnd, &wi );
               iVal += wi.right - wi.left - ci.right;
               SetWindowPos( pWVT->hWnd, NULL, wi.left, wi.top, iVal, wi.bottom - wi.top, SWP_NOZORDER );
            }
         }
         break;

      case HB_GTI_DESKTOPWIDTH:
      {
         RECT rDesk;
         HWND hDesk = GetDesktopWindow();
         GetWindowRect( hDesk, &rDesk );
         pInfo->pResult = hb_itemPutNI( pInfo->pResult, rDesk.right - rDesk.left );
         break;
      }
      case HB_GTI_DESKTOPHEIGHT:
      {
         RECT rDesk;
         HWND hDesk = GetDesktopWindow();
         GetWindowRect( hDesk, &rDesk );
         pInfo->pResult = hb_itemPutNI( pInfo->pResult, rDesk.bottom - rDesk.top );
         break;
      }
      case HB_GTI_DESKTOPCOLS:
      {
         RECT rDesk;
         HWND hDesk = GetDesktopWindow();
         GetClientRect( hDesk, &rDesk );
         pInfo->pResult = hb_itemPutNI( pInfo->pResult,
                              ( rDesk.right - rDesk.left ) / pWVT->PTEXTSIZE.x );
         break;
      }
      case HB_GTI_DESKTOPROWS:
      {
         RECT rDesk;
         HWND hDesk = GetDesktopWindow();
         GetClientRect( hDesk, &rDesk );
         pInfo->pResult = hb_itemPutNI( pInfo->pResult,
                              ( rDesk.bottom - rDesk.top ) / pWVT->PTEXTSIZE.y );
         break;
      }
      case HB_GTI_WINTITLE:
         pInfo->pResult = HB_ITEMPUTSTR( pInfo->pResult, pWVT->lpWindowTitle );
         if( hb_itemType( pInfo->pNewVal ) & HB_IT_STRING )
         {
            hb_strfree( pWVT->hWindowTitle );
            pWVT->lpWindowTitle = HB_ITEMGETSTR( pInfo->pNewVal, &pWVT->hWindowTitle, NULL );
            if( pWVT->hWnd )
               SetWindowText( pWVT->hWnd, pWVT->lpWindowTitle );
         }
         break;

      case HB_GTI_CODEPAGE:
         pInfo->pResult = hb_itemPutNI( pInfo->pResult, pWVT->CodePage );
         if( hb_itemType( pInfo->pNewVal ) & HB_IT_NUMERIC )
         {
            iVal = hb_itemGetNI( pInfo->pNewVal );
            if( iVal != pWVT->CodePage )
            {
               if( ! pWVT->hWnd )
                  pWVT->CodePage = iVal;
#if ! defined( UNICODE )
               else if( iVal == pWVT->boxCodePage )
               {
                  if( pWVT->hFont != pWVT->hFontBox )
                  {
                     if( pWVT->hFont )
                        DeleteObject( pWVT->hFont );
                     pWVT->hFont = pWVT->hFontBox;
                  }
                  pWVT->CodePage = iVal;
               }
#endif
               else
               {
                  HFONT hFont = hb_gt_wvt_GetFont( pWVT->fontFace, pWVT->fontHeight, pWVT->fontWidth,
                                                   pWVT->fontWeight, pWVT->fontQuality, iVal );
                  if( hFont )
                  {
#if ! defined( UNICODE )
                     if( pWVT->hFont && pWVT->hFont != pWVT->hFontBox )
#else
                     if( pWVT->hFont )
#endif
                        DeleteObject( pWVT->hFont );
                     pWVT->hFont = hFont;
                     pWVT->CodePage = iVal;
                  }
               }
            }
         }
         break;

#if ! defined( UNICODE )
      case HB_GTI_BOXCP:
         pInfo->pResult = hb_itemPutNI( pInfo->pResult, pWVT->boxCodePage );
         if( hb_itemType( pInfo->pNewVal ) & HB_IT_NUMERIC )
         {
            iVal = hb_itemGetNI( pInfo->pNewVal );
            if( iVal != pWVT->boxCodePage )
            {
               if( ! pWVT->hWnd )
                  pWVT->boxCodePage = iVal;
               else if( iVal == pWVT->CodePage )
               {
                  if( pWVT->hFontBox != pWVT->hFont )
                  {
                     if( pWVT->hFontBox )
                        DeleteObject( pWVT->hFontBox );
                     pWVT->hFontBox = pWVT->hFont;
                  }
                  pWVT->boxCodePage = iVal;
               }
               else
               {
                  HFONT hFont = hb_gt_wvt_GetFont( pWVT->fontFace, pWVT->fontHeight, pWVT->fontWidth,
                                                   pWVT->fontWeight, pWVT->fontQuality, iVal );
                  if( hFont )
                  {
                     if( pWVT->hFontBox && pWVT->hFontBox != pWVT->hFont )
                        DeleteObject( pWVT->hFontBox );
                     pWVT->hFontBox = hFont;
                     pWVT->boxCodePage = iVal;
                  }
               }
            }
         }
         break;

      case HB_GTI_UNITRANS:
         break;
#else
      case HB_GTI_UNITRANS:
         if( pWVT->wcTrans )
            pInfo->pResult = hb_itemPutCL( pInfo->pResult, ( char * ) pWVT->wcTrans,
                                           pWVT->wcTransLen * sizeof( HB_WCHAR ) );
         if( hb_itemType( pInfo->pNewVal ) & HB_IT_STRING )
         {
            if( pWVT->wcTrans )
            {
               hb_itemFreeC( ( char * ) pWVT->wcTrans );
               pWVT->wcTrans = NULL;
            }
            pWVT->wcTransLen = hb_itemGetCLen( pInfo->pNewVal ) / sizeof( HB_WCHAR );
            if( pWVT->wcTransLen > 0 )
               pWVT->wcTrans = pWVT->wcTransLen == 0 ? NULL :
                                 ( HB_WCHAR * ) hb_itemGetC( pInfo->pNewVal );
         }
         break;
#endif
      case HB_GTI_ICONFILE:
      case HB_GTI_ICONRES:
      {
         HICON hIcon = NULL, hIconToFree = NULL;

         if( hb_itemType( pInfo->pNewVal ) & HB_IT_STRING )
         {
            void * hIconName;

            if( iType == HB_GTI_ICONFILE )
#if defined( HB_OS_WIN_CE )
               hIcon = hIconToFree = ( HICON )
                       LoadImage( ( HINSTANCE ) NULL,
                                  HB_ITEMGETSTR( pInfo->pNewVal, &hIconName, NULL ),
                                  IMAGE_ICON, 0, 0, LR_LOADFROMFILE );
#else
               hIcon = hIconToFree = ( HICON )
                       LoadImage( ( HINSTANCE ) NULL,
                                  HB_ITEMGETSTR( pInfo->pNewVal, &hIconName, NULL ),
                                  IMAGE_ICON, 0, 0, LR_LOADFROMFILE | LR_DEFAULTSIZE );
#endif
            else
               hIcon = LoadIcon( pWVT->hInstance,
                                 HB_ITEMGETSTR( pInfo->pNewVal, &hIconName, NULL ) );
            hb_strfree( hIconName );
         }
         else if( hb_itemType( pInfo->pNewVal ) & HB_IT_NUMERIC )
         {
            hIcon = LoadIcon( pWVT->hInstance,
                              MAKEINTRESOURCE( hb_itemGetNI( pInfo->pNewVal ) ) );
         }
         if( hIcon != pWVT->hIcon )
         {
            if( pWVT->hWnd )
            {
               SendNotifyMessage( pWVT->hWnd, WM_SETICON, ICON_SMALL, ( LPARAM ) hIcon ); /* Set Title Bar Icon */
               SendNotifyMessage( pWVT->hWnd, WM_SETICON, ICON_BIG  , ( LPARAM ) hIcon ); /* Set Task List Icon */
            }
            if( pWVT->hIconToFree )
               DestroyIcon( pWVT->hIconToFree );
            pWVT->hIconToFree = hIconToFree;
            pWVT->hIcon = hIcon;
         }
         pInfo->pResult = hb_itemPutPtr( pInfo->pResult, ( void * ) ( HB_PTRUINT ) pWVT->hIcon );
         break;
      }
      case HB_GTI_VIEWPORTWIDTH:
      case HB_GTI_VIEWMAXWIDTH:
         pInfo->pResult = hb_itemPutNI( pInfo->pResult, pWVT->COLS );
         break;

      case HB_GTI_VIEWPORTHEIGHT:
      case HB_GTI_VIEWMAXHEIGHT:
         pInfo->pResult = hb_itemPutNI( pInfo->pResult, pWVT->ROWS );
         break;

      case HB_GTI_KBDSHIFTS:
         pInfo->pResult = hb_itemPutNI( pInfo->pResult, hb_gt_winapi_getKbdState() );
         if( hb_itemType( pInfo->pNewVal ) & HB_IT_NUMERIC )
            hb_gt_winapi_setKbdState( hb_itemGetNI( pInfo->pNewVal ) );
         break;

      case HB_GTI_CLIPBOARDDATA:
         if( hb_itemType( pInfo->pNewVal ) & HB_IT_STRING )
#if defined( UNICODE )
            hb_gt_winapi_setClipboard( CF_UNICODETEXT, pInfo->pNewVal );
#else
            hb_gt_winapi_setClipboard( pWVT->CodePage == OEM_CHARSET ?
                                       CF_OEMTEXT : CF_TEXT, pInfo->pNewVal );
#endif
         else
         {
            if( pInfo->pResult == NULL )
               pInfo->pResult = hb_itemNew( NULL );
#if defined( UNICODE )
            hb_gt_winapi_getClipboard( CF_UNICODETEXT, pInfo->pResult );
#else
            hb_gt_winapi_getClipboard( pWVT->CodePage == OEM_CHARSET ?
                                       CF_OEMTEXT : CF_TEXT, pInfo->pResult );
#endif
         }
         break;

      case HB_GTI_CURSORBLINKRATE:
         pInfo->pResult = hb_itemPutNI( pInfo->pResult, GetCaretBlinkTime() );
         if( hb_itemType( pInfo->pNewVal ) & HB_IT_NUMERIC )
         {
            iVal = hb_itemGetNI( pInfo->pNewVal );
            SetCaretBlinkTime( HB_MAX( iVal, 0 ) );
         }
         break;

      case HB_GTI_SCREENSIZE:
         if( ! pInfo->pResult )
            pInfo->pResult = hb_itemNew( NULL );

         hb_arrayNew( pInfo->pResult, 2 );
         hb_arraySetNI( pInfo->pResult, 2, pWVT->PTEXTSIZE.y * pWVT->ROWS );
         hb_arraySetNI( pInfo->pResult, 1, pWVT->PTEXTSIZE.x * pWVT->COLS );

         if( ( hb_itemType( pInfo->pNewVal ) & HB_IT_ARRAY ) && hb_arrayLen( pInfo->pNewVal ) == 2 )
         {
            int iX, iY;

            iY = hb_arrayGetNI( pInfo->pNewVal, 2 );
            iX = hb_arrayGetNI( pInfo->pNewVal, 1 );

            if( iY > 0 && iX > 0 && ! pWVT->bMaximized && ! pWVT->bFullScreen && pWVT->hWnd )  /* Don't allow if Maximized or FullScreen */
            {
               /* Now conforms to pWVT->ResizeMode setting, resize by FONT or ROWS as applicable [HVB] */
               RECT ci;
               GetClientRect( pWVT->hWnd, &ci );
               if( ci.right != iX || ci.bottom != iY )
               {
                  RECT wi;
                  GetWindowRect( pWVT->hWnd, &wi );
                  iX += wi.right - wi.left - ci.right;
                  iY += wi.bottom - wi.top - ci.bottom;
                  SetWindowPos( pWVT->hWnd, NULL, wi.left, wi.top, iX, iY, SWP_NOZORDER );
               }
            }
         }
         break;

      case HB_GTI_RESIZABLE:
         pInfo->pResult = hb_itemPutL( pInfo->pResult, pWVT->bResizable );
         if( pInfo->pNewVal )
         {
            HB_BOOL bNewValue = hb_itemGetL( pInfo->pNewVal );
            if( bNewValue != pWVT->bResizable )
            {
               pWVT->bResizable = bNewValue;
               if( pWVT->hWnd )
               {
                  SetWindowLongPtr( pWVT->hWnd, GWL_STYLE, pWVT->bResizable ? _WVT_WS_DEF : _WVT_WS_NORESIZE );
                  SetWindowPos( pWVT->hWnd, NULL, 0, 0, 0, 0,
                                SWP_NOACTIVATE | SWP_NOMOVE | SWP_NOSIZE | SWP_NOZORDER | SWP_DEFERERASE );
                  ShowWindow( pWVT->hWnd, SW_HIDE );
                  ShowWindow( pWVT->hWnd, SW_NORMAL );
               }
            }
         }
         break;

      case HB_GTI_SELECTCOPY:
         if( hb_itemType( pInfo->pNewVal ) & HB_IT_STRING )
         {
            pInfo->pResult = HB_ITEMPUTSTR( pInfo->pResult, pWVT->lpSelectCopy );

            if( hb_itemGetCLen( pInfo->pNewVal ) )
            {
               HMENU hSysMenu = pWVT->hWnd ? GetSystemMenu( pWVT->hWnd, FALSE ) : NULL;
               if( hSysMenu || ! pWVT->hWnd )
               {
                  hb_strfree( pWVT->hSelectCopy );
                  pWVT->lpSelectCopy = HB_ITEMGETSTR( pInfo->pNewVal, &pWVT->hSelectCopy, NULL );
                  pWVT->bSelectCopy = HB_TRUE;
#if ! defined( HB_OS_WIN_CE )  /* WinCE does not support ModifyMenu */
                  if( hSysMenu )
                     ModifyMenu( hSysMenu, SYS_EV_MARK, MF_BYCOMMAND | MF_STRING | MF_ENABLED, SYS_EV_MARK, pWVT->lpSelectCopy );
#endif
               }
            }
         }
         else
         {
            pInfo->pResult = hb_itemPutL( pInfo->pResult, pWVT->bSelectCopy );
            if( pInfo->pNewVal )
            {
               HB_BOOL bNewValue = hb_itemGetL( pInfo->pNewVal );
               if( bNewValue != pWVT->bSelectCopy )
               {
                  if( pWVT->hWnd )
                  {
                     HMENU hSysMenu = GetSystemMenu( pWVT->hWnd, FALSE );
                     if( hSysMenu )
                     {
                        EnableMenuItem( hSysMenu, SYS_EV_MARK, MF_BYCOMMAND | ( bNewValue ? MF_ENABLED : MF_GRAYED ) );
                        pWVT->bSelectCopy = bNewValue;
                     }
                  }
                  else
                     pWVT->bSelectCopy = bNewValue;
               }
            }
         }
         break;

      case HB_GTI_CLOSABLE:
         pInfo->pResult = hb_itemPutL( pInfo->pResult, pWVT->CloseMode == 0 );
         if( ( hb_itemType( pInfo->pNewVal ) & HB_IT_LOGICAL ) &&
             ( hb_itemGetL( pInfo->pNewVal ) ? ( pWVT->CloseMode != 0 ) :
                                               ( pWVT->CloseMode == 0 ) ) )
         {
            iVal = pWVT->CloseMode;
            pWVT->CloseMode = iVal == 0 ? 1 : 0;
            if( pWVT->hWnd )
               hb_gt_wvt_SetCloseButton( pWVT );
         }
         break;

      case HB_GTI_CLOSEMODE:
         pInfo->pResult = hb_itemPutNI( pInfo->pResult, pWVT->CloseMode );
         if( hb_itemType( pInfo->pNewVal ) & HB_IT_NUMERIC )
         {
            iVal = hb_itemGetNI( pInfo->pNewVal );
            if( iVal >= 0 && iVal <= 2 && pWVT->CloseMode != iVal )
            {
               pWVT->CloseMode = iVal;
               if( pWVT->hWnd )
                  hb_gt_wvt_SetCloseButton( pWVT );
            }
         }
         break;

      case HB_GTI_PALETTE:
         if( hb_itemType( pInfo->pNewVal ) & HB_IT_NUMERIC )
         {
            int iIndex = hb_itemGetNI( pInfo->pNewVal );

            if( iIndex >= 0 && iIndex < 16 )
            {
               pInfo->pResult = hb_itemPutNL( pInfo->pResult, pWVT->COLORS[ iIndex ] );

               if( hb_itemType( pInfo->pNewVal2 ) & HB_IT_NUMERIC )
               {
                  pWVT->COLORS[ iIndex ] = hb_itemGetNL( pInfo->pNewVal2 );

                  if( pWVT->hWnd )
                     HB_GTSELF_EXPOSEAREA( pWVT->pGT, 0, 0, pWVT->ROWS, pWVT->COLS );
               }
            }
         }
         else
         {
            int i;
            if( ! pInfo->pResult )
               pInfo->pResult = hb_itemNew( NULL );
            hb_arrayNew( pInfo->pResult, 16 );
            for( i = 0; i < 16; i++ )
               hb_arraySetNL( pInfo->pResult, i + 1, pWVT->COLORS[ i ] );

            if( hb_itemType( pInfo->pNewVal ) & HB_IT_ARRAY )
            {
               if( hb_arrayLen( pInfo->pNewVal ) == 16 )
               {
                  for( i = 0; i < 16; i++ )
                     pWVT->COLORS[ i ] = hb_arrayGetNL( pInfo->pNewVal, i + 1 );

                  if( pWVT->hWnd )
                     HB_GTSELF_EXPOSEAREA( pWVT->pGT, 0, 0, pWVT->ROWS, pWVT->COLS );
               }
            }
         }
         break;

      case HB_GTI_RESIZEMODE:
         pInfo->pResult = hb_itemPutNI( pInfo->pResult, pWVT->ResizeMode );
         if( hb_itemType( pInfo->pNewVal ) & HB_IT_NUMERIC )
         {
            iVal = hb_itemGetNI( pInfo->pNewVal );
            switch( iVal )
            {
               case HB_GTI_RESIZEMODE_FONT:
               case HB_GTI_RESIZEMODE_ROWS:
                  pWVT->ResizeMode = iVal;
                  break;
            }
         }
         break;

      case HB_GTI_SETPOS_XY:
      case HB_GTI_SETPOS_ROWCOL:
      {
         RECT wi = { 0, 0, 0, 0 };
         int x = 0, y = 0;

         if( pWVT->hWnd )
         {
            GetWindowRect( pWVT->hWnd, &wi );
            if( iType == HB_GTI_SETPOS_ROWCOL )
            {
               y = wi.left / pWVT->PTEXTSIZE.x;
               x = wi.top / pWVT->PTEXTSIZE.y;
            }
            else
            {
               x = wi.left;
               y = wi.top;
            }
         }

         if( ! pInfo->pResult )
            pInfo->pResult = hb_itemNew( NULL );
         hb_arrayNew( pInfo->pResult, 2 );

         hb_arraySetNI( pInfo->pResult, 1, x );
         hb_arraySetNI( pInfo->pResult, 2, y );

         if( ( hb_itemType( pInfo->pNewVal ) & HB_IT_NUMERIC ) &&
             ( hb_itemType( pInfo->pNewVal2 ) & HB_IT_NUMERIC ) )
         {
            x = hb_itemGetNI( pInfo->pNewVal );
            y = hb_itemGetNI( pInfo->pNewVal2 );
         }
         else if( ( hb_itemType( pInfo->pNewVal ) & HB_IT_ARRAY ) &&
                  hb_arrayLen( pInfo->pNewVal ) == 2 )
         {
            x = hb_arrayGetNI( pInfo->pNewVal, 1 );
            y = hb_arrayGetNI( pInfo->pNewVal, 2 );
         }
         else
            break;

         if( iType == HB_GTI_SETPOS_ROWCOL )
         {
            int c = y;
            y = x * pWVT->PTEXTSIZE.y;
            x = c * pWVT->PTEXTSIZE.x;
         }
         if( pWVT->hWnd )
         {
            SetWindowPos( pWVT->hWnd, NULL,
                          x, y, wi.right - wi.left, wi.bottom - wi.top,
                          SWP_NOSIZE | SWP_NOZORDER );
         }
         else
         {
            pWVT->iNewPosX = x;
            pWVT->iNewPosY = y;
         }
         break;
      }

      case HB_GTI_WINHANDLE:
         pInfo->pResult = hb_itemPutPtr( pInfo->pResult, pWVT->hWnd );
         break;

      case HB_GTI_QUICKEDIT:
         pInfo->pResult = hb_itemPutL( pInfo->pResult, pWVT->bQuickEdit );
         if( pInfo->pNewVal )
         {
            HB_BOOL bNewValue = hb_itemGetL( pInfo->pNewVal );
            if( bNewValue != pWVT->bQuickEdit )
               pWVT->bQuickEdit = bNewValue;
         }
         break;

      default:
         return HB_GTSUPER_INFO( pGT, iType, pInfo );
   }

   return HB_TRUE;
}

/* ********************************************************************** */

/* ********** Graphics API ********** */
/*
 * NOTE:
 *      GfxPrimitive() parameters may have different meanings
 *      ie: - Desired color is 'iBottom' for PUTPIXEL and 'iRight' for CIRCLE
 *          - Red is iTop, Green iLeft and Blue is iBottom for MAKECOLOR
 *
 */

#define SetGFXContext( c ) \
   do { \
      COLORREF color = RGB( HB_ULBYTE( c ), HB_HIBYTE( c ), HB_LOBYTE( c ) ); \
      hdc       = GetDC( pWVT->hWnd ); \
      hPen      = CreatePen( PS_SOLID, 1, color ); \
      hOldPen   = ( HPEN ) SelectObject( hdc, hPen ); \
      hBrush    = CreateSolidBrush( color ); \
      hOldBrush = ( HBRUSH ) SelectObject( hdc, hBrush ); \
   } while( 0 )

#define ClearGFXContext() \
   do { \
      SelectObject( hdc, hOldPen ); \
      SelectObject( hdc, hOldBrush ); \
      DeleteObject( hBrush ); \
      DeleteObject( hPen ); \
      ReleaseDC( pWVT->hWnd, hdc ); \
   } while( 0 )

static int hb_gt_wvt_gfx_Primitive( PHB_GT pGT, int iType, int iTop, int iLeft, int iBottom, int iRight, int iColor )
{
   PHB_GTWVT pWVT;
   RECT      r;
   int       iRet = 0;

   HB_TRACE( HB_TR_DEBUG, ( "hb_gt_wvt_gfx_Primitive(%p,%d,%d,%d,%d,%d,%d)", pGT, iType, iTop, iLeft, iBottom, iRight, iColor ) );

   pWVT = HB_GTWVT_GET( pGT );

   if( pWVT->hWnd )
   {
      HDC    hdc;
      HPEN   hPen, hOldPen;
      HBRUSH hBrush, hOldBrush;

      if( pWVT->bComposited )
         hb_gt_wvt_Composited( pWVT, HB_FALSE );

      switch( iType )
      {
         case HB_GFX_ACQUIRESCREEN:
         case HB_GFX_RELEASESCREEN:
            iRet = 1;
            break;

         case HB_GFX_MAKECOLOR:
            iRet = ( iTop << 16 ) | ( iLeft << 8 ) | iBottom;
            break;

         case HB_GFX_PUTPIXEL:
            SetGFXContext( iBottom );

            iRet = ( MoveToEx( hdc, iLeft, iTop, NULL ) &&
                     LineTo( hdc, iLeft, iTop ) ) ? 1 : 0;

            ClearGFXContext();
            break;

         case HB_GFX_LINE:
            SetGFXContext( iColor );

            iRet = ( MoveToEx( hdc, iLeft, iTop, NULL ) &&
                     LineTo( hdc, iRight, iBottom ) ) ? 1 : 0;

            ClearGFXContext();
            break;

         case HB_GFX_RECT:
            r.left   = HB_MIN( iLeft, iRight );
            r.top    = HB_MIN( iTop, iBottom );
            r.right  = HB_MAX( iLeft, iRight );
            r.bottom = HB_MAX( iTop, iBottom );

            SetGFXContext( iColor );

            iRet = FrameRect( hdc, &r, hBrush ) ? 1 : 0;

            ClearGFXContext();
            break;

         case HB_GFX_FILLEDRECT:
            SetGFXContext( iColor );

            r.left   = HB_MIN( iLeft, iRight );
            r.top    = HB_MIN( iTop, iBottom );
            r.right  = HB_MAX( iLeft, iRight );
            r.bottom = HB_MAX( iTop, iBottom );

            iRet = Rectangle( hdc, r.left, r.top, r.right, r.bottom ) ? 1 : 0;

            ClearGFXContext();
            break;

         case HB_GFX_CIRCLE:
            SetGFXContext( iRight );

            iRet = Arc( hdc, iLeft - iBottom, iTop - iBottom, iLeft + iBottom, iTop + iBottom, 0, 0, 0, 0 ) ? 1 : 0;

            ClearGFXContext();
            break;

         case HB_GFX_FILLEDCIRCLE:
            SetGFXContext( iRight );

            iRet = Ellipse( hdc, iLeft - iBottom, iTop - iBottom, iLeft + iBottom, iTop + iBottom ) ? 1 : 0;

            ClearGFXContext();
            break;

         case HB_GFX_ELLIPSE:
            SetGFXContext( iColor );

            iRet = Arc( hdc, iLeft - iRight, iTop - iBottom, iLeft + iRight, iTop + iBottom, 0, 0, 0, 0 ) ? 1 : 0;

            ClearGFXContext();
            break;

         case HB_GFX_FILLEDELLIPSE:
            SetGFXContext( iColor );

            iRet = Ellipse( hdc, iLeft - iRight, iTop - iBottom, iLeft + iRight, iTop + iBottom ) ? 1 : 0;

            ClearGFXContext();
            break;

         case HB_GFX_FLOODFILL:
            SetGFXContext( iBottom );

            iRet = FloodFill( hdc, iLeft, iTop, iColor ) ? 1 : 0;

            ClearGFXContext();
            break;
      }
   }

   return iRet;
}

#if 0
static void hb_gt_wvt_gfx_Text( PHB_GT pGT, int iTop, int iLeft, const char *cBuf, int iColor, int iSize, int iWidth )
{
   HB_SYMBOL_UNUSED( pGT );
   HB_SYMBOL_UNUSED( iTop );
   HB_SYMBOL_UNUSED( iLeft );
   HB_SYMBOL_UNUSED( cBuf );
   HB_SYMBOL_UNUSED( iColor );
   HB_SYMBOL_UNUSED( iSize );
   HB_SYMBOL_UNUSED( iWidth );
}
#endif

/* ********************************************************************** */

static void hb_gt_wvt_Redraw( PHB_GT pGT, int iRow, int iCol, int iSize )
{
   PHB_GTWVT pWVT;

   HB_TRACE( HB_TR_DEBUG, ( "hb_gt_wvt_Redraw(%p,%d,%d,%d)", pGT, iRow, iCol, iSize ) );

   pWVT = HB_GTWVT_GET( pGT );
   if( pWVT )
   {
      if( pWVT->hWnd )
      {
         RECT rect;

         rect.top = rect.bottom = iRow;
         rect.left = iCol;
         rect.right = iCol + iSize - 1;

         rect = hb_gt_wvt_GetXYFromColRowRect( pWVT, rect );

         InvalidateRect( pWVT->hWnd, &rect, FALSE );
      }
      else
         pWVT->fInit = HB_TRUE;
   }
}

/* ********************************************************************** */

static void hb_gt_wvt_Refresh( PHB_GT pGT )
{
   PHB_GTWVT pWVT;

   HB_TRACE( HB_TR_DEBUG, ( "hb_gt_wvt_Refresh(%p)", pGT ) );

   HB_GTSUPER_REFRESH( pGT );

   pWVT = HB_GTWVT_GET( pGT );
   if( pWVT )
   {
      if( ! pWVT->hWnd && pWVT->fInit )
         hb_gt_wvt_CreateConsoleWindow( pWVT );

      if( pWVT->hWnd )
      {
         SendNotifyMessage( pWVT->hWnd, WM_MY_UPDATE_CARET, 0, 0 );
         hb_gt_wvt_ProcessMessages();
      }
   }
}

/* ********************************************************************** */

static HB_BOOL hb_gt_FuncInit( PHB_GT_FUNCS pFuncTable )
{
   HB_TRACE( HB_TR_DEBUG, ( "hb_gt_FuncInit(%p)", pFuncTable ) );

   pFuncTable->Init                 = hb_gt_wvt_Init;
   pFuncTable->Exit                 = hb_gt_wvt_Exit;
   pFuncTable->SetMode              = hb_gt_wvt_SetMode;
   pFuncTable->Redraw               = hb_gt_wvt_Redraw;
   pFuncTable->Refresh              = hb_gt_wvt_Refresh;
   pFuncTable->Version              = hb_gt_wvt_Version;
   pFuncTable->Tone                 = hb_gt_wvt_Tone;
   pFuncTable->Info                 = hb_gt_wvt_Info;
   pFuncTable->ReadKey              = hb_gt_wvt_ReadKey;

   pFuncTable->MouseIsPresent       = hb_gt_wvt_mouse_IsPresent;
   pFuncTable->MouseGetPos          = hb_gt_wvt_mouse_GetPos;
   pFuncTable->MouseSetPos          = hb_gt_wvt_mouse_SetPos;
   pFuncTable->MouseButtonState     = hb_gt_wvt_mouse_ButtonState;
   pFuncTable->MouseCountButton     = hb_gt_wvt_mouse_CountButton;

   pFuncTable->GfxPrimitive         = hb_gt_wvt_gfx_Primitive;

   return HB_TRUE;
}

/* *********************************************************************** */

#include "hbgtreg.h"

/* *********************************************************************** */<|MERGE_RESOLUTION|>--- conflicted
+++ resolved
@@ -2236,10 +2236,7 @@
          if( pWVT->bQuickEdit )
          {
             HB_GT_INFO gtInfo;
-<<<<<<< HEAD
-=======
-
->>>>>>> 7901a561
+
             memset( &gtInfo, 0, sizeof( gtInfo ) );
 
             hb_gtInfo( HB_GTI_CLIPBOARDPASTE, &gtInfo );
