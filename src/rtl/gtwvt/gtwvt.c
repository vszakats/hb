/*
 * Video subsystem for Windows using GDI windows instead of Console
 *     Copyright 2003 Peter Rees <peter@rees.co.nz>
 *                    Rees Software & Systems Ltd
 * based on
 *   Bcc ConIO Video subsystem by
 *     Copyright 2002 Marek Paliwoda <paliwoda@inteia.pl>
 *     Copyright 2002 Przemyslaw Czerpak <druzus@polbox.com>
 *   Video subsystem for Windows compilers
 *     Copyright 1999-2000 Paul Tucker <ptucker@sympatico.ca>
 *     Copyright 2002 Przemyslaw Czerpak <druzus@polbox.com>
 *
 * Copyright 2006 Przemyslaw Czerpak <druzus /at/ priv.onet.pl>
 *    Adopted to new GT API
 *
 * Copyright 1999 David G. Holm <dholm@jsd-llc.com>
 *    hb_gt_Tone()
 *
 * Copyright 2003-2004 Giancarlo Niccolai <gc at niccolai dot ws>
 *         Standard xplatform GT Info system,
 *         Graphical object system and event system.
 *         hb_gtInfo() And GTO_* implementation.
 *
 * Copyright 2004 Mauricio Abre <maurifull@datafull.com>
 *         Cross-GT, multi-platform Graphics API
 *
 * This program is free software; you can redistribute it and/or modify
 * it under the terms of the GNU General Public License as published by
 * the Free Software Foundation; either version 2, or (at your option )
 * any later version.
 *
 * This program is distributed in the hope that it will be useful,
 * but WITHOUT ANY WARRANTY; without even the implied warranty of
 * MERCHANTABILITY or FITNESS FOR A PARTICULAR PURPOSE. See the
 * GNU General Public License for more details.
 *
 * You should have received a copy of the GNU General Public License
 * along with this software; see the file COPYING.txt.   If not, write to
 * the Free Software Foundation, Inc., 59 Temple Place, Suite 330,
 * Boston, MA 02111-1307 USA (or visit the web site https://www.gnu.org/ ).
 *
 * As a special exception, the Harbour Project gives permission for
 * additional uses of the text contained in its release of Harbour.
 *
 * The exception is that, if you link the Harbour libraries with other
 * files to produce an executable, this does not by itself cause the
 * resulting executable to be covered by the GNU General Public License.
 * Your use of that executable is in no way restricted on account of
 * linking the Harbour library code into it.
 *
 * This exception does not however invalidate any other reasons why
 * the executable file might be covered by the GNU General Public License.
 *
 * This exception applies only to the code released by the Harbour
 * Project under the name Harbour.  If you copy code from other
 * Harbour Project or Free Software Foundation releases into a copy of
 * Harbour, as the General Public License permits, the exception does
 * not apply to the code that you add in this way.   To avoid misleading
 * anyone as to the status of such modified files, you must delete
 * this exception notice from them.
 *
 * If you write modifications of your own for Harbour, it is your choice
 * whether to permit this exception to apply to your modifications.
 * If you do not wish that, delete this exception notice.
 *
 */

#include "gtwvt.h"

#ifndef WS_EX_COMPOSITED
#define WS_EX_COMPOSITED  0x02000000
#endif

#ifndef LWA_ALPHA
#define LWA_ALPHA         0x00000002
#endif

#ifndef SM_REMOTESESSION
#define SM_REMOTESESSION  0x1000
#endif

static int s_GtId;
static HB_GT_FUNCS SuperTable;
#define HB_GTSUPER        ( &SuperTable )
#define HB_GTID_PTR       ( &s_GtId )

#define HB_GTWVT_GET( p )  ( ( PHB_GTWVT ) HB_GTLOCAL( p ) )

static HB_CRITICAL_NEW( s_wvtMtx );
#define HB_WVT_LOCK()      hb_threadEnterCriticalSection( &s_wvtMtx )
#define HB_WVT_UNLOCK()    hb_threadLeaveCriticalSection( &s_wvtMtx )


#if ( ( defined( _MSC_VER ) && ( _MSC_VER <= 1200 || defined( HB_OS_WIN_CE ) ) ) || \
      defined( __DMC__ ) ) && ! defined( HB_ARCH_64BIT )
#  ifndef GetWindowLongPtr
#     define GetWindowLongPtr   GetWindowLong
#  endif
#  ifndef SetWindowLongPtr
#     define SetWindowLongPtr   SetWindowLong
#  endif
#  define HB_GTWVT_LONG_PTR     LONG
#else
#  define HB_GTWVT_LONG_PTR     LONG_PTR
#endif

#if defined( __TINYC__ )
   #undef GetWindowLongPtr
   #define GetWindowLongPtr     GetWindowLong
   #undef SetWindowLongPtr
   #define SetWindowLongPtr     SetWindowLong
   #undef HB_GTWVT_LONG_PTR
   #define HB_GTWVT_LONG_PTR    LONG
#endif

#ifndef WS_OVERLAPPEDWINDOW
   #define WS_OVERLAPPEDWINDOW  ( WS_OVERLAPPED | WS_CAPTION | WS_SYSMENU | WS_THICKFRAME | WS_MINIMIZEBOX | WS_MAXIMIZEBOX )
#endif

#define _WVT_WS_DEF             ( WS_OVERLAPPEDWINDOW )
#define _WVT_WS_NORESIZE        ( WS_OVERLAPPEDWINDOW & ~( WS_THICKFRAME ) )
#define _WVT_WS_MAXED           ( WS_OVERLAPPEDWINDOW & ~( WS_MAXIMIZEBOX ) )

/* Left for testing to someone with multi monitor workspace on older platforms */
#if 0
#ifndef NO_MULTIMON
   #if WINVER < 0x0500
      #define COMPILE_MULTIMON_STUBS
      #include <multimon.h>
   #endif
#endif
#endif

static PHB_GTWVT s_wvtWindows[ WVT_MAX_WINDOWS ];
static int       s_wvtCount = 0;

static const TCHAR s_szClassName[] = TEXT( "Harbour_WVT_Class" );

static LRESULT CALLBACK hb_gt_wvt_WndProc( HWND hWnd, UINT message, WPARAM wParam, LPARAM lParam );
static HB_BOOL hb_gt_wvt_FullScreen( PHB_GT pGT );
static void hb_gt_wvt_ResetBoxCharBitmaps( PHB_GTWVT pWVT );

static void hb_gt_wvt_RegisterClass( HINSTANCE hInstance )
{
   WNDCLASS wndclass;

   memset( &wndclass, 0, sizeof( wndclass ) );
   wndclass.style         = CS_HREDRAW | CS_VREDRAW | CS_DBLCLKS;
   wndclass.lpfnWndProc   = hb_gt_wvt_WndProc;
/* wndclass.cbClsExtra    = 0; */
/* wndclass.cbWndExtra    = 0; */
   wndclass.hInstance     = hInstance;
/* wndclass.hIcon         = NULL; */
   wndclass.hCursor       = LoadCursor( NULL, IDC_ARROW );
/* wndclass.hbrBackground = NULL; */
/* wndclass.lpszMenuName  = NULL; */
   wndclass.lpszClassName = s_szClassName;

   if( ! RegisterClass( &wndclass ) )
   {
      if( GetLastError() != ERROR_CLASS_ALREADY_EXISTS )
         hb_errInternal( 10001, "Failed to register WVT window class", NULL, NULL );
   }
}

static PHB_GTWVT hb_gt_wvt_Find( HWND hWnd )
{
   int iCount = s_wvtCount, iPos = 0;
   PHB_GTWVT pWVT = NULL;

   HB_WVT_LOCK();

   while( iCount && iPos < ( int ) HB_SIZEOFARRAY( s_wvtWindows ) )
   {
      if( s_wvtWindows[ iPos ] )
      {
         if( s_wvtWindows[ iPos ]->hWnd == hWnd )
         {
            pWVT = s_wvtWindows[ iPos ];
            break;
         }
         --iCount;
      }
      ++iPos;
   }

   HB_WVT_UNLOCK();

   return pWVT;
}

static HB_BOOL hb_gt_wvt_Alloc( PHB_GTWVT pWVT )
{
   HB_BOOL fOK = HB_FALSE;

   HB_WVT_LOCK();

   if( s_wvtCount < ( int ) HB_SIZEOFARRAY( s_wvtWindows ) )
   {
      int iPos = 0;
      do
      {
         if( s_wvtWindows[ iPos ] == NULL )
         {
            s_wvtWindows[ iPos ] = pWVT;
            pWVT->iHandle = iPos;
            if( ++s_wvtCount == 1 )
               hb_gt_wvt_RegisterClass( pWVT->hInstance );
            fOK = HB_TRUE;
            break;
         }
         ++iPos;
      }
      while( iPos < ( int ) HB_SIZEOFARRAY( s_wvtWindows ) );
   }

   HB_WVT_UNLOCK();

   return fOK;
}

static void hb_gt_wvt_Free( PHB_GTWVT pWVT )
{
   HB_WVT_LOCK();

   s_wvtWindows[ pWVT->iHandle ] = NULL;

   if( --s_wvtCount == 0 )
   {
      if( pWVT->hInstance )
         UnregisterClass( s_szClassName, pWVT->hInstance );
   }

   HB_WVT_UNLOCK();

   if( pWVT->hSelectCopy )
      hb_strfree( pWVT->hSelectCopy );

   if( pWVT->hWindowTitle )
      hb_strfree( pWVT->hWindowTitle );

#if ! defined( UNICODE )
   if( pWVT->hFontBox && pWVT->hFontBox != pWVT->hFont )
      DeleteObject( pWVT->hFontBox );
#else
   if( pWVT->wcTrans )
      hb_itemFreeC( ( char * ) pWVT->wcTrans );

   hb_gt_wvt_ResetBoxCharBitmaps( pWVT );

   if( pWVT->hBmpDC )
      DeleteDC( pWVT->hBmpDC );
   if( pWVT->hPen )
      DeleteObject( pWVT->hPen );
   if( pWVT->hBrush )
      DeleteObject( pWVT->hBrush );
#endif
   if( pWVT->hFont )
      DeleteObject( pWVT->hFont );

   if( pWVT->hWnd )
      DestroyWindow( pWVT->hWnd );

   if( pWVT->hIconToFree )
      DestroyIcon( pWVT->hIconToFree );

   if( pWVT->TextLine )
      hb_xfree( pWVT->TextLine );

   if( pWVT->FixedSize )
      hb_xfree( pWVT->FixedSize );

   hb_xfree( pWVT );
}

static PHB_GTWVT hb_gt_wvt_New( PHB_GT pGT, HINSTANCE hInstance, int iCmdShow )
{
   PHB_GTWVT pWVT;

   pWVT = ( PHB_GTWVT ) hb_xgrabz( sizeof( HB_GTWVT ) );

   pWVT->pGT               = pGT;

   if( ! hb_gt_wvt_Alloc( pWVT ) )
   {
      hb_xfree( pWVT );
      return NULL;
   }

   pWVT->hInstance         = hInstance;
   pWVT->iCmdShow          = iCmdShow;

   pWVT->ROWS              = WVT_DEFAULT_ROWS;
   pWVT->COLS              = WVT_DEFAULT_COLS;

   pWVT->TextLine          = ( TCHAR * ) hb_xgrab( pWVT->COLS * sizeof( TCHAR ) );
   pWVT->FixedSize         = ( int * ) hb_xgrab( pWVT->COLS * sizeof( int ) );

   pWVT->COLORS[ 0 ]       = BLACK;
   pWVT->COLORS[ 1 ]       = BLUE;
   pWVT->COLORS[ 2 ]       = GREEN;
   pWVT->COLORS[ 3 ]       = CYAN;
   pWVT->COLORS[ 4 ]       = RED;
   pWVT->COLORS[ 5 ]       = MAGENTA;
   pWVT->COLORS[ 6 ]       = BROWN;
   pWVT->COLORS[ 7 ]       = LIGHT_GRAY;
   pWVT->COLORS[ 8 ]       = GRAY;
   pWVT->COLORS[ 9 ]       = BRIGHT_BLUE;
   pWVT->COLORS[ 10 ]      = BRIGHT_GREEN;
   pWVT->COLORS[ 11 ]      = BRIGHT_CYAN;
   pWVT->COLORS[ 12 ]      = BRIGHT_RED;
   pWVT->COLORS[ 13 ]      = BRIGHT_MAGENTA;
   pWVT->COLORS[ 14 ]      = YELLOW;
   pWVT->COLORS[ 15 ]      = WHITE;

   /* THESE are the default font parameters, if not changed by user */
   pWVT->PTEXTSIZE.x       = WVT_DEFAULT_FONT_WIDTH;
   pWVT->PTEXTSIZE.y       = WVT_DEFAULT_FONT_HEIGHT;
   pWVT->fontWidth         = WVT_DEFAULT_FONT_WIDTH;
   pWVT->fontHeight        = WVT_DEFAULT_FONT_HEIGHT;
   pWVT->fontWeight        = FW_NORMAL;
   pWVT->fontQuality       = DEFAULT_QUALITY;
   pWVT->fontAttribute     = WVT_DEFAULT_FONT_ATTR;
   HB_STRNCPY( pWVT->fontFace, WVT_DEFAULT_FONT_NAME, HB_SIZEOFARRAY( pWVT->fontFace ) - 1 );

   pWVT->CaretExist        = HB_FALSE;
   pWVT->CaretHidden       = HB_TRUE;
   pWVT->CaretSize         = 0;
   pWVT->CaretWidth        = 0;
   pWVT->MousePos.x        = 0;
   pWVT->MousePos.y        = 0;
   pWVT->hWnd              = NULL;
   pWVT->keyPointerIn      = 0;
   pWVT->keyPointerOut     = 0;
   pWVT->keyLastPos        = 0;

   pWVT->CentreWindow      = HB_TRUE;         /* Default is to always display window in centre of screen */
   pWVT->CodePage          = OEM_CHARSET;     /* GetACP(); - set code page to default system */
#if ! defined( UNICODE )
   pWVT->boxCodePage       = OEM_CHARSET;     /* GetACP(); - set code page to default system */
#else
   pWVT->wcTrans           = NULL;
   pWVT->wcTransLen        = 0;
#endif

   pWVT->Win9X             = hb_iswin9x();

   pWVT->IgnoreWM_SYSCHAR  = HB_FALSE;

   pWVT->bMaximized        = HB_FALSE;
   pWVT->bBeingMarked      = HB_FALSE;
   pWVT->bBeginMarked      = HB_FALSE;
   pWVT->bFullScreen       = HB_FALSE;
   pWVT->bAltEnter         = HB_FALSE;

   pWVT->MarginTop         = 0;
   pWVT->MarginLeft        = 0;

   pWVT->iNewPosX          = -1;
   pWVT->iNewPosY          = -1;

   pWVT->lpSelectCopy      = TEXT( "Mark and Copy" );
   pWVT->hSelectCopy       = NULL;
   pWVT->bSelectCopy       = HB_TRUE;

   {
      PHB_ITEM pItem = hb_itemPutCPtr( NULL, hb_cmdargBaseProgName() );

      pWVT->lpWindowTitle = HB_ITEMGETSTR( pItem, &pWVT->hWindowTitle, NULL );
      hb_itemRelease( pItem );
   }

   pWVT->bResizable        = HB_TRUE;
   pWVT->CloseMode         = 0;
   pWVT->ResizeMode        = HB_GTI_RESIZEMODE_FONT;
   pWVT->bResizing         = HB_FALSE;
   pWVT->bAlreadySizing    = HB_FALSE;
   pWVT->bQuickEdit        = HB_FALSE;

   pWVT->bComposited       = HB_FALSE;

   return pWVT;
}

#if defined( UNICODE )

#define hb_bm_line( x1, y1, x2, y2 )      do { \
               MoveToEx( pWVT->hBmpDC, x1, y1, NULL ); \
               LineTo( pWVT->hBmpDC, x2, y2 ); \
               SetPixel( pWVT->hBmpDC, x2, y2, BLACK ); \
            } while( 0 )
#define hb_bm_point( x, y )         SetPixel( pWVT->hBmpDC, x, y, BLACK )
#define hb_bm_rect( x, y, w, h )    Rectangle( pWVT->hBmpDC, x, y, (x)+(w), (y)+(h) )
#define hb_bm_polygon( pts, n )     Polygon( pWVT->hBmpDC, pts, n )
#define hb_bm_invertrect( x, y, w, h )    do { \
               SetRect( &rc, 0, 0, cellx, celly ); \
               InvertRect( pWVT->hBmpDC, &rc ); \
            } while( 0 )
#define hb_bm_text( ch )                  do { \
               SetTextAlign( pWVT->hBmpDC, TA_LEFT ); \
               SetRect( &rc, 0, 0, cellx, celly ); \
               ExtTextOut( pWVT->hBmpDC, 0, 0, ETO_CLIPPED | ETO_OPAQUE, &rc, \
                           ch, 1, pWVT->FixedFont ? NULL : pWVT->FixedSize ); \
            } while( 0 )

static HBITMAP hb_gt_wvt_bitmap_char( PHB_GTWVT pWVT, int cellx, int celly )
{
   HBITMAP hBitMap = CreateBitmap( cellx + 1, celly + 1, 1, 1, NULL );
   HBRUSH hBrush;
   RECT rc;

   if( !pWVT->hBmpDC )
   {
      HDC hdc = GetDC( pWVT->hWnd );
      pWVT->hBmpDC = CreateCompatibleDC( hdc );
      ReleaseDC( pWVT->hWnd, hdc );
   }

   SelectObject( pWVT->hBmpDC, hBitMap );

   rc.left   = 0;
   rc.top    = 0;
   rc.right  = cellx + 1;
   rc.bottom = celly + 1;
   hBrush = CreateSolidBrush( GetBkColor( pWVT->hBmpDC ) );
   FillRect( pWVT->hBmpDC, &rc, hBrush );
   DeleteObject( hBrush );

   if( !pWVT->hPen )
   {
      pWVT->hPen = CreatePen( PS_SOLID, 0, BLACK );
      SelectObject( pWVT->hBmpDC, pWVT->hPen );
   }

   if( !pWVT->hBrush )
   {
      pWVT->hBrush = CreateSolidBrush( BLACK );
      SelectObject( pWVT->hBmpDC, pWVT->hBrush );
   }

   SelectObject( pWVT->hBmpDC, pWVT->hFont );

   return hBitMap;
}

static HBITMAP hb_gt_wvt_DefineBoxButtonL( PHB_GTWVT pWVT, int cellx, int celly )
{
   HBITMAP hBitMap = hb_gt_wvt_bitmap_char( pWVT, cellx, celly );

   MoveToEx( pWVT->hBmpDC, cellx - 1, 0, NULL );
   LineTo( pWVT->hBmpDC, 0, 0 );
   LineTo( pWVT->hBmpDC, 0, celly - 1 );
   LineTo( pWVT->hBmpDC, cellx, celly - 1 );

   MoveToEx( pWVT->hBmpDC, 2, celly - 2, NULL );
   LineTo( pWVT->hBmpDC, cellx, celly - 2 );

   return hBitMap;
}

static HBITMAP hb_gt_wvt_DefineBoxButtonR( PHB_GTWVT pWVT, int cellx, int celly )
{
   HBITMAP hBitMap = hb_gt_wvt_bitmap_char( pWVT, cellx, celly );

   MoveToEx( pWVT->hBmpDC, 0, 0, NULL );
   LineTo( pWVT->hBmpDC, cellx - 1, 0 );
   LineTo( pWVT->hBmpDC, cellx - 1, celly - 1 );
   LineTo( pWVT->hBmpDC, -1, celly - 1 );

   MoveToEx( pWVT->hBmpDC, cellx - 2, 3, NULL );
   LineTo( pWVT->hBmpDC, cellx - 2, celly - 2 );
   LineTo( pWVT->hBmpDC, -1, celly - 2 );

   return hBitMap;
}

static HBITMAP hb_gt_wvt_DefineBoxChar( PHB_GTWVT pWVT, HB_USHORT usCh )
{
   HBITMAP hBitMap = NULL;
   int cellx = pWVT->PTEXTSIZE.x;
   int celly = pWVT->PTEXTSIZE.y;
   int i, y, x, yy, xx;
   POINT pts[ 3 ];
   RECT rc;

   if( usCh >= HB_BOXCH_RC_MIN && usCh <= HB_BOXCH_RC_MAX )
      switch( usCh )
      {
         case HB_BOXCH_RC_ARROW_DL:
            hBitMap = hb_gt_wvt_DefineBoxButtonL( pWVT, cellx, celly );
            yy = celly / 2 - 1;
            for( y = celly - 4, x = cellx - 1; x >= 3 && y >= yy; --x, --y )
               hb_bm_line( x, y, cellx - 1, y );
            xx = HB_MAX( cellx * 2 / 5, 3 ) | 1;
            for( x = cellx - xx / 2 - 1; y >= 3; --y )
               hb_bm_line( x, y, cellx - 1, y );
            break;

         case HB_BOXCH_RC_ARROW_DR:
            hBitMap = hb_gt_wvt_DefineBoxButtonR( pWVT, cellx, celly );
            yy = ( celly + 1 ) / 2;
            for( y = celly - 5, x = 0; x < cellx - 4 && y >= yy; ++x, --y )
               hb_bm_line( 0, y, x, y );
            xx = HB_MAX( cellx * 2 / 5, 3 ) | 1;
            for( x = xx / 2 - 1; y >= 3; --y )
               hb_bm_line( 0, y, x, y );
            break;

         case HB_BOXCH_RC_ARROW_UL:
            hBitMap = hb_gt_wvt_DefineBoxButtonL( pWVT, cellx, celly );
            yy = ( celly + 1 ) / 2;
            for( y = 3, x = cellx - 1; x >= 3 && y <= yy; --x, ++y )
               hb_bm_line( x, y, cellx - 1, y );
            xx = HB_MAX( cellx * 2 / 5, 3 ) | 1;
            for( x = cellx - xx / 2 - 1; y < celly - 3; ++y )
               hb_bm_line( x, y, cellx - 1, y );
            break;

         case HB_BOXCH_RC_ARROW_UR:
            hBitMap = hb_gt_wvt_DefineBoxButtonR( pWVT, cellx, celly );
            yy = ( celly + 1 ) / 2;
            for( y = 4, x = 0; x < cellx - 4 && y <= yy; ++x, ++y )
               hb_bm_line( 0, y, x, y );
            xx = HB_MAX( cellx * 2 / 5, 3 ) | 1;
            for( x = xx / 2 - 1; y < celly - 3; ++y )
               hb_bm_line( 0, y, x, y );
            break;

         case HB_BOXCH_RC_ARROW_VL:
            hBitMap = hb_gt_wvt_DefineBoxButtonL( pWVT, cellx, celly );
            yy = ( celly - 1 ) / 2;
            for( y = 3, x = cellx - 1; x >= 3 && y < yy; --x, ++y )
               hb_bm_line( x, y, cellx - 1, y );
            for( y = yy + 2, ++x; x <= cellx - 1 && y < celly - 3; ++x, ++y )
               hb_bm_line( x, y, cellx - 1, y );
            break;

         case HB_BOXCH_RC_ARROW_VR:
            hBitMap = hb_gt_wvt_DefineBoxButtonR( pWVT, cellx, celly );
            yy = ( celly - 1 ) / 2;
            for( y = 4, x = 0; x < cellx - 4 && y < yy; ++x, ++y )
               hb_bm_line( 0, y, x, y );
            for( y = yy + 2, --x; x >= 0 && y < celly - 3; --x, ++y )
               hb_bm_line( 0, y, x, y );
            break;

         case HB_BOXCH_RC_BUTTON_L:
            hBitMap = hb_gt_wvt_DefineBoxButtonL( pWVT, cellx, celly );
            break;

         case HB_BOXCH_RC_BUTTON_R:
            hBitMap = hb_gt_wvt_DefineBoxButtonR( pWVT, cellx, celly );
            break;

         case HB_BOXCH_RC_ARROW_LL:
            hBitMap = hb_gt_wvt_DefineBoxButtonL( pWVT, cellx, celly );
            yy = ( celly - 1 ) / 2;
            for( x = 3, y = 0; x < cellx; ++x, ++y )
               hb_bm_line( x, yy - y, x, yy + y );
            break;

         case HB_BOXCH_RC_ARROW_LR:
            hBitMap = hb_gt_wvt_DefineBoxButtonR( pWVT, cellx, celly );
            yy = HB_MAX( celly / 5, 3 ) | 1;
            for( y = ( celly - yy ) / 2; yy--; ++y )
               hb_bm_line( 0, y, cellx - 4, y );
            break;

         case HB_BOXCH_RC_ARROW_RL:
            hBitMap = hb_gt_wvt_DefineBoxButtonL( pWVT, cellx, celly );
            yy = HB_MAX( celly / 5, 3 ) | 1;
            for( y = ( celly - yy ) / 2; yy--; ++y )
               hb_bm_line( 3, y, cellx - 1, y );
            break;

         case HB_BOXCH_RC_ARROW_RR:
            hBitMap = hb_gt_wvt_DefineBoxButtonR( pWVT, cellx, celly );
            yy = ( celly - 1 ) / 2;
            for( x = cellx - 4, y = 0; x >= 0; --x, ++y )
               hb_bm_line( x, yy - y, x, yy + y );
            break;

         case HB_BOXCH_RC_ENTER1:
            /* TODO */
            break;
         case HB_BOXCH_RC_ENTER2:
            /* TODO */
            break;
         case HB_BOXCH_RC_ENTER3:
            /* TODO */
            break;

         case HB_BOXCH_RC_VSCRL_LD:
            hBitMap = hb_gt_wvt_bitmap_char( pWVT, cellx, celly );

            hb_bm_line( 0, 0, 0, celly - 1 );
            hb_bm_line( 0, celly / 2, cellx - 1, celly / 2 );
            hb_bm_line( 2, celly / 2 - 1, cellx - 1, celly / 2 - 1 );

            for( y = celly / 2 + 1; y < celly; y++ )
            {
               for( x = ( y & 1 ) + 2; x < cellx; x += 2 )
                  hb_bm_point( x, y );
            }
            break;

         case HB_BOXCH_RC_VSCRL_RD:
            hBitMap = hb_gt_wvt_bitmap_char( pWVT, cellx, celly );

            hb_bm_line( cellx - 1, 0, cellx - 1, celly - 1 );
            hb_bm_line( cellx - 2, 0, cellx - 2, celly / 2 - 1 );
            hb_bm_line( 0, celly / 2, cellx - 1, celly / 2 );
            hb_bm_line( 0, celly / 2 - 1, cellx - 1, celly / 2 - 1 );

            for( y = celly / 2 + 1; y < celly; y++ )
            {
               for( x = ( y ^ cellx ) & 1; x < cellx - 2; x += 2 )
                  hb_bm_point( x, y );
            }
            break;

         case HB_BOXCH_RC_VSCRL_LU:
            hBitMap = hb_gt_wvt_bitmap_char( pWVT, cellx, celly );

            hb_bm_line( 0, 0, 0, celly - 1 );
            hb_bm_line( 0, celly / 2, cellx - 1, celly / 2 );

            for( y = 0; y < celly / 2; y++ )
            {
               for( x = ( y & 1 ) + 2; x < cellx; x += 2 )
                  hb_bm_point( x, y );
            }
            break;

         case HB_BOXCH_RC_VSCRL_RU:
            hBitMap = hb_gt_wvt_bitmap_char( pWVT, cellx, celly );

            hb_bm_line( cellx - 1, 0, cellx - 1, celly - 1 );
            hb_bm_line( 0, celly / 2, cellx - 1, celly / 2 );
            hb_bm_line( cellx - 2, celly / 2 + 3, cellx - 2, celly - 1 );

            for( y = 0; y < celly / 2; y++ )
            {
               for( x = ( y ^ cellx ) & 1; x < cellx - 2; x += 2 )
                  hb_bm_point( x, y );
            }
            break;

         case HB_BOXCH_RC_VSCRL_L:
            hBitMap = hb_gt_wvt_bitmap_char( pWVT, cellx, celly );

            hb_bm_line( 0, 0, 0, celly - 1 );

            for( y = 0; y < celly; y++ )
            {
               for( x = ( y & 1 ) + 2; x < cellx; x += 2 )
                  hb_bm_point( x, y );
            }
            break;

         case HB_BOXCH_RC_VSCRL_R:
            hBitMap = hb_gt_wvt_bitmap_char( pWVT, cellx, celly );

            hb_bm_line( cellx - 1, 0, cellx - 1, celly - 1 );

            for( y = 0; y < celly; y++ )
            {
               for( x = ( y ^ cellx ) & 1; x < cellx - 2; x += 2 )
                  hb_bm_point( x, y );
            }
            break;

         case HB_BOXCH_RC_HSCRL:
            hBitMap = hb_gt_wvt_bitmap_char( pWVT, cellx, celly );

            hb_bm_line( 0, 0, cellx - 1, 0 );
            hb_bm_line( 0, celly - 1, cellx - 1, celly - 1 );

            for( y = 2; y < celly - 2; y++ )
            {
               for( x = y & 1; x < cellx; x += 2 )
                  hb_bm_point( x, y );
            }
            break;

         case HB_BOXCH_RC_0:
            hBitMap = hb_gt_wvt_bitmap_char( pWVT, cellx, celly );
            hb_bm_text( TEXT( "0" ) );
            break;

         case HB_BOXCH_RC_1:
            hBitMap = hb_gt_wvt_bitmap_char( pWVT, cellx, celly );
            hb_bm_text( TEXT( "1" ) );
            break;

         case HB_BOXCH_RC_2:
            hBitMap = hb_gt_wvt_bitmap_char( pWVT, cellx, celly );
            hb_bm_text( TEXT( "2" ) );
            break;

         case HB_BOXCH_RC_3:
            hBitMap = hb_gt_wvt_bitmap_char( pWVT, cellx, celly );
            hb_bm_text( TEXT( "3" ) );
            break;

         case HB_BOXCH_RC_4:
            hBitMap = hb_gt_wvt_bitmap_char( pWVT, cellx, celly );
            hb_bm_text( TEXT( "4" ) );
            break;

         case HB_BOXCH_RC_5:
            hBitMap = hb_gt_wvt_bitmap_char( pWVT, cellx, celly );
            hb_bm_text( TEXT( "5" ) );
            break;

         case HB_BOXCH_RC_6:
            hBitMap = hb_gt_wvt_bitmap_char( pWVT, cellx, celly );
            hb_bm_text( TEXT( "6" ) );
            break;

         case HB_BOXCH_RC_7:
            hBitMap = hb_gt_wvt_bitmap_char( pWVT, cellx, celly );
            hb_bm_text( TEXT( "7" ) );
            break;

         case HB_BOXCH_RC_8:
            hBitMap = hb_gt_wvt_bitmap_char( pWVT, cellx, celly );
            hb_bm_text( TEXT( "8" ) );
            break;

         case HB_BOXCH_RC_9:
            hBitMap = hb_gt_wvt_bitmap_char( pWVT, cellx, celly );
            hb_bm_text( TEXT( "9" ) );
            break;

         case HB_BOXCH_RC_DOT:
            hBitMap = hb_gt_wvt_bitmap_char( pWVT, cellx, celly );
            hb_bm_text( TEXT( "." ) );
            break;

         case HB_BOXCH_RC_ACC:
            hBitMap = hb_gt_wvt_bitmap_char( pWVT, cellx, celly );
            hb_bm_text( TEXT( "'" ) );
            break;

         case HB_BOXCH_RC_BOX_ML:
            hBitMap = hb_gt_wvt_bitmap_char( pWVT, cellx, celly );

            hb_bm_line( 0, celly / 2, cellx - 1, celly / 2 );
            hb_bm_line( 0, 0, 0, celly - 1 );
            break;

         case HB_BOXCH_RC_BOX_MR:
            hBitMap = hb_gt_wvt_bitmap_char( pWVT, cellx, celly );

            hb_bm_line( 0, celly / 2, cellx - 1, celly / 2 );
            hb_bm_line( cellx - 1, 0, cellx - 1, celly - 1 );
            break;

         case HB_BOXCH_RC_HWND_L:
            hBitMap = hb_gt_wvt_bitmap_char( pWVT, cellx, celly );

            hb_bm_line( cellx - 1, 0, 0, 0 );
            hb_bm_line( 0, 0, 0, celly - 1 );
            hb_bm_line( 0, celly - 1, cellx - 1, celly - 1 );
            hb_bm_line( cellx - 1, celly / 4 + 2, cellx / 4 + 1, celly / 4 + 2 );
            hb_bm_line( cellx / 4 + 1, celly / 4 + 2, cellx / 4 + 1, celly - 4 - celly / 4 );
            hb_bm_line( cellx / 4 + 1, celly - 4 - celly / 4, cellx - 1, celly - 4 - celly / 4 );
            hb_bm_line( cellx / 4 + 2, celly - 3 - celly / 4, cellx - 1, celly - 3 - celly / 4 );
            break;

         case HB_BOXCH_RC_HWND_R:
            hBitMap = hb_gt_wvt_bitmap_char( pWVT, cellx, celly );

            hb_bm_line( 0, 0, cellx - 1, 0 );
            hb_bm_line( cellx - 1, 0, cellx - 1, celly - 1 );
            hb_bm_line( cellx - 1, celly - 1, 0, celly - 1 );
            hb_bm_line( 0, celly / 4 + 2, cellx - cellx / 4 - 2, celly / 4 + 2 );
            hb_bm_line( cellx - cellx / 4 - 2, celly / 4 + 2, cellx - cellx / 4 - 2, celly - 4 - celly / 4 );
            hb_bm_line( cellx - cellx / 4 - 2, celly - 4 - celly / 4, 0, celly - 4 - celly / 4 );
            hb_bm_line( 0, celly - 3 - celly / 4, cellx - cellx / 4 - 1, celly - 3 - celly / 4 );
            hb_bm_line( cellx - cellx / 4 - 1, celly - 3 - celly / 4, cellx - cellx / 4 - 1, celly / 4 + 2 );
            break;

         case HB_BOXCH_RC_BOX_TL:
            hBitMap = hb_gt_wvt_bitmap_char( pWVT, cellx, celly );

            hb_bm_line( 0, 0, cellx - 1, 0 );
            hb_bm_line( 0, 0, 0, celly - 1 );
            break;

         case HB_BOXCH_RC_BOX_T:
            hBitMap = hb_gt_wvt_bitmap_char( pWVT, cellx, celly );

            hb_bm_line( 0, 0, cellx - 1, 0 );
            break;

         case HB_BOXCH_RC_BOX_TR:
            hBitMap = hb_gt_wvt_bitmap_char( pWVT, cellx, celly );

            hb_bm_line( 0, 0, cellx - 1, 0 );
            hb_bm_line( cellx - 1, 0, cellx - 1, celly - 1 );
            break;

         case HB_BOXCH_RC_BOX_R:
            hBitMap = hb_gt_wvt_bitmap_char( pWVT, cellx, celly );

            hb_bm_line( cellx - 1, 0, cellx - 1, celly - 1 );
            break;

         case HB_BOXCH_RC_BOX_BR:
            hBitMap = hb_gt_wvt_bitmap_char( pWVT, cellx, celly );

            hb_bm_line( cellx - 1, 0, cellx - 1, celly - 1 );
            hb_bm_line( 0, celly - 1, cellx - 1, celly - 1 );
            break;

         case HB_BOXCH_RC_BOX_B:
            hBitMap = hb_gt_wvt_bitmap_char( pWVT, cellx, celly );

            hb_bm_line( 0, celly - 1, cellx - 1, celly - 1 );
            break;

         case HB_BOXCH_RC_BOX_BL:
            hBitMap = hb_gt_wvt_bitmap_char( pWVT, cellx, celly );

            hb_bm_line( 0, 0, 0, celly - 1 );
            hb_bm_line( 0, celly - 1, cellx - 1, celly - 1 );
            break;

         case HB_BOXCH_RC_BOX_L:
            hBitMap = hb_gt_wvt_bitmap_char( pWVT, cellx, celly );

            hb_bm_line( 0, 0, 0, celly - 1 );
            break;

         case HB_BOXCH_RC_BOX_MT:
            hBitMap = hb_gt_wvt_bitmap_char( pWVT, cellx, celly );

            hb_bm_line( cellx / 2, 0, cellx / 2, celly - 1 );
            hb_bm_line( 0, 0, cellx - 1, 0 );
            break;

         case HB_BOXCH_RC_BOX_MB:
            hBitMap = hb_gt_wvt_bitmap_char( pWVT, cellx, celly );

            hb_bm_line( cellx / 2, 0, cellx / 2, celly - 1 );
            hb_bm_line( 0, celly - 1, cellx - 1, celly - 1 );
            break;

         case HB_BOXCH_RC_BUTTON_CL:
            hBitMap = hb_gt_wvt_DefineBoxButtonL( pWVT, cellx, celly );
            yy = celly - 2 / 3;
            xx = cellx - 4;
            if( yy > xx )
               yy = xx;
            xx = ( xx * 2 + 1 ) / 3;
            if( xx < 2 )
               xx = 2;
            for( y = celly - yy - 3 - xx, i = 0; i < xx; ++y, ++i )
               hb_bm_line( 3, y, 3 + yy - 1, y + yy - 1 );
            y = celly - 5 - xx;
            hb_bm_line( cellx - 1, y, cellx - 1, y + xx - 1 );
            break;

         case HB_BOXCH_RC_BUTTON_CR:
            hBitMap = hb_gt_wvt_DefineBoxButtonR( pWVT, cellx, celly );
            yy = celly - 2 / 3;
            xx = cellx - 4;
            if( yy > xx )
               yy = xx;
            xx = ( xx * 2 + 1 ) / 3;
            if( xx < 2 )
               xx = 2;
            for( y = celly - 6 - xx, i = 0; i < xx; ++y, ++i )
               hb_bm_line( 0, y, yy, y - yy );
            break;

         case HB_BOXCH_RC_FARROW_DL:
            hBitMap = hb_gt_wvt_DefineBoxButtonL( pWVT, cellx, celly );
            yy = ( celly - cellx ) / 2 + 1;
            yy = HB_MAX( yy, 2 );
            for( y = celly - yy - 1, x = cellx - 1; x >= 2 && y >= 3; --x, --y )
               hb_bm_line( x, y, cellx - 1, y );
            break;

         case HB_BOXCH_RC_FARROW_DR:
            hBitMap = hb_gt_wvt_DefineBoxButtonR( pWVT, cellx, celly );
            yy = ( celly - cellx ) / 2 + 1;
            yy = HB_MAX( yy, 2 );
            for( y = celly - yy - 2, x = 0; x < cellx - 3 && y >= 3; ++x, --y )
               hb_bm_line( 0, y, x, y );
            break;

         case HB_BOXCH_RC_DOTS:
            hBitMap = hb_gt_wvt_bitmap_char( pWVT, cellx, celly );

            for( x = 1; x < cellx; x += 2 )
               hb_bm_point( x, celly / 2 );
            break;

         case HB_BOXCH_RC_DOTS_L:
            hBitMap = hb_gt_wvt_bitmap_char( pWVT, cellx, celly );

            i = cellx / 2;
            xx = i - i / 2;
            yy = HB_MAX( 2, xx - 1 );

            hb_bm_rect( cellx - xx / 2 - i, celly / 3 * 2, xx    , yy );
            hb_bm_rect( cellx - xx / 2    , celly / 3 * 2, xx / 2, yy );
            break;

         case HB_BOXCH_RC_DOTS_R:
            hBitMap = hb_gt_wvt_bitmap_char( pWVT, cellx, celly );

            i = cellx / 2;
            xx = i - i / 2;
            yy = HB_MAX( 2, xx - 1 );

            hb_bm_rect( 0         , celly / 3 * 2, xx - xx / 2, yy );
            hb_bm_rect( i - xx / 2, celly / 3 * 2, xx         , yy );
            break;
      }
   else
      switch( usCh )
      {
         case HB_BOXCH_FILLER1:
         case HB_BOXCH_FILLER2:
         case HB_BOXCH_FILLER3:
         {
            int skip, start, mod;

            hBitMap = hb_gt_wvt_bitmap_char( pWVT, cellx, celly );

            if( usCh == HB_BOXCH_FILLER1 )
            {
               skip = 4;
               start = mod = 1;
            }
            else if( usCh == HB_BOXCH_FILLER2 )
            {
               skip = 2;
               start = 0;
               mod = 1;
            }
            else
            {
               skip = 4;
               start = mod = 0;
            }
            for( y = 0; y < celly; y++ )
            {
               for( x = start + ( skip >> 1 ) * ( ( y & 1 ) ^ mod ); x < cellx; x += skip )
                  hb_bm_point( x, y );
            }
            if( usCh == HB_BOXCH_FILLER3 )
               hb_bm_invertrect( 0, 0, cellx, celly );
            break;
         }
         case HB_BOXCH_ARROW_R:
            hBitMap = hb_gt_wvt_bitmap_char( pWVT, cellx, celly );

            i = HB_MIN( ( celly >> 1 ), cellx ) - 3;
            pts[ 0 ].x = ( ( cellx - i ) >> 1 );
            pts[ 0 ].y = ( celly >> 1 ) - i;
            pts[ 1 ].x = pts[ 0 ].x + i;
            pts[ 1 ].y = pts[ 0 ].y + i;
            pts[ 2 ].x = pts[ 1 ].x - i;
            pts[ 2 ].y = pts[ 1 ].y + i;
            hb_bm_polygon( pts, 3 );
            break;

         case HB_BOXCH_ARROW_L:
            hBitMap = hb_gt_wvt_bitmap_char( pWVT, cellx, celly );

            i = HB_MIN( ( celly >> 1 ), cellx ) - 3;
            pts[ 0 ].x = ( ( cellx - i ) >> 1 ) + i;
            pts[ 0 ].y = ( celly >> 1 ) - i;
            pts[ 1 ].x = pts[ 0 ].x - i;
            pts[ 1 ].y = pts[ 0 ].y + i;
            pts[ 2 ].x = pts[ 1 ].x + i;
            pts[ 2 ].y = pts[ 1 ].y + i;
            hb_bm_polygon( pts, 3 );
            break;

         case HB_BOXCH_ARROW_U:
            hBitMap = hb_gt_wvt_bitmap_char( pWVT, cellx, celly );

            i = HB_MIN( celly, cellx >> 1 );
            pts[ 0 ].x = ( cellx >> 1 ) - i;
            pts[ 0 ].y = ( ( celly - i ) >> 1 ) + i;
            pts[ 1 ].x = pts[ 0 ].x + i;
            pts[ 1 ].y = pts[ 0 ].y - i;
            pts[ 2 ].x = pts[ 1 ].x + i;
            pts[ 2 ].y = pts[ 1 ].y + i;
            hb_bm_polygon( pts, 3 );
            break;

         case HB_BOXCH_ARROW_D:
            hBitMap = hb_gt_wvt_bitmap_char( pWVT, cellx, celly );

            i = HB_MIN( celly, cellx >> 1 );
            pts[ 0 ].x = ( cellx >> 1 ) - i;
            pts[ 0 ].y = ( ( celly - i ) >> 1 );
            pts[ 1 ].x = pts[ 0 ].x + i;
            pts[ 1 ].y = pts[ 0 ].y + i;
            pts[ 2 ].x = pts[ 1 ].x + i;
            pts[ 2 ].y = pts[ 1 ].y - i;
            hb_bm_polygon( pts, 3 );
            break;

         case HB_BOXCH_FULL:
            hBitMap = hb_gt_wvt_bitmap_char( pWVT, cellx, celly );

            hb_bm_rect( 0, 0, cellx, celly );
            break;

         case HB_BOXCH_FULL_B:
            hBitMap = hb_gt_wvt_bitmap_char( pWVT, cellx, celly );

            hb_bm_rect( 0, celly / 2 + 1, cellx, ( celly + 1 ) / 2 );
            break;

         case HB_BOXCH_FULL_T:
            hBitMap = hb_gt_wvt_bitmap_char( pWVT, cellx, celly );

            hb_bm_rect( 0, 0, cellx, celly / 2 );
            break;

         case HB_BOXCH_FULL_R:
            hBitMap = hb_gt_wvt_bitmap_char( pWVT, cellx, celly );

            hb_bm_rect( cellx / 2 + 1, 0, ( cellx + 1 ) / 2, celly );
            break;

         case HB_BOXCH_FULL_L:
            hBitMap = hb_gt_wvt_bitmap_char( pWVT, cellx, celly );

            hb_bm_rect( 0, 0, cellx / 2, celly );
            break;

         case HB_BOXCH_SNG_LT:
            hBitMap = hb_gt_wvt_bitmap_char( pWVT, cellx, celly );

            hb_bm_line( cellx / 2, celly - 1, cellx / 2, celly / 2 );
            hb_bm_line( cellx / 2, celly / 2, cellx - 1, celly / 2 );
            break;

         case HB_BOXCH_SNG_TD:
            hBitMap = hb_gt_wvt_bitmap_char( pWVT, cellx, celly );

            hb_bm_line( 0, celly / 2, cellx - 1, celly / 2 );
            hb_bm_line( cellx / 2, celly / 2, cellx / 2, celly - 1 );
            break;

         case HB_BOXCH_SNG_RT:
            hBitMap = hb_gt_wvt_bitmap_char( pWVT, cellx, celly );

            hb_bm_line( cellx / 2, celly - 1, cellx / 2, celly / 2 );
            hb_bm_line( cellx / 2, celly / 2, 0, celly / 2 );
            break;

         case HB_BOXCH_SNG_LB:
            hBitMap = hb_gt_wvt_bitmap_char( pWVT, cellx, celly );

            hb_bm_line( cellx / 2, 0, cellx / 2, celly / 2 );
            hb_bm_line( cellx / 2, celly / 2, cellx - 1, celly / 2 );
            break;

         case HB_BOXCH_SNG_BU:
            hBitMap = hb_gt_wvt_bitmap_char( pWVT, cellx, celly );

            hb_bm_line( cellx / 2, 0, cellx / 2, celly / 2 );
            hb_bm_line( 0, celly / 2, cellx - 1, celly / 2 );
            break;

         case HB_BOXCH_SNG_RB:
            hBitMap = hb_gt_wvt_bitmap_char( pWVT, cellx, celly );

            hb_bm_line( cellx / 2, 0, cellx / 2, celly / 2 );
            hb_bm_line( cellx / 2, celly / 2, 0, celly / 2 );
            break;

         case HB_BOXCH_SNG_VL:
            hBitMap = hb_gt_wvt_bitmap_char( pWVT, cellx, celly );

            hb_bm_line( cellx / 2, 0, cellx / 2, celly - 1 );
            hb_bm_line( cellx / 2, celly / 2, cellx - 1, celly / 2 );
            break;

         case HB_BOXCH_SNG_VR:
            hBitMap = hb_gt_wvt_bitmap_char( pWVT, cellx, celly );

            hb_bm_line( cellx / 2, 0, cellx / 2, celly - 1 );
            hb_bm_line( cellx / 2, celly / 2, 0, celly / 2 );
            break;

         case HB_BOXCH_SNG_CRS:
            hBitMap = hb_gt_wvt_bitmap_char( pWVT, cellx, celly );

            hb_bm_line( cellx / 2, 0, cellx / 2, celly - 1 );
            hb_bm_line( 0, celly / 2, cellx - 1, celly / 2 );
            break;

         case HB_BOXCH_SNG_HOR:
            hBitMap = hb_gt_wvt_bitmap_char( pWVT, cellx, celly );

            hb_bm_line( 0, celly / 2, cellx - 1, celly / 2 );
            break;

         case HB_BOXCH_SNG_VRT:
            hBitMap = hb_gt_wvt_bitmap_char( pWVT, cellx, celly );

            hb_bm_line( cellx / 2, 0, cellx / 2, celly - 1 );
            break;

         case HB_BOXCH_DBL_LT:
            hBitMap = hb_gt_wvt_bitmap_char( pWVT, cellx, celly );

            hb_bm_line( cellx / 2 - 1, celly - 1, cellx / 2 - 1, celly / 2 - 1 );
            hb_bm_line( cellx / 2 - 1, celly / 2 - 1, cellx - 1, celly / 2 - 1 );
            hb_bm_line( cellx / 2 + 1, celly - 1, cellx / 2 + 1, celly / 2 + 1 );
            hb_bm_line( cellx / 2 + 1, celly / 2 + 1, cellx - 1, celly / 2 + 1 );
            break;

         case HB_BOXCH_DBL_TD:
            hBitMap = hb_gt_wvt_bitmap_char( pWVT, cellx, celly );

            hb_bm_line( 0, celly / 2 - 1, cellx - 1, celly / 2 - 1 );
            hb_bm_line( 0, celly / 2 + 1, cellx / 2 - 1, celly / 2 + 1 );
            hb_bm_line( cellx / 2 - 1, celly / 2 + 1, cellx / 2 - 1, celly - 1 );
            hb_bm_line( cellx / 2 + 1, celly / 2 + 1, cellx - 1, celly / 2 + 1 );
            hb_bm_line( cellx / 2 + 1, celly / 2 + 1, cellx / 2 + 1, celly - 1 );
            break;

         case HB_BOXCH_DBL_RT:
            hBitMap = hb_gt_wvt_bitmap_char( pWVT, cellx, celly );

            hb_bm_line( cellx / 2 - 1, celly - 1, cellx / 2 - 1, celly / 2 + 1 );
            hb_bm_line( cellx / 2 - 1, celly / 2 + 1, 0, celly / 2 + 1 );
            hb_bm_line( cellx / 2 + 1, celly - 1, cellx / 2 + 1, celly / 2 - 1 );
            hb_bm_line( cellx / 2 + 1, celly / 2 - 1, 0, celly / 2 - 1 );
            break;

         case HB_BOXCH_DBL_LB:
            hBitMap = hb_gt_wvt_bitmap_char( pWVT, cellx, celly );

            hb_bm_line( cellx / 2 - 1, 0, cellx / 2 - 1, celly / 2 + 1 );
            hb_bm_line( cellx / 2 - 1, celly / 2 + 1, cellx - 1, celly / 2 + 1 );
            hb_bm_line( cellx / 2 + 1, 0, cellx / 2 + 1, celly / 2 - 1 );
            hb_bm_line( cellx / 2 + 1, celly / 2 - 1, cellx - 1, celly / 2 - 1 );
            break;

         case HB_BOXCH_DBL_BU:
            hBitMap = hb_gt_wvt_bitmap_char( pWVT, cellx, celly );

            hb_bm_line( 0, celly / 2 + 1, cellx - 1, celly / 2 + 1 );
            hb_bm_line( 0, celly / 2 - 1, cellx / 2 - 1, celly / 2 - 1 );
            hb_bm_line( cellx / 2 + 1, celly / 2 - 1, cellx - 1, celly / 2 - 1 );
            hb_bm_line( cellx / 2 - 1, celly / 2 - 1, cellx / 2 - 1, 0 );
            hb_bm_line( cellx / 2 + 1, celly / 2 - 1, cellx / 2 + 1, 0 );
            break;

         case HB_BOXCH_DBL_RB:
            hBitMap = hb_gt_wvt_bitmap_char( pWVT, cellx, celly );

            hb_bm_line( cellx / 2 - 1, 0, cellx / 2 - 1, celly / 2 - 1 );
            hb_bm_line( cellx / 2 - 1, celly / 2 - 1, 0, celly / 2 - 1 );
            hb_bm_line( cellx / 2 + 1, 0, cellx / 2 + 1, celly / 2 + 1 );
            hb_bm_line( cellx / 2 + 1, celly / 2 + 1, 0, celly / 2 + 1 );
            break;

         case HB_BOXCH_DBL_VL:
            hBitMap = hb_gt_wvt_bitmap_char( pWVT, cellx, celly );

            hb_bm_line( cellx / 2 - 1, 0, cellx / 2 - 1, celly - 1 );
            hb_bm_line( cellx / 2 + 1, 0, cellx / 2 + 1, celly / 2 - 1 );
            hb_bm_line( cellx / 2 + 1, celly / 2 + 1, cellx / 2 + 1, celly - 1 );
            hb_bm_line( cellx / 2 + 1, celly / 2 - 1, cellx - 1, celly / 2 - 1 );
            hb_bm_line( cellx / 2 + 1, celly / 2 + 1, cellx - 1, celly / 2 + 1 );
            break;

         case HB_BOXCH_DBL_VR:
            hBitMap = hb_gt_wvt_bitmap_char( pWVT, cellx, celly );

            hb_bm_line( cellx / 2 + 1, 0, cellx / 2 + 1, celly - 1 );
            hb_bm_line( cellx / 2 - 1, 0, cellx / 2 - 1, celly / 2 - 1 );
            hb_bm_line( cellx / 2 - 1, celly / 2 + 1, cellx / 2 - 1, celly - 1 );
            hb_bm_line( cellx / 2 - 1, celly / 2 - 1, 0, celly / 2 - 1 );
            hb_bm_line( cellx / 2 - 1, celly / 2 + 1, 0, celly / 2 + 1 );
            break;

         case HB_BOXCH_DBL_CRS:
            hBitMap = hb_gt_wvt_bitmap_char( pWVT, cellx, celly );

            hb_bm_line( cellx / 2 - 1, 0, cellx / 2 - 1, celly / 2 - 1 );
            hb_bm_line( cellx / 2 - 1, celly / 2 + 1, cellx / 2 - 1, celly - 1 );
            hb_bm_line( cellx / 2 - 1, celly / 2 - 1, 0, celly / 2 - 1 );
            hb_bm_line( cellx / 2 - 1, celly / 2 + 1, 0, celly / 2 + 1 );
            hb_bm_line( cellx / 2 + 1, 0, cellx / 2 + 1, celly / 2 - 1 );
            hb_bm_line( cellx / 2 + 1, celly / 2 + 1, cellx / 2 + 1, celly - 1 );
            hb_bm_line( cellx / 2 + 1, celly / 2 - 1, cellx - 1, celly / 2 - 1 );
            hb_bm_line( cellx / 2 + 1, celly / 2 + 1, cellx - 1, celly / 2 + 1 );
            break;

         case HB_BOXCH_DBL_HOR:
            hBitMap = hb_gt_wvt_bitmap_char( pWVT, cellx, celly );

            hb_bm_line( 0, celly / 2 - 1, cellx - 1, celly / 2 - 1 );
            hb_bm_line( 0, celly / 2 + 1, cellx - 1, celly / 2 + 1 );
            break;

         case HB_BOXCH_DBL_VRT:
            hBitMap = hb_gt_wvt_bitmap_char( pWVT, cellx, celly );

            hb_bm_line( cellx / 2 - 1, 0, cellx / 2 - 1, celly - 1 );
            hb_bm_line( cellx / 2 + 1, 0, cellx / 2 + 1, celly - 1 );
            break;

         case HB_BOXCH_SNG_L_DBL_T:
            hBitMap = hb_gt_wvt_bitmap_char( pWVT, cellx, celly );

            hb_bm_line( cellx / 2, celly / 2 - 1, cellx - 1, celly / 2 - 1 );
            hb_bm_line( cellx / 2, celly / 2 + 1, cellx - 1, celly / 2 + 1 );
            hb_bm_line( cellx / 2, celly / 2 - 1, cellx / 2, celly - 1 );
            break;

         case HB_BOXCH_SNG_T_DBL_D:
            hBitMap = hb_gt_wvt_bitmap_char( pWVT, cellx, celly );

            hb_bm_line( 0, celly / 2, cellx - 1, celly / 2 );
            hb_bm_line( cellx / 2 - 1, celly / 2, cellx / 2 - 1, celly - 1 );
            hb_bm_line( cellx / 2 + 1, celly / 2, cellx / 2 + 1, celly - 1 );
            break;

         case HB_BOXCH_SNG_R_DBL_T:
            hBitMap = hb_gt_wvt_bitmap_char( pWVT, cellx, celly );

            hb_bm_line( 0, celly / 2, cellx / 2 + 1, celly / 2 );
            hb_bm_line( cellx / 2 - 1, celly / 2, cellx / 2 - 1, celly - 1 );
            hb_bm_line( cellx / 2 + 1, celly / 2, cellx / 2 + 1, celly - 1 );
            break;

         case HB_BOXCH_SNG_L_DBL_B:
            hBitMap = hb_gt_wvt_bitmap_char( pWVT, cellx, celly );

            hb_bm_line( cellx / 2, celly / 2 - 1, cellx - 1, celly / 2 - 1 );
            hb_bm_line( cellx / 2, celly / 2 + 1, cellx - 1, celly / 2 + 1 );
            hb_bm_line( cellx / 2, 0, cellx / 2, celly / 2 + 1 );
            break;

         case HB_BOXCH_SNG_B_DBL_U:
            hBitMap = hb_gt_wvt_bitmap_char( pWVT, cellx, celly );

            hb_bm_line( 0, celly / 2, cellx - 1, celly / 2 );
            hb_bm_line( cellx / 2 - 1, 0, cellx / 2 - 1, celly / 2 );
            hb_bm_line( cellx / 2 + 1, 0, cellx / 2 + 1, celly / 2 );
            break;

         case HB_BOXCH_SNG_R_DBL_B:
            hBitMap = hb_gt_wvt_bitmap_char( pWVT, cellx, celly );

            hb_bm_line( 0, celly / 2, cellx / 2 + 1, celly / 2 );
            hb_bm_line( cellx / 2 - 1, 0, cellx / 2 - 1, celly / 2 );
            hb_bm_line( cellx / 2 + 1, 0, cellx / 2 + 1, celly / 2 );
            break;

         case HB_BOXCH_SNG_V_DBL_L:
            hBitMap = hb_gt_wvt_bitmap_char( pWVT, cellx, celly );

            hb_bm_line( cellx / 2, 0, cellx / 2, celly - 1 );
            hb_bm_line( cellx / 2, celly / 2 - 1, cellx - 1, celly / 2 - 1 );
            hb_bm_line( cellx / 2, celly / 2 + 1, cellx - 1, celly / 2 + 1 );
            break;

         case HB_BOXCH_SNG_V_DBL_R:
            hBitMap = hb_gt_wvt_bitmap_char( pWVT, cellx, celly );

            hb_bm_line( cellx / 2, 0, cellx / 2, celly - 1 );
            hb_bm_line( 0, celly / 2 - 1, cellx / 2, celly / 2 - 1 );
            hb_bm_line( 0, celly / 2 + 1, cellx / 2, celly / 2 + 1 );
            break;

         case HB_BOXCH_SNG_DBL_CRS:
            hBitMap = hb_gt_wvt_bitmap_char( pWVT, cellx, celly );

            hb_bm_line( cellx / 2, 0, cellx / 2, celly - 1 );
            hb_bm_line( 0, celly / 2 - 1, cellx - 1, celly / 2 - 1 );
            hb_bm_line( 0, celly / 2 + 1, cellx - 1, celly / 2 + 1 );
            break;

         case HB_BOXCH_DBL_L_SNG_T:
            hBitMap = hb_gt_wvt_bitmap_char( pWVT, cellx, celly );

            hb_bm_line( cellx / 2 - 1, celly / 2, cellx / 2 - 1, celly - 1 );
            hb_bm_line( cellx / 2 + 1, celly / 2, cellx / 2 + 1, celly - 1 );
            hb_bm_line( cellx / 2 - 1, celly / 2, cellx - 1, celly / 2 );
            break;

         case HB_BOXCH_DBL_T_SNG_D:
            hBitMap = hb_gt_wvt_bitmap_char( pWVT, cellx, celly );

            hb_bm_line( 0, celly / 2 - 1, cellx - 1, celly / 2 - 1 );
            hb_bm_line( 0, celly / 2 + 1, cellx - 1, celly / 2 + 1 );
            hb_bm_line( cellx / 2, celly / 2 + 1, cellx / 2, celly - 1 );
            break;

         case HB_BOXCH_DBL_R_SNG_T:
            hBitMap = hb_gt_wvt_bitmap_char( pWVT, cellx, celly );

            hb_bm_line( 0, celly / 2 - 1, cellx / 2, celly / 2 - 1 );
            hb_bm_line( 0, celly / 2 + 1, cellx / 2, celly / 2 + 1 );
            hb_bm_line( cellx / 2, celly / 2 - 1, cellx / 2, celly - 1 );
            break;

         case HB_BOXCH_DBL_L_SNG_B:
            hBitMap = hb_gt_wvt_bitmap_char( pWVT, cellx, celly );

            hb_bm_line( cellx / 2 - 1, 0, cellx / 2 - 1, celly / 2 );
            hb_bm_line( cellx / 2 + 1, 0, cellx / 2 + 1, celly / 2 );
            hb_bm_line( cellx / 2 - 1, celly / 2, cellx - 1, celly / 2 );
            break;

         case HB_BOXCH_DBL_B_SNG_U:
            hBitMap = hb_gt_wvt_bitmap_char( pWVT, cellx, celly );

            hb_bm_line( 0, celly / 2 - 1, cellx - 1, celly / 2 - 1 );
            hb_bm_line( 0, celly / 2 + 1, cellx - 1, celly / 2 + 1 );
            hb_bm_line( cellx / 2, 0, cellx / 2, celly / 2 - 1 );
            break;

         case HB_BOXCH_DBL_R_SNG_B:
            hBitMap = hb_gt_wvt_bitmap_char( pWVT, cellx, celly );

            hb_bm_line( 0, celly / 2 - 1, cellx / 2, celly / 2 - 1 );
            hb_bm_line( 0, celly / 2 + 1, cellx / 2, celly / 2 + 1 );
            hb_bm_line( cellx / 2, 0, cellx / 2, celly / 2 + 1 );
            break;

         case HB_BOXCH_DBL_V_SNG_L:
            hBitMap = hb_gt_wvt_bitmap_char( pWVT, cellx, celly );

            hb_bm_line( cellx / 2 - 1, 0, cellx / 2 - 1, celly - 1 );
            hb_bm_line( cellx / 2 + 1, 0, cellx / 2 + 1, celly - 1 );
            hb_bm_line( cellx / 2 + 1, celly / 2, cellx - 1, celly / 2 );
            break;

         case HB_BOXCH_DBL_V_SNG_R:
            hBitMap = hb_gt_wvt_bitmap_char( pWVT, cellx, celly );

            hb_bm_line( cellx / 2 - 1, 0, cellx / 2 - 1, celly - 1 );
            hb_bm_line( cellx / 2 + 1, 0, cellx / 2 + 1, celly - 1 );
            hb_bm_line( 0, celly / 2, cellx / 2 - 1, celly / 2 );
            break;

         case HB_BOXCH_DBL_SNG_CRS:
            hBitMap = hb_gt_wvt_bitmap_char( pWVT, cellx, celly );

            hb_bm_line( cellx / 2 - 1, 0, cellx / 2 - 1, celly - 1 );
            hb_bm_line( cellx / 2 + 1, 0, cellx / 2 + 1, celly - 1 );
            hb_bm_line( 0, celly / 2, cellx - 1, celly / 2 );
            break;

         case HB_BOXCH_SQUARE:
            hBitMap = hb_gt_wvt_bitmap_char( pWVT, cellx, celly );

            xx = yy = cellx - HB_MAX( cellx >> 2, 2 );
            hb_bm_rect( ( cellx - xx ) >> 1, ( celly - yy ) >> 1, xx, yy );
            break;
      }

   return hBitMap;
}

/* *********************************************************************** */

static void hb_gt_wvt_ResetBoxCharBitmaps( PHB_GTWVT pWVT )
{
   int i;

   for( i = 1; i <= pWVT->boxCount; i++ )
      DeleteObject( pWVT->boxImage[ i ] );

   memset( pWVT->boxImage, 0, sizeof( pWVT->boxImage ) );
   pWVT->boxCount = 0;

   for( i = 0; i < HB_BOXCH_TRANS_COUNT; ++i )
      pWVT->boxIndex[ i ] = HB_BOXCH_TRANS_MAX;
}

/* *********************************************************************** */

static HBITMAP hb_gt_wvt_GetBoxChar( PHB_GTWVT pWVT, HB_USHORT * puc16 )
{
   HB_USHORT uc16 = *puc16;
   int iPos, iTrans;

   if( ( pWVT->fontAttribute & HB_GTI_FONTA_DRAWBOX ) == 0 )
      return NULL;

   if( uc16 >= HB_BOXCH_RC_0 && uc16 <= HB_BOXCH_RC_ACC )
   {
      switch( uc16 )
      {
         case HB_BOXCH_RC_0:
            *puc16 = '0';
            break;
         case HB_BOXCH_RC_1:
            *puc16 = '1';
            break;
         case HB_BOXCH_RC_2:
            *puc16 = '2';
            break;
         case HB_BOXCH_RC_3:
            *puc16 = '3';
            break;
         case HB_BOXCH_RC_4:
            *puc16 = '4';
            break;
         case HB_BOXCH_RC_5:
            *puc16 = '5';
            break;
         case HB_BOXCH_RC_6:
            *puc16 = '6';
            break;
         case HB_BOXCH_RC_7:
            *puc16 = '7';
            break;
         case HB_BOXCH_RC_8:
            *puc16 = '8';
            break;
         case HB_BOXCH_RC_9:
            *puc16 = '9';
            break;
         case HB_BOXCH_RC_DOT:
            *puc16 = '.';
            break;
         case HB_BOXCH_RC_ACC:
            *puc16 = '\'';
            break;
      }
      return NULL;
   }

   if     ( uc16 == HB_BOXCH_ARROW_R )
      iPos = 0;
   else if( uc16 == HB_BOXCH_ARROW_L )
      iPos = 1;
   else if( uc16 == HB_BOXCH_ARROW_U )
      iPos = 2;
   else if( uc16 == HB_BOXCH_ARROW_D )
      iPos = 3;
   else if( uc16 >= HB_BOXCH_BOX_MIN && uc16 <= HB_BOXCH_BOX_MAX )
      iPos = HB_BOXCH_CHR_BASE +
             ( uc16 - HB_BOXCH_BOX_MIN );
   else if( uc16 >= HB_BOXCH_RC_MIN && uc16 <= HB_BOXCH_RC_MAX )
      iPos = HB_BOXCH_CHR_BASE + ( HB_BOXCH_BOX_MAX - HB_BOXCH_BOX_MIN + 1 ) +
             ( uc16 - HB_BOXCH_RC_MIN );
   else
      return NULL;

   iTrans = pWVT->boxIndex[ iPos ];
   if( iTrans == HB_BOXCH_TRANS_MAX )
   {
      if( pWVT->boxCount < HB_BOXCH_TRANS_MAX - 1 )
      {
         iTrans = pWVT->boxCount + 1;
         pWVT->boxImage[ iTrans ] = hb_gt_wvt_DefineBoxChar( pWVT, uc16 );
         if( pWVT->boxImage[ iTrans ] )
            pWVT->boxCount = iTrans;
         else
            iTrans = 0;
      }
      else
         iTrans = 0;
      pWVT->boxIndex[ iPos ] = ( HB_UCHAR ) iTrans;
   }

   return pWVT->boxImage[ iTrans ];
}
#endif /* UNICODE */

/*
 * use the standard fixed OEM font, unless the caller has requested set size fonts
 */
static HFONT hb_gt_wvt_GetFont( LPCTSTR lpFace, int iHeight, int iWidth, int iWeight, int iQuality, int iCodePage )
{
   if( iHeight > 0 )
   {
      LOGFONT logfont;

      memset( &logfont, 0, sizeof( logfont ) );
      logfont.lfEscapement     = 0;
      logfont.lfOrientation    = 0;
      logfont.lfWeight         = iWeight;
      logfont.lfItalic         = 0;
      logfont.lfUnderline      = 0;
      logfont.lfStrikeOut      = 0;
      logfont.lfCharSet        = ( BYTE ) iCodePage;      /* OEM_CHARSET */
      logfont.lfOutPrecision   = 0;
      logfont.lfClipPrecision  = 0;
      logfont.lfQuality        = ( BYTE ) iQuality;       /* DEFAULT_QUALITY, DRAFT_QUALITY or PROOF_QUALITY */
      logfont.lfPitchAndFamily = FIXED_PITCH | FF_MODERN; /* all mapping depends on fixed width fonts! */
      logfont.lfHeight         = iHeight;
      logfont.lfWidth          = iWidth < 0 ? -iWidth : iWidth;

      HB_STRNCPY( logfont.lfFaceName, lpFace, HB_SIZEOFARRAY( logfont.lfFaceName ) - 1 );

      return CreateFontIndirect( &logfont );
   }
   else
      return ( HFONT ) GetStockObject( OEM_FIXED_FONT /* SYSTEM_FIXED_FONT */ );
}

static POINT hb_gt_wvt_GetXYFromColRow( PHB_GTWVT pWVT, int col, int row )
{
   POINT xy;

   xy.x = col * pWVT->PTEXTSIZE.x + pWVT->MarginLeft;
   xy.y = row * pWVT->PTEXTSIZE.y + pWVT->MarginTop;

   return xy;
}

static RECT hb_gt_wvt_GetXYFromColRowRect( PHB_GTWVT pWVT, RECT colrow )
{
   RECT xy;

   xy.left   = colrow.left * pWVT->PTEXTSIZE.x + pWVT->MarginLeft;
   xy.top    = colrow.top  * pWVT->PTEXTSIZE.y + pWVT->MarginTop;
   xy.right  = ( colrow.right  + 1 ) * pWVT->PTEXTSIZE.x + pWVT->MarginLeft;
   xy.bottom = ( colrow.bottom + 1 ) * pWVT->PTEXTSIZE.y + pWVT->MarginTop;

   return xy;
}

static void hb_gt_wvt_UpdateCaret( PHB_GTWVT pWVT )
{
   int iRow, iCol, iStyle, iCaretSize;

   HB_GTSELF_GETSCRCURSOR( pWVT->pGT, &iRow, &iCol, &iStyle );

   if( iRow < 0 || iCol < 0 || iRow >= pWVT->ROWS || iCol >= pWVT->COLS )
      iCaretSize = 0;
   else switch( iStyle )
   {
      case SC_INSERT:
         iCaretSize = pWVT->PTEXTSIZE.y >> 1;
         break;
      case SC_SPECIAL1:
         iCaretSize = pWVT->PTEXTSIZE.y;
         break;
      case SC_SPECIAL2:
         iCaretSize = - ( pWVT->PTEXTSIZE.y >> 1 );
         break;
      case SC_NORMAL:
         iCaretSize = HB_MAX( ( pWVT->PTEXTSIZE.y >> 2 ) - 1, 1 );
         break;
      default:
         iCaretSize = 0;
         break;
   }

   if( iCaretSize == 0 )
   {
      if( pWVT->CaretExist && ! pWVT->CaretHidden )
      {
         HideCaret( pWVT->hWnd );
         pWVT->CaretHidden = HB_TRUE;
      }
   }
   else
   {
      if( iCaretSize != pWVT->CaretSize || pWVT->PTEXTSIZE.x != pWVT->CaretWidth ||
          ! pWVT->CaretExist )
      {
         pWVT->CaretSize = iCaretSize;
         pWVT->CaretWidth = pWVT->PTEXTSIZE.x;
         pWVT->CaretExist = CreateCaret( pWVT->hWnd, NULL, pWVT->PTEXTSIZE.x,
                                         pWVT->CaretSize < 0 ? - pWVT->CaretSize : pWVT->CaretSize );
      }
      if( pWVT->CaretExist )
      {
         POINT xy;
         xy = hb_gt_wvt_GetXYFromColRow( pWVT, iCol, iRow );
         SetCaretPos( xy.x, pWVT->CaretSize < 0 ?
                      xy.y : xy.y + pWVT->PTEXTSIZE.y - pWVT->CaretSize );
         ShowCaret( pWVT->hWnd );
         pWVT->CaretHidden = HB_FALSE;
      }
   }
}

static void hb_gt_wvt_KillCaret( PHB_GTWVT pWVT )
{
   if( pWVT->CaretExist )
   {
      DestroyCaret();
      pWVT->CaretExist = HB_FALSE;
   }
}

/*
 * functions for handling the input queues for the mouse and keyboard
 */
static void hb_gt_wvt_AddCharToInputQueue( PHB_GTWVT pWVT, int iKey )
{
   int iPos = pWVT->keyPointerIn;

   if( pWVT->keyPointerIn != pWVT->keyPointerOut &&
       HB_INKEY_ISMOUSEPOS( iKey ) )
   {
      int iLastKey = pWVT->Keys[ pWVT->keyLastPos ];
      if( HB_INKEY_ISMOUSEPOS( iLastKey ) )
      {
         pWVT->Keys[ pWVT->keyLastPos ] = iKey;
         return;
      }
   }

   /*
    * When the buffer is full new event overwrite the last one
    * in the buffer - it's Clipper behavior, [druzus]
    */
   pWVT->Keys[ pWVT->keyLastPos = iPos ] = iKey;
   if( ++iPos >= ( int ) HB_SIZEOFARRAY( pWVT->Keys ) )
      iPos = 0;
   if( iPos != pWVT->keyPointerOut )
      pWVT->keyPointerIn = iPos;
}

static HB_BOOL hb_gt_wvt_GetCharFromInputQueue( PHB_GTWVT pWVT, int * iKey )
{
   if( pWVT->keyPointerOut != pWVT->keyPointerIn )
   {
      *iKey = pWVT->Keys[ pWVT->keyPointerOut ];
      if( ++pWVT->keyPointerOut >= ( int ) HB_SIZEOFARRAY( pWVT->Keys ) )
         pWVT->keyPointerOut = 0;

      return HB_TRUE;
   }

   *iKey = 0;
   return HB_FALSE;
}

#if ! defined( UNICODE )
static int hb_gt_wvt_key_ansi_to_oem( int c )
{
   BYTE pszSrc[ 2 ];
   wchar_t pszWide[ 1 ];
   BYTE pszDst[ 2 ];

   pszSrc[ 0 ] = ( CHAR ) c;
   pszSrc[ 1 ] =
   pszDst[ 0 ] =
   pszDst[ 1 ] = 0;

   if( MultiByteToWideChar( CP_ACP, MB_PRECOMPOSED, ( LPCSTR ) pszSrc, 1, ( LPWSTR ) pszWide, 1 ) &&
       WideCharToMultiByte( CP_OEMCP, 0, ( LPCWSTR ) pszWide, 1, ( LPSTR ) pszDst, 1, NULL, NULL ) )
      return pszDst[ 0 ];
   else
      return c;
}
#endif

static void hb_gt_wvt_FitRows( PHB_GTWVT pWVT )
{
   RECT ci;
   int maxWidth;
   int maxHeight;

   HB_TRACE( HB_TR_DEBUG, ( "hb_gt_wvt_FitRows()" ) );

#if defined( HB_OS_WIN_CE )
   pWVT->bMaximized = HB_FALSE;
#else
   pWVT->bMaximized = IsZoomed( pWVT->hWnd );
#endif

   GetClientRect( pWVT->hWnd, &ci );
   maxWidth = ci.right;
   maxHeight = ci.bottom;

   if( maxHeight > 0 )
   {
      HB_BOOL bOldCentre = pWVT->CentreWindow;
      pWVT->CentreWindow = HB_FALSE;
      HB_GTSELF_SETMODE( pWVT->pGT, maxHeight / pWVT->PTEXTSIZE.y, maxWidth / pWVT->PTEXTSIZE.x );
      pWVT->CentreWindow = bOldCentre;
   }
}

static void hb_gt_wvt_FitSize( PHB_GTWVT pWVT )
{
   RECT wi;
   RECT ci;
   int maxWidth;
   int maxHeight;
   int borderWidth;
   int borderHeight;
   int left;
   int top;

   HB_TRACE( HB_TR_DEBUG, ( "hb_gt_wvt_FitSize()" ) );

#if defined( HB_OS_WIN_CE )
   pWVT->bMaximized = HB_FALSE;
#else
   pWVT->bMaximized = IsZoomed( pWVT->hWnd );
#endif

   GetClientRect( pWVT->hWnd, &ci );
   GetWindowRect( pWVT->hWnd, &wi );

   borderWidth = ( wi.right - wi.left ) - ci.right;
   borderHeight = ( wi.bottom - wi.top ) - ci.bottom;

   maxWidth  = ci.right;
   maxHeight = ci.bottom;

   left = wi.left;
   top  = wi.top;

   {
      HFONT hOldFont;
      HFONT hFont;
      int   fontHeight;
      int   fontWidth;
      int   n;

      int i = 0;
      int j = 0;
      int iCalcWidth = 0;
      int iCalcHeight = 0;

      fontHeight = maxHeight / pWVT->ROWS;
      fontWidth  = maxWidth  / pWVT->COLS;

      for( ;; )
      {
         hFont = hb_gt_wvt_GetFont( pWVT->fontFace, fontHeight, fontWidth, pWVT->fontWeight, pWVT->fontQuality, pWVT->CodePage );
         if( hFont )
         {
            HDC        hdc;
            int        width;
            int        height;
            TEXTMETRIC tm;

            hdc       = GetDC( pWVT->hWnd );
            hOldFont  = ( HFONT ) SelectObject( hdc, hFont );
            SetTextCharacterExtra( hdc, 0 );
            GetTextMetrics( hdc, &tm );
            SelectObject( hdc, hOldFont );
            ReleaseDC( pWVT->hWnd, hdc );

            width     = tm.tmAveCharWidth * pWVT->COLS;
            height    = tm.tmHeight       * pWVT->ROWS;

            if( width <= maxWidth &&
                height <= maxHeight &&
                tm.tmAveCharWidth >= 4 &&
                tm.tmHeight >= 8 )
            {
#if ! defined( UNICODE )
               if( pWVT->hFontBox && pWVT->hFontBox != pWVT->hFont )
                  DeleteObject( pWVT->hFontBox );

               if( pWVT->CodePage == pWVT->boxCodePage )
                  pWVT->hFontBox = hFont;
               else
               {
                  pWVT->hFontBox = hb_gt_wvt_GetFont( pWVT->fontFace, fontHeight, fontWidth, pWVT->fontWeight, pWVT->fontQuality, pWVT->boxCodePage );
                  if( ! pWVT->hFontBox )
                     pWVT->hFontBox = hFont;
               }
#endif
               if( pWVT->hFont )
                  DeleteObject( pWVT->hFont );

               pWVT->hFont       = hFont;
               pWVT->fontHeight  = tm.tmHeight;
               pWVT->fontWidth   = tm.tmAveCharWidth;
               pWVT->PTEXTSIZE.x = tm.tmAveCharWidth;
               pWVT->PTEXTSIZE.y = tm.tmHeight;

#if defined( UNICODE )
               /* reset character bitmap tables (after font selection) */
               hb_gt_wvt_ResetBoxCharBitmaps( pWVT );
#endif

#if defined( HB_OS_WIN_CE )
               pWVT->FixedFont = HB_FALSE;
#else
               pWVT->FixedFont = ! pWVT->Win9X && pWVT->fontWidth >= 0 &&
                           ( tm.tmPitchAndFamily & TMPF_FIXED_PITCH ) == 0 &&
                           ( pWVT->PTEXTSIZE.x == tm.tmMaxCharWidth );
#endif
               for( n = 0; n < pWVT->COLS; n++ )
                  pWVT->FixedSize[ n ] = pWVT->PTEXTSIZE.x;

               width  = ( ( int ) ( pWVT->PTEXTSIZE.x * pWVT->COLS ) ) + borderWidth;
               height = ( ( int ) ( pWVT->PTEXTSIZE.y * pWVT->ROWS ) ) + borderHeight;

               if( pWVT->bMaximized )
               {
                  pWVT->MarginLeft = ( wi.right - wi.left - width  ) / 2;
                  pWVT->MarginTop  = ( wi.bottom - wi.top - height ) / 2;
               }
               else
               {
                  pWVT->MarginLeft = 0;
                  pWVT->MarginTop  = 0;
                  if( wi.right - wi.left != width || wi.bottom - wi.top != height )
                      /* above condition is necessary to avoid infinite
                       * recursive in WinCE builds
                       */
                     SetWindowPos( pWVT->hWnd, NULL, left, top, width, height, SWP_NOZORDER );
               }

               if( pWVT->CaretExist && ! pWVT->CaretHidden )
                  hb_gt_wvt_UpdateCaret( pWVT );
            }
            else
            {
               /* I did it this way, so that "Courier New" would size and maximize as expected.
                * "Courier New"  appears to not scale linearily, sometimes by just decreasing the
                * font width by one with some font heights makes it all work out?
                * This code never seems to get executed with "Lucida Console"
                * Width scaling with some Heights is an issue with Courier New and Terminal
                * Height scaling with some Widths is an issue with Consolas and Terminal
                * but this code lets us adjust it here and try creating the font again. [HVB]
                */

               if( iCalcWidth == 0 && iCalcHeight == 0 )
               {
                  iCalcWidth  = fontWidth;
                  iCalcHeight = fontHeight;
               }

               if( i == j )
               {
                  j = 0;
                  i++;
               }
               else if( i > j )
               {
                  j++;
                  if( j == i )
                     i = 0;
               }
               else
                  i++;

               fontWidth  = iCalcWidth - i;
               fontHeight = iCalcHeight - j;

               if( fontWidth < 4 || fontHeight < 8 )
               {
                  width  = ( ( int ) ( pWVT->PTEXTSIZE.x * pWVT->COLS ) ) + borderWidth;
                  height = ( ( int ) ( pWVT->PTEXTSIZE.y * pWVT->ROWS ) ) + borderHeight;
                  SetWindowPos( pWVT->hWnd, NULL, left, top, width, height, SWP_NOZORDER );
                  break;
               }

               continue;
            }

            HB_GTSELF_EXPOSEAREA( pWVT->pGT, 0, 0, pWVT->ROWS, pWVT->COLS );
         }

         break;
      }
   }
}

static void hb_gt_wvt_ResetWindowSize( PHB_GTWVT pWVT, HFONT hFont )
{
   HDC        hdc;
   HFONT      hOldFont;
   int        height, width;
   RECT       wi, ci;
   TEXTMETRIC tm;
   int        n;

   HB_TRACE( HB_TR_DEBUG, ( "hb_gt_wvt_ResetWindowSize(%p,%p)", pWVT, hFont ) );

   if( ! pWVT->hFont || hFont )
   {
      if( ! hFont )
         hFont = hb_gt_wvt_GetFont( pWVT->fontFace, pWVT->fontHeight, pWVT->fontWidth,
                                    pWVT->fontWeight, pWVT->fontQuality, pWVT->CodePage );
#if ! defined( UNICODE )
      if( pWVT->hFont )
         DeleteObject( pWVT->hFont );
      if( pWVT->hFontBox && pWVT->hFontBox != pWVT->hFont )
         DeleteObject( pWVT->hFontBox );
      if( pWVT->CodePage == pWVT->boxCodePage )
         pWVT->hFontBox = hFont;
      else
      {
         pWVT->hFontBox = hb_gt_wvt_GetFont( pWVT->fontFace, pWVT->fontHeight, pWVT->fontWidth,
                                             pWVT->fontWeight, pWVT->fontQuality, pWVT->boxCodePage );
         if( ! pWVT->hFontBox )
            pWVT->hFontBox = hFont;
      }
#endif
      pWVT->hFont = hFont;
   }
   else
      hFont = pWVT->hFont;

   hdc      = GetDC( pWVT->hWnd );
   hOldFont = ( HFONT ) SelectObject( hdc, hFont );
   GetTextMetrics( hdc, &tm );
   SetTextCharacterExtra( hdc, 0 ); /* do not add extra char spacing even if bold */
   SelectObject( hdc, hOldFont );
   ReleaseDC( pWVT->hWnd, hdc );

   /*
    * we will need to use the font size to handle the transformations from
    * row column space in the future, so we keep it around in a static!
    */

   pWVT->PTEXTSIZE.x = pWVT->fontWidth < 0 ? -pWVT->fontWidth :
                    tm.tmAveCharWidth; /* For fixed FONT should == tm.tmMaxCharWidth */
   pWVT->PTEXTSIZE.y = tm.tmHeight;    /* but seems to be a problem on Win9X so */
                                       /* assume proportional fonts always for Win9X */
#if defined( UNICODE )
   /* reset character bitmaps (after font selection) */
   hb_gt_wvt_ResetBoxCharBitmaps( pWVT );
#endif

#if defined( HB_OS_WIN_CE )
   pWVT->FixedFont = HB_FALSE;
#else
   pWVT->FixedFont = ! pWVT->Win9X && pWVT->fontWidth >= 0 &&
                     ( tm.tmPitchAndFamily & TMPF_FIXED_PITCH ) == 0 &&
                     ( pWVT->PTEXTSIZE.x == tm.tmMaxCharWidth );
#endif

   /* pWVT->FixedSize[] is used by ExtTextOut() to emulate
      fixed font when a proportional font is used */
   for( n = 0; n < pWVT->COLS; n++ )
      pWVT->FixedSize[ n ] = pWVT->PTEXTSIZE.x;

   /* resize the window to get the specified number of rows and columns */
   GetWindowRect( pWVT->hWnd, &wi );
   GetClientRect( pWVT->hWnd, &ci );

   height = ( int ) ( pWVT->PTEXTSIZE.y * pWVT->ROWS );
   width  = ( int ) ( pWVT->PTEXTSIZE.x * pWVT->COLS );

   width  += ( int ) ( wi.right - wi.left - ci.right );
   height += ( int ) ( wi.bottom - wi.top - ci.bottom );

   /* Center the window within the CLIENT area on the screen
      but only if pWVT->CentreWindow == HB_TRUE */
   if( pWVT->bMaximized )
   {
      pWVT->MarginLeft = ( wi.right - wi.left - width  ) / 2;
      pWVT->MarginTop  = ( wi.bottom - wi.top - height ) / 2;
   }
   else
   {
      RECT rcWorkArea;
      pWVT->MarginLeft = 0;
      pWVT->MarginTop  = 0;

      if( pWVT->CentreWindow && SystemParametersInfo( SPI_GETWORKAREA, 0, &rcWorkArea, 0 ) )
      {
         int bRecenter = HB_FALSE;

         if( width > rcWorkArea.right - rcWorkArea.left )
         {
            /* New window width is larger than monitor workarea, force to fit and adjusts Font size */
            width = rcWorkArea.right - rcWorkArea.left;
            bRecenter = HB_TRUE;
         }

         if( height > rcWorkArea.bottom - rcWorkArea.top )
         {
            /* New window height is larger than monitor workarea, force to fit and adjusts Font height */
            height = rcWorkArea.bottom - rcWorkArea.top;
            bRecenter = HB_TRUE;
         }

         if( bRecenter ||
             rcWorkArea.left + width > rcWorkArea.right ||
             rcWorkArea.top + height > rcWorkArea.bottom ||
             wi.left != pWVT->iNewPosX || wi.top != pWVT->iNewPosY )
         {
            wi.left = rcWorkArea.left + ( ( rcWorkArea.right - rcWorkArea.left - width  ) / 2 );
            wi.top  = rcWorkArea.top  + ( ( rcWorkArea.bottom - rcWorkArea.top - height ) / 2 );
         }

         if( pWVT->ResizeMode == HB_GTI_RESIZEMODE_ROWS )
         {
            pWVT->ResizeMode = HB_GTI_RESIZEMODE_FONT;
            SetWindowPos( pWVT->hWnd, NULL, wi.left, wi.top, width, height, SWP_NOZORDER );
            pWVT->ResizeMode = HB_GTI_RESIZEMODE_ROWS;
         }
         else
            SetWindowPos( pWVT->hWnd, NULL, wi.left, wi.top, width, height, SWP_NOZORDER );

         if( bRecenter )
         {
            GetWindowRect( pWVT->hWnd, &wi );
            width = wi.right - wi.left;
            height = wi.bottom - wi.top;
            wi.left = rcWorkArea.left + ( ( rcWorkArea.right - rcWorkArea.left - width  ) / 2 );
            wi.top  = rcWorkArea.top  + ( ( rcWorkArea.bottom - rcWorkArea.top - height ) / 2 );
            SetWindowPos( pWVT->hWnd, NULL, wi.left, wi.top, width, height, SWP_NOSIZE | SWP_NOZORDER );
         }
      }
#if ! defined( HB_OS_WIN_CE )
      /* This code creates infinite recursive calls in WinCE */
      else
      {
         /* Will resize window without moving left/top origin */
         SetWindowPos( pWVT->hWnd, NULL, wi.left, wi.top, width, height, SWP_NOZORDER );
      }
#endif
   }

   HB_GTSELF_EXPOSEAREA( pWVT->pGT, 0, 0, pWVT->ROWS, pWVT->COLS );

   if( pWVT->CaretExist && ! pWVT->CaretHidden )
      hb_gt_wvt_UpdateCaret( pWVT );
}

static HB_BOOL hb_gt_wvt_SetWindowSize( PHB_GTWVT pWVT, int iRows, int iCols )
{
   if( HB_GTSELF_RESIZE( pWVT->pGT, iRows, iCols ) )
   {
      if( pWVT->COLS != iCols )
      {
         pWVT->TextLine = ( TCHAR * ) hb_xrealloc( pWVT->TextLine,
                                                   iCols * sizeof( TCHAR ) );
         pWVT->FixedSize = ( int * ) hb_xrealloc( pWVT->FixedSize,
                                                  iCols * sizeof( int ) );
      }
      if( pWVT->hWnd && ( iRows != pWVT->ROWS || iCols != pWVT->COLS ) )
         hb_gt_wvt_AddCharToInputQueue( pWVT, HB_K_RESIZE );

      pWVT->ROWS = iRows;
      pWVT->COLS = iCols;
      return HB_TRUE;
   }
   else
      return HB_FALSE;
}

static HB_BOOL hb_gt_wvt_InitWindow( PHB_GTWVT pWVT, int iRow, int iCol, HFONT hFont )
{
   HB_BOOL fRet = hb_gt_wvt_SetWindowSize( pWVT, iRow, iCol );

   hb_gt_wvt_ResetWindowSize( pWVT, hFont );

   return fRet;
}

/*
 * get the row and column from xy pixel client coordinates
 * This works because we are using the FIXED system font
 */
static POINT hb_gt_wvt_GetColRowFromXY( PHB_GTWVT pWVT, LONG x, LONG y )
{
   POINT colrow;

   colrow.x = ( x - pWVT->MarginLeft ) / pWVT->PTEXTSIZE.x;
   colrow.y = ( y - pWVT->MarginTop ) / pWVT->PTEXTSIZE.y;

   return colrow;
}

static RECT hb_gt_wvt_GetColRowFromXYRect( PHB_GTWVT pWVT, RECT xy )
{
   RECT colrow;

   if( pWVT->bMaximized )
   {
      if( xy.left >= pWVT->MarginLeft )
         xy.left   = xy.left - pWVT->MarginLeft;
      else
         xy.left   = 0;

      if( xy.right >= pWVT->MarginLeft )
         xy.right  = xy.right - pWVT->MarginLeft;
      else
         xy.right  = 0;

      if( xy.top >= pWVT->MarginTop )
         xy.top    = xy.top - pWVT->MarginTop;
      else
         xy.top    = 0;

      if( xy.bottom >= pWVT->MarginTop )
         xy.bottom = xy.bottom - pWVT->MarginTop;
      else
         xy.bottom = 0;
   }

   colrow.left   = xy.left   / pWVT->PTEXTSIZE.x;
   colrow.top    = xy.top    / pWVT->PTEXTSIZE.y;
   colrow.right  = xy.right  / pWVT->PTEXTSIZE.x -
                   ( ( xy.right  % pWVT->PTEXTSIZE.x ) ? 0 : 1 ); /* Adjust for when rectangle */
   colrow.bottom = xy.bottom / pWVT->PTEXTSIZE.y -
                   ( ( xy.bottom % pWVT->PTEXTSIZE.y ) ? 0 : 1 ); /* EXACTLY overlaps characters */

   return colrow;
}

static HB_BOOL hb_gt_wvt_SetMousePos( PHB_GTWVT pWVT, int iRow, int iCol )
{
   if( pWVT->MousePos.y != iRow || pWVT->MousePos.x != iCol )
   {
      pWVT->MousePos.y = iRow;
      pWVT->MousePos.x = iCol;
      return HB_TRUE;
   }
   else
      return HB_FALSE;
}

static int hb_gt_wvt_GetKeyFlags( void )
{
   int iFlags = 0;
   if( GetKeyState( VK_SHIFT ) & 0x8000 )
      iFlags |= HB_KF_SHIFT;
   if( GetKeyState( VK_CONTROL ) & 0x8000 )
      iFlags |= HB_KF_CTRL;
   if( GetKeyState( VK_MENU ) & 0x8000 )
      iFlags |= HB_KF_ALT;

   return iFlags;
}

static void hb_gt_wvt_Composited( PHB_GTWVT pWVT, HB_BOOL fEnable )
{
#if defined( HB_OS_WIN_CE )
   HB_SYMBOL_UNUSED( pWVT );
   HB_SYMBOL_UNUSED( fEnable );
#else
   if( hb_iswinvista() && ! GetSystemMetrics( SM_REMOTESESSION ) )
   {
      pWVT->bComposited = fEnable;
      if( fEnable )
         SetWindowLongPtr( pWVT->hWnd, GWL_EXSTYLE, GetWindowLongPtr( pWVT->hWnd, GWL_EXSTYLE ) | WS_EX_COMPOSITED );
      else
         SetWindowLongPtr( pWVT->hWnd, GWL_EXSTYLE, GetWindowLongPtr( pWVT->hWnd, GWL_EXSTYLE ) & ~WS_EX_COMPOSITED );
   }
#endif
}

static void hb_gt_wvt_SetCloseButton( PHB_GTWVT pWVT )
{
   HMENU hSysMenu = GetSystemMenu( pWVT->hWnd, FALSE );

   if( hSysMenu )
      EnableMenuItem( hSysMenu, SC_CLOSE, MF_BYCOMMAND |
                      ( pWVT->CloseMode < 2 ? MF_ENABLED : MF_GRAYED ) );
}

static void hb_gt_wvt_MouseEvent( PHB_GTWVT pWVT, UINT message, WPARAM wParam, LPARAM lParam )
{
   SHORT keyCode = 0;
   POINT xy, colrow;

   xy.x = LOWORD( lParam );
   xy.y = HIWORD( lParam );

   if( message == WM_MOUSEWHEEL )
      ScreenToClient( pWVT->hWnd, &xy );

   colrow = hb_gt_wvt_GetColRowFromXY( pWVT, xy.x, xy.y );
   if( ! pWVT->bBeingMarked &&
       hb_gt_wvt_SetMousePos( pWVT, colrow.y, colrow.x ) )
      hb_gt_wvt_AddCharToInputQueue( pWVT,
                     HB_INKEY_NEW_MPOS( pWVT->MousePos.x, pWVT->MousePos.y ) );

   switch( message )
   {
      case WM_LBUTTONDBLCLK:
         keyCode = K_LDBLCLK;
         break;

      case WM_RBUTTONDBLCLK:
         keyCode = K_RDBLCLK;
         break;

      case WM_LBUTTONDOWN:
         if( pWVT->bBeginMarked || pWVT->bQuickEdit )
         {
            pWVT->bBeingMarked = HB_TRUE;

            pWVT->sRectNew.left   = xy.x;
            pWVT->sRectNew.top    = xy.y;
            pWVT->sRectNew.right  = xy.x;
            pWVT->sRectNew.bottom = xy.y;

            pWVT->sRectOld.left   = 0;
            pWVT->sRectOld.top    = 0;
            pWVT->sRectOld.right  = 0;
            pWVT->sRectOld.bottom = 0;

            hb_gt_wvt_Composited( pWVT, HB_FALSE );

            return;
         }
         keyCode = K_LBUTTONDOWN;
         break;

      case WM_RBUTTONDOWN:
         keyCode = K_RBUTTONDOWN;
         break;

      case WM_RBUTTONUP:
         if( pWVT->bQuickEdit )
         {
            HB_GT_INFO gtInfo;

            memset( &gtInfo, 0, sizeof( gtInfo ) );

            hb_gtInfo( HB_GTI_CLIPBOARDPASTE, &gtInfo );

            hb_gt_wvt_Composited( pWVT, HB_FALSE );

            return;
         }

         keyCode = K_RBUTTONUP;
         break;

      case WM_LBUTTONUP:

         if( pWVT->bBeingMarked || pWVT->bQuickEdit )
         {
            pWVT->bBeginMarked = HB_FALSE;
            pWVT->bBeingMarked = HB_FALSE;

            RedrawWindow( pWVT->hWnd, NULL, NULL, RDW_INVALIDATE | RDW_UPDATENOW );

            {
#if ! defined( UNICODE )
               PHB_CODEPAGE cdpHost = HB_GTSELF_HOSTCP( pWVT->pGT ),
                            cdpBox  = HB_GTSELF_BOXCP( pWVT->pGT );
#endif
               TCHAR * sBuffer;
               HB_SIZE nSize, n;
               int     row, col;
               RECT    rect;

               rect.left   = HB_MIN( pWVT->sRectNew.left, pWVT->sRectNew.right  );
               rect.top    = HB_MIN( pWVT->sRectNew.top , pWVT->sRectNew.bottom );
               rect.right  = HB_MAX( pWVT->sRectNew.left, pWVT->sRectNew.right  );
               rect.bottom = HB_MAX( pWVT->sRectNew.top , pWVT->sRectNew.bottom );

               rect = hb_gt_wvt_GetColRowFromXYRect( pWVT, rect );

               nSize = ( rect.bottom - rect.top + 1 ) *
                       ( rect.right - rect.left + 1 + 2 );
               sBuffer = ( TCHAR * ) hb_xgrab( nSize * sizeof( TCHAR ) + 1 );

               for( n = 0, row = rect.top; row <= rect.bottom; row++ )
               {
                  for( col = rect.left; col <= rect.right; col++ )
                  {
                     int iColor;
                     HB_BYTE bAttr;
                     HB_USHORT usChar;

                     if( ! HB_GTSELF_GETSCRCHAR( pWVT->pGT, row, col, &iColor, &bAttr, &usChar ) )
                        break;
#if defined( UNICODE )
                     usChar = hb_cdpGetU16Ctrl( usChar );
#else
                     usChar = hb_cdpGetUC( ( bAttr & HB_GT_ATTR_BOX ) ? cdpBox : cdpHost, usChar, '?' );
#endif
                     sBuffer[ n++ ] = ( TCHAR ) usChar;
                  }
                  if( rect.top < rect.bottom )
                  {
                     sBuffer[ n++ ] = '\r';
                     sBuffer[ n++ ] = '\n';
                  }
               }

#if defined( UNICODE )
               if( n > 0 )
               {
                  PHB_ITEM pItem = hb_itemPutStrLenU16( NULL, HB_CDP_ENDIAN_NATIVE, sBuffer, n );
                  hb_gt_winapi_setClipboard( CF_UNICODETEXT, pItem );
                  hb_itemRelease( pItem );
               }
               hb_xfree( sBuffer );
#else
               if( n > 0 )
               {
                  PHB_ITEM pItem = hb_itemPutCLPtr( NULL, sBuffer, n );
                  hb_gt_winapi_setClipboard( pWVT->CodePage == OEM_CHARSET ?
                                             CF_OEMTEXT : CF_TEXT, pItem );
                  hb_itemRelease( pItem );
               }
               else
                  hb_xfree( sBuffer );
#endif
            }

            hb_gt_wvt_Composited( pWVT, HB_TRUE );
            return;
         }
         keyCode = K_LBUTTONUP;
         break;

      case WM_MBUTTONDOWN:
         keyCode = K_MBUTTONDOWN;
         break;

      case WM_MBUTTONUP:
         keyCode = K_MBUTTONUP;
         break;

      case WM_MBUTTONDBLCLK:
         keyCode = K_MDBLCLK;
         break;

      case WM_MOUSEMOVE:

         if( pWVT->bBeingMarked )
         {
            RECT rect;

            pWVT->sRectNew.right  = xy.x;
            pWVT->sRectNew.bottom = xy.y;

            rect.left   = HB_MIN( pWVT->sRectNew.left, pWVT->sRectNew.right  );
            rect.top    = HB_MIN( pWVT->sRectNew.top , pWVT->sRectNew.bottom );
            rect.right  = HB_MAX( pWVT->sRectNew.left, pWVT->sRectNew.right  );
            rect.bottom = HB_MAX( pWVT->sRectNew.top , pWVT->sRectNew.bottom );
            /* out of band cords may appear due to margins in maximized mode */
            if( rect.left < 0 )
               rect.left = 0;
            if( rect.top < 0 )
               rect.top = 0;
            if( rect.right > pWVT->COLS * pWVT->PTEXTSIZE.x )
               rect.right = pWVT->COLS * pWVT->PTEXTSIZE.x;
            if( rect.bottom > pWVT->ROWS * pWVT->PTEXTSIZE.y )
               rect.bottom = pWVT->ROWS * pWVT->PTEXTSIZE.y;

            rect = hb_gt_wvt_GetXYFromColRowRect( pWVT,
                                 hb_gt_wvt_GetColRowFromXYRect( pWVT, rect ) );

            if( rect.left   != pWVT->sRectOld.left   ||
                rect.top    != pWVT->sRectOld.top    ||
                rect.right  != pWVT->sRectOld.right  ||
                rect.bottom != pWVT->sRectOld.bottom )
            {
#if ! defined( HB_OS_WIN_CE )  /* WinCE does not support InvertRgn */
               /* Concept forwarded by Andy Wos - thanks. */
               HRGN rgn1 = CreateRectRgn( pWVT->sRectOld.left, pWVT->sRectOld.top, pWVT->sRectOld.right, pWVT->sRectOld.bottom );
               HRGN rgn2 = CreateRectRgn( rect.left, rect.top, rect.right, rect.bottom );
               HRGN rgn3 = CreateRectRgn( 0, 0, 0, 0 );

               if( CombineRgn( rgn3, rgn1, rgn2, RGN_XOR ) != 0 )
               {
                  HDC hdc = GetDC( pWVT->hWnd );
                  InvertRgn( hdc, rgn3 );
                  ReleaseDC( pWVT->hWnd, hdc );
               }

               DeleteObject( rgn1 );
               DeleteObject( rgn2 );
               DeleteObject( rgn3 );
#else
               HDC hdc = GetDC( pWVT->hWnd );
               InvertRect( hdc, &pWVT->sRectOld );
               InvertRect( hdc, &rect );
               ReleaseDC( pWVT->hWnd, hdc );
#endif
               pWVT->sRectOld.left   = rect.left;
               pWVT->sRectOld.top    = rect.top;
               pWVT->sRectOld.right  = rect.right;
               pWVT->sRectOld.bottom = rect.bottom;
            }
            return;
         }
         break;

      case WM_MOUSEWHEEL:
         keyCode = ( SHORT ) HIWORD( wParam ) > 0 ? K_MWFORWARD : K_MWBACKWARD;
         break;
   }

   if( keyCode != 0 )
      hb_gt_wvt_AddCharToInputQueue( pWVT,
                     HB_INKEY_NEW_MKEY( keyCode, hb_gt_wvt_GetKeyFlags() ) );
}

static HB_BOOL hb_gt_wvt_KeyEvent( PHB_GTWVT pWVT, UINT message, WPARAM wParam, LPARAM lParam )
{
   int iKey = 0, iFlags = pWVT->keyFlags, iKeyPad = 0;

   switch( message )
   {
      case WM_KEYDOWN:
      case WM_SYSKEYDOWN:
         pWVT->IgnoreWM_SYSCHAR = HB_FALSE;
         iFlags = hb_gt_wvt_GetKeyFlags();
         switch( wParam )
         {
            case VK_BACK:
               pWVT->IgnoreWM_SYSCHAR = HB_TRUE;
               iKey = HB_KX_BS;
               break;
            case VK_TAB:
               pWVT->IgnoreWM_SYSCHAR = HB_TRUE;
               iKey = HB_KX_TAB;
               break;
            case VK_RETURN:
               pWVT->IgnoreWM_SYSCHAR = HB_TRUE;
               if( pWVT->bAltEnter && ( iFlags & HB_KF_ALT ) != 0 )
                  hb_gt_wvt_FullScreen( pWVT->pGT );
               else
               {
                  iKey = HB_KX_ENTER;
                  if( lParam & WVT_EXTKEY_FLAG )
                     iFlags |= HB_KF_KEYPAD;
               }
               break;
            case VK_ESCAPE:
               pWVT->IgnoreWM_SYSCHAR = HB_TRUE;
               iKey = HB_KX_ESC;
               break;

            case VK_PRIOR:
               iKeyPad = HB_KX_PGUP;
               break;
            case VK_NEXT:
               iKeyPad = HB_KX_PGDN;
               break;
            case VK_END:
               iKeyPad = HB_KX_END;
               break;
            case VK_HOME:
               iKeyPad = HB_KX_HOME;
               break;
            case VK_LEFT:
               iKeyPad = HB_KX_LEFT;
               break;
            case VK_UP:
               iKeyPad = HB_KX_UP;
               break;
            case VK_RIGHT:
               iKeyPad = HB_KX_RIGHT;
               break;
            case VK_DOWN:
               iKeyPad = HB_KX_DOWN;
               break;
            case VK_INSERT:
               iKeyPad = HB_KX_INS;
               break;
            case VK_DELETE:
               iKey = HB_KX_DEL;
               if( ( lParam & WVT_EXTKEY_FLAG ) == 0 )
                  iFlags |= HB_KF_KEYPAD;
               break;

            case VK_F1:
               iKey = HB_KX_F1;
               break;
            case VK_F2:
               iKey = HB_KX_F2;
               break;
            case VK_F3:
               iKey = HB_KX_F3;
               break;
            case VK_F4:
               iKey = HB_KX_F4;
               break;
            case VK_F5:
               iKey = HB_KX_F5;
               break;
            case VK_F6:
               iKey = HB_KX_F6;
               break;
            case VK_F7:
               iKey = HB_KX_F7;
               break;
            case VK_F8:
               iKey = HB_KX_F8;
               break;
            case VK_F9:
               iKey = HB_KX_F9;
               break;
            case VK_F10:
               iKey = HB_KX_F10;
               break;
            case VK_F11:
               iKey = HB_KX_F11;
               break;
            case VK_F12:
               iKey = HB_KX_F12;
               break;

            case VK_SNAPSHOT:
               iKey = HB_KX_PRTSCR;
               break;
            case VK_CANCEL:
               if( ( lParam & WVT_EXTKEY_FLAG ) == 0 )
                  break;
               iFlags |= HB_KF_CTRL;
            case VK_PAUSE:
               pWVT->IgnoreWM_SYSCHAR = HB_TRUE;
               iKey = HB_KX_PAUSE;
               break;

            case VK_CLEAR:
               iKeyPad = HB_KX_CENTER;
               break;

            case VK_NUMPAD0:
            case VK_NUMPAD1:
            case VK_NUMPAD2:
            case VK_NUMPAD3:
            case VK_NUMPAD4:
            case VK_NUMPAD5:
            case VK_NUMPAD6:
            case VK_NUMPAD7:
            case VK_NUMPAD8:
            case VK_NUMPAD9:
               if( iFlags & HB_KF_CTRL )
               {
                  pWVT->IgnoreWM_SYSCHAR = HB_TRUE;
                  iKey = ( int ) wParam - VK_NUMPAD0 + '0';
               }
               else if( iFlags == HB_KF_ALT )
                  iFlags = 0; /* for ALT + <ASCII_VALUE_FROM_KEYPAD> */
               iFlags |= HB_KF_KEYPAD;
               break;
            case VK_DECIMAL:
            case VK_SEPARATOR:
               iFlags |= HB_KF_KEYPAD;
               if( iFlags & HB_KF_CTRL )
               {
                  pWVT->IgnoreWM_SYSCHAR = HB_TRUE;
                  iKey = '.';
               }
               break;

            case VK_DIVIDE:
               iFlags |= HB_KF_KEYPAD;
               if( iFlags & HB_KF_CTRL )
                  iKey = '/';
               break;
            case VK_MULTIPLY:
               iFlags |= HB_KF_KEYPAD;
               if( iFlags & HB_KF_CTRL )
                  iKey = '*';
               break;
            case VK_SUBTRACT:
               iFlags |= HB_KF_KEYPAD;
               if( iFlags & HB_KF_CTRL )
                  iKey = '-';
               break;
            case VK_ADD:
               iFlags |= HB_KF_KEYPAD;
               if( iFlags & HB_KF_CTRL )
                  iKey = '+';
               break;
#ifdef VK_OEM_2
            case VK_OEM_2:
               if( ( iFlags & HB_KF_CTRL ) != 0 && ( iFlags & HB_KF_SHIFT ) != 0 )
                  iKey = '?';
               break;
#endif
#ifdef VK_APPS
            case VK_APPS:
               iKey = HB_K_MENU;
               break;
#endif
         }
         if( iKeyPad != 0 )
         {
            iKey = iKeyPad;
            if( ( lParam & WVT_EXTKEY_FLAG ) == 0 )
            {
               if( iFlags == HB_KF_ALT )
                  iFlags = iKey = 0; /* for ALT + <ASCII_VALUE_FROM_KEYPAD> */
               else
                  iFlags |= HB_KF_KEYPAD;
            }
         }
         pWVT->keyFlags = iFlags;
         if( iKey != 0 )
            iKey = HB_INKEY_NEW_KEY( iKey, iFlags );
         break;

      case WM_CHAR:
         if( ( iFlags & HB_KF_CTRL ) != 0 && ( iFlags & HB_KF_ALT ) != 0 )
            /* workaround for AltGR and German keyboard */
            iFlags &= ~( HB_KF_CTRL | HB_KF_ALT );
      case WM_SYSCHAR:
         if( ! pWVT->IgnoreWM_SYSCHAR )
         {
            iKey = ( int ) wParam;

            if( ( iFlags & HB_KF_CTRL ) != 0 && ( iKey >= 0 && iKey < 32 ) )
            {
               iKey += 'A' - 1;
               iKey = HB_INKEY_NEW_KEY( iKey, iFlags );
            }
            else
            {
#if defined( UNICODE )
               if( iKey >= 127 )
                  iKey = HB_INKEY_NEW_UNICODEF( iKey, iFlags );
               else
                  iKey = HB_INKEY_NEW_CHARF( iKey, iFlags );
#else
               int u = HB_GTSELF_KEYTRANS( pWVT->pGT, iKey );
               if( u )
                  iKey = HB_INKEY_NEW_UNICODEF( u, iFlags );
               else
               {
                  if( pWVT->CodePage == OEM_CHARSET )
                     iKey = hb_gt_wvt_key_ansi_to_oem( iKey );
                  iKey = HB_INKEY_NEW_CHARF( iKey, iFlags );
               }
#endif
            }
         }
         pWVT->IgnoreWM_SYSCHAR = HB_FALSE;
         break;
   }

   if( iKey != 0 )
      hb_gt_wvt_AddCharToInputQueue( pWVT, iKey );

   return 0;
}

/*
 * hb_gt_wvt_TextOut converts col and row to x and y ( pixels ) and calls
 * the Windows function TextOut with the expected coordinates
 */
static void hb_gt_wvt_TextOut( PHB_GTWVT pWVT, HDC hdc, int col, int row, int iColor, LPCTSTR lpString, UINT cbString )
{
   POINT xy;
   RECT  rClip;
   UINT  fuOptions = ETO_CLIPPED;

   xy = hb_gt_wvt_GetXYFromColRow( pWVT, col, row );
   SetRect( &rClip, xy.x, xy.y, xy.x + cbString * pWVT->PTEXTSIZE.x, xy.y + pWVT->PTEXTSIZE.y );

   if( ( pWVT->fontAttribute & HB_GTI_FONTA_CLRBKG ) != 0 )
   {
      HBRUSH hBrush = CreateSolidBrush( pWVT->COLORS[ ( iColor >> 4 ) & 0x0F ] );
      FillRect( hdc, &rClip, hBrush );
      DeleteObject( hBrush );
   }
   else
      fuOptions |= ETO_OPAQUE;

   /* set background color */
   SetBkColor( hdc, pWVT->COLORS[ ( iColor >> 4 ) & 0x0F ] );
   /* set foreground color */
   SetTextColor( hdc, pWVT->COLORS[ iColor & 0x0F ] );

   SetTextAlign( hdc, TA_LEFT );

   ExtTextOut( hdc, xy.x, xy.y, fuOptions, &rClip,
               lpString, cbString, pWVT->FixedFont ? NULL : pWVT->FixedSize );
}

static void hb_gt_wvt_PaintText( PHB_GTWVT pWVT )
{
   PAINTSTRUCT ps;
   HDC         hdc;
   RECT        rcRect;
   int         iRow;
   int         iColor, iOldColor = 0;
   HB_BYTE     bAttr;
   HB_BOOL     fFixMetric = ( pWVT->fontAttribute & HB_GTI_FONTA_FIXMETRIC ) != 0;

#if ! defined( UNICODE )
   HFONT       hFont, hOldFont = NULL;
#endif

   hdc = BeginPaint( pWVT->hWnd, &ps );

   /* for sure there is a better method for repainting not used screen area
    * ExcludeClipRect()?
    */
   if( pWVT->bMaximized )
   {
      HBRUSH hBrush = CreateSolidBrush( pWVT->COLORS[ 0 ] );
      RECT ciNew = ps.rcPaint;
      RECT ciTemp = ps.rcPaint;
      if( pWVT->MarginLeft > 0 )
      {
         ciTemp.right = pWVT->MarginLeft;
         FillRect( hdc, &ciTemp, hBrush );
         ciTemp.right = ciNew.right;
         ciTemp.left = ciTemp.right - pWVT->MarginLeft;
         FillRect( hdc, &ciTemp, hBrush );
         ciTemp.left = ciNew.left;
      }
      if( pWVT->MarginTop > 0 )
      {
         ciTemp.bottom = pWVT->MarginTop;
         FillRect( hdc, &ciTemp, hBrush );
         ciTemp.bottom = ciNew.bottom;
         ciTemp.top = ciTemp.bottom - pWVT->MarginTop;
         FillRect( hdc, &ciTemp, hBrush );
      }
      /*FillRect( hdc, &ps.rcPaint, hBrush);
       * ^^^ this was previous code, caused entire window/screen to be erased on every
       * WM_PAINT message which caused a Browse scroll to flicker badly under XP.
       * Now, only repaints the margin areas as required.
       */
      DeleteObject( hBrush );
   }
   else if( pWVT->bAlreadySizing )
   {
      /* This code solves issue with XP when resizing with mouse on window borders,
       * only applicable when ResizeMode is by ROWS, depending on Windows settings
       * to "Show window content while dragging." would cause border artifacts or
       * content smearing when sizing. Now will paint new area black until mouse
       * button is released, much like Windows 7 behaviour.
       * One issue here is that I need a static variable RECT ciLast to store the
       * Client area coordinates before Window sized, this is set in the WM_ENTERSIZEMOVE
       * message and then used here to calculate the size changed areas to paint black.
       */
      HBRUSH hBrush = CreateSolidBrush( pWVT->COLORS[ 0 ] );
      RECT ciNew = ps.rcPaint;
      RECT ciTemp = ps.rcPaint;
      if( ciNew.bottom > pWVT->ciLast.bottom )
      {
         ciTemp.top = pWVT->ciLast.bottom;
         FillRect( hdc, &ciTemp, hBrush );
         ciTemp.top = ciNew.top;
      }
      if( ciNew.right > pWVT->ciLast.right )
      {
         ciTemp.left = pWVT->ciLast.right;
         FillRect( hdc, &ciTemp, hBrush );
      }
      DeleteObject( hBrush );
   }

#if defined( UNICODE )
   SelectObject( hdc, pWVT->hFont );
#endif

   rcRect = hb_gt_wvt_GetColRowFromXYRect( pWVT, ps.rcPaint );

   for( iRow = rcRect.top; iRow <= rcRect.bottom; ++iRow )
   {
      int iCol, startCol, len;

      iCol = startCol = rcRect.left;
      len = 0;

      while( iCol <= rcRect.right )
      {
#if defined( UNICODE )
         HBITMAP hBitMap;
         HB_USHORT usChar;

         if( ! HB_GTSELF_GETSCRCHAR( pWVT->pGT, iRow, iCol, &iColor, &bAttr, &usChar ) )
            break;
         if( ( pWVT->fontAttribute & HB_GTI_FONTA_CTRLCHARS ) == 0 )
            usChar = hb_cdpGetU16Ctrl( usChar );

         if( pWVT->wcTrans )
         {
            if( pWVT->wcTransLen == 0x100 && ( usChar >> 8 ) == 0xFF )
               usChar &= 0x00FF;
            if( ( HB_SIZE ) usChar < pWVT->wcTransLen && pWVT->wcTrans[ usChar ] )
               usChar = pWVT->wcTrans[ usChar ];
         }

         /* as long as GTWVT uses only 16 colors we can ignore other bits
          * and not divide output when it does not change anythings
          */
         iColor &= 0xff;
         hBitMap = hb_gt_wvt_GetBoxChar( pWVT, &usChar );
         if( len > 0 && ( iColor != iOldColor || fFixMetric || hBitMap ) )
         {
            hb_gt_wvt_TextOut( pWVT, hdc, startCol, iRow, iOldColor, pWVT->TextLine, ( UINT ) len );
            len = 0;
         }
         if( hBitMap )
         {
            POINT xy;
            /* set foreground color */
            SetTextColor( hdc, pWVT->COLORS[ iColor & 0x0F ] );
            /* set background color */
            SetBkColor( hdc, pWVT->COLORS[ ( iColor >> 4 ) & 0x0F ] );
            xy = hb_gt_wvt_GetXYFromColRow( pWVT, iCol, iRow );
            SelectObject( pWVT->hBmpDC, hBitMap );
            BitBlt( hdc, xy.x, xy.y, pWVT->PTEXTSIZE.x + 1, pWVT->PTEXTSIZE.y + 1,
                    pWVT->hBmpDC, 0, 0, SRCCOPY );
         }
         else
         {
            if( len == 0 )
            {
               iOldColor = iColor;
               startCol = iCol;
            }
            pWVT->TextLine[ len++ ] = ( TCHAR ) usChar;
         }
#else
         HB_UCHAR uc;
         if( ! HB_GTSELF_GETSCRUC( pWVT->pGT, iRow, iCol, &iColor, &bAttr, &uc, HB_TRUE ) )
            break;
         hFont = ( bAttr & HB_GT_ATTR_BOX ) ? pWVT->hFontBox : pWVT->hFont;
         if( len == 0 )
         {
            if( hFont != hOldFont )
            {
               SelectObject( hdc, hFont );
               hOldFont = hFont;
            }
            iOldColor = iColor;
         }
         else if( iColor != iOldColor || hFont != hOldFont || fFixMetric )
         {
            hb_gt_wvt_TextOut( pWVT, hdc, startCol, iRow, iOldColor, pWVT->TextLine, ( UINT ) len );
            if( hFont != hOldFont )
            {
               SelectObject( hdc, hFont );
               hOldFont = hFont;
            }
            iOldColor = iColor;
            startCol = iCol;
            len = 0;
         }
         pWVT->TextLine[ len++ ] = ( TCHAR ) uc;
#endif
         iCol++;
      }
      if( len > 0 )
         hb_gt_wvt_TextOut( pWVT, hdc, startCol, iRow, iOldColor, pWVT->TextLine, ( UINT ) len );
   }
   EndPaint( pWVT->hWnd, &ps );
}

static LRESULT CALLBACK hb_gt_wvt_WndProc( HWND hWnd, UINT message, WPARAM wParam, LPARAM lParam )
{
   PHB_GTWVT pWVT = hb_gt_wvt_Find( hWnd );

   if( ! pWVT )
   {
      if( message == WM_CREATE )
      {
         pWVT = ( PHB_GTWVT ) ( ( LPCREATESTRUCT ) lParam )->lpCreateParams;
         if( pWVT )
         {
            if( s_wvtWindows[ pWVT->iHandle ] == pWVT )
               pWVT->hWnd = hWnd;
            else
               pWVT = NULL;
         }
      }
   }

   HB_TRACE( HB_TR_DEBUG, ( "hb_gt_wvt_WndProc(%p,%u)", hWnd, message ) );

   if( pWVT ) switch( message )
   {
      case WM_CREATE:
         return hb_gt_wvt_InitWindow( pWVT, pWVT->ROWS, pWVT->COLS, NULL ) ? 0 : -1;

      case WM_PAINT:
         if( GetUpdateRect( hWnd, NULL, FALSE ) )
            hb_gt_wvt_PaintText( pWVT );
         return 0;

      case WM_MY_UPDATE_CARET:
         hb_gt_wvt_UpdateCaret( pWVT );
         return 0;

      case WM_SETFOCUS:
         hb_gt_wvt_UpdateCaret( pWVT );
         return 0;

      case WM_KILLFOCUS:
         hb_gt_wvt_KillCaret( pWVT );
         return 0;

      case WM_KEYDOWN:
      case WM_SYSKEYDOWN:
      case WM_CHAR:
      case WM_SYSCHAR:
         return hb_gt_wvt_KeyEvent( pWVT, message, wParam, lParam );

      case WM_RBUTTONDOWN:
      case WM_LBUTTONDOWN:
      case WM_RBUTTONUP:
      case WM_LBUTTONUP:
      case WM_RBUTTONDBLCLK:
      case WM_LBUTTONDBLCLK:
      case WM_MBUTTONDOWN:
      case WM_MBUTTONUP:
      case WM_MBUTTONDBLCLK:
      case WM_MOUSEMOVE:
      case WM_MOUSEWHEEL:
      case WM_NCMOUSEMOVE:
         hb_gt_wvt_MouseEvent( pWVT, message, wParam, lParam );
         return 0;

      case WM_QUERYENDSESSION: /* check if we can shutdown or logoff */
         return 1;

#if defined( WM_ENDSESSION )
      case WM_ENDSESSION: /* shutdown started */
         if( wParam )
            hb_vmRequestQuit();
         return 0;
#endif

      case WM_CLOSE:  /* Clicked 'X' on system menu */
         if( pWVT->CloseMode == 0 )
            hb_vmRequestQuit();
         else
            hb_gt_wvt_AddCharToInputQueue( pWVT, HB_K_CLOSE );
         return 0;

      case WM_QUIT:
      case WM_DESTROY:
         return 0;

      case WM_ENTERIDLE:
         /* FSG - 2004-05-12 - Signal than i'm on idle */
         hb_idleState();
         return 0;

      /* Pritpal Bedi - 2008-06-06 */
      case WM_ACTIVATE:
         hb_gt_wvt_AddCharToInputQueue( pWVT, LOWORD( wParam ) == WA_INACTIVE ? HB_K_LOSTFOCUS : HB_K_GOTFOCUS );
         return 0;

      case WM_ENTERSIZEMOVE:
         GetClientRect( pWVT->hWnd, &pWVT->ciLast );  /* need in Paint function, client area before sizing started */
         pWVT->bResizing = HB_TRUE;
         return 0;

      case WM_EXITSIZEMOVE:
         pWVT->bResizing = HB_FALSE;
         if( pWVT->bAlreadySizing )
         /* user was resizing as opposed to moving window */
         {
            hb_gt_wvt_FitRows( pWVT );
            pWVT->bAlreadySizing = HB_FALSE;
         }
         return 0;

      case WM_SIZE:
         if( ! pWVT->bFullScreen )
         {
            if( pWVT->bResizing && pWVT->ResizeMode == HB_GTI_RESIZEMODE_ROWS )
               pWVT->bAlreadySizing = HB_TRUE;
            else if( pWVT->ResizeMode == HB_GTI_RESIZEMODE_FONT )
            {
               if( ! pWVT->bAlreadySizing )
                  hb_gt_wvt_FitSize( pWVT );
            }
            else
               /* resize came from Maximize, Restore, other than mouse resizing... */
               hb_gt_wvt_FitRows( pWVT );
         }
         return 0;

      case WM_SYSCOMMAND:
         switch( wParam )
         {

            case SYS_EV_MARK:
            {
               pWVT->bBeginMarked = HB_TRUE;
               return 0;
            }
         }
         break;
   }

   return DefWindowProc( hWnd, message, wParam, lParam );
}

static WPARAM hb_gt_wvt_ProcessMessages( void )
{
   MSG msg;

   HB_TRACE( HB_TR_DEBUG, ( "hb_gt_wvt_ProcessMessages()" ) );

   while( PeekMessage( &msg, NULL, 0, 0, PM_REMOVE ) )
   {
      TranslateMessage( &msg );
      DispatchMessage( &msg );
   }
   return msg.wParam;
}


static void hb_gt_wvt_CreateWindow( PHB_GTWVT pWVT )
{
   DWORD dwStyle;

   /* InitCommonControls(); */

   dwStyle = pWVT->bResizable ? _WVT_WS_DEF : _WVT_WS_NORESIZE;

   pWVT->hWnd = CreateWindow( s_szClassName,       /* classname */
                              pWVT->lpWindowTitle, /* window name */
                              dwStyle,             /* style */
                              0,                   /* x */
                              0,                   /* y */
                              CW_USEDEFAULT,       /* width */
                              CW_USEDEFAULT,       /* height */
                              NULL,                /* window parent */
                              NULL,                /* menu */
                              pWVT->hInstance,     /* instance */
                              ( LPVOID ) pWVT );   /* lpParam */
}

static HB_BOOL hb_gt_wvt_CreateConsoleWindow( PHB_GTWVT pWVT )
{
   if( ! pWVT->hWnd )
   {
      hb_gt_wvt_CreateWindow( pWVT );
      if( pWVT->hWnd )
      {
         hb_gt_wvt_Composited( pWVT, HB_TRUE );

         /* Set icon */
         if( pWVT->hIcon )
         {
            SendNotifyMessage( pWVT->hWnd, WM_SETICON, ICON_SMALL, ( LPARAM ) pWVT->hIcon ); /* Set Title Bar Icon */
            SendNotifyMessage( pWVT->hWnd, WM_SETICON, ICON_BIG  , ( LPARAM ) pWVT->hIcon ); /* Set Task List Icon */
         }

         {
            HMENU hSysMenu = GetSystemMenu( pWVT->hWnd, FALSE );
            if( hSysMenu )
            {
               /* Create "Mark" prompt in SysMenu to allow console type copy operation */
               AppendMenu( hSysMenu, MF_STRING, SYS_EV_MARK, pWVT->lpSelectCopy );
               /* CloseButton [x] and "Close" window menu item */
               EnableMenuItem( hSysMenu, SC_CLOSE, MF_BYCOMMAND |
                               ( pWVT->CloseMode < 2 ? MF_ENABLED : MF_GRAYED ) );
            }
         }
         if( pWVT->bFullScreen )
         {
            pWVT->bMaximized = HB_FALSE;
            pWVT->bFullScreen = HB_FALSE;
            hb_gt_wvt_FullScreen( pWVT->pGT );
         }
         else
         {
            if( pWVT->iNewPosX >= 0 && pWVT->iNewPosY >= 0 )
            {
               RECT wi = { 0, 0, 0, 0 };
               GetWindowRect( pWVT->hWnd, &wi );
               SetWindowPos( pWVT->hWnd, NULL, pWVT->iNewPosX, pWVT->iNewPosY,
                             wi.right - wi.left, wi.bottom - wi.top,
                             SWP_NOSIZE | SWP_NOZORDER );
            }
            ShowWindow( pWVT->hWnd, pWVT->bMaximized ? SW_SHOWMAXIMIZED : pWVT->iCmdShow );
            UpdateWindow( pWVT->hWnd );
         }
      }
      else
         hb_errInternal( 10001, "Failed to create WVT window", NULL, NULL );
   }

   return HB_TRUE;
}

static HB_BOOL hb_gt_wvt_FullScreen( PHB_GT pGT )
{
   PHB_GTWVT pWVT;
   RECT rt;

   HB_GTWVT_LONG_PTR nStyle;
   HB_GTWVT_LONG_PTR nExtendedStyle;

/* Don't need this as Windows automatically maximizes to nearest [HVB] */
#if defined( MONITOR_DEFAULTTONEAREST ) && 0
   HMONITOR mon;
   MONITORINFO mi;
   typedef HMONITOR ( WINAPI * P_MFW )( HWND, DWORD );
   typedef BOOL ( WINAPI * P_GMI )( HMONITOR, LPMONITORINFO );
   P_MFW pMonitorFromWindow;
   P_GMI pGetMonitorInfo;
#endif

   pWVT = HB_GTWVT_GET( pGT );

   nStyle = GetWindowLongPtr( pWVT->hWnd, GWL_STYLE );
   nExtendedStyle = GetWindowLongPtr( pWVT->hWnd, GWL_EXSTYLE );

   if( pWVT->bFullScreen )
   {
      nStyle |= WS_CAPTION | WS_BORDER;
      nExtendedStyle |= WS_EX_TOPMOST;

      if( pWVT->bResizable )
         nStyle |= WS_THICKFRAME;

      pWVT->MarginLeft = 0;
      pWVT->MarginTop = 0;
      pWVT->bFullScreen = HB_FALSE;
   }
   else
   {
      nStyle &= ~( WS_CAPTION | WS_BORDER | WS_THICKFRAME );
      nExtendedStyle &= ~WS_EX_TOPMOST;
      pWVT->bFullScreen = HB_TRUE;
   }

   SetWindowLongPtr( pWVT->hWnd, GWL_STYLE, nStyle );
   SetWindowLongPtr( pWVT->hWnd, GWL_EXSTYLE, nExtendedStyle );

   if( ! pWVT->bFullScreen )
   {
      ShowWindow( pWVT->hWnd, SW_RESTORE );
      return HB_FALSE;
   }

   if( ! pWVT->bMaximized )
      ShowWindow( pWVT->hWnd, SW_SHOWMAXIMIZED );

/* Don't need as Windows automatically maximizes to nearest.
 * That is as long as we use the RECT that Windows provides
 * and don't handle WM_MINMAXWINDOW or other related messages
 * and don't change the RECT coordinates (may have negative
 * numbers for top or left depending on how user configured
 * monitors relationship and which on is the primary). [HVB]
 */
#if 0
#ifdef MONITOR_DEFAULTTONEAREST
   {
      HMODULE hModule = GetModuleHandle( TEXT( "user32.dll" ) );

      if( hModule )
      {
         pMonitorFromWindow = ( P_MFW ) HB_WINAPI_GETPROCADDRESS( hModule, "MonitorFromWindow" );
         pGetMonitorInfo = ( P_GMI ) HB_WINAPI_GETPROCADDRESS( hModule, "GetMonitorInfo" );
      }
      else
      {
         pMonitorFromWindow = NULL;
         pGetMonitorInfo = NULL;
      }

      if( pMonitorFromWindow && pGetMonitorInfo )
      {
         mon = pMonitorFromWindow( pWVT->hWnd, MONITOR_DEFAULTTONEAREST );
         mi.cbSize = sizeof( mi );
         pGetMonitorInfo( mon, &mi );
         rt = mi.rcMonitor;
      }
      else
         GetClientRect( GetDesktopWindow(), &rt );
   }
#else
   GetClientRect( GetDesktopWindow(), &rt );
#endif
#endif

   GetClientRect( GetDesktopWindow(), &rt );

   SetWindowPos( pWVT->hWnd, HWND_TOP, rt.left, rt.top,
                 rt.right - rt.left,
                 rt.bottom - rt.top,
                 SWP_FRAMECHANGED );

   if( pWVT->ResizeMode == HB_GTI_RESIZEMODE_FONT )
      hb_gt_wvt_FitSize( pWVT );
   else
      hb_gt_wvt_FitRows( pWVT );

   return HB_TRUE;
}

/* ********************************************************************** */
/*
 * GT Specific Functions
 */
/* ********************************************************************** */

static void hb_gt_wvt_Init( PHB_GT pGT, HB_FHANDLE hFilenoStdin, HB_FHANDLE hFilenoStdout, HB_FHANDLE hFilenoStderr )
{
   HINSTANCE hInstance;
   int       iCmdShow;
   PHB_GTWVT pWVT;

   HB_TRACE( HB_TR_DEBUG, ( "hb_gt_wvt_Init(%p,%p,%p,%p)", pGT, ( void * ) ( HB_PTRUINT ) hFilenoStdin, ( void * ) ( HB_PTRUINT ) hFilenoStdout, ( void * ) ( HB_PTRUINT ) hFilenoStderr ) );

   if( ! hb_winmainArgGet( &hInstance, NULL, &iCmdShow ) )
   {
      hInstance = ( HINSTANCE ) GetModuleHandle( NULL );
      iCmdShow = 1;
   }

   pWVT = hb_gt_wvt_New( pGT, hInstance, iCmdShow );
   if( pWVT )
   {
      HB_GTLOCAL( pGT ) = ( void * ) pWVT;

      /* SUPER GT initialization */
      HB_GTSUPER_INIT( pGT, hFilenoStdin, hFilenoStdout, hFilenoStderr );
      HB_GTSELF_RESIZE( pGT, pWVT->ROWS, pWVT->COLS );
      HB_GTSELF_SETFLAG( pGT, HB_GTI_REDRAWMAX, 1 );
      HB_GTSELF_SEMICOLD( pGT );

      /* hb_gt_wvt_CreateConsoleWindow( pWVT ); */
   }
   else
      hb_errInternal( 10001, "Maximum number of WVT windows reached, cannot create another one", NULL, NULL );
}

/* ********************************************************************** */

static void hb_gt_wvt_Exit( PHB_GT pGT )
{
   PHB_GTWVT pWVT;

   HB_TRACE( HB_TR_DEBUG, ( "hb_gt_wvt_Exit(%p)", pGT ) );

   pWVT = HB_GTWVT_GET( pGT );
   HB_GTSUPER_EXIT( pGT );

   if( pWVT )
      hb_gt_wvt_Free( pWVT );
}

/* ********************************************************************** */

static HB_BOOL hb_gt_wvt_SetMode( PHB_GT pGT, int iRow, int iCol )
{
   PHB_GTWVT pWVT;
   HB_BOOL fResult = HB_FALSE;

   HB_TRACE( HB_TR_DEBUG, ( "hb_gt_wvt_SetMode(%p,%d,%d)", pGT, iRow, iCol ) );

   pWVT = HB_GTWVT_GET( pGT );

   if( pWVT->hWnd ) /* Is the window already open? */
   {
      if( pWVT->bResizable && ! pWVT->bMaximized )
      {
         fResult = hb_gt_wvt_InitWindow( pWVT, iRow, iCol, NULL );
         HB_GTSELF_REFRESH( pGT );
      }
      else
      {
         /* We're Maximized, Fullscreen or in an unsizable window
          * Change Font size to fit new mode settings into the window
          */
         HFONT hFont = hb_gt_wvt_GetFont( pWVT->fontFace, ( pWVT->fontHeight * pWVT->ROWS ) / iRow, ( pWVT->fontWidth * pWVT->COLS ) / iCol,
                                          pWVT->fontWeight, pWVT->fontQuality, pWVT->CodePage );
         if( hFont )
         {
            fResult = hb_gt_wvt_InitWindow( pWVT, iRow, iCol, hFont );
            hb_gt_wvt_FitSize( pWVT );
            if( pWVT->bMaximized )
            {
               /* Window size not changed, but Margins may have changed, repaint the client area [HVB] */
               InvalidateRect( pWVT->hWnd, NULL, TRUE );
               UpdateWindow( pWVT->hWnd );
            }

            HB_GTSELF_REFRESH( pGT );
         }
      }
   }
   else
   {
      fResult = hb_gt_wvt_SetWindowSize( pWVT, iRow, iCol );
      HB_GTSELF_SEMICOLD( pGT );
   }

   return fResult;
}

/* ********************************************************************** */

static const char * hb_gt_wvt_Version( PHB_GT pGT, int iType )
{
   HB_TRACE( HB_TR_DEBUG, ( "hb_gt_wvt_Version(%p,%d)", pGT, iType ) );

   HB_SYMBOL_UNUSED( pGT );

   if( iType == 0 )
      return HB_GT_DRVNAME( HB_GT_NAME );

   return "Terminal: Windows native GDI (WVT)";
}

/* ********************************************************************** */

static int hb_gt_wvt_ReadKey( PHB_GT pGT, int iEventMask )
{
   PHB_GTWVT pWVT;
   int c = 0;
   HB_BOOL fKey;

   HB_TRACE( HB_TR_DEBUG, ( "hb_gt_wvt_ReadKey(%p,%d)", pGT, iEventMask ) );

   HB_SYMBOL_UNUSED( iEventMask ); /* we ignore the eventmask! */

   pWVT = HB_GTWVT_GET( pGT );

   if( pWVT->hWnd ) /* Is the window already open? */
      hb_gt_wvt_ProcessMessages();

   fKey = hb_gt_wvt_GetCharFromInputQueue( pWVT, &c );

   return fKey ? c : 0;
}

/* ********************************************************************** */
/* dDuration is in 'Ticks' (18.2 per second) */
static void hb_gt_wvt_Tone( PHB_GT pGT, double dFrequency, double dDuration )
{
   HB_TRACE( HB_TR_DEBUG, ( "hb_gt_wvt_Tone(%p,%lf,%lf)", pGT, dFrequency, dDuration ) );

   HB_SYMBOL_UNUSED( pGT );

   hb_gt_winapi_tone( dFrequency, dDuration );
}

/* ********************************************************************** */

static HB_BOOL hb_gt_wvt_mouse_IsPresent( PHB_GT pGT )
{
   HB_TRACE( HB_TR_DEBUG, ( "hb_gt_wvt_mouse_IsPresent(%p)", pGT ) );

   HB_SYMBOL_UNUSED( pGT );

   return HB_TRUE;
}

static void hb_gt_wvt_mouse_GetPos( PHB_GT pGT, int * piRow, int * piCol )
{
   PHB_GTWVT pWVT;

   HB_TRACE( HB_TR_DEBUG, ( "hb_gt_wvt_mouse_GetPos(%p,%p,%p)", pGT, piRow, piCol ) );

   pWVT = HB_GTWVT_GET( pGT );
   *piRow = pWVT->MousePos.y;
   *piCol = pWVT->MousePos.x;
}

static void hb_gt_wvt_mouse_SetPos( PHB_GT pGT, int iRow, int iCol )
{
   HB_TRACE( HB_TR_DEBUG, ( "hb_gt_wvt_mouse_SetPos(%p,%i,%i)", pGT, iRow, iCol ) );

   hb_gt_wvt_SetMousePos( HB_GTWVT_GET( pGT ), iRow, iCol );
}

static HB_BOOL hb_gt_wvt_mouse_ButtonState( PHB_GT pGT, int iButton )
{
   HB_TRACE( HB_TR_DEBUG, ( "hb_gt_wvt_mouse_ButtonState(%p,%i)", pGT, iButton ) );

   HB_SYMBOL_UNUSED( pGT );

   switch( iButton )
   {
      case 0:
         return ( GetKeyState( VK_LBUTTON ) & 0x8000 ) != 0;
      case 1:
         return ( GetKeyState( VK_RBUTTON ) & 0x8000 ) != 0;
      case 2:
         return ( GetKeyState( VK_MBUTTON ) & 0x8000 ) != 0;
   }
   return HB_FALSE;
}

static int hb_gt_wvt_mouse_CountButton( PHB_GT pGT )
{
   HB_TRACE( HB_TR_DEBUG, ( "hb_gt_wvt_mouse_CountButton(%p)", pGT ) );

   HB_SYMBOL_UNUSED( pGT );

   return GetSystemMetrics( SM_CMOUSEBUTTONS );
}

/* ********************************************************************** */

static HB_BOOL hb_gt_wvt_Info( PHB_GT pGT, int iType, PHB_GT_INFO pInfo )
{
   PHB_GTWVT pWVT;
   int iVal;

   HB_TRACE( HB_TR_DEBUG, ( "hb_gt_wvt_Info(%p,%d,%p)", pGT, iType, pInfo ) );

   pWVT = HB_GTWVT_GET( pGT );

   switch( iType )
   {
      case HB_GTI_MAXIMIZED:
         pInfo->pResult = hb_itemPutL( pInfo->pResult, pWVT->bMaximized );
         if( hb_itemType( pInfo->pNewVal ) & HB_IT_LOGICAL )
         {
            if( hb_itemGetL( pInfo->pNewVal ) != pWVT->bMaximized && ! pWVT->bFullScreen )
            {
               if( ! pWVT->hWnd )
                  pWVT->bMaximized = hb_itemGetL( pInfo->pNewVal );
               else if( pWVT->bMaximized )
                  /* Restore Window */
                  ShowWindow( pWVT->hWnd, SW_RESTORE );
               else
                  /* Maximize Window */
                  ShowWindow( pWVT->hWnd, SW_SHOWMAXIMIZED );
            }
         }
         break;

      case HB_GTI_ISFULLSCREEN:
         pInfo->pResult = hb_itemPutL( pInfo->pResult, pWVT->bFullScreen );
         if( hb_itemType( pInfo->pNewVal ) & HB_IT_LOGICAL )
         {
            if( hb_itemGetL( pInfo->pNewVal ) != pWVT->bFullScreen )
            {
               if( pWVT->hWnd )
                  hb_gt_wvt_FullScreen( pGT );
               else
                  pWVT->bFullScreen = hb_itemGetL( pInfo->pNewVal );
            }
         }
         break;

      case HB_GTI_ALTENTER:
         pInfo->pResult = hb_itemPutL( pInfo->pResult, pWVT->bAltEnter );
         if( hb_itemType( pInfo->pNewVal ) & HB_IT_LOGICAL )
            pWVT->bAltEnter = hb_itemGetL( pInfo->pNewVal );
         break;

      case HB_GTI_ISSCREENPOS:
      case HB_GTI_KBDSUPPORT:
      case HB_GTI_ISGRAPHIC:
         pInfo->pResult = hb_itemPutL( pInfo->pResult, HB_TRUE );
         break;

      case HB_GTI_ONLINE:
         pInfo->pResult = hb_itemPutL( pInfo->pResult, pWVT->hWnd != NULL );
         break;

      case HB_GTI_ISUNICODE:
#if defined( UNICODE )
         pInfo->pResult = hb_itemPutL( pInfo->pResult, HB_TRUE );
#else
         pInfo->pResult = hb_itemPutL( pInfo->pResult, HB_FALSE );
#endif
         break;

      case HB_GTI_INPUTFD:
         pInfo->pResult = hb_itemPutNInt( pInfo->pResult,
                                          ( HB_PTRUINT ) GetStdHandle( STD_INPUT_HANDLE ) );
         break;

      case HB_GTI_OUTPUTFD:
         pInfo->pResult = hb_itemPutNInt( pInfo->pResult,
                              ( HB_PTRUINT ) GetStdHandle( STD_OUTPUT_HANDLE ) );
         break;

      case HB_GTI_ERRORFD:
         pInfo->pResult = hb_itemPutNInt( pInfo->pResult,
                              ( HB_PTRUINT ) GetStdHandle( STD_ERROR_HANDLE ) );
         break;

      case HB_GTI_FONTSIZE:
         pInfo->pResult = hb_itemPutNI( pInfo->pResult, pWVT->PTEXTSIZE.y );
         iVal = hb_itemGetNI( pInfo->pNewVal );
         if( iVal > 0 )
         {
            HFONT hFont = hb_gt_wvt_GetFont( pWVT->fontFace, iVal, pWVT->fontWidth, pWVT->fontWeight, pWVT->fontQuality, pWVT->CodePage );
            if( hFont )
            {
               pWVT->fontHeight = iVal;
               if( pWVT->hWnd )
               {
                  hb_gt_wvt_ResetWindowSize( pWVT, hFont );
                  HB_GTSELF_REFRESH( pGT );
               }
               else
               {
                  TEXTMETRIC tm;
                  HWND       hDesk    = GetDesktopWindow();
                  HDC        hdc      = GetDC( hDesk );
                  HFONT      hOldFont = ( HFONT ) SelectObject( hdc, hFont );

                  SetTextCharacterExtra( hdc, 0 );
                  GetTextMetrics( hdc, &tm );
                  SelectObject( hdc, hOldFont );
                  ReleaseDC( hDesk, hdc );

                  pWVT->PTEXTSIZE.x = tm.tmAveCharWidth;
                  pWVT->PTEXTSIZE.y = tm.tmHeight;

                  DeleteObject( hFont );
               }
            }
         }
         break;

      case HB_GTI_FONTWIDTH:
         pInfo->pResult = hb_itemPutNI( pInfo->pResult, pWVT->fontWidth );
         iVal = hb_itemGetNI( pInfo->pNewVal );
         if( iVal > 0 )
            pWVT->fontWidth = iVal;  /* store font status for next operation on fontsize */
         break;

      case HB_GTI_FONTNAME:
         pInfo->pResult = HB_ITEMPUTSTR( pInfo->pResult, pWVT->fontFace );
         if( hb_itemType( pInfo->pNewVal ) & HB_IT_STRING )
         {
            HB_ITEMCOPYSTR( pInfo->pNewVal, pWVT->fontFace, HB_SIZEOFARRAY( pWVT->fontFace ) );
            pWVT->fontFace[ HB_SIZEOFARRAY( pWVT->fontFace ) - 1 ] = TEXT( '\0' );
         }
         break;

      case HB_GTI_FONTWEIGHT:
         switch( pWVT->fontWeight )
         {
            case FW_THIN:
            case FW_EXTRALIGHT:
            case FW_LIGHT:
               iVal = HB_GTI_FONTW_THIN;
               break;

            case FW_DONTCARE:
            case FW_NORMAL:
            case FW_MEDIUM:
               iVal = HB_GTI_FONTW_NORMAL;
               break;

            case FW_SEMIBOLD:
            case FW_BOLD:
            case FW_EXTRABOLD:
            case FW_HEAVY:
               iVal = HB_GTI_FONTW_BOLD;
               break;

            default:
               iVal = 0;
         }
         pInfo->pResult = hb_itemPutNI( pInfo->pResult, iVal );
         if( hb_itemType( pInfo->pNewVal ) & HB_IT_NUMERIC )
         {
            /* store font status for next operation on fontsize */
            switch( hb_itemGetNI( pInfo->pNewVal ) )
            {
               case HB_GTI_FONTW_THIN:
                  pWVT->fontWeight = FW_LIGHT;
                  break;
               case HB_GTI_FONTW_NORMAL:
                  pWVT->fontWeight = FW_NORMAL;
                  break;
               case HB_GTI_FONTW_BOLD:
                  pWVT->fontWeight = FW_BOLD;
                  break;
            }
         }
         break;

      case HB_GTI_FONTQUALITY:
         switch( pWVT->fontQuality )
         {
            case ANTIALIASED_QUALITY:
               iVal = HB_GTI_FONTQ_HIGH;
               break;
            case DEFAULT_QUALITY:
            case DRAFT_QUALITY:
               iVal = HB_GTI_FONTQ_NORMAL;
               break;
            case NONANTIALIASED_QUALITY:
            case PROOF_QUALITY:
               iVal = HB_GTI_FONTQ_DRAFT;
               break;
            default:
               iVal = 0;
               break;
         }
         pInfo->pResult = hb_itemPutNI( pInfo->pResult, iVal );
         if( hb_itemType( pInfo->pNewVal ) & HB_IT_NUMERIC )
         {
            switch( hb_itemGetNI( pInfo->pNewVal ) )
            {
               case HB_GTI_FONTQ_HIGH:
                  pWVT->fontQuality = ANTIALIASED_QUALITY;
                  break;
               case HB_GTI_FONTQ_NORMAL:
                  pWVT->fontQuality = DEFAULT_QUALITY;
                  break;
               case HB_GTI_FONTQ_DRAFT:
                  pWVT->fontQuality = DRAFT_QUALITY;
                  break;
            }
         }
         break;

      case HB_GTI_FONTATTRIBUTE:
         pInfo->pResult = hb_itemPutNI( pInfo->pResult, pWVT->fontAttribute );
         if( hb_itemType( pInfo->pNewVal ) & HB_IT_NUMERIC )
            pWVT->fontAttribute = hb_itemGetNI( pInfo->pNewVal ) &
                                           ( HB_GTI_FONTA_FIXMETRIC |
                                             HB_GTI_FONTA_CLRBKG    |
                                             HB_GTI_FONTA_CTRLCHARS |
                                             HB_GTI_FONTA_DRAWBOX );
         break;

      case HB_GTI_FONTSEL:
         pInfo->pResult = hb_itemPutC( pInfo->pResult, NULL );
         break;

      case HB_GTI_SCREENHEIGHT:
         pInfo->pResult = hb_itemPutNI( pInfo->pResult, pWVT->PTEXTSIZE.y * pWVT->ROWS );
         iVal = hb_itemGetNI( pInfo->pNewVal );
         if( iVal > 0 && ! pWVT->bMaximized && ! pWVT->bFullScreen && pWVT->hWnd )  /* Don't allow if Maximized or FullScreen */
         {
            /* Now conforms to pWVT->ResizeMode setting, resize by FONT or ROWS as applicable [HVB] */
            RECT ci;
            GetClientRect( pWVT->hWnd, &ci );
            if( ci.bottom != iVal )
            {
               RECT wi;
               GetWindowRect( pWVT->hWnd, &wi );
               iVal += wi.bottom - wi.top - ci.bottom;
               SetWindowPos( pWVT->hWnd, NULL, wi.left, wi.top, wi.right - wi.left, iVal, SWP_NOZORDER );
            }
         }
         break;

      case HB_GTI_SCREENWIDTH:
         pInfo->pResult = hb_itemPutNI( pInfo->pResult, pWVT->PTEXTSIZE.x * pWVT->COLS );
         iVal = hb_itemGetNI( pInfo->pNewVal );
         if( iVal > 0 && ! pWVT->bMaximized && ! pWVT->bFullScreen && pWVT->hWnd )  /* Don't allow if Maximized or FullScreen */
         {
            /* Now conforms to pWVT->ResizeMode setting, resize by FONT or ROWS as applicable [HVB] */
            RECT ci;
            GetClientRect( pWVT->hWnd, &ci );
            if( ci.right != iVal )
            {
               RECT wi;
               GetWindowRect( pWVT->hWnd, &wi );
               iVal += wi.right - wi.left - ci.right;
               SetWindowPos( pWVT->hWnd, NULL, wi.left, wi.top, iVal, wi.bottom - wi.top, SWP_NOZORDER );
            }
         }
         break;

      case HB_GTI_DESKTOPWIDTH:
      {
         RECT rDesk;
         HWND hDesk = GetDesktopWindow();
         GetWindowRect( hDesk, &rDesk );
         pInfo->pResult = hb_itemPutNI( pInfo->pResult, rDesk.right - rDesk.left );
         break;
      }
      case HB_GTI_DESKTOPHEIGHT:
      {
         RECT rDesk;
         HWND hDesk = GetDesktopWindow();
         GetWindowRect( hDesk, &rDesk );
         pInfo->pResult = hb_itemPutNI( pInfo->pResult, rDesk.bottom - rDesk.top );
         break;
      }
      case HB_GTI_DESKTOPCOLS:
      {
         RECT rDesk;
         HWND hDesk = GetDesktopWindow();
         GetClientRect( hDesk, &rDesk );
         pInfo->pResult = hb_itemPutNI( pInfo->pResult,
                              ( rDesk.right - rDesk.left ) / pWVT->PTEXTSIZE.x );
         break;
      }
      case HB_GTI_DESKTOPROWS:
      {
         RECT rDesk;
         HWND hDesk = GetDesktopWindow();
         GetClientRect( hDesk, &rDesk );
         pInfo->pResult = hb_itemPutNI( pInfo->pResult,
                              ( rDesk.bottom - rDesk.top ) / pWVT->PTEXTSIZE.y );
         break;
      }
      case HB_GTI_WINTITLE:
         pInfo->pResult = HB_ITEMPUTSTR( pInfo->pResult, pWVT->lpWindowTitle );
         if( hb_itemType( pInfo->pNewVal ) & HB_IT_STRING )
         {
            hb_strfree( pWVT->hWindowTitle );
            pWVT->lpWindowTitle = HB_ITEMGETSTR( pInfo->pNewVal, &pWVT->hWindowTitle, NULL );
            if( pWVT->hWnd )
               SetWindowText( pWVT->hWnd, pWVT->lpWindowTitle );
         }
         break;

      case HB_GTI_CODEPAGE:
         pInfo->pResult = hb_itemPutNI( pInfo->pResult, pWVT->CodePage );
         if( hb_itemType( pInfo->pNewVal ) & HB_IT_NUMERIC )
         {
            iVal = hb_itemGetNI( pInfo->pNewVal );
            if( iVal != pWVT->CodePage )
            {
               if( ! pWVT->hWnd )
                  pWVT->CodePage = iVal;
#if ! defined( UNICODE )
               else if( iVal == pWVT->boxCodePage )
               {
                  if( pWVT->hFont != pWVT->hFontBox )
                  {
                     if( pWVT->hFont )
                        DeleteObject( pWVT->hFont );
                     pWVT->hFont = pWVT->hFontBox;
                  }
                  pWVT->CodePage = iVal;
               }
#endif
               else
               {
                  HFONT hFont = hb_gt_wvt_GetFont( pWVT->fontFace, pWVT->fontHeight, pWVT->fontWidth,
                                                   pWVT->fontWeight, pWVT->fontQuality, iVal );
                  if( hFont )
                  {
#if ! defined( UNICODE )
                     if( pWVT->hFont && pWVT->hFont != pWVT->hFontBox )
#else
                     if( pWVT->hFont )
#endif
                        DeleteObject( pWVT->hFont );
                     pWVT->hFont = hFont;
                     pWVT->CodePage = iVal;
                  }
               }
            }
         }
         break;

#if ! defined( UNICODE )
      case HB_GTI_BOXCP:
         pInfo->pResult = hb_itemPutNI( pInfo->pResult, pWVT->boxCodePage );
         if( hb_itemType( pInfo->pNewVal ) & HB_IT_NUMERIC )
         {
            iVal = hb_itemGetNI( pInfo->pNewVal );
            if( iVal != pWVT->boxCodePage )
            {
               if( ! pWVT->hWnd )
                  pWVT->boxCodePage = iVal;
               else if( iVal == pWVT->CodePage )
               {
                  if( pWVT->hFontBox != pWVT->hFont )
                  {
                     if( pWVT->hFontBox )
                        DeleteObject( pWVT->hFontBox );
                     pWVT->hFontBox = pWVT->hFont;
                  }
                  pWVT->boxCodePage = iVal;
               }
               else
               {
                  HFONT hFont = hb_gt_wvt_GetFont( pWVT->fontFace, pWVT->fontHeight, pWVT->fontWidth,
                                                   pWVT->fontWeight, pWVT->fontQuality, iVal );
                  if( hFont )
                  {
                     if( pWVT->hFontBox && pWVT->hFontBox != pWVT->hFont )
                        DeleteObject( pWVT->hFontBox );
                     pWVT->hFontBox = hFont;
                     pWVT->boxCodePage = iVal;
                  }
               }
            }
         }
         break;

      case HB_GTI_UNITRANS:
         break;
#else
      case HB_GTI_UNITRANS:
         if( pWVT->wcTrans )
            pInfo->pResult = hb_itemPutCL( pInfo->pResult, ( char * ) pWVT->wcTrans,
                                           pWVT->wcTransLen * sizeof( HB_WCHAR ) );
         if( hb_itemType( pInfo->pNewVal ) & HB_IT_STRING )
         {
            if( pWVT->wcTrans )
            {
               hb_itemFreeC( ( char * ) pWVT->wcTrans );
               pWVT->wcTrans = NULL;
            }
            pWVT->wcTransLen = hb_itemGetCLen( pInfo->pNewVal ) / sizeof( HB_WCHAR );
            if( pWVT->wcTransLen > 0 )
               pWVT->wcTrans = pWVT->wcTransLen == 0 ? NULL :
                                 ( HB_WCHAR * ) hb_itemGetC( pInfo->pNewVal );
         }
         break;
#endif
      case HB_GTI_ICONFILE:
      case HB_GTI_ICONRES:
      {
         HICON hIcon = NULL, hIconToFree = NULL;

         if( hb_itemType( pInfo->pNewVal ) & HB_IT_STRING )
         {
            void * hIconName;

            if( iType == HB_GTI_ICONFILE )
#if defined( HB_OS_WIN_CE )
               hIcon = hIconToFree = ( HICON )
                       LoadImage( ( HINSTANCE ) NULL,
                                  HB_ITEMGETSTR( pInfo->pNewVal, &hIconName, NULL ),
                                  IMAGE_ICON, 0, 0, LR_LOADFROMFILE );
#else
               hIcon = hIconToFree = ( HICON )
                       LoadImage( ( HINSTANCE ) NULL,
                                  HB_ITEMGETSTR( pInfo->pNewVal, &hIconName, NULL ),
                                  IMAGE_ICON, 0, 0, LR_LOADFROMFILE | LR_DEFAULTSIZE );
#endif
            else
               hIcon = LoadIcon( pWVT->hInstance,
                                 HB_ITEMGETSTR( pInfo->pNewVal, &hIconName, NULL ) );
            hb_strfree( hIconName );
         }
         else if( hb_itemType( pInfo->pNewVal ) & HB_IT_NUMERIC )
         {
            hIcon = LoadIcon( pWVT->hInstance,
                              MAKEINTRESOURCE( hb_itemGetNI( pInfo->pNewVal ) ) );
         }
         if( hIcon != pWVT->hIcon )
         {
            if( pWVT->hWnd )
            {
               SendNotifyMessage( pWVT->hWnd, WM_SETICON, ICON_SMALL, ( LPARAM ) hIcon ); /* Set Title Bar Icon */
               SendNotifyMessage( pWVT->hWnd, WM_SETICON, ICON_BIG  , ( LPARAM ) hIcon ); /* Set Task List Icon */
            }
            if( pWVT->hIconToFree )
               DestroyIcon( pWVT->hIconToFree );
            pWVT->hIconToFree = hIconToFree;
            pWVT->hIcon = hIcon;
         }
<<<<<<< HEAD
         pInfo->pResult = hb_itemPutPtr( pInfo->pResult, ( void * ) ( HB_PTRDIFF ) pWVT->hIcon );
=======
         pInfo->pResult = hb_itemPutNInt( pInfo->pResult, ( HB_PTRUINT ) pWVT->hIcon );
>>>>>>> c6316a45
         break;
      }
      case HB_GTI_VIEWPORTWIDTH:
      case HB_GTI_VIEWMAXWIDTH:
         pInfo->pResult = hb_itemPutNI( pInfo->pResult, pWVT->COLS );
         break;

      case HB_GTI_VIEWPORTHEIGHT:
      case HB_GTI_VIEWMAXHEIGHT:
         pInfo->pResult = hb_itemPutNI( pInfo->pResult, pWVT->ROWS );
         break;

      case HB_GTI_KBDSHIFTS:
         pInfo->pResult = hb_itemPutNI( pInfo->pResult, hb_gt_winapi_getKbdState() );
         if( hb_itemType( pInfo->pNewVal ) & HB_IT_NUMERIC )
            hb_gt_winapi_setKbdState( hb_itemGetNI( pInfo->pNewVal ) );
         break;

      case HB_GTI_CLIPBOARDDATA:
         if( hb_itemType( pInfo->pNewVal ) & HB_IT_STRING )
#if defined( UNICODE )
            hb_gt_winapi_setClipboard( CF_UNICODETEXT, pInfo->pNewVal );
#else
            hb_gt_winapi_setClipboard( pWVT->CodePage == OEM_CHARSET ?
                                       CF_OEMTEXT : CF_TEXT, pInfo->pNewVal );
#endif
         else
         {
            if( pInfo->pResult == NULL )
               pInfo->pResult = hb_itemNew( NULL );
#if defined( UNICODE )
            hb_gt_winapi_getClipboard( CF_UNICODETEXT, pInfo->pResult );
#else
            hb_gt_winapi_getClipboard( pWVT->CodePage == OEM_CHARSET ?
                                       CF_OEMTEXT : CF_TEXT, pInfo->pResult );
#endif
         }
         break;

      case HB_GTI_CURSORBLINKRATE:
         pInfo->pResult = hb_itemPutNI( pInfo->pResult, GetCaretBlinkTime() );
         if( hb_itemType( pInfo->pNewVal ) & HB_IT_NUMERIC )
         {
            iVal = hb_itemGetNI( pInfo->pNewVal );
            SetCaretBlinkTime( HB_MAX( iVal, 0 ) );
         }
         break;

      case HB_GTI_SCREENSIZE:
         if( ! pInfo->pResult )
            pInfo->pResult = hb_itemNew( NULL );

         hb_arrayNew( pInfo->pResult, 2 );
         hb_arraySetNI( pInfo->pResult, 2, pWVT->PTEXTSIZE.y * pWVT->ROWS );
         hb_arraySetNI( pInfo->pResult, 1, pWVT->PTEXTSIZE.x * pWVT->COLS );

         if( ( hb_itemType( pInfo->pNewVal ) & HB_IT_ARRAY ) && hb_arrayLen( pInfo->pNewVal ) == 2 )
         {
            int iX, iY;

            iY = hb_arrayGetNI( pInfo->pNewVal, 2 );
            iX = hb_arrayGetNI( pInfo->pNewVal, 1 );

            if( iY > 0 && iX > 0 && ! pWVT->bMaximized && ! pWVT->bFullScreen && pWVT->hWnd )  /* Don't allow if Maximized or FullScreen */
            {
               /* Now conforms to pWVT->ResizeMode setting, resize by FONT or ROWS as applicable [HVB] */
               RECT ci;
               GetClientRect( pWVT->hWnd, &ci );
               if( ci.right != iX || ci.bottom != iY )
               {
                  RECT wi;
                  GetWindowRect( pWVT->hWnd, &wi );
                  iX += wi.right - wi.left - ci.right;
                  iY += wi.bottom - wi.top - ci.bottom;
                  SetWindowPos( pWVT->hWnd, NULL, wi.left, wi.top, iX, iY, SWP_NOZORDER );
               }
            }
         }
         break;

      case HB_GTI_RESIZABLE:
         pInfo->pResult = hb_itemPutL( pInfo->pResult, pWVT->bResizable );
         if( pInfo->pNewVal )
         {
            HB_BOOL bNewValue = hb_itemGetL( pInfo->pNewVal );
            if( bNewValue != pWVT->bResizable )
            {
               pWVT->bResizable = bNewValue;
               if( pWVT->hWnd )
               {
                  SetWindowLongPtr( pWVT->hWnd, GWL_STYLE, pWVT->bResizable ? _WVT_WS_DEF : _WVT_WS_NORESIZE );
                  SetWindowPos( pWVT->hWnd, NULL, 0, 0, 0, 0,
                                SWP_NOACTIVATE | SWP_NOMOVE | SWP_NOSIZE | SWP_NOZORDER | SWP_DEFERERASE );
                  ShowWindow( pWVT->hWnd, SW_HIDE );
                  ShowWindow( pWVT->hWnd, SW_NORMAL );
               }
            }
         }
         break;

      case HB_GTI_SELECTCOPY:
         if( hb_itemType( pInfo->pNewVal ) & HB_IT_STRING )
         {
            pInfo->pResult = HB_ITEMPUTSTR( pInfo->pResult, pWVT->lpSelectCopy );

            if( hb_itemGetCLen( pInfo->pNewVal ) )
            {
               HMENU hSysMenu = pWVT->hWnd ? GetSystemMenu( pWVT->hWnd, FALSE ) : NULL;
               if( hSysMenu || ! pWVT->hWnd )
               {
                  hb_strfree( pWVT->hSelectCopy );
                  pWVT->lpSelectCopy = HB_ITEMGETSTR( pInfo->pNewVal, &pWVT->hSelectCopy, NULL );
                  pWVT->bSelectCopy = HB_TRUE;
#if ! defined( HB_OS_WIN_CE )  /* WinCE does not support ModifyMenu */
                  if( hSysMenu )
                     ModifyMenu( hSysMenu, SYS_EV_MARK, MF_BYCOMMAND | MF_STRING | MF_ENABLED, SYS_EV_MARK, pWVT->lpSelectCopy );
#endif
               }
            }
         }
         else
         {
            pInfo->pResult = hb_itemPutL( pInfo->pResult, pWVT->bSelectCopy );
            if( pInfo->pNewVal )
            {
               HB_BOOL bNewValue = hb_itemGetL( pInfo->pNewVal );
               if( bNewValue != pWVT->bSelectCopy )
               {
                  if( pWVT->hWnd )
                  {
                     HMENU hSysMenu = GetSystemMenu( pWVT->hWnd, FALSE );
                     if( hSysMenu )
                     {
                        EnableMenuItem( hSysMenu, SYS_EV_MARK, MF_BYCOMMAND | ( bNewValue ? MF_ENABLED : MF_GRAYED ) );
                        pWVT->bSelectCopy = bNewValue;
                     }
                  }
                  else
                     pWVT->bSelectCopy = bNewValue;
               }
            }
         }
         break;

      case HB_GTI_CLOSABLE:
         pInfo->pResult = hb_itemPutL( pInfo->pResult, pWVT->CloseMode == 0 );
         if( ( hb_itemType( pInfo->pNewVal ) & HB_IT_LOGICAL ) &&
             ( hb_itemGetL( pInfo->pNewVal ) ? ( pWVT->CloseMode != 0 ) :
                                               ( pWVT->CloseMode == 0 ) ) )
         {
            iVal = pWVT->CloseMode;
            pWVT->CloseMode = iVal == 0 ? 1 : 0;
            if( pWVT->hWnd )
               hb_gt_wvt_SetCloseButton( pWVT );
         }
         break;

      case HB_GTI_CLOSEMODE:
         pInfo->pResult = hb_itemPutNI( pInfo->pResult, pWVT->CloseMode );
         if( hb_itemType( pInfo->pNewVal ) & HB_IT_NUMERIC )
         {
            iVal = hb_itemGetNI( pInfo->pNewVal );
            if( iVal >= 0 && iVal <= 2 && pWVT->CloseMode != iVal )
            {
               pWVT->CloseMode = iVal;
               if( pWVT->hWnd )
                  hb_gt_wvt_SetCloseButton( pWVT );
            }
         }
         break;

      case HB_GTI_PALETTE:
         if( hb_itemType( pInfo->pNewVal ) & HB_IT_NUMERIC )
         {
            int iIndex = hb_itemGetNI( pInfo->pNewVal );

            if( iIndex >= 0 && iIndex < 16 )
            {
               pInfo->pResult = hb_itemPutNL( pInfo->pResult, pWVT->COLORS[ iIndex ] );

               if( hb_itemType( pInfo->pNewVal2 ) & HB_IT_NUMERIC )
               {
                  pWVT->COLORS[ iIndex ] = hb_itemGetNL( pInfo->pNewVal2 );

                  if( pWVT->hWnd )
                     HB_GTSELF_EXPOSEAREA( pWVT->pGT, 0, 0, pWVT->ROWS, pWVT->COLS );
               }
            }
         }
         else
         {
            int i;
            if( ! pInfo->pResult )
               pInfo->pResult = hb_itemNew( NULL );
            hb_arrayNew( pInfo->pResult, 16 );
            for( i = 0; i < 16; i++ )
               hb_arraySetNL( pInfo->pResult, i + 1, pWVT->COLORS[ i ] );

            if( hb_itemType( pInfo->pNewVal ) & HB_IT_ARRAY )
            {
               if( hb_arrayLen( pInfo->pNewVal ) == 16 )
               {
                  for( i = 0; i < 16; i++ )
                     pWVT->COLORS[ i ] = hb_arrayGetNL( pInfo->pNewVal, i + 1 );

                  if( pWVT->hWnd )
                     HB_GTSELF_EXPOSEAREA( pWVT->pGT, 0, 0, pWVT->ROWS, pWVT->COLS );
               }
            }
         }
         break;

      case HB_GTI_RESIZEMODE:
         pInfo->pResult = hb_itemPutNI( pInfo->pResult, pWVT->ResizeMode );
         if( hb_itemType( pInfo->pNewVal ) & HB_IT_NUMERIC )
         {
            iVal = hb_itemGetNI( pInfo->pNewVal );
            switch( iVal )
            {
               case HB_GTI_RESIZEMODE_FONT:
               case HB_GTI_RESIZEMODE_ROWS:
                  pWVT->ResizeMode = iVal;
                  break;
            }
         }
         break;

      case HB_GTI_SETPOS_XY:
      case HB_GTI_SETPOS_ROWCOL:
      {
         RECT wi = { 0, 0, 0, 0 };
         int x = 0, y = 0;

         if( pWVT->hWnd )
         {
            GetWindowRect( pWVT->hWnd, &wi );
            if( iType == HB_GTI_SETPOS_ROWCOL )
            {
               y = wi.left / pWVT->PTEXTSIZE.x;
               x = wi.top / pWVT->PTEXTSIZE.y;
            }
            else
            {
               x = wi.left;
               y = wi.top;
            }
         }

         if( ! pInfo->pResult )
            pInfo->pResult = hb_itemNew( NULL );
         hb_arrayNew( pInfo->pResult, 2 );

         hb_arraySetNI( pInfo->pResult, 1, x );
         hb_arraySetNI( pInfo->pResult, 2, y );

         if( ( hb_itemType( pInfo->pNewVal ) & HB_IT_NUMERIC ) &&
             ( hb_itemType( pInfo->pNewVal2 ) & HB_IT_NUMERIC ) )
         {
            x = hb_itemGetNI( pInfo->pNewVal );
            y = hb_itemGetNI( pInfo->pNewVal2 );
         }
         else if( ( hb_itemType( pInfo->pNewVal ) & HB_IT_ARRAY ) &&
                  hb_arrayLen( pInfo->pNewVal ) == 2 )
         {
            x = hb_arrayGetNI( pInfo->pNewVal, 1 );
            y = hb_arrayGetNI( pInfo->pNewVal, 2 );
         }
         else
            break;

         if( iType == HB_GTI_SETPOS_ROWCOL )
         {
            int c = y;
            y = x * pWVT->PTEXTSIZE.y;
            x = c * pWVT->PTEXTSIZE.x;
         }
         if( pWVT->hWnd )
         {
            SetWindowPos( pWVT->hWnd, NULL,
                          x, y, wi.right - wi.left, wi.bottom - wi.top,
                          SWP_NOSIZE | SWP_NOZORDER );
         }
         else
         {
            pWVT->iNewPosX = x;
            pWVT->iNewPosY = y;
         }
         break;
      }

      case HB_GTI_WINHANDLE:
         pInfo->pResult = hb_itemPutPtr( pInfo->pResult, pWVT->hWnd );
         break;

      case HB_GTI_QUICKEDIT:
         pInfo->pResult = hb_itemPutL( pInfo->pResult, pWVT->bQuickEdit );
         if( pInfo->pNewVal )
         {
            HB_BOOL bNewValue = hb_itemGetL( pInfo->pNewVal );
            if( bNewValue != pWVT->bQuickEdit )
               pWVT->bQuickEdit = bNewValue;
         }
         break;

      default:
         return HB_GTSUPER_INFO( pGT, iType, pInfo );
   }

   return HB_TRUE;
}

/* ********************************************************************** */

/* ********** Graphics API ********** */
/*
 * NOTE:
 *      GfxPrimitive() parameters may have different meanings
 *      ie: - Desired color is 'iBottom' for PUTPIXEL and 'iRight' for CIRCLE
 *          - Red is iTop, Green iLeft and Blue is iBottom for MAKECOLOR
 *
 */

#define SetGFXContext( c ) \
   do { \
      COLORREF color = RGB( HB_ULBYTE( c ), HB_HIBYTE( c ), HB_LOBYTE( c ) ); \
      hdc       = GetDC( pWVT->hWnd ); \
      hPen      = CreatePen( PS_SOLID, 1, color ); \
      hOldPen   = ( HPEN ) SelectObject( hdc, hPen ); \
      hBrush    = CreateSolidBrush( color ); \
      hOldBrush = ( HBRUSH ) SelectObject( hdc, hBrush ); \
   } while( 0 )

#define ClearGFXContext() \
   do { \
      SelectObject( hdc, hOldPen ); \
      SelectObject( hdc, hOldBrush ); \
      DeleteObject( hBrush ); \
      DeleteObject( hPen ); \
      ReleaseDC( pWVT->hWnd, hdc ); \
   } while( 0 )

static int hb_gt_wvt_gfx_Primitive( PHB_GT pGT, int iType, int iTop, int iLeft, int iBottom, int iRight, int iColor )
{
   PHB_GTWVT pWVT;
   RECT      r;
   int       iRet = 0;

   HB_TRACE( HB_TR_DEBUG, ( "hb_gt_wvt_gfx_Primitive(%p,%d,%d,%d,%d,%d,%d)", pGT, iType, iTop, iLeft, iBottom, iRight, iColor ) );

   pWVT = HB_GTWVT_GET( pGT );

   if( pWVT->hWnd )
   {
      HDC    hdc;
      HPEN   hPen, hOldPen;
      HBRUSH hBrush, hOldBrush;

      if( pWVT->bComposited )
         hb_gt_wvt_Composited( pWVT, HB_FALSE );

      switch( iType )
      {
         case HB_GFX_ACQUIRESCREEN:
         case HB_GFX_RELEASESCREEN:
            iRet = 1;
            break;

         case HB_GFX_MAKECOLOR:
            iRet = ( iTop << 16 ) | ( iLeft << 8 ) | iBottom;
            break;

         case HB_GFX_PUTPIXEL:
            SetGFXContext( iBottom );

            iRet = ( MoveToEx( hdc, iLeft, iTop, NULL ) &&
                     LineTo( hdc, iLeft, iTop ) ) ? 1 : 0;

            ClearGFXContext();
            break;

         case HB_GFX_LINE:
            SetGFXContext( iColor );

            iRet = ( MoveToEx( hdc, iLeft, iTop, NULL ) &&
                     LineTo( hdc, iRight, iBottom ) ) ? 1 : 0;

            ClearGFXContext();
            break;

         case HB_GFX_RECT:
            r.left   = HB_MIN( iLeft, iRight );
            r.top    = HB_MIN( iTop, iBottom );
            r.right  = HB_MAX( iLeft, iRight );
            r.bottom = HB_MAX( iTop, iBottom );

            SetGFXContext( iColor );

            iRet = FrameRect( hdc, &r, hBrush ) ? 1 : 0;

            ClearGFXContext();
            break;

         case HB_GFX_FILLEDRECT:
            SetGFXContext( iColor );

            r.left   = HB_MIN( iLeft, iRight );
            r.top    = HB_MIN( iTop, iBottom );
            r.right  = HB_MAX( iLeft, iRight );
            r.bottom = HB_MAX( iTop, iBottom );

            iRet = Rectangle( hdc, r.left, r.top, r.right, r.bottom ) ? 1 : 0;

            ClearGFXContext();
            break;

         case HB_GFX_CIRCLE:
            SetGFXContext( iRight );

            iRet = Arc( hdc, iLeft - iBottom, iTop - iBottom, iLeft + iBottom, iTop + iBottom, 0, 0, 0, 0 ) ? 1 : 0;

            ClearGFXContext();
            break;

         case HB_GFX_FILLEDCIRCLE:
            SetGFXContext( iRight );

            iRet = Ellipse( hdc, iLeft - iBottom, iTop - iBottom, iLeft + iBottom, iTop + iBottom ) ? 1 : 0;

            ClearGFXContext();
            break;

         case HB_GFX_ELLIPSE:
            SetGFXContext( iColor );

            iRet = Arc( hdc, iLeft - iRight, iTop - iBottom, iLeft + iRight, iTop + iBottom, 0, 0, 0, 0 ) ? 1 : 0;

            ClearGFXContext();
            break;

         case HB_GFX_FILLEDELLIPSE:
            SetGFXContext( iColor );

            iRet = Ellipse( hdc, iLeft - iRight, iTop - iBottom, iLeft + iRight, iTop + iBottom ) ? 1 : 0;

            ClearGFXContext();
            break;

         case HB_GFX_FLOODFILL:
            SetGFXContext( iBottom );

            iRet = FloodFill( hdc, iLeft, iTop, iColor ) ? 1 : 0;

            ClearGFXContext();
            break;
      }
   }

   return iRet;
}

#if 0
static void hb_gt_wvt_gfx_Text( PHB_GT pGT, int iTop, int iLeft, const char *cBuf, int iColor, int iSize, int iWidth )
{
   HB_SYMBOL_UNUSED( pGT );
   HB_SYMBOL_UNUSED( iTop );
   HB_SYMBOL_UNUSED( iLeft );
   HB_SYMBOL_UNUSED( cBuf );
   HB_SYMBOL_UNUSED( iColor );
   HB_SYMBOL_UNUSED( iSize );
   HB_SYMBOL_UNUSED( iWidth );
}
#endif

/* ********************************************************************** */

static void hb_gt_wvt_Redraw( PHB_GT pGT, int iRow, int iCol, int iSize )
{
   PHB_GTWVT pWVT;

   HB_TRACE( HB_TR_DEBUG, ( "hb_gt_wvt_Redraw(%p,%d,%d,%d)", pGT, iRow, iCol, iSize ) );

   pWVT = HB_GTWVT_GET( pGT );
   if( pWVT )
   {
      if( pWVT->hWnd )
      {
         RECT rect;

         rect.top = rect.bottom = iRow;
         rect.left = iCol;
         rect.right = iCol + iSize - 1;

         rect = hb_gt_wvt_GetXYFromColRowRect( pWVT, rect );

         InvalidateRect( pWVT->hWnd, &rect, FALSE );
      }
      else
         pWVT->fInit = HB_TRUE;
   }
}

/* ********************************************************************** */

static void hb_gt_wvt_Refresh( PHB_GT pGT )
{
   PHB_GTWVT pWVT;

   HB_TRACE( HB_TR_DEBUG, ( "hb_gt_wvt_Refresh(%p)", pGT ) );

   HB_GTSUPER_REFRESH( pGT );

   pWVT = HB_GTWVT_GET( pGT );
   if( pWVT )
   {
      if( ! pWVT->hWnd && pWVT->fInit )
         hb_gt_wvt_CreateConsoleWindow( pWVT );

      if( pWVT->hWnd )
      {
         SendNotifyMessage( pWVT->hWnd, WM_MY_UPDATE_CARET, 0, 0 );
         hb_gt_wvt_ProcessMessages();
      }
   }
}

/* ********************************************************************** */

static HB_BOOL hb_gt_FuncInit( PHB_GT_FUNCS pFuncTable )
{
   HB_TRACE( HB_TR_DEBUG, ( "hb_gt_FuncInit(%p)", pFuncTable ) );

   pFuncTable->Init                 = hb_gt_wvt_Init;
   pFuncTable->Exit                 = hb_gt_wvt_Exit;
   pFuncTable->SetMode              = hb_gt_wvt_SetMode;
   pFuncTable->Redraw               = hb_gt_wvt_Redraw;
   pFuncTable->Refresh              = hb_gt_wvt_Refresh;
   pFuncTable->Version              = hb_gt_wvt_Version;
   pFuncTable->Tone                 = hb_gt_wvt_Tone;
   pFuncTable->Info                 = hb_gt_wvt_Info;
   pFuncTable->ReadKey              = hb_gt_wvt_ReadKey;

   pFuncTable->MouseIsPresent       = hb_gt_wvt_mouse_IsPresent;
   pFuncTable->MouseGetPos          = hb_gt_wvt_mouse_GetPos;
   pFuncTable->MouseSetPos          = hb_gt_wvt_mouse_SetPos;
   pFuncTable->MouseButtonState     = hb_gt_wvt_mouse_ButtonState;
   pFuncTable->MouseCountButton     = hb_gt_wvt_mouse_CountButton;

   pFuncTable->GfxPrimitive         = hb_gt_wvt_gfx_Primitive;

   return HB_TRUE;
}

/* *********************************************************************** */

#include "hbgtreg.h"

/* *********************************************************************** */<|MERGE_RESOLUTION|>--- conflicted
+++ resolved
@@ -3842,11 +3842,7 @@
             pWVT->hIconToFree = hIconToFree;
             pWVT->hIcon = hIcon;
          }
-<<<<<<< HEAD
-         pInfo->pResult = hb_itemPutPtr( pInfo->pResult, ( void * ) ( HB_PTRDIFF ) pWVT->hIcon );
-=======
-         pInfo->pResult = hb_itemPutNInt( pInfo->pResult, ( HB_PTRUINT ) pWVT->hIcon );
->>>>>>> c6316a45
+         pInfo->pResult = hb_itemPutPtr( pInfo->pResult, ( void * ) ( HB_PTRUINT ) pWVT->hIcon );
          break;
       }
       case HB_GTI_VIEWPORTWIDTH:
