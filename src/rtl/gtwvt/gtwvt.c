--- conflicted
+++ resolved
@@ -1652,19 +1652,11 @@
    pszDst[ 0 ] =
    pszDst[ 1 ] = 0;
 
-<<<<<<< HEAD
-   if( MultiByteToWideChar( CP_ACP, MB_PRECOMPOSED, ( LPCSTR ) pszSrc, 1, ( LPWSTR ) pszWide, 1 ) != 0 &&
-       WideCharToMultiByte( CP_OEMCP, 0, ( LPCWSTR ) pszWide, 1, ( LPSTR ) pszDst, 1, NULL, NULL ) != 0 )
-      return pszDst[ 0 ];
-   else
-      return 0;
-=======
    if( MultiByteToWideChar( CP_ACP, MB_PRECOMPOSED, ( LPCSTR ) pszSrc, 1, ( LPWSTR ) pszWide, 1 ) &&
        WideCharToMultiByte( CP_OEMCP, 0, ( LPCWSTR ) pszWide, 1, ( LPSTR ) pszDst, 1, NULL, NULL ) )
       return pszDst[ 0 ];
    else
       return c;
->>>>>>> 24ae545b
 }
 #endif
 
@@ -3065,12 +3057,8 @@
    HB_GTWVT_LONG_PTR nStyle;
    HB_GTWVT_LONG_PTR nExtendedStyle;
 
-<<<<<<< HEAD
 /* Don't need this as Windows automatically maximizes to nearest [HVB] */
 #if 0
-=======
-/* Don't need this as Windows automatically maximizes to nearest [HVB]
->>>>>>> 24ae545b
 #ifdef MONITOR_DEFAULTTONEAREST
    HMONITOR mon;
    MONITORINFO mi;
