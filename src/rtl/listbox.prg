/*
 * Listbox class
 *
 * Copyright 2000 Luiz Rafael Culik <culik@sl.conex.net>
 *
 * This program is free software; you can redistribute it and/or modify
 * it under the terms of the GNU General Public License as published by
 * the Free Software Foundation; either version 2, or (at your option)
 * any later version.
 *
 * This program is distributed in the hope that it will be useful,
 * but WITHOUT ANY WARRANTY; without even the implied warranty of
 * MERCHANTABILITY or FITNESS FOR A PARTICULAR PURPOSE.  See the
 * GNU General Public License for more details.
 *
 * You should have received a copy of the GNU General Public License
 * along with this software; see the file COPYING.txt.  If not, write to
 * the Free Software Foundation, Inc., 59 Temple Place, Suite 330,
 * Boston, MA 02111-1307 USA (or visit the web site https://www.gnu.org/).
 *
 * As a special exception, the Harbour Project gives permission for
 * additional uses of the text contained in its release of Harbour.
 *
 * The exception is that, if you link the Harbour libraries with other
 * files to produce an executable, this does not by itself cause the
 * resulting executable to be covered by the GNU General Public License.
 * Your use of that executable is in no way restricted on account of
 * linking the Harbour library code into it.
 *
 * This exception does not however invalidate any other reasons why
 * the executable file might be covered by the GNU General Public License.
 *
 * This exception applies only to the code released by the Harbour
 * Project under the name Harbour.  If you copy code from other
 * Harbour Project or Free Software Foundation releases into a copy of
 * Harbour, as the General Public License permits, the exception does
 * not apply to the code that you add in this way.  To avoid misleading
 * anyone as to the status of such modified files, you must delete
 * this exception notice from them.
 *
 * If you write modifications of your own for Harbour, it is your choice
 * whether to permit this exception to apply to your modifications.
 * If you do not wish that, delete this exception notice.
 *
 */

#pragma -gc0

#include "hbclass.ch"

#include "box.ch"
#include "button.ch"
#include "color.ch"
#include "inkey.ch"
#include "setcurs.ch"

/* NOTE: Harbour doesn't support CA-Cl*pper 5.3 GUI functionality, but
         it has all related variables and methods. */

/* NOTE: CA-Cl*pper 5.3 uses a mixture of QQOut(), DevOut(), Disp*()
         functions to generate screen output. Harbour uses Disp*()
         functions only. [vszakats] */

#ifdef HB_COMPAT_C53

#define _ITEM_cText         1
#define _ITEM_xData         2

#define _LISTBOX_ITEMDATA( aItem )  iif( aItem[ _ITEM_xData ] == NIL, aItem[ _ITEM_cText ], aItem[ _ITEM_xData ] )

CREATE CLASS ListBox FUNCTION HBListBox

   PROTECTED:
<<<<<<< HEAD

   /* --- Start of CA-Cl*pper compatible instance area --- */
   VAR nBottom
   VAR xBuffer
   VAR cCaption   INIT ""
   VAR nCapCol
   VAR nCapRow
   VAR cargo      EXPORTED
   VAR cColdBox   INIT HB_B_SINGLE_UNI
   VAR cColorSpec
   VAR aItems     INIT {}
   VAR lDropDown
   VAR bFBlock
   VAR lHasFocus  INIT .F.
   VAR cHotBox    INIT HB_B_DOUBLE_UNI
   VAR nItemCount INIT 0
   VAR nLeft
   VAR cMessage   INIT ""
   VAR aSaveScr
   VAR lIsOpen
   VAR nRight
   VAR bSBlock
   VAR nCursor
   VAR cStyle     INIT Chr( 31 ) /* LOW-ASCII "▼" */
   VAR cTextValue INIT ""
   VAR nTop
   VAR nTopItem   INIT 0
   VAR oVScroll
   VAR nValue     INIT 0
   VAR cBitmap    INIT "dropbox.bmu"

   EXPORTED:

=======

   /* --- Start of CA-Cl*pper compatible instance area --- */
   VAR nBottom
   VAR xBuffer
   VAR cCaption   INIT ""
   VAR nCapCol
   VAR nCapRow
   VAR cargo      EXPORTED
   VAR cColdBox   INIT HB_B_SINGLE_UNI
   VAR cColorSpec
   VAR aItems     INIT {}
   VAR lDropDown
   VAR bFBlock
   VAR lHasFocus  INIT .F.
   VAR cHotBox    INIT HB_B_DOUBLE_UNI
   VAR nItemCount INIT 0
   VAR nLeft
   VAR cMessage   INIT ""
   VAR aSaveScr
   VAR lIsOpen
   VAR nRight
   VAR bSBlock
   VAR nCursor
   VAR cStyle     INIT Chr( 31 ) /* LOW-ASCII "▼" */
   VAR cTextValue INIT ""
   VAR nTop
   VAR nTopItem   INIT 0
   VAR oVScroll
   VAR nValue     INIT 0
   VAR cBitmap    INIT "dropbox.bmu"

   EXPORTED:

>>>>>>> 085e7eb3
   METHOD addItem( cText, xData )
   METHOD close()
   METHOD delItem( nPos )
   METHOD display()
   METHOD findText( cText, nPos, lCaseSensitive, lExact )
   METHOD findData( xData, nPos, lCaseSensitive, lExact )  /* NOTE: Undocumented CA-Cl*pper method. */
   METHOD getData( nPos )
   METHOD getItem( nPos )
   METHOD getText( nPos )
   METHOD hitTest( nMRow, nMCol )
   METHOD insItem( nPos, cText, xData )
   METHOD killFocus()
   METHOD nextItem()
   METHOD open()
   METHOD prevItem()
   METHOD scroll( nMethod )
   METHOD select( xPos )
   METHOD setData( nPos, xData )
   METHOD setFocus()
   METHOD setItem( nPos, aItem )
   METHOD setText( nPos, cText )

   METHOD bitmap( cBitmap ) SETGET
   METHOD bottom( nBottom ) SETGET
   METHOD buffer() SETGET
   METHOD capCol( nCapCol ) SETGET
   METHOD capRow( nCapRow ) SETGET
   METHOD caption( cCaption ) SETGET
   METHOD coldBox( cColdBox ) SETGET
   METHOD colorSpec( cColorSpec ) SETGET
   METHOD dropDown( lDropDown ) SETGET
   METHOD fBlock( bFBlock ) SETGET
   METHOD hasFocus() SETGET
   METHOD hotBox( cHotBox ) SETGET
   METHOD isOpen() SETGET
   METHOD itemCount() SETGET
   METHOD left( nLeft ) SETGET
   METHOD message( cMessage ) SETGET
   METHOD right( nRight ) SETGET
   METHOD sBlock( bSBlock ) SETGET
   METHOD style( cStyle ) SETGET                           /* NOTE: Undocumented CA-Cl*pper method. */
   METHOD textValue() SETGET                               /* NOTE: Undocumented CA-Cl*pper method. */
   METHOD top( nTop ) SETGET
   METHOD topItem( nTopItem ) SETGET
   METHOD typeOut() SETGET
   METHOD value() SETGET                                   /* NOTE: Undocumented CA-Cl*pper method. */
   METHOD vScroll( oVScroll ) SETGET

   METHOD New( nTop, nLeft, nBottom, nRight, lDropDown )   /* NOTE: This method is a Harbour extension [vszakats] */

   PROTECTED:

   METHOD changeItem( nOldPos, nNewPos )
   METHOD scrollbarPos()

ENDCLASS

METHOD addItem( cText, xData ) CLASS ListBox

   IF HB_ISSTRING( cText )

      AAdd( ::aItems, { cText, xData } )

      ::nItemCount++

      IF ::nItemCount == 1
         ::nTopItem := 1
         IF ::oVScroll != NIL
            ::oVScroll:total := ( ::nItemCount - ( ::nBottom - ::nTop - 2 ) )
         ENDIF
      ENDIF
   ENDIF

   RETURN Self

METHOD close() CLASS ListBox

   IF ::lIsOpen
      RestScreen( ::aSaveScr[ 1 ], ::aSaveScr[ 2 ], ::aSaveScr[ 3 ], ::aSaveScr[ 4 ], ::aSaveScr[ 5 ] )
      ::lIsOpen := .F.
      ::aSaveScr := NIL
   ENDIF

   RETURN Self

METHOD delItem( nPos ) CLASS ListBox

   IF nPos >= 1 .AND. nPos <= ::nItemCount

      hb_ADel( ::aItems, nPos, .T. )
      ::nItemCount--

      IF ::nValue > ::nItemCount
         ::nValue := ::nItemCount

         ::cTextValue := iif( ::nValue == 0, "", _LISTBOX_ITEMDATA( ::aItems[ ::nItemCount ] ) )

         IF ::xBuffer == NIL
         ELSEIF HB_ISNUMERIC( ::xBuffer )
            ::xBuffer := ::nItemCount
         ELSEIF ::nValue > 0
            ::xBuffer := ::cTextValue
         ENDIF
      ENDIF

      IF ::nTopItem > ::nItemCount
         ::nTopItem := ::nItemCount
      ENDIF

      IF ::oVScroll != NIL
         ::oVScroll:total := ::nItemCount - ( ::nBottom - ::nTop - 2 )
      ENDIF
   ENDIF

   RETURN Self

METHOD display() CLASS ListBox

   LOCAL nItem
   LOCAL nEnd
   LOCAL cColor4
   LOCAL cColor3
   LOCAL cColorAny
   LOCAL cColorScrl
   LOCAL nTop := ::nTop
   LOCAL nLeft := ::nLeft
   LOCAL nSize := ::nRight - nLeft + 1
   LOCAL cHotBox
   LOCAL cCaption
   LOCAL nPos

   IF ::lHasFocus
      cHotBox   := ::cHotBox
      cColor3   := hb_ColorIndex( ::cColorSpec, 2 )
      cColor4   := hb_ColorIndex( ::cColorSpec, 3 )
      cColorAny := iif( ::lIsOpen, hb_ColorIndex( ::cColorSpec, 1 ), hb_ColorIndex( ::cColorSpec, 3 ) )
   ELSE
      cHotBox   := ::cColdBox
      cColor3   := hb_ColorIndex( ::cColorSpec, 0 )
      cColor4   := hb_ColorIndex( ::cColorSpec, 1 )
      cColorAny := hb_ColorIndex( ::cColorSpec, 1 )
   ENDIF

   DispBegin()

   nEnd := ::nTopItem + ::nBottom - ::nTop

   IF ::lDropDown

      hb_DispOutAt( nTop, nLeft, ;
         iif( ::nValue == 0, Space( nSize - 1 ), PadR( ::aItems[ ::nValue ][ _ITEM_cText ], nSize - 1 ) ), ;
         cColorAny )

      hb_DispOutAt( nTop++, nLeft + nSize - 1, ::cStyle, hb_ColorIndex( ::cColorSpec, 7 ) )

      nEnd--
   ENDIF

   IF ::lIsOpen
      IF ! Empty( cHotBox )

         cColorScrl := hb_ColorIndex( ::cColorSpec, 4 )
         hb_Scroll( nTop, nLeft, ::nBottom, ::nRight,,, cColorScrl )
         hb_DispBox( nTop, nLeft, ::nBottom, ::nRight, cHotBox, cColorScrl )

         IF ::oVScroll != NIL
            ::oVScroll:display()
         ENDIF

         nTop++
         nLeft++
         nSize -= 2
         nEnd -= 2
      ENDIF

      IF nEnd > ::nItemCount
         nEnd := ::nItemCount
      ENDIF

      FOR nItem := ::nTopItem TO nEnd
         hb_DispOutAt( nTop++, nLeft, PadR( ::aItems[ nItem ][ _ITEM_cText ], nSize ), iif( nItem == ::nValue, cColor4, cColor3 ) )
      NEXT
   ENDIF

   IF ! Empty( cCaption := ::cCaption )

      IF ( nPos := At( "&", cCaption ) ) == 0
      ELSEIF nPos == Len( cCaption )
         nPos := 0
      ELSE
         cCaption := Stuff( cCaption, nPos, 1, "" )
      ENDIF

      hb_DispOutAt( ::nCapRow, ::nCapCol - 1, cCaption, hb_ColorIndex( ::cColorSpec, 5 ) )

      IF nPos != 0
         hb_DispOutAt( ::nCapRow, ::nCapCol + nPos - 2, SubStr( cCaption, nPos, 1 ), hb_ColorIndex( ::cColorSpec, 6 ) )
      ENDIF
   ENDIF

   DispEnd()

   RETURN Self

METHOD findText( cText, nPos, lCaseSensitive, lExact ) CLASS ListBox

   LOCAL nPosFound
   LOCAL bSearch

#ifndef HB_CLP_STRICT
   /* NOTE: Cl*pper will RTE if passed a non-string cText */
   IF ! HB_ISSTRING( cText )
      RETURN 0
   ENDIF
#endif

   hb_default( @nPos, 1 )
   hb_default( @lCaseSensitive, .T. )
   IF ! HB_ISLOGICAL( lExact )
      lExact := Set( _SET_EXACT )
   ENDIF

   IF lExact
      IF lCaseSensitive
         bSearch := {| aItem | aItem[ _ITEM_cText ] == cText }
      ELSE
         cText := Lower( cText )
         bSearch := {| aItem | Lower( aItem[ _ITEM_cText ] ) == cText }
      ENDIF
   ELSE
      IF lCaseSensitive
         bSearch := {| aItem | hb_LeftEq( aItem[ _ITEM_cText ], cText ) }
      ELSE
         bSearch := {| aItem | hb_LeftEqI( aItem[ _ITEM_cText ], cText ) }
      ENDIF
   ENDIF

   IF ( nPosFound := AScan( ::aItems, bSearch, nPos, Len( ::aItems ) - nPos + 1 ) ) == 0 .AND. nPos > 1
      nPosFound := AScan( ::aItems, bSearch, 1, nPos - 1 )
   ENDIF

   RETURN nPosFound

/* NOTE: Both Cl*pper and Harbour may RTE when searching for
         a different type than present in an item value. The RTE
         will be different and in Cl*pper, but will occur under
         the same conditions. */
METHOD findData( xData, nPos, lCaseSensitive, lExact ) CLASS ListBox

   LOCAL nPosFound
   LOCAL bSearch

   hb_default( @nPos, 1 )
   hb_default( @lCaseSensitive, .T. )
   IF ! HB_ISLOGICAL( lExact )
      lExact := Set( _SET_EXACT )
   ENDIF

   IF lExact
      IF lCaseSensitive
         bSearch := {| aItem | _LISTBOX_ITEMDATA( aItem ) == xData }
      ELSE
         /* Cl*pper will also RTE here, if xData is not a string */
         xData := Lower( xData )
         bSearch := {| aItem | Lower( _LISTBOX_ITEMDATA( aItem ) ) == xData }
      ENDIF
   ELSE
      IF lCaseSensitive
<<<<<<< HEAD
         bSearch := {| aItem, xItemData | xItemData := _LISTBOX_ITEMDATA( aItem ), iif( HB_ISSTRING( xItemData ), hb_LeftEq( xItemData, xData ), xItemData == xData ) }
=======
         bSearch := {| aItem, xItemData | xItemData := _LISTBOX_ITEMDATA( aItem ), ;
            iif( HB_ISSTRING( xItemData ), hb_LeftEq( xItemData, xData ), ;
                                           xItemData == xData ) }
>>>>>>> 085e7eb3
      ELSE
         /* Cl*pper will also RTE here, if xData is not a string */
         bSearch := {| aItem | hb_LeftEqI( _LISTBOX_ITEMDATA( aItem ), xData ) }
      ENDIF
   ENDIF

   IF ( nPosFound := AScan( ::aItems, bSearch, nPos, Len( ::aItems ) - nPos + 1 ) ) == 0 .AND. nPos > 1
      nPosFound := AScan( ::aItems, bSearch, 1, nPos - 1 )
   ENDIF

   RETURN nPosFound

METHOD getData( nPos ) CLASS ListBox
   RETURN iif( nPos >= 1 .AND. nPos <= ::nItemCount, ::aItems[ nPos ][ _ITEM_xData ], NIL )

METHOD getItem( nPos ) CLASS ListBox
   RETURN iif( nPos >= 1 .AND. nPos <= ::nItemCount, ::aItems[ nPos ], NIL )

METHOD getText( nPos ) CLASS ListBox
   RETURN iif( nPos >= 1 .AND. nPos <= ::nItemCount, ::aItems[ nPos ][ _ITEM_cText ], NIL )

METHOD hitTest( nMRow, nMCol ) CLASS ListBox

   LOCAL nRet
   LOCAL nTop
   LOCAL nHit := 0

   /* Check hit on the scrollbar */
   IF ::lIsOpen .AND. ;
      ::oVScroll != NIL .AND. ;
      ( nHit := ::oVScroll:hitTest( nMRow, nMCol ) ) != 0

      RETURN nHit
   ENDIF

   IF ! ::lIsOpen .OR. Empty( ::cHotBox + ::cColdBox )
      nRet := 0
   ELSE
      nTop := ::nTop
      IF ::lDropDown
         nTop++
      ENDIF

      DO CASE
      CASE nMRow == nTop
         DO CASE
         CASE nMCol == ::nLeft
            RETURN HTTOPLEFT
         CASE nMCol == ::nRight
            RETURN HTTOPRIGHT
         CASE nMCol >= ::nLeft .AND. nMCol <= ::nRight
            RETURN HTTOP
         ENDCASE
      CASE nMRow == ::nBottom
         DO CASE
         CASE nMCol == ::nLeft
            RETURN HTBOTTOMLEFT
         CASE nMCol == ::nRight
            RETURN HTBOTTOMRIGHT
         CASE nMCol >= ::nLeft .AND. nMCol <= ::nRight
            RETURN HTBOTTOM
         ENDCASE
      CASE nMCol == ::nLeft
         IF nMRow >= ::nTop .AND. ;
            nMRow <= ::nBottom
            RETURN HTLEFT
         ELSE
            RETURN HTNOWHERE
         ENDIF
      CASE nMCol == ::nRight
         IF nMRow >= ::nTop .AND. ;
            nMRow <= ::nBottom
            RETURN HTRIGHT
         ELSE
            RETURN HTNOWHERE
         ENDIF
      ENDCASE
      nRet := 1
   ENDIF

   DO CASE
   CASE ! ::lIsOpen
   CASE nMRow < nTop + nRet
   CASE nMRow > ::nBottom - nRet
   CASE nMCol < ::nLeft + nRet
   CASE nMCol <= ::nRight - nRet
      RETURN ::nTopItem + nMRow - ( nTop + nRet )
   ENDCASE

   DO CASE
   CASE ! ::lDropDown
   CASE nMRow != ::nTop
   CASE nMCol < ::nLeft
   CASE nMCol < ::nRight
      RETURN HTCLIENT
   CASE nMCol == ::nRight
      RETURN HTDROPBUTTON
   ENDCASE

   DO CASE
   CASE Empty( ::cCaption )
   CASE nMRow != ::nCapRow
   CASE nMCol < ::nCapCol
   CASE nMCol < ::nCapCol + __CapLength( ::cCaption )
      RETURN HTCAPTION
   ENDCASE

   RETURN 0

METHOD insItem( nPos, cText, xData ) CLASS ListBox

   IF HB_ISSTRING( cText ) .AND. ;
      HB_ISNUMERIC( nPos ) .AND. ;
      nPos < ::nItemCount

      hb_AIns( ::aItems, nPos, { cText, xData }, .T. )
      ::nItemCount++

      IF ::nItemCount == 1
         ::nTopItem := 1
      ENDIF

      IF ::oVScroll != NIL
         ::oVScroll:total := ::nItemCount - ( ::nBottom - ::nTop - 2 )
      ENDIF
   ENDIF

   RETURN Self

METHOD killFocus() CLASS ListBox

   LOCAL nOldMCur

   IF ::lHasFocus
      ::lHasFocus := .F.

      IF HB_ISEVALITEM( ::bFBlock )
         Eval( ::bFBlock )
      ENDIF

      nOldMCur := MSetCursor( .F. )
      DispBegin()

      IF ::lDropDown .AND. ::lIsOpen
         ::close()
      ENDIF
      ::display()

      DispEnd()
      MSetCursor( nOldMCur )

      SetCursor( ::nCursor )
   ENDIF

   RETURN Self

METHOD nextItem() CLASS ListBox

   LOCAL nOldValue

   IF ::lHasFocus .AND. ::nItemCount > 0
      ::changeItem( nOldValue := ::nValue, iif( nOldValue == ::nItemCount, nOldValue, nOldValue + 1 ) )
   ENDIF

   RETURN Self

METHOD open() CLASS ListBox

   IF ! ::lIsOpen

      ::aSaveScr := { ;
         ::nTop + 1, ;
         ::nLeft, ;
         ::nBottom, ;
         ::nRight, ;
         SaveScreen( ::nTop + 1, ::nLeft, ::nBottom, ::nRight ) }

      ::lIsOpen := .T.
      ::display()
   ENDIF

   RETURN Self

METHOD prevItem() CLASS ListBox

   LOCAL nOldValue

   IF ::lHasFocus .AND. ::nItemCount > 0

      IF ( nOldValue := ::nValue ) == 0
         ::changeItem( nOldValue, 1 )
      ELSEIF nOldValue > 1
         ::changeItem( nOldValue, nOldValue - 1 )
      ENDIF
   ENDIF

   RETURN Self

METHOD scroll( nMethod ) CLASS ListBox

   LOCAL nPos
   LOCAL nTopItem
   LOCAL nItemCount
   LOCAL nThumbPos
   LOCAL nCurrent
   LOCAL nBarLength
   LOCAL nTotal
   LOCAL nSize
   LOCAL nMRow
   LOCAL nPrevMRow
   LOCAL nKey
   LOCAL nCount

   IF HB_ISNUMERIC( nMethod )

      SWITCH nMethod
      CASE HTSCROLLTHUMBDRAG

         nPrevMRow := MRow()

         DO WHILE ( ( nKey := Inkey( 0 ) ) != K_LBUTTONUP )

            IF nKey == K_MOUSEMOVE

               nMRow := MRow()

               IF nMRow <= ::oVScroll:start()
                  nMRow := ::oVScroll:start() + 1
               ENDIF
               IF nMRow >= ::oVScroll:end()
                  nMRow := ::oVScroll:end() - 1
               ENDIF

               IF nMRow != nPrevMRow
                  nThumbPos  := ::oVScroll:thumbPos() + ( nMRow - nPrevMRow )
                  nBarLength := ::oVScroll:barLength()
                  nTotal     := ::oVScroll:total()
                  nSize      := Min( Max( ( nThumbPos * ( nTotal - nBarLength - 2 ) + 2 * nBarLength + 1 - nTotal ) / ( nBarLength - 1 ), 1 ), nTotal )
                  nCurrent   := ::oVScroll:current()
                  IF nSize - nCurrent > 0
                     FOR nCount := 1 TO nSize - nCurrent
                        ::scroll( HTSCROLLUNITINC )
                     NEXT
                  ELSE
                     FOR nCount := 1 TO nCurrent - nSize
                        ::scroll( HTSCROLLUNITDEC )
                     NEXT
                  ENDIF

                  nPrevMRow := nMRow
               ENDIF
            ENDIF
         ENDDO
         EXIT

      CASE HTSCROLLUNITDEC

         IF ::nTopItem > 1
            ::nTopItem--
            ::oVScroll:current := ::scrollbarPos()
            ::display()
         ENDIF
         EXIT

      CASE HTSCROLLUNITINC

         IF ( ::nTopItem + ::nBottom - ::nTop ) <= ::nItemCount + 1
            ::nTopItem++
            ::oVScroll:current := ::scrollbarPos()
            ::display()
         ENDIF
         EXIT

      CASE HTSCROLLBLOCKDEC

         nPos     := ::nBottom - ::nTop - iif( ::lDropDown, 2, 1 )
         nTopItem := ::nTopItem - nPos
         IF ::nTopItem > 1
            ::nTopItem := Max( nTopItem, 1 )
            ::oVScroll:current := ::scrollbarPos()
            ::display()
         ENDIF
         EXIT

      CASE HTSCROLLBLOCKINC

         nPos       := ::nBottom - ::nTop - 1
         nItemCount := ::nItemCount
         nTopItem   := ::nTopItem + nPos
         IF ::nTopItem < nItemCount - nPos + 1
            IF nTopItem + nPos - 1 > nItemCount
               nTopItem := nItemCount - nPos + 1
            ENDIF
            ::nTopItem := nTopItem
            ::oVScroll:current := ::scrollbarPos()
            ::display()
         ENDIF
         EXIT

      ENDSWITCH
   ENDIF

   RETURN Self

METHOD select( xPos ) CLASS ListBox

   LOCAL nValue
   LOCAL nPos
   LOCAL cType := ValType( xPos )

   DO CASE
   CASE cType == "C"
      nPos := ::findData( xPos )
      IF !( ValType( ::xBuffer ) $ "CU" )
         ::xBuffer := nPos
      ELSEIF ::nValue == 0
         ::xBuffer := xPos
      ELSE
         ::xBuffer := _LISTBOX_ITEMDATA( ::aItems[ nPos ] )
      ENDIF
   CASE !( cType == "N" )
      RETURN ::nValue
   CASE xPos < 1
      RETURN ::nValue
   CASE xPos > ::nItemCount
      RETURN ::nValue
   CASE xPos == ::nValue
      RETURN ::nValue
   OTHERWISE
      nPos := xPos
      IF ValType( ::xBuffer ) $ "NU"
         ::xBuffer := nPos
      ELSEIF nPos == 0
         ::xBuffer := ""
      ELSE
         ::xBuffer := _LISTBOX_ITEMDATA( ::aItems[ nPos ] )
      ENDIF
   ENDCASE
   ::nValue := nPos

   ::cTextValue := iif( nPos == 0, "", _LISTBOX_ITEMDATA( ::aItems[ nPos ] ) )

   nValue := ::nValue - ( ::nBottom - ::nTop - iif( Empty( ::cHotBox + ::cColdBox ), 0, 2 ) )
   IF ::nTopItem <= nValue
      ::nTopItem := nValue
      IF ::oVScroll != NIL
         ::oVScroll:current := ::scrollbarPos()
      ENDIF
   ELSEIF ::nValue != 0 .AND. ::nTopItem > ::nValue
      ::nTopItem := ::nValue
      IF ::oVScroll != NIL
         ::oVScroll:current := ::scrollbarPos()
      ENDIF
   ENDIF

   ::display()

   IF HB_ISEVALITEM( ::bSBlock )
      Eval( ::bSBlock )
   ENDIF

   RETURN ::nValue

/* NOTE: This function does nothing in Cl*pper, due to a bug. */
METHOD setData( nPos, xData ) CLASS ListBox

   IF nPos >= 1 .AND. nPos <= ::nItemCount
      ::aItems[ nPos ][ _ITEM_xData ] := xData
   ENDIF

   RETURN Self

METHOD setFocus() CLASS ListBox

   IF ! ::lHasFocus

      ::nCursor := SetCursor( SC_NONE )
      ::lHasFocus := .T.

      ::display()

      IF HB_ISEVALITEM( ::bFBlock )
         Eval( ::bFBlock )
      ENDIF
   ENDIF

   RETURN Self

METHOD setItem( nPos, aItem ) CLASS ListBox

   IF nPos >= 1 .AND. nPos <= ::nItemCount .AND. ;
      Len( aItem ) == 2 .AND. ;
      HB_ISSTRING( aItem[ _ITEM_cText ] )

      ::aItems[ nPos ] := aItem
   ENDIF

   RETURN Self

METHOD setText( nPos, cText ) CLASS ListBox

   IF nPos >= 1 .AND. nPos <= ::nItemCount
      ::aItems[ nPos ][ _ITEM_cText ] := cText
   ENDIF

   RETURN Self

/* --- */

METHOD changeItem( nOldPos, nNewPos ) CLASS ListBox

   LOCAL nValue

   IF nOldPos != nNewPos

      ::nValue := nNewPos
      ::cTextValue := iif( ::nValue == 0, "", _LISTBOX_ITEMDATA( ::aItems[ ::nValue ] ) )

      IF ::xBuffer == NIL
      ELSEIF HB_ISNUMERIC( ::xBuffer )
         ::xBuffer := ::nValue
      ELSEIF ::nValue > 0
         ::xBuffer := ::cTextValue
      ENDIF

      IF ::nTopItem > ::nValue
         ::nTopItem := ::nValue
         IF ::oVScroll != NIL
            ::oVScroll:current := ::scrollbarPos()
         ENDIF
      ELSE
         nValue := ::nValue - ( ::nBottom - ::nTop - ( iif( Empty( ::cHotBox + ::cColdBox ), 0, 2 ) + iif( ::lDropDown, 1, 0 ) ) )

         IF ::nTopItem <= nValue
            ::nTopItem := nValue
            IF ::oVScroll != NIL
               ::oVScroll:current := ::scrollbarPos()
            ENDIF
         ENDIF
      ENDIF

      ::display()

      IF HB_ISEVALITEM( ::bSBlock )
         Eval( ::bSBlock )
      ENDIF
   ENDIF

   RETURN Self

METHOD scrollbarPos() CLASS ListBox

   LOCAL nSize     := ::nBottom - ::nTop - iif( ::lDropDown, 2, 1 )
   LOCAL nCount    := ::nItemCount
   LOCAL nLength   := ::oVScroll:barLength

   RETURN ( ( nCount - nLength ) * ::nTopItem + nLength - nSize ) / ( nCount - nSize )

/* --- */

METHOD bitmap( cBitmap ) CLASS ListBox

   IF cBitmap != NIL .AND. ::lDropDown
      ::cBitmap := __eInstVar53( Self, "BITMAP", cBitmap, "C", 1001 )
   ENDIF

   RETURN ::cBitmap

METHOD bottom( nBottom ) CLASS ListBox

   IF nBottom != NIL
      ::nBottom := __eInstVar53( Self, "BOTTOM", nBottom, "N", 1001 )
      IF ::oVScroll != NIL
         ::oVScroll:end := ::nBottom - 1
      ENDIF
   ENDIF

   RETURN ::nBottom

METHOD buffer() CLASS ListBox
   RETURN ::xBuffer

METHOD capCol( nCapCol ) CLASS ListBox

   IF nCapCol != NIL
      ::nCapCol := __eInstVar53( Self, "CAPCOL", nCapCol, "N", 1001 )
   ENDIF

   RETURN ::nCapCol

METHOD capRow( nCapRow ) CLASS ListBox

   IF nCapRow != NIL
      ::nCapRow := __eInstVar53( Self, "CAPROW", nCapRow, "N", 1001 )
   ENDIF

   RETURN ::nCapRow

METHOD caption( cCaption ) CLASS ListBox

   IF cCaption != NIL
      ::cCaption := __eInstVar53( Self, "CAPTION", cCaption, "C", 1001 )
      IF ::nCapCol == NIL
         ::nCapRow := ::nTop
         ::nCapCol := ::nLeft - Len( ::cCaption )
      ENDIF
   ENDIF

   RETURN ::cCaption

METHOD coldBox( cColdBox ) CLASS ListBox

   IF cColdBox != NIL
      ::cColdBox := __eInstVar53( Self, "COLDBOX", cColdBox, "C", 1001, {|| Len( cColdBox ) == 0 .OR. Len( cColdBox ) == 8 } )
   ENDIF

   RETURN ::cColdBox

METHOD colorSpec( cColorSpec ) CLASS ListBox

   IF cColorSpec != NIL
      ::cColorSpec := __eInstVar53( Self, "COLORSPEC", cColorSpec, "C", 1001, ;
         iif( ::lDropDown, ;
            {|| ! Empty( hb_ColorIndex( cColorSpec, 7 ) ) .AND. Empty( hb_ColorIndex( cColorSpec, 8 ) ) }, ;
            {|| ! Empty( hb_ColorIndex( cColorSpec, 6 ) ) .AND. Empty( hb_ColorIndex( cColorSpec, 7 ) ) } ) )
   ENDIF

   RETURN ::cColorSpec

METHOD dropDown( lDropDown ) CLASS ListBox

   IF lDropDown != NIL

      ::lDropDown := __eInstVar53( Self, "DROPDOWN", lDropDown, "L", 1001 )

      IF ! ::lDropDown .AND. ! ::lIsOpen
         ::lIsOpen := .T.
      ENDIF

      ::display()
   ENDIF

   RETURN ::lDropDown

METHOD fBlock( bFBlock ) CLASS ListBox

   IF PCount() > 0
      ::bFBlock := iif( bFBlock == NIL, NIL, __eInstVar53( Self, "FBLOCK", bFBlock, "B", 1001 ) )
   ENDIF

   RETURN ::bFBlock

METHOD hasFocus() CLASS ListBox
   RETURN ::lHasFocus

METHOD hotBox( cHotBox ) CLASS ListBox

   IF cHotBox != NIL
      ::cHotBox := __eInstVar53( Self, "HOTBOX", cHotBox, "C", 1001, {|| Len( cHotBox ) == 0 .OR. Len( cHotBox ) == 8 } )
   ENDIF

   RETURN ::cHotBox

METHOD isOpen() CLASS ListBox
   RETURN ::lIsOpen

METHOD itemCount() CLASS ListBox
   RETURN ::nItemCount

METHOD left( nLeft ) CLASS ListBox

   IF nLeft != NIL
      ::nLeft := __eInstVar53( Self, "LEFT", nLeft, "N", 1001 )
   ENDIF

   RETURN ::nLeft

METHOD message( cMessage ) CLASS ListBox

   IF cMessage != NIL
      ::cMessage := __eInstVar53( Self, "MESSAGE", cMessage, "C", 1001 )
   ENDIF

   RETURN ::cMessage

METHOD right( nRight ) CLASS ListBox

   IF nRight != NIL
      ::nRight := __eInstVar53( Self, "RIGHT", nRight, "N", 1001 )
      IF ::oVScroll != NIL
         ::oVScroll:offset := ::nRight
      ENDIF
   ENDIF

   RETURN ::nRight

METHOD sBlock( bSBlock ) CLASS ListBox

   IF PCount() > 0
      ::bSBlock := iif( bSBlock == NIL, NIL, __eInstVar53( Self, "SBLOCK", bSBlock, "B", 1001 ) )
   ENDIF

   RETURN ::bSBlock

METHOD style( cStyle ) CLASS ListBox

   IF cStyle != NIL
      ::cStyle := __eInstVar53( Self, "STYLE", cStyle, "C", 1001, {|| Len( cStyle ) == 1 } )
   ENDIF

   RETURN ::cStyle

METHOD textValue() CLASS ListBox
   RETURN ::cTextValue

METHOD top( nTop ) CLASS ListBox

   IF nTop != NIL
      ::nTop := __eInstVar53( Self, "TOP", nTop, "N", 1001 )
      IF ::oVScroll != NIL
         ::oVScroll:start := ::nTop + 1
      ENDIF
   ENDIF

   RETURN ::nTop

METHOD topItem( nTopItem ) CLASS ListBox

   IF nTopItem != NIL

      __eInstVar53( Self, "TOPITEM", nTopItem, "N", 1001, {|| nTopItem > 0 .AND. nTopItem <= ::nItemCount } )

      nTopItem := Min( nTopItem, ::nItemCount - ( ::nBottom - ::nTop - iif( Empty( ::cHotBox + ::cColdBox ), 0, 2 ) ) )

      IF ::nTopItem != nTopItem
         ::nTopItem := nTopItem

         IF ::oVScroll != NIL
            ::oVScroll:current := ::scrollbarPos()
         ENDIF

         ::display()
      ENDIF
   ENDIF

   RETURN ::nTopItem

METHOD typeOut() CLASS ListBox
   RETURN ::nItemCount == 0

METHOD value() CLASS ListBox
   RETURN ::nValue

METHOD vScroll( oVScroll ) CLASS ListBox

   IF PCount() > 0
      IF oVScroll == NIL
         ::oVScroll := NIL
      ELSE
         ::oVScroll := __eInstVar53( Self, "VSCROLL", oVScroll, "O", 1001, {|| oVScroll:ClassName() == "SCROLLBAR" .AND. oVScroll:orient == SCROLL_VERTICAL } )
         ::oVScroll:total := ::nItemCount
      ENDIF
   ENDIF

   RETURN ::oVScroll

/* --- */

METHOD New( nTop, nLeft, nBottom, nRight, lDropDown ) CLASS ListBox

   LOCAL cColor

   IF ! HB_ISNUMERIC( nTop ) .OR. ;
      ! HB_ISNUMERIC( nLeft ) .OR. ;
      ! HB_ISNUMERIC( nBottom ) .OR. ;
      ! HB_ISNUMERIC( nRight )
      RETURN NIL
   ENDIF

   hb_default( @lDropDown, .F. )

   ::nBottom   := nBottom
   ::nRight    := nRight
   ::nTop      := nTop
   ::nLeft     := nLeft
   ::nCapCol   := nLeft
   ::nCapRow   := nTop
   ::lIsOpen   := ! lDropDown
   ::lDropDown := lDropDown
   ::aSaveScr  := { nTop + 1, nleft, nBottom, nRight, SaveScreen( nTop + 1, nLeft, nBottom, nRight ) }

   IF IsDefColor()
      ::cColorSpec := "W/N,W+/N,W+/N,N/W,W/N,W/N,W+/N,W/N"
   ELSE
      cColor := SetColor()
      ::cColorSpec := ;
         hb_ColorIndex( cColor, CLR_UNSELECTED ) + "," + ;
         hb_ColorIndex( cColor, CLR_UNSELECTED ) + "," + ;
         hb_ColorIndex( cColor, CLR_UNSELECTED ) + "," + ;
         hb_ColorIndex( cColor, CLR_ENHANCED   ) + "," + ;
         hb_ColorIndex( cColor, CLR_BORDER     ) + "," + ;
         hb_ColorIndex( cColor, CLR_STANDARD   ) + "," + ;
         hb_ColorIndex( cColor, CLR_BACKGROUND )
   ENDIF

   RETURN Self

FUNCTION ListBox( nTop, nLeft, nBottom, nRight, lDropDown )
   RETURN HBListBox():New( nTop, nLeft, nBottom, nRight, lDropDown )

FUNCTION _LISTBOX_( nTop, nLeft, nBottom, nRight, xPos, aItems, cCaption, ;
                    cMessage, cColorSpec, bFBlock, bSBlock, lDropDown, lScrollBar, cBitmap )

   LOCAL o
   LOCAL xItem

   IF ( o := HBListBox():New( nTop, nLeft, nBottom, nRight, lDropDown ) ) != NIL

      IF HB_ISSTRING( cCaption )
         o:caption := cCaption
         o:capCol  := nLeft - __CapLength( cCaption )
      ENDIF

      o:colorSpec := cColorSpec
      o:message   := cMessage
      o:fBlock    := bFBlock
      o:sBlock    := bSBlock

      FOR EACH xItem IN aItems
<<<<<<< HEAD
         DO CASE
         CASE ! HB_ISARRAY( xItem )
            o:addItem( xItem )
         CASE Len( xItem ) == _ITEM_cText
            o:addItem( xItem[ _ITEM_cText ] )
         OTHERWISE
            o:addItem( xItem[ _ITEM_cText ], xItem[ _ITEM_xData ] )
         ENDCASE
=======
         IF ! HB_ISARRAY( xItem )
            o:addItem( xItem )
         ELSEIF Len( xItem ) == _ITEM_cText
            o:addItem( xItem[ _ITEM_cText ] )
         ELSE
            o:addItem( xItem[ _ITEM_cText ], xItem[ _ITEM_xData ] )
         ENDIF
>>>>>>> 085e7eb3
      NEXT

      IF hb_defaultValue( lScrollBar, .F. )
         IF hb_defaultValue( lDropDown, .F. )
            nTop++
         ENDIF
         o:VScroll := ScrollBar( nTop + 1, nBottom - 1, nRight )
      ENDIF

      IF HB_ISSTRING( cBitmap )
         o:bitmap := cBitmap
      ENDIF

      o:select( xPos )
   ENDIF

   RETURN o

#endif<|MERGE_RESOLUTION|>--- conflicted
+++ resolved
@@ -71,7 +71,6 @@
 CREATE CLASS ListBox FUNCTION HBListBox
 
    PROTECTED:
-<<<<<<< HEAD
 
    /* --- Start of CA-Cl*pper compatible instance area --- */
    VAR nBottom
@@ -105,41 +104,6 @@
 
    EXPORTED:
 
-=======
-
-   /* --- Start of CA-Cl*pper compatible instance area --- */
-   VAR nBottom
-   VAR xBuffer
-   VAR cCaption   INIT ""
-   VAR nCapCol
-   VAR nCapRow
-   VAR cargo      EXPORTED
-   VAR cColdBox   INIT HB_B_SINGLE_UNI
-   VAR cColorSpec
-   VAR aItems     INIT {}
-   VAR lDropDown
-   VAR bFBlock
-   VAR lHasFocus  INIT .F.
-   VAR cHotBox    INIT HB_B_DOUBLE_UNI
-   VAR nItemCount INIT 0
-   VAR nLeft
-   VAR cMessage   INIT ""
-   VAR aSaveScr
-   VAR lIsOpen
-   VAR nRight
-   VAR bSBlock
-   VAR nCursor
-   VAR cStyle     INIT Chr( 31 ) /* LOW-ASCII "▼" */
-   VAR cTextValue INIT ""
-   VAR nTop
-   VAR nTopItem   INIT 0
-   VAR oVScroll
-   VAR nValue     INIT 0
-   VAR cBitmap    INIT "dropbox.bmu"
-
-   EXPORTED:
-
->>>>>>> 085e7eb3
    METHOD addItem( cText, xData )
    METHOD close()
    METHOD delItem( nPos )
@@ -408,13 +372,9 @@
       ENDIF
    ELSE
       IF lCaseSensitive
-<<<<<<< HEAD
-         bSearch := {| aItem, xItemData | xItemData := _LISTBOX_ITEMDATA( aItem ), iif( HB_ISSTRING( xItemData ), hb_LeftEq( xItemData, xData ), xItemData == xData ) }
-=======
          bSearch := {| aItem, xItemData | xItemData := _LISTBOX_ITEMDATA( aItem ), ;
             iif( HB_ISSTRING( xItemData ), hb_LeftEq( xItemData, xData ), ;
                                            xItemData == xData ) }
->>>>>>> 085e7eb3
       ELSE
          /* Cl*pper will also RTE here, if xData is not a string */
          bSearch := {| aItem | hb_LeftEqI( _LISTBOX_ITEMDATA( aItem ), xData ) }
@@ -1144,7 +1104,6 @@
       o:sBlock    := bSBlock
 
       FOR EACH xItem IN aItems
-<<<<<<< HEAD
          DO CASE
          CASE ! HB_ISARRAY( xItem )
             o:addItem( xItem )
@@ -1153,15 +1112,6 @@
          OTHERWISE
             o:addItem( xItem[ _ITEM_cText ], xItem[ _ITEM_xData ] )
          ENDCASE
-=======
-         IF ! HB_ISARRAY( xItem )
-            o:addItem( xItem )
-         ELSEIF Len( xItem ) == _ITEM_cText
-            o:addItem( xItem[ _ITEM_cText ] )
-         ELSE
-            o:addItem( xItem[ _ITEM_cText ], xItem[ _ITEM_xData ] )
-         ENDIF
->>>>>>> 085e7eb3
       NEXT
 
       IF hb_defaultValue( lScrollBar, .F. )
