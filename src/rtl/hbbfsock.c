--- conflicted
+++ resolved
@@ -1,10 +1,5 @@
 /*
-<<<<<<< HEAD
- * Harbour extended socket filter with ZLIB compression
-=======
- * Harbour Project source code:
- *    Harbour extended socket filter with BlowFish encryption
->>>>>>> c14e707b
+ * Harbour extended socket filter with BlowFish encryption
  *
  * Copyright 2015 Przemyslaw Czerpak <druzus / at / priv.onet.pl>
  *
