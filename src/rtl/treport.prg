--- conflicted
+++ resolved
@@ -726,21 +726,12 @@
       // Determine the max number of lines needed by each expression
       nMaxLines := 1
       FOR EACH aCol IN ::aReportData[ RPT_COLUMNS ]
-<<<<<<< HEAD
-
          DO CASE
          CASE aCol[ RCT_TYPE ] $ "M"
             nMaxLines := Max( XMLCOUNT( Eval( aCol[ RCT_EXP ] ), aCol[ RCT_WIDTH ] ), nMaxLines )
          CASE aCol[ RCT_TYPE ] $ "C"
             nMaxLines := Max( XMLCOUNT( StrTran( Eval( aCol[ RCT_EXP ] ), ";", hb_eol() ), aCol[ RCT_WIDTH ] ), nMaxLines )
          ENDCASE
-=======
-         IF aCol[ RCT_TYPE ] $ "M"
-            nMaxLines := Max( XMLCOUNT( Eval( aCol[ RCT_EXP ] ), aCol[ RCT_WIDTH ] ), nMaxLines )
-         ELSEIF aCol[ RCT_TYPE ] $ "C"
-            nMaxLines := Max( XMLCOUNT( StrTran( Eval( aCol[ RCT_EXP ] ), ";", hb_eol() ), aCol[ RCT_WIDTH ] ), nMaxLines )
-         ENDIF
->>>>>>> 085e7eb3
       NEXT
 
       // Size aRecordToPrint to the maximum number of lines it will need, then
@@ -846,10 +837,6 @@
    LOCAL nColCount                  // Number of columns in report
    LOCAL nCount
    LOCAL nFrmHandle                 // (.frm) file handle
-<<<<<<< HEAD
-   LOCAL nFileError                 // Contains current file error
-=======
->>>>>>> 085e7eb3
    LOCAL nOptionByte                // Contains option byte
 
    LOCAL aReport[ RPT_COUNT ]       // Create report array
@@ -882,24 +869,12 @@
    aReport[ RPT_HEADING ]   := ""
 
    // Open the report file
-<<<<<<< HEAD
-   nFrmHandle := FOpen( cFrmFile )
-
-   IF ( nFileError := FError() ) != F_OK .AND. Empty( hb_FNameDir( cFrmFile ) )
-
-      // Search through default path; attempt to open report file
-      FOR EACH cPath IN ListAsArray( StrTran( Set( _SET_DEFAULT ) + ";" + Set( _SET_PATH ), ",", ";" ), ";" )
-         nFrmHandle := FOpen( hb_DirSepAdd( cPath ) + cFrmFile )
-         // if no error is reported, we have our report file
-         IF ( nFileError := FError() ) == F_OK
-=======
    IF ( nFrmHandle := FOpen( cFrmFile ) ) == F_ERROR .AND. ;
       Empty( hb_FNameDir( cFrmFile ) )
 
       // Search through default path; attempt to open report file
       FOR EACH cPath IN hb_ATokens( StrTran( Set( _SET_DEFAULT ), ",", ";" ), ";" )
          IF ( nFrmHandle := FOpen( hb_DirSepAdd( cPath ) + cFrmFile ) ) != F_ERROR
->>>>>>> 085e7eb3
             EXIT
          ENDIF
       NEXT
@@ -914,59 +889,11 @@
       err:osCode := FError()
       err:filename := cFrmFile
       Eval( ErrorBlock(), err )
-<<<<<<< HEAD
-   ENDIF
-
-   // OPEN ok?
-   IF nFileError == F_OK
-
-      // Go to START of report file
-      FSeek( nFrmHandle, 0 )
-
-      // SEEK ok?
-      IF ( nFileError := FError() ) == F_OK
-
-         // Read entire file into process buffer
-         // READ ok?
-         IF ( nFileError := iif( FRead( nFrmHandle, @cFileBuff, SIZE_FILE_BUFF ) == 0, F_EMPTY, FError() ) ) == F_OK
-
-            // Is this a .frm type file (2 at start and end of file)
-            IF Bin2W( hb_BSubStr( cFileBuff, 1, 2 ) ) == 2 .AND. ;
-               Bin2W( hb_BSubStr( cFileBuff, SIZE_FILE_BUFF - 1, 2 ) ) == 2
-
-               nFileError := F_OK
-            ELSE
-               nFileError := F_ERROR
-            ENDIF
-         ENDIF
-      ENDIF
-
-      // Close file
-      IF ! FClose( nFrmHandle )
-         nFileError := FError()
-      ENDIF
-   ENDIF
-
-   // File existed, was opened and read ok and is a .frm file
-   IF nFileError == F_OK
-
-      // Fill processing buffers
-      ::cLengthsBuff := hb_BSubStr( cFileBuff, LENGTHS_OFFSET, SIZE_LENGTHS_BUFF )
-      ::cOffSetsBuff := hb_BSubStr( cFileBuff, OFFSETS_OFFSET, SIZE_OFFSETS_BUFF )
-      ::cExprBuff    := hb_BSubStr( cFileBuff, EXPR_OFFSET, SIZE_EXPR_BUFF )
-      cFieldsBuff    := hb_BSubStr( cFileBuff, FIELDS_OFFSET, SIZE_FIELDS_BUFF )
-      cParamsBuff    := hb_BSubStr( cFileBuff, PARAMS_OFFSET, SIZE_PARAMS_BUFF )
-
-      // Process report attributes
-      // Report width
-      aReport[ RPT_WIDTH ]   := Bin2W( hb_BSubStr( cParamsBuff, PAGE_WIDTH_OFFSET, 2 ) )
-=======
    ELSE
       IF FRead( nFrmHandle, @cFileBuff, SIZE_FILE_BUFF ) > 0 .AND. FError() == 0
          // Is this a .frm type file (2 at start and end of file)
          IF Bin2W( hb_BSubStr( cFileBuff, 1, 2 ) ) == 2 .AND. ;
             Bin2W( hb_BSubStr( cFileBuff, SIZE_FILE_BUFF - 1, 2 ) ) == 2
->>>>>>> 085e7eb3
 
             // Fill processing buffers
             ::cLengthsBuff := hb_BSubStr( cFileBuff, LENGTHS_OFFSET, SIZE_LENGTHS_BUFF )
@@ -982,59 +909,12 @@
             // Lines per page
             aReport[ RPT_LINES ]   := Bin2W( hb_BSubStr( cParamsBuff, LNS_PER_PAGE_OFFSET, 2 ) )
 
-<<<<<<< HEAD
-      nColCount := Bin2W( hb_BSubStr( cParamsBuff, COL_COUNT_OFFSET, 2 ) )
-=======
             // Page offset (left margin)
             aReport[ RPT_LMARGIN ] := Bin2W( hb_BSubStr( cParamsBuff, LEFT_MRGN_OFFSET, 2 ) )
->>>>>>> 085e7eb3
 
             // Page right margin (not used)
             aReport[ RPT_RMARGIN ] := Bin2W( hb_BSubStr( cParamsBuff, RIGHT_MGRN_OFFSET, 2 ) )
 
-<<<<<<< HEAD
-      // Summary report flag
-      aReport[ RPT_SUMMARY ] := hb_BSubStr( cParamsBuff, SUMMARY_RPT_OFFSET, 1 ) $ "YyTt"
-
-      // Process report eject and plain attributes option byte
-      nOptionByte := hb_BPeek( cParamsBuff, OPTION_OFFSET )
-
-#ifdef HB_CLP_STRICT
-      IF nOptionByte <= 8  /* Bug compatibility with CA-Cl*pper for corrupted input files */
-#endif
-         IF hb_bitAnd( nOptionByte, 4 ) != 0
-            aReport[ RPT_PLAIN ] := .T.          // Plain page
-         ENDIF
-         IF hb_bitAnd( nOptionByte, 2 ) != 0
-            aReport[ RPT_AEJECT ] := .T.         // Page eject after report
-         ENDIF
-         IF hb_bitAnd( nOptionByte, 1 ) != 0
-            aReport[ RPT_BEJECT ] := .F.         // Page eject before report
-         ENDIF
-#ifdef HB_CLP_STRICT
-      ENDIF
-#endif
-
-      // Page heading, report title
-      // Retrieve the header stored in the .frm file
-      nHeaderIndex := 4
-      aHeader := ParseHeader( ::GetExpr( Bin2W( hb_BSubStr( cParamsBuff, PAGE_HDR_OFFSET, 2 ) ) ), nHeaderIndex )
-
-      // certain that we have retrieved all heading entries from the .frm file, we
-      // now retract the empty headings
-      DO WHILE nHeaderIndex > 0
-         IF ! Empty( aHeader[ nHeaderIndex ] )
-            EXIT
-         ENDIF
-         nHeaderIndex--
-      ENDDO
-
-      aReport[ RPT_HEADER ] := iif( nHeaderIndex == 0, {}, ASize( aHeader, nHeaderIndex ) )
-
-      // Process Groups
-      // Group
-      IF ! Empty( cGroupExp := ::GetExpr( Bin2W( hb_BSubStr( cParamsBuff, GRP_EXPR_OFFSET, 2 ) ) ) )
-=======
             nColCount := Bin2W( hb_BSubStr( cParamsBuff, COL_COUNT_OFFSET, 2 ) )
 
             // Line spacing
@@ -1086,7 +966,6 @@
 
                // Add a new group array
                AAdd( aReport[ RPT_GROUPS ], Array( RGT_COUNT ) )
->>>>>>> 085e7eb3
 
                // Group expression
                aReport[ RPT_GROUPS ][ 1 ][ RGT_TEXT ] := cGroupExp
@@ -1100,19 +979,6 @@
                aReport[ RPT_GROUPS ][ 1 ][ RGT_HEADER ] := ;
                   ::GetExpr( Bin2W( hb_BSubStr( cParamsBuff, GRP_HDR_OFFSET, 2 ) ) )
 
-<<<<<<< HEAD
-         // Group header
-         aReport[ RPT_GROUPS ][ 1 ][ RGT_HEADER ] := ;
-            ::GetExpr( Bin2W( hb_BSubStr( cParamsBuff, GRP_HDR_OFFSET, 2 ) ) )
-
-         // Page eject after group
-         aReport[ RPT_GROUPS ][ 1 ][ RGT_AEJECT ] := hb_BSubStr( cParamsBuff, ;
-            PE_OFFSET, 1 ) $ "YyTt"
-      ENDIF
-
-      // Subgroup
-      IF ! Empty( cSubGroupExp := ::GetExpr( Bin2W( hb_BSubStr( cParamsBuff, SUB_EXPR_OFFSET, 2 ) ) ) )
-=======
                // Page eject after group
                aReport[ RPT_GROUPS ][ 1 ][ RGT_AEJECT ] := hb_BSubStr( cParamsBuff, ;
                   PE_OFFSET, 1 ) $ "YyTt"
@@ -1135,7 +1001,6 @@
                // Subgroup header
                aReport[ RPT_GROUPS ][ 2 ][ RGT_HEADER ] := ;
                   ::GetExpr( Bin2W( hb_BSubStr( cParamsBuff, SUB_HDR_OFFSET, 2 ) ) )
->>>>>>> 085e7eb3
 
                // Page eject after subgroup
                aReport[ RPT_GROUPS ][ 2 ][ RGT_AEJECT ] := .F.
@@ -1147,30 +1012,12 @@
                AAdd( aReport[ RPT_COLUMNS ], ::GetColumn( cFieldsBuff, @nFieldOffset ) )
             NEXT
          ENDIF
-<<<<<<< HEAD
-
-         // Subgroup header
-         aReport[ RPT_GROUPS ][ 2 ][ RGT_HEADER ] := ;
-            ::GetExpr( Bin2W( hb_BSubStr( cParamsBuff, SUB_HDR_OFFSET, 2 ) ) )
-
-         // Page eject after subgroup
-         aReport[ RPT_GROUPS ][ 2 ][ RGT_AEJECT ] := .F.
-      ENDIF
-
-      // Process columns
-      nFieldOffset := 12      // dBASE skips first 12 byte fields block.
-      FOR nCount := 1 TO nColCount
-         AAdd( aReport[ RPT_COLUMNS ], ::GetColumn( cFieldsBuff, @nFieldOffset ) )
-      NEXT
-=======
       ENDIF
       FClose( nFrmHandle )
->>>>>>> 085e7eb3
    ENDIF
 
    RETURN aReport
 
-<<<<<<< HEAD
 /* Reads an expression from EXPR_BUFF via the OFFSETS_BUFF and returns
    a pointer to offset contained in OFFSETS_BUFF that in turn points
    to an expression located in the EXPR_BUFF string.
@@ -1178,22 +1025,6 @@
       1. The expression is empty if:
           a. Passed pointer is equal to 65535
           b. Character following character pointed to by pointer is hb_BChar( 0 ) */
-=======
-/***
-*  GetExpr( nPointer ) --> cString
-*
-*  Reads an expression from EXPR_BUFF via the OFFSETS_BUFF and returns
-*  a pointer to offset contained in OFFSETS_BUFF that in turn points
-*  to an expression located in the EXPR_BUFF string.
-*
-*  Notes:
-*
-*     1. The expression is empty if:
-*         a. Passed pointer is equal to 65535
-*         b. Character following character pointed to by pointer is Chr( 0 )
-*/
-
->>>>>>> 085e7eb3
 METHOD GetExpr( nPointer AS NUMERIC ) CLASS HBReportForm
 
    LOCAL nExprOffset
@@ -1261,13 +1092,6 @@
 
    RETURN MLCount( RTrim( cString ), nLineLength, nTabSize, lWrap )
 
-<<<<<<< HEAD
-=======
-/***
-*  XMEMOLINE( <cString>, [<nLineLength>], [<nLineNumber>],
-*             [<nTabSize>], [<lWrap>] ) --> cLine
-*/
->>>>>>> 085e7eb3
 STATIC FUNCTION XMEMOLINE( cString, nLineLength, nLineNumber, nTabSize, lWrap )
 
    hb_default( @nLineLength, 79 )
@@ -1308,7 +1132,6 @@
 
    RETURN aPageHeader
 
-<<<<<<< HEAD
 /* Get a COLUMN element from FIELDS_BUFF string using nOffset to point to
    the current FIELDS_OFFSET block.
    Notes:
@@ -1317,22 +1140,6 @@
          b. Character following character pointed to by pointer is hb_BChar( 0 ) */
 METHOD GetColumn( cFieldsBuffer AS STRING, /* @ */ nOffset AS NUMERIC ) CLASS HBReportForm
 
-=======
-/***
-*  GetColumn( <cFieldBuffer>, @<nOffset> ) --> aColumn
-*
-*  Get a COLUMN element from FIELDS_BUFF string using nOffset to point to
-*  the current FIELDS_OFFSET block.
-*
-*  Notes:
-*     1. The Header or Contents expressions are empty if:
-*        a. Passed pointer is equal to 65535
-*        b. Character following character pointed to by pointer is Chr( 0 )
-*/
-
-METHOD GetColumn( cFieldsBuffer AS STRING, /* @ */ nOffset AS NUMERIC ) CLASS HBReportForm
-
->>>>>>> 085e7eb3
    LOCAL aColumn[ RCT_COUNT ]
 
    // Column width
@@ -1340,13 +1147,8 @@
       FIELD_WIDTH_OFFSET, 2 ) )
 
    // Total column?
-<<<<<<< HEAD
-   aColumn[ RCT_TOTAL ] := hb_BSubStr( cFieldsBuffer, nOffset + ;
-      FIELD_TOTALS_OFFSET, 1 ) $ "YyTt"
-=======
    aColumn[ RCT_TOTAL ] := ;
       hb_BSubStr( cFieldsBuffer, nOffset + FIELD_TOTALS_OFFSET, 1 ) $ "YyTt"
->>>>>>> 085e7eb3
 
    // Decimals width
    aColumn[ RCT_DECIMALS ] := Bin2W( hb_BSubStr( cFieldsBuffer, nOffset + ;
@@ -1356,15 +1158,6 @@
    // expression area via array OFFSETS[]
 
    // Content expression
-<<<<<<< HEAD
-   aColumn[ RCT_TEXT ] := ::GetExpr( Bin2W( hb_BSubStr( cFieldsBuffer, nOffset + ;
-      FIELD_CONTENT_EXPR_OFFSET, 2 ) ) )
-   aColumn[ RCT_EXP ] := hb_macroBlock( aColumn[ RCT_TEXT ] )
-
-   // Header expression
-   aColumn[ RCT_HEADER ] := ListAsArray( ::GetExpr( Bin2W( hb_BSubStr( cFieldsBuffer, nOffset + ;
-      FIELD_HEADER_EXPR_OFFSET, 2 ) ) ), ";" )
-=======
    aColumn[ RCT_TEXT ] := ::GetExpr( Bin2W( ;
       hb_BSubStr( cFieldsBuffer, nOffset + FIELD_CONTENT_EXPR_OFFSET, 2 ) ) )
    aColumn[ RCT_EXP ] := hb_macroBlock( aColumn[ RCT_TEXT ] )
@@ -1372,7 +1165,6 @@
    // Header expression
    aColumn[ RCT_HEADER ] := hb_ATokens( ::GetExpr( Bin2W( ;
       hb_BSubStr( cFieldsBuffer, nOffset + FIELD_HEADER_EXPR_OFFSET, 2 ) ) ), ";" )
->>>>>>> 085e7eb3
 
    // Column picture
    // Setup picture only if a database file is open
@@ -1408,40 +1200,6 @@
 
    RETURN aColumn
 
-<<<<<<< HEAD
-/* Convert a delimited string to an array */
-STATIC FUNCTION ListAsArray( cList, cDelimiter )
-
-   LOCAL nPos
-   LOCAL aList := {}                  // Define an empty array
-   LOCAL lDelimLast := .F.
-
-   hb_default( @cDelimiter, "," )
-
-   DO WHILE Len( cList ) != 0
-
-      IF ( nPos := At( cDelimiter, cList ) ) == 0
-         nPos := Len( cList )
-      ENDIF
-
-      IF lDelimLast := ( SubStr( cList, nPos, 1 ) == cDelimiter )
-         AAdd( aList, Left( cList, nPos - 1 ) )  // Add a new element
-      ELSE
-         AAdd( aList, Left( cList, nPos ) )  // Add a new element
-      ENDIF
-
-      cList := SubStr( cList, nPos + 1 )
-
-   ENDDO
-
-   IF lDelimLast
-      AAdd( aList, "" )
-   ENDIF
-
-   RETURN aList                       // Return the array
-
-=======
->>>>>>> 085e7eb3
 STATIC FUNCTION MakeAStr( uVar, cType )
 
    SWITCH Asc( cType )
