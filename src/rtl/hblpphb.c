--- conflicted
+++ resolved
@@ -114,10 +114,6 @@
    ELSE
       // error
    ENDIF
-<<<<<<< HEAD
-=======
-
->>>>>>> bc7ff4d5
  */
 
 #include "hbapiitm.h"
