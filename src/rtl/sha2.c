/*
 * FIPS 180-2 SHA-224/256/384/512 implementation
 * Last update: 2007-02-02
 * Issue date:  2005-04-30
 *
 * Copyright (C) 2005, 2007 Olivier Gay <olivier.gay@a3.epfl.ch>
 * All rights reserved.
 *
 * Redistribution and use in source and binary forms, with or without
 * modification, are permitted provided that the following conditions
 * are met:
 * 1. Redistributions of source code must retain the above copyright
 *    notice, this list of conditions and the following disclaimer.
 * 2. Redistributions in binary form must reproduce the above copyright
 *    notice, this list of conditions and the following disclaimer in the
 *    documentation and/or other materials provided with the distribution.
 * 3. Neither the name of the project nor the names of its contributors
 *    may be used to endorse or promote products derived from this software
 *    without specific prior written permission.
 *
 * THIS SOFTWARE IS PROVIDED BY THE PROJECT AND CONTRIBUTORS ``AS IS'' AND
 * ANY EXPRESS OR IMPLIED WARRANTIES, INCLUDING, BUT NOT LIMITED TO, THE
 * IMPLIED WARRANTIES OF MERCHANTABILITY AND FITNESS FOR A PARTICULAR PURPOSE
 * ARE DISCLAIMED.  IN NO EVENT SHALL THE PROJECT OR CONTRIBUTORS BE LIABLE
 * FOR ANY DIRECT, INDIRECT, INCIDENTAL, SPECIAL, EXEMPLARY, OR CONSEQUENTIAL
 * DAMAGES (INCLUDING, BUT NOT LIMITED TO, PROCUREMENT OF SUBSTITUTE GOODS
 * OR SERVICES; LOSS OF USE, DATA, OR PROFITS; OR BUSINESS INTERRUPTION)
 * HOWEVER CAUSED AND ON ANY THEORY OF LIABILITY, WHETHER IN CONTRACT, STRICT
 * LIABILITY, OR TORT (INCLUDING NEGLIGENCE OR OTHERWISE) ARISING IN ANY WAY
 * OUT OF THE USE OF THIS SOFTWARE, EVEN IF ADVISED OF THE POSSIBILITY OF
 * SUCH DAMAGE.
 */

#if ( defined( __POCC__ ) && __POCC__ >= 600 ) /* Trick to avoid Pelles C 6.00.6 compiler internal error. [vszakats] */
#define UNROLL_LOOPS /* Enable loops unrolling */
#endif

#include "hbcrypto.h"

#define SHFR(x, n)    (x >> n)
#define ROTR(x, n)   ((x >> n) | (x << ((sizeof(x) << 3) - n)))
#define ROTL(x, n)   ((x << n) | (x >> ((sizeof(x) << 3) - n)))
#define CH(x, y, z)  ((x & y) ^ (~x & z))
#define MAJ(x, y, z) ((x & y) ^ (x & z) ^ (y & z))

#define SHA256_F1(x) (ROTR(x,  2) ^ ROTR(x, 13) ^ ROTR(x, 22))
#define SHA256_F2(x) (ROTR(x,  6) ^ ROTR(x, 11) ^ ROTR(x, 25))
#define SHA256_F3(x) (ROTR(x,  7) ^ ROTR(x, 18) ^ SHFR(x,  3))
#define SHA256_F4(x) (ROTR(x, 17) ^ ROTR(x, 19) ^ SHFR(x, 10))

#define SHA512_F1(x) (ROTR(x, 28) ^ ROTR(x, 34) ^ ROTR(x, 39))
#define SHA512_F2(x) (ROTR(x, 14) ^ ROTR(x, 18) ^ ROTR(x, 41))
#define SHA512_F3(x) (ROTR(x,  1) ^ ROTR(x,  8) ^ SHFR(x,  7))
#define SHA512_F4(x) (ROTR(x, 19) ^ ROTR(x, 61) ^ SHFR(x,  6))

#define UNPACK32(x, str)                      \
{                                             \
    *((str) + 3) = (HB_U8) ((x)      );       \
    *((str) + 2) = (HB_U8) ((x) >>  8);       \
    *((str) + 1) = (HB_U8) ((x) >> 16);       \
    *((str) + 0) = (HB_U8) ((x) >> 24);       \
}

#define PACK32(str, x)                        \
{                                             \
    *(x) =   ((HB_U32) *((str) + 3)      )    \
           | ((HB_U32) *((str) + 2) <<  8)    \
           | ((HB_U32) *((str) + 1) << 16)    \
           | ((HB_U32) *((str) + 0) << 24);   \
}

#define UNPACK64(x, str)                      \
{                                             \
    *((str) + 7) = (HB_U8) ((x)      );       \
    *((str) + 6) = (HB_U8) ((x) >>  8);       \
    *((str) + 5) = (HB_U8) ((x) >> 16);       \
    *((str) + 4) = (HB_U8) ((x) >> 24);       \
    *((str) + 3) = (HB_U8) ((x) >> 32);       \
    *((str) + 2) = (HB_U8) ((x) >> 40);       \
    *((str) + 1) = (HB_U8) ((x) >> 48);       \
    *((str) + 0) = (HB_U8) ((x) >> 56);       \
}

#define PACK64(str, x)                        \
{                                             \
    *(x) =   ((HB_U64) *((str) + 7)      )    \
           | ((HB_U64) *((str) + 6) <<  8)    \
           | ((HB_U64) *((str) + 5) << 16)    \
           | ((HB_U64) *((str) + 4) << 24)    \
           | ((HB_U64) *((str) + 3) << 32)    \
           | ((HB_U64) *((str) + 2) << 40)    \
           | ((HB_U64) *((str) + 1) << 48)    \
           | ((HB_U64) *((str) + 0) << 56);   \
}

/* Macros used for loops unrolling */

#define SHA256_SCR(i)                         \
{                                             \
    w[i] =  SHA256_F4(w[i -  2]) + w[i -  7]  \
          + SHA256_F3(w[i - 15]) + w[i - 16]; \
}

#define SHA512_SCR(i)                         \
{                                             \
    w[i] =  SHA512_F4(w[i -  2]) + w[i -  7]  \
          + SHA512_F3(w[i - 15]) + w[i - 16]; \
}

#define SHA256_EXP(a, b, c, d, e, f, g, h, j)               \
{                                                           \
    t1 = wv[h] + SHA256_F2(wv[e]) + CH(wv[e], wv[f], wv[g]) \
         + sha256_k[j] + w[j];                              \
    t2 = SHA256_F1(wv[a]) + MAJ(wv[a], wv[b], wv[c]);       \
    wv[d] += t1;                                            \
    wv[h] = t1 + t2;                                        \
}

#define SHA512_EXP(a, b, c, d, e, f, g, h, j)               \
{                                                           \
    t1 = wv[h] + SHA512_F2(wv[e]) + CH(wv[e], wv[f], wv[g]) \
         + sha512_k[j] + w[j];                              \
    t2 = SHA512_F1(wv[a]) + MAJ(wv[a], wv[b], wv[c]);       \
    wv[d] += t1;                                            \
    wv[h] = t1 + t2;                                        \
}

static const HB_U32 sha224_h0[8] =
            {0xc1059ed8, 0x367cd507, 0x3070dd17, 0xf70e5939,
             0xffc00b31, 0x68581511, 0x64f98fa7, 0xbefa4fa4};

static const HB_U32 sha256_h0[8] =
            {0x6a09e667, 0xbb67ae85, 0x3c6ef372, 0xa54ff53a,
             0x510e527f, 0x9b05688c, 0x1f83d9ab, 0x5be0cd19};

static const HB_U64 sha384_h0[8] =
            {HB_ULL( 0xcbbb9d5dc1059ed8 ), HB_ULL( 0x629a292a367cd507 ),
             HB_ULL( 0x9159015a3070dd17 ), HB_ULL( 0x152fecd8f70e5939 ),
             HB_ULL( 0x67332667ffc00b31 ), HB_ULL( 0x8eb44a8768581511 ),
             HB_ULL( 0xdb0c2e0d64f98fa7 ), HB_ULL( 0x47b5481dbefa4fa4 )};

<<<<<<< HEAD
static const HB_U64 sha512_h0[8] =
            {HB_ULL( 0x6a09e667f3bcc908 ), HB_ULL( 0xbb67ae8584caa73b ) ,
             HB_ULL( 0x3c6ef372fe94f82b ), HB_ULL( 0xa54ff53a5f1d36f1 ) ,
             HB_ULL( 0x510e527fade682d1 ), HB_ULL( 0x9b05688c2b3e6c1f ) ,
             HB_ULL( 0x1f83d9abfb41bd6b ), HB_ULL( 0x5be0cd19137e2179 ) };
=======
static const uint64 sha512_h0[8] =
            {_ULL( 0x6a09e667f3bcc908 ), _ULL( 0xbb67ae8584caa73b ),
             _ULL( 0x3c6ef372fe94f82b ), _ULL( 0xa54ff53a5f1d36f1 ),
             _ULL( 0x510e527fade682d1 ), _ULL( 0x9b05688c2b3e6c1f ),
             _ULL( 0x1f83d9abfb41bd6b ), _ULL( 0x5be0cd19137e2179 )};
>>>>>>> 7af9c8c8

static const HB_U32 sha256_k[64] =
            {0x428a2f98, 0x71374491, 0xb5c0fbcf, 0xe9b5dba5,
             0x3956c25b, 0x59f111f1, 0x923f82a4, 0xab1c5ed5,
             0xd807aa98, 0x12835b01, 0x243185be, 0x550c7dc3,
             0x72be5d74, 0x80deb1fe, 0x9bdc06a7, 0xc19bf174,
             0xe49b69c1, 0xefbe4786, 0x0fc19dc6, 0x240ca1cc,
             0x2de92c6f, 0x4a7484aa, 0x5cb0a9dc, 0x76f988da,
             0x983e5152, 0xa831c66d, 0xb00327c8, 0xbf597fc7,
             0xc6e00bf3, 0xd5a79147, 0x06ca6351, 0x14292967,
             0x27b70a85, 0x2e1b2138, 0x4d2c6dfc, 0x53380d13,
             0x650a7354, 0x766a0abb, 0x81c2c92e, 0x92722c85,
             0xa2bfe8a1, 0xa81a664b, 0xc24b8b70, 0xc76c51a3,
             0xd192e819, 0xd6990624, 0xf40e3585, 0x106aa070,
             0x19a4c116, 0x1e376c08, 0x2748774c, 0x34b0bcb5,
             0x391c0cb3, 0x4ed8aa4a, 0x5b9cca4f, 0x682e6ff3,
             0x748f82ee, 0x78a5636f, 0x84c87814, 0x8cc70208,
             0x90befffa, 0xa4506ceb, 0xbef9a3f7, 0xc67178f2};

static const HB_U64 sha512_k[80] =
            {HB_ULL( 0x428a2f98d728ae22 ), HB_ULL( 0x7137449123ef65cd ),
             HB_ULL( 0xb5c0fbcfec4d3b2f ), HB_ULL( 0xe9b5dba58189dbbc ),
             HB_ULL( 0x3956c25bf348b538 ), HB_ULL( 0x59f111f1b605d019 ),
             HB_ULL( 0x923f82a4af194f9b ), HB_ULL( 0xab1c5ed5da6d8118 ),
             HB_ULL( 0xd807aa98a3030242 ), HB_ULL( 0x12835b0145706fbe ),
             HB_ULL( 0x243185be4ee4b28c ), HB_ULL( 0x550c7dc3d5ffb4e2 ),
             HB_ULL( 0x72be5d74f27b896f ), HB_ULL( 0x80deb1fe3b1696b1 ),
             HB_ULL( 0x9bdc06a725c71235 ), HB_ULL( 0xc19bf174cf692694 ),
             HB_ULL( 0xe49b69c19ef14ad2 ), HB_ULL( 0xefbe4786384f25e3 ),
             HB_ULL( 0x0fc19dc68b8cd5b5 ), HB_ULL( 0x240ca1cc77ac9c65 ),
             HB_ULL( 0x2de92c6f592b0275 ), HB_ULL( 0x4a7484aa6ea6e483 ),
             HB_ULL( 0x5cb0a9dcbd41fbd4 ), HB_ULL( 0x76f988da831153b5 ),
             HB_ULL( 0x983e5152ee66dfab ), HB_ULL( 0xa831c66d2db43210 ),
             HB_ULL( 0xb00327c898fb213f ), HB_ULL( 0xbf597fc7beef0ee4 ),
             HB_ULL( 0xc6e00bf33da88fc2 ), HB_ULL( 0xd5a79147930aa725 ),
             HB_ULL( 0x06ca6351e003826f ), HB_ULL( 0x142929670a0e6e70 ),
             HB_ULL( 0x27b70a8546d22ffc ), HB_ULL( 0x2e1b21385c26c926 ),
             HB_ULL( 0x4d2c6dfc5ac42aed ), HB_ULL( 0x53380d139d95b3df ),
             HB_ULL( 0x650a73548baf63de ), HB_ULL( 0x766a0abb3c77b2a8 ),
             HB_ULL( 0x81c2c92e47edaee6 ), HB_ULL( 0x92722c851482353b ),
             HB_ULL( 0xa2bfe8a14cf10364 ), HB_ULL( 0xa81a664bbc423001 ),
             HB_ULL( 0xc24b8b70d0f89791 ), HB_ULL( 0xc76c51a30654be30 ),
             HB_ULL( 0xd192e819d6ef5218 ), HB_ULL( 0xd69906245565a910 ),
             HB_ULL( 0xf40e35855771202a ), HB_ULL( 0x106aa07032bbd1b8 ),
             HB_ULL( 0x19a4c116b8d2d0c8 ), HB_ULL( 0x1e376c085141ab53 ),
             HB_ULL( 0x2748774cdf8eeb99 ), HB_ULL( 0x34b0bcb5e19b48a8 ),
             HB_ULL( 0x391c0cb3c5c95a63 ), HB_ULL( 0x4ed8aa4ae3418acb ),
             HB_ULL( 0x5b9cca4f7763e373 ), HB_ULL( 0x682e6ff3d6b2b8a3 ),
             HB_ULL( 0x748f82ee5defb2fc ), HB_ULL( 0x78a5636f43172f60 ),
             HB_ULL( 0x84c87814a1f0ab72 ), HB_ULL( 0x8cc702081a6439ec ),
             HB_ULL( 0x90befffa23631e28 ), HB_ULL( 0xa4506cebde82bde9 ),
             HB_ULL( 0xbef9a3f7b2c67915 ), HB_ULL( 0xc67178f2e372532b ),
             HB_ULL( 0xca273eceea26619c ), HB_ULL( 0xd186b8c721c0c207 ),
             HB_ULL( 0xeada7dd6cde0eb1e ), HB_ULL( 0xf57d4f7fee6ed178 ),
             HB_ULL( 0x06f067aa72176fba ), HB_ULL( 0x0a637dc5a2c898a6 ),
             HB_ULL( 0x113f9804bef90dae ), HB_ULL( 0x1b710b35131c471b ),
             HB_ULL( 0x28db77f523047d84 ), HB_ULL( 0x32caab7b40c72493 ),
             HB_ULL( 0x3c9ebe0a15c9bebc ), HB_ULL( 0x431d67c49c100d4c ),
             HB_ULL( 0x4cc5d4becb3e42b6 ), HB_ULL( 0x597f299cfc657e2a ),
             HB_ULL( 0x5fcb6fab3ad6faec ), HB_ULL( 0x6c44198c4a475817 )};

/* SHA-256 functions */

static void sha256_transf(hb_sha256_ctx *ctx, const unsigned char *message,
                          HB_SIZE block_nb)
{
    HB_U32 w[64];
    HB_U32 wv[8];
    HB_U32 t1, t2;
    const unsigned char *sub_block;
    HB_ISIZ i;

    for (i = 0; i < ( HB_ISIZ ) block_nb; i++) {
#ifndef UNROLL_LOOPS
       int j;
#endif

        sub_block = message + (i << 6);

#ifndef UNROLL_LOOPS
        for (j = 0; j < 16; j++) {
            PACK32(&sub_block[j << 2], &w[j]);
        }

        for (j = 16; j < 64; j++) {
            SHA256_SCR(j);
        }

        for (j = 0; j < 8; j++) {
            wv[j] = ctx->h[j];
        }

        for (j = 0; j < 64; j++) {
            t1 = wv[7] + SHA256_F2(wv[4]) + CH(wv[4], wv[5], wv[6])
                + sha256_k[j] + w[j];
            t2 = SHA256_F1(wv[0]) + MAJ(wv[0], wv[1], wv[2]);
            wv[7] = wv[6];
            wv[6] = wv[5];
            wv[5] = wv[4];
            wv[4] = wv[3] + t1;
            wv[3] = wv[2];
            wv[2] = wv[1];
            wv[1] = wv[0];
            wv[0] = t1 + t2;
        }

        for (j = 0; j < 8; j++) {
            ctx->h[j] += wv[j];
        }
#else
        PACK32(&sub_block[ 0], &w[ 0]); PACK32(&sub_block[ 4], &w[ 1]);
        PACK32(&sub_block[ 8], &w[ 2]); PACK32(&sub_block[12], &w[ 3]);
        PACK32(&sub_block[16], &w[ 4]); PACK32(&sub_block[20], &w[ 5]);
        PACK32(&sub_block[24], &w[ 6]); PACK32(&sub_block[28], &w[ 7]);
        PACK32(&sub_block[32], &w[ 8]); PACK32(&sub_block[36], &w[ 9]);
        PACK32(&sub_block[40], &w[10]); PACK32(&sub_block[44], &w[11]);
        PACK32(&sub_block[48], &w[12]); PACK32(&sub_block[52], &w[13]);
        PACK32(&sub_block[56], &w[14]); PACK32(&sub_block[60], &w[15]);

        SHA256_SCR(16); SHA256_SCR(17); SHA256_SCR(18); SHA256_SCR(19);
        SHA256_SCR(20); SHA256_SCR(21); SHA256_SCR(22); SHA256_SCR(23);
        SHA256_SCR(24); SHA256_SCR(25); SHA256_SCR(26); SHA256_SCR(27);
        SHA256_SCR(28); SHA256_SCR(29); SHA256_SCR(30); SHA256_SCR(31);
        SHA256_SCR(32); SHA256_SCR(33); SHA256_SCR(34); SHA256_SCR(35);
        SHA256_SCR(36); SHA256_SCR(37); SHA256_SCR(38); SHA256_SCR(39);
        SHA256_SCR(40); SHA256_SCR(41); SHA256_SCR(42); SHA256_SCR(43);
        SHA256_SCR(44); SHA256_SCR(45); SHA256_SCR(46); SHA256_SCR(47);
        SHA256_SCR(48); SHA256_SCR(49); SHA256_SCR(50); SHA256_SCR(51);
        SHA256_SCR(52); SHA256_SCR(53); SHA256_SCR(54); SHA256_SCR(55);
        SHA256_SCR(56); SHA256_SCR(57); SHA256_SCR(58); SHA256_SCR(59);
        SHA256_SCR(60); SHA256_SCR(61); SHA256_SCR(62); SHA256_SCR(63);

        wv[0] = ctx->h[0]; wv[1] = ctx->h[1];
        wv[2] = ctx->h[2]; wv[3] = ctx->h[3];
        wv[4] = ctx->h[4]; wv[5] = ctx->h[5];
        wv[6] = ctx->h[6]; wv[7] = ctx->h[7];

        SHA256_EXP(0,1,2,3,4,5,6,7, 0); SHA256_EXP(7,0,1,2,3,4,5,6, 1);
        SHA256_EXP(6,7,0,1,2,3,4,5, 2); SHA256_EXP(5,6,7,0,1,2,3,4, 3);
        SHA256_EXP(4,5,6,7,0,1,2,3, 4); SHA256_EXP(3,4,5,6,7,0,1,2, 5);
        SHA256_EXP(2,3,4,5,6,7,0,1, 6); SHA256_EXP(1,2,3,4,5,6,7,0, 7);
        SHA256_EXP(0,1,2,3,4,5,6,7, 8); SHA256_EXP(7,0,1,2,3,4,5,6, 9);
        SHA256_EXP(6,7,0,1,2,3,4,5,10); SHA256_EXP(5,6,7,0,1,2,3,4,11);
        SHA256_EXP(4,5,6,7,0,1,2,3,12); SHA256_EXP(3,4,5,6,7,0,1,2,13);
        SHA256_EXP(2,3,4,5,6,7,0,1,14); SHA256_EXP(1,2,3,4,5,6,7,0,15);
        SHA256_EXP(0,1,2,3,4,5,6,7,16); SHA256_EXP(7,0,1,2,3,4,5,6,17);
        SHA256_EXP(6,7,0,1,2,3,4,5,18); SHA256_EXP(5,6,7,0,1,2,3,4,19);
        SHA256_EXP(4,5,6,7,0,1,2,3,20); SHA256_EXP(3,4,5,6,7,0,1,2,21);
        SHA256_EXP(2,3,4,5,6,7,0,1,22); SHA256_EXP(1,2,3,4,5,6,7,0,23);
        SHA256_EXP(0,1,2,3,4,5,6,7,24); SHA256_EXP(7,0,1,2,3,4,5,6,25);
        SHA256_EXP(6,7,0,1,2,3,4,5,26); SHA256_EXP(5,6,7,0,1,2,3,4,27);
        SHA256_EXP(4,5,6,7,0,1,2,3,28); SHA256_EXP(3,4,5,6,7,0,1,2,29);
        SHA256_EXP(2,3,4,5,6,7,0,1,30); SHA256_EXP(1,2,3,4,5,6,7,0,31);
        SHA256_EXP(0,1,2,3,4,5,6,7,32); SHA256_EXP(7,0,1,2,3,4,5,6,33);
        SHA256_EXP(6,7,0,1,2,3,4,5,34); SHA256_EXP(5,6,7,0,1,2,3,4,35);
        SHA256_EXP(4,5,6,7,0,1,2,3,36); SHA256_EXP(3,4,5,6,7,0,1,2,37);
        SHA256_EXP(2,3,4,5,6,7,0,1,38); SHA256_EXP(1,2,3,4,5,6,7,0,39);
        SHA256_EXP(0,1,2,3,4,5,6,7,40); SHA256_EXP(7,0,1,2,3,4,5,6,41);
        SHA256_EXP(6,7,0,1,2,3,4,5,42); SHA256_EXP(5,6,7,0,1,2,3,4,43);
        SHA256_EXP(4,5,6,7,0,1,2,3,44); SHA256_EXP(3,4,5,6,7,0,1,2,45);
        SHA256_EXP(2,3,4,5,6,7,0,1,46); SHA256_EXP(1,2,3,4,5,6,7,0,47);
        SHA256_EXP(0,1,2,3,4,5,6,7,48); SHA256_EXP(7,0,1,2,3,4,5,6,49);
        SHA256_EXP(6,7,0,1,2,3,4,5,50); SHA256_EXP(5,6,7,0,1,2,3,4,51);
        SHA256_EXP(4,5,6,7,0,1,2,3,52); SHA256_EXP(3,4,5,6,7,0,1,2,53);
        SHA256_EXP(2,3,4,5,6,7,0,1,54); SHA256_EXP(1,2,3,4,5,6,7,0,55);
        SHA256_EXP(0,1,2,3,4,5,6,7,56); SHA256_EXP(7,0,1,2,3,4,5,6,57);
        SHA256_EXP(6,7,0,1,2,3,4,5,58); SHA256_EXP(5,6,7,0,1,2,3,4,59);
        SHA256_EXP(4,5,6,7,0,1,2,3,60); SHA256_EXP(3,4,5,6,7,0,1,2,61);
        SHA256_EXP(2,3,4,5,6,7,0,1,62); SHA256_EXP(1,2,3,4,5,6,7,0,63);

        ctx->h[0] += wv[0]; ctx->h[1] += wv[1];
        ctx->h[2] += wv[2]; ctx->h[3] += wv[3];
        ctx->h[4] += wv[4]; ctx->h[5] += wv[5];
        ctx->h[6] += wv[6]; ctx->h[7] += wv[7];
#endif /* !UNROLL_LOOPS */
    }
}

void hb_sha256(const void *message, HB_SIZE len, unsigned char *digest)
{
    hb_sha256_ctx ctx;

    hb_sha256_init(&ctx);
    hb_sha256_update(&ctx, message, len);
    hb_sha256_final(&ctx, digest);
}

void hb_sha256_init(hb_sha256_ctx *ctx)
{
#ifndef UNROLL_LOOPS
    int i;
    for (i = 0; i < 8; i++) {
        ctx->h[i] = sha256_h0[i];
    }
#else
    ctx->h[0] = sha256_h0[0]; ctx->h[1] = sha256_h0[1];
    ctx->h[2] = sha256_h0[2]; ctx->h[3] = sha256_h0[3];
    ctx->h[4] = sha256_h0[4]; ctx->h[5] = sha256_h0[5];
    ctx->h[6] = sha256_h0[6]; ctx->h[7] = sha256_h0[7];
#endif /* !UNROLL_LOOPS */

    ctx->len = 0;
    ctx->tot_len = 0;
}

void hb_sha256_update(hb_sha256_ctx *ctx, const void *messagev,
                      HB_SIZE len)
{
    const unsigned char * message = ( const unsigned char * ) messagev;
    HB_SIZE block_nb;
    HB_SIZE new_len, rem_len, tmp_len;
    const unsigned char *shifted_message;

    tmp_len = HB_SHA256_BLOCK_SIZE - ctx->len;
    rem_len = len < tmp_len ? len : tmp_len;

    memcpy(&ctx->block[ctx->len], message, rem_len);

    if (ctx->len + len < HB_SHA256_BLOCK_SIZE) {
        ctx->len += len;
        return;
    }

    new_len = len - rem_len;
    block_nb = new_len / HB_SHA256_BLOCK_SIZE;

    shifted_message = message + rem_len;

    sha256_transf(ctx, ctx->block, 1);
    sha256_transf(ctx, shifted_message, block_nb);

    rem_len = new_len % HB_SHA256_BLOCK_SIZE;

    memcpy(ctx->block, &shifted_message[block_nb << 6],
           rem_len);

    ctx->len = rem_len;
    ctx->tot_len += (block_nb + 1) << 6;
}

void hb_sha256_final(hb_sha256_ctx *ctx, unsigned char *digest)
{
    HB_SIZE block_nb;
    HB_SIZE pm_len;
    HB_SIZE len_b;

#ifndef UNROLL_LOOPS
    int i;
#endif

    block_nb = (1 + ((HB_SHA256_BLOCK_SIZE - 9)
                     < (ctx->len % HB_SHA256_BLOCK_SIZE)));

    len_b = (ctx->tot_len + ctx->len) << 3;
    pm_len = block_nb << 6;

    memset(ctx->block + ctx->len, 0, pm_len - ctx->len);
    ctx->block[ctx->len] = 0x80;
    UNPACK32(len_b, ctx->block + pm_len - 4);

    sha256_transf(ctx, ctx->block, block_nb);

#ifndef UNROLL_LOOPS
    for (i = 0 ; i < 8; i++) {
        UNPACK32(ctx->h[i], &digest[i << 2]);
    }
#else
   UNPACK32(ctx->h[0], &digest[ 0]);
   UNPACK32(ctx->h[1], &digest[ 4]);
   UNPACK32(ctx->h[2], &digest[ 8]);
   UNPACK32(ctx->h[3], &digest[12]);
   UNPACK32(ctx->h[4], &digest[16]);
   UNPACK32(ctx->h[5], &digest[20]);
   UNPACK32(ctx->h[6], &digest[24]);
   UNPACK32(ctx->h[7], &digest[28]);
#endif /* !UNROLL_LOOPS */
}

/* SHA-512 functions */

static void sha512_transf(hb_sha512_ctx *ctx, const unsigned char *message,
                          HB_SIZE block_nb)
{
    HB_U64 w[80];
    HB_U64 wv[8];
    HB_U64 t1, t2;
    const unsigned char *sub_block;
    HB_ISIZ i;

    for (i = 0; i < ( HB_ISIZ ) block_nb; i++) {
#ifndef UNROLL_LOOPS
       int j;
#endif

        sub_block = message + (i << 7);

#ifndef UNROLL_LOOPS
        for (j = 0; j < 16; j++) {
            PACK64(&sub_block[j << 3], &w[j]);
        }

        for (j = 16; j < 80; j++) {
            SHA512_SCR(j);
        }

        for (j = 0; j < 8; j++) {
            wv[j] = ctx->h[j];
        }

        for (j = 0; j < 80; j++) {
            t1 = wv[7] + SHA512_F2(wv[4]) + CH(wv[4], wv[5], wv[6])
                + sha512_k[j] + w[j];
            t2 = SHA512_F1(wv[0]) + MAJ(wv[0], wv[1], wv[2]);
            wv[7] = wv[6];
            wv[6] = wv[5];
            wv[5] = wv[4];
            wv[4] = wv[3] + t1;
            wv[3] = wv[2];
            wv[2] = wv[1];
            wv[1] = wv[0];
            wv[0] = t1 + t2;
        }

        for (j = 0; j < 8; j++) {
            ctx->h[j] += wv[j];
        }
#else
        PACK64(&sub_block[  0], &w[ 0]); PACK64(&sub_block[  8], &w[ 1]);
        PACK64(&sub_block[ 16], &w[ 2]); PACK64(&sub_block[ 24], &w[ 3]);
        PACK64(&sub_block[ 32], &w[ 4]); PACK64(&sub_block[ 40], &w[ 5]);
        PACK64(&sub_block[ 48], &w[ 6]); PACK64(&sub_block[ 56], &w[ 7]);
        PACK64(&sub_block[ 64], &w[ 8]); PACK64(&sub_block[ 72], &w[ 9]);
        PACK64(&sub_block[ 80], &w[10]); PACK64(&sub_block[ 88], &w[11]);
        PACK64(&sub_block[ 96], &w[12]); PACK64(&sub_block[104], &w[13]);
        PACK64(&sub_block[112], &w[14]); PACK64(&sub_block[120], &w[15]);

        SHA512_SCR(16); SHA512_SCR(17); SHA512_SCR(18); SHA512_SCR(19);
        SHA512_SCR(20); SHA512_SCR(21); SHA512_SCR(22); SHA512_SCR(23);
        SHA512_SCR(24); SHA512_SCR(25); SHA512_SCR(26); SHA512_SCR(27);
        SHA512_SCR(28); SHA512_SCR(29); SHA512_SCR(30); SHA512_SCR(31);
        SHA512_SCR(32); SHA512_SCR(33); SHA512_SCR(34); SHA512_SCR(35);
        SHA512_SCR(36); SHA512_SCR(37); SHA512_SCR(38); SHA512_SCR(39);
        SHA512_SCR(40); SHA512_SCR(41); SHA512_SCR(42); SHA512_SCR(43);
        SHA512_SCR(44); SHA512_SCR(45); SHA512_SCR(46); SHA512_SCR(47);
        SHA512_SCR(48); SHA512_SCR(49); SHA512_SCR(50); SHA512_SCR(51);
        SHA512_SCR(52); SHA512_SCR(53); SHA512_SCR(54); SHA512_SCR(55);
        SHA512_SCR(56); SHA512_SCR(57); SHA512_SCR(58); SHA512_SCR(59);
        SHA512_SCR(60); SHA512_SCR(61); SHA512_SCR(62); SHA512_SCR(63);
        SHA512_SCR(64); SHA512_SCR(65); SHA512_SCR(66); SHA512_SCR(67);
        SHA512_SCR(68); SHA512_SCR(69); SHA512_SCR(70); SHA512_SCR(71);
        SHA512_SCR(72); SHA512_SCR(73); SHA512_SCR(74); SHA512_SCR(75);
        SHA512_SCR(76); SHA512_SCR(77); SHA512_SCR(78); SHA512_SCR(79);

        wv[0] = ctx->h[0]; wv[1] = ctx->h[1];
        wv[2] = ctx->h[2]; wv[3] = ctx->h[3];
        wv[4] = ctx->h[4]; wv[5] = ctx->h[5];
        wv[6] = ctx->h[6]; wv[7] = ctx->h[7];

        j = 0;

        do {
            SHA512_EXP(0,1,2,3,4,5,6,7,j); j++;
            SHA512_EXP(7,0,1,2,3,4,5,6,j); j++;
            SHA512_EXP(6,7,0,1,2,3,4,5,j); j++;
            SHA512_EXP(5,6,7,0,1,2,3,4,j); j++;
            SHA512_EXP(4,5,6,7,0,1,2,3,j); j++;
            SHA512_EXP(3,4,5,6,7,0,1,2,j); j++;
            SHA512_EXP(2,3,4,5,6,7,0,1,j); j++;
            SHA512_EXP(1,2,3,4,5,6,7,0,j); j++;
        } while (j < 80);

        ctx->h[0] += wv[0]; ctx->h[1] += wv[1];
        ctx->h[2] += wv[2]; ctx->h[3] += wv[3];
        ctx->h[4] += wv[4]; ctx->h[5] += wv[5];
        ctx->h[6] += wv[6]; ctx->h[7] += wv[7];
#endif /* !UNROLL_LOOPS */
    }
}

void hb_sha512(const void *message, HB_SIZE len,
            unsigned char *digest)
{
    hb_sha512_ctx ctx;

    hb_sha512_init(&ctx);
    hb_sha512_update(&ctx, message, len);
    hb_sha512_final(&ctx, digest);
}

void hb_sha512_init(hb_sha512_ctx *ctx)
{
#ifndef UNROLL_LOOPS
    int i;
    for (i = 0; i < 8; i++) {
        ctx->h[i] = sha512_h0[i];
    }
#else
    ctx->h[0] = sha512_h0[0]; ctx->h[1] = sha512_h0[1];
    ctx->h[2] = sha512_h0[2]; ctx->h[3] = sha512_h0[3];
    ctx->h[4] = sha512_h0[4]; ctx->h[5] = sha512_h0[5];
    ctx->h[6] = sha512_h0[6]; ctx->h[7] = sha512_h0[7];
#endif /* !UNROLL_LOOPS */

    ctx->len = 0;
    ctx->tot_len = 0;
}

void hb_sha512_update(hb_sha512_ctx *ctx, const void *messagev,
                   HB_SIZE len)
{
    const unsigned char * message = ( const unsigned char * ) messagev;
    HB_SIZE block_nb;
    HB_SIZE new_len, rem_len, tmp_len;
    const unsigned char *shifted_message;

    tmp_len = HB_SHA512_BLOCK_SIZE - ctx->len;
    rem_len = len < tmp_len ? len : tmp_len;

    memcpy(&ctx->block[ctx->len], message, rem_len);

    if (ctx->len + len < HB_SHA512_BLOCK_SIZE) {
        ctx->len += len;
        return;
    }

    new_len = len - rem_len;
    block_nb = new_len / HB_SHA512_BLOCK_SIZE;

    shifted_message = message + rem_len;

    sha512_transf(ctx, ctx->block, 1);
    sha512_transf(ctx, shifted_message, block_nb);

    rem_len = new_len % HB_SHA512_BLOCK_SIZE;

    memcpy(ctx->block, &shifted_message[block_nb << 7],
           rem_len);

    ctx->len = rem_len;
    ctx->tot_len += (block_nb + 1) << 7;
}

void hb_sha512_final(hb_sha512_ctx *ctx, unsigned char *digest)
{
    HB_SIZE block_nb;
    HB_SIZE pm_len;
    HB_SIZE len_b;

#ifndef UNROLL_LOOPS
    int i;
#endif

    block_nb = 1 + ((HB_SHA512_BLOCK_SIZE - 17)
                     < (ctx->len % HB_SHA512_BLOCK_SIZE));

    len_b = (ctx->tot_len + ctx->len) << 3;
    pm_len = block_nb << 7;

    memset(ctx->block + ctx->len, 0, pm_len - ctx->len);
    ctx->block[ctx->len] = 0x80;
    UNPACK32(len_b, ctx->block + pm_len - 4);

    sha512_transf(ctx, ctx->block, block_nb);

#ifndef UNROLL_LOOPS
    for (i = 0 ; i < 8; i++) {
        UNPACK64(ctx->h[i], &digest[i << 3]);
    }
#else
    UNPACK64(ctx->h[0], &digest[ 0]);
    UNPACK64(ctx->h[1], &digest[ 8]);
    UNPACK64(ctx->h[2], &digest[16]);
    UNPACK64(ctx->h[3], &digest[24]);
    UNPACK64(ctx->h[4], &digest[32]);
    UNPACK64(ctx->h[5], &digest[40]);
    UNPACK64(ctx->h[6], &digest[48]);
    UNPACK64(ctx->h[7], &digest[56]);
#endif /* !UNROLL_LOOPS */
}

/* SHA-384 functions */

void hb_sha384(const void *message, HB_SIZE len,
            unsigned char *digest)
{
    hb_sha384_ctx ctx;

    hb_sha384_init(&ctx);
    hb_sha384_update(&ctx, message, len);
    hb_sha384_final(&ctx, digest);
}

void hb_sha384_init(hb_sha384_ctx *ctx)
{
#ifndef UNROLL_LOOPS
    int i;
    for (i = 0; i < 8; i++) {
        ctx->h[i] = sha384_h0[i];
    }
#else
    ctx->h[0] = sha384_h0[0]; ctx->h[1] = sha384_h0[1];
    ctx->h[2] = sha384_h0[2]; ctx->h[3] = sha384_h0[3];
    ctx->h[4] = sha384_h0[4]; ctx->h[5] = sha384_h0[5];
    ctx->h[6] = sha384_h0[6]; ctx->h[7] = sha384_h0[7];
#endif /* !UNROLL_LOOPS */

    ctx->len = 0;
    ctx->tot_len = 0;
}

void hb_sha384_update(hb_sha384_ctx *ctx, const void *messagev,
                      HB_SIZE len)
{
    const unsigned char * message = ( const unsigned char * ) messagev;
    HB_SIZE block_nb;
    HB_SIZE new_len, rem_len, tmp_len;
    const unsigned char *shifted_message;

    tmp_len = HB_SHA384_BLOCK_SIZE - ctx->len;
    rem_len = len < tmp_len ? len : tmp_len;

    memcpy(&ctx->block[ctx->len], message, rem_len);

    if (ctx->len + len < HB_SHA384_BLOCK_SIZE) {
        ctx->len += len;
        return;
    }

    new_len = len - rem_len;
    block_nb = new_len / HB_SHA384_BLOCK_SIZE;

    shifted_message = message + rem_len;

    sha512_transf(ctx, ctx->block, 1);
    sha512_transf(ctx, shifted_message, block_nb);

    rem_len = new_len % HB_SHA384_BLOCK_SIZE;

    memcpy(ctx->block, &shifted_message[block_nb << 7],
           rem_len);

    ctx->len = rem_len;
    ctx->tot_len += (block_nb + 1) << 7;
}

void hb_sha384_final(hb_sha384_ctx *ctx, unsigned char *digest)
{
    HB_SIZE block_nb;
    HB_SIZE pm_len;
    HB_SIZE len_b;

#ifndef UNROLL_LOOPS
    int i;
#endif

    block_nb = (1 + ((HB_SHA384_BLOCK_SIZE - 17)
                     < (ctx->len % HB_SHA384_BLOCK_SIZE)));

    len_b = (ctx->tot_len + ctx->len) << 3;
    pm_len = block_nb << 7;

    memset(ctx->block + ctx->len, 0, pm_len - ctx->len);
    ctx->block[ctx->len] = 0x80;
    UNPACK32(len_b, ctx->block + pm_len - 4);

    sha512_transf(ctx, ctx->block, block_nb);

#ifndef UNROLL_LOOPS
    for (i = 0 ; i < 6; i++) {
        UNPACK64(ctx->h[i], &digest[i << 3]);
    }
#else
    UNPACK64(ctx->h[0], &digest[ 0]);
    UNPACK64(ctx->h[1], &digest[ 8]);
    UNPACK64(ctx->h[2], &digest[16]);
    UNPACK64(ctx->h[3], &digest[24]);
    UNPACK64(ctx->h[4], &digest[32]);
    UNPACK64(ctx->h[5], &digest[40]);
#endif /* !UNROLL_LOOPS */
}

/* SHA-224 functions */

void hb_sha224(const void *message, HB_SIZE len,
               unsigned char *digest)
{
    hb_sha224_ctx ctx;

    hb_sha224_init(&ctx);
    hb_sha224_update(&ctx, message, len);
    hb_sha224_final(&ctx, digest);
}

void hb_sha224_init(hb_sha224_ctx *ctx)
{
#ifndef UNROLL_LOOPS
    int i;
    for (i = 0; i < 8; i++) {
        ctx->h[i] = sha224_h0[i];
    }
#else
    ctx->h[0] = sha224_h0[0]; ctx->h[1] = sha224_h0[1];
    ctx->h[2] = sha224_h0[2]; ctx->h[3] = sha224_h0[3];
    ctx->h[4] = sha224_h0[4]; ctx->h[5] = sha224_h0[5];
    ctx->h[6] = sha224_h0[6]; ctx->h[7] = sha224_h0[7];
#endif /* !UNROLL_LOOPS */

    ctx->len = 0;
    ctx->tot_len = 0;
}

void hb_sha224_update(hb_sha224_ctx *ctx, const void *messagev,
                      HB_SIZE len)
{
    const unsigned char * message = ( const unsigned char * ) messagev;
    HB_SIZE block_nb;
    HB_SIZE new_len, rem_len, tmp_len;
    const unsigned char *shifted_message;

    tmp_len = HB_SHA224_BLOCK_SIZE - ctx->len;
    rem_len = len < tmp_len ? len : tmp_len;

    memcpy(&ctx->block[ctx->len], message, rem_len);

    if (ctx->len + len < HB_SHA224_BLOCK_SIZE) {
        ctx->len += len;
        return;
    }

    new_len = len - rem_len;
    block_nb = new_len / HB_SHA224_BLOCK_SIZE;

    shifted_message = message + rem_len;

    sha256_transf(ctx, ctx->block, 1);
    sha256_transf(ctx, shifted_message, block_nb);

    rem_len = new_len % HB_SHA224_BLOCK_SIZE;

    memcpy(ctx->block, &shifted_message[block_nb << 6],
           rem_len);

    ctx->len = rem_len;
    ctx->tot_len += (block_nb + 1) << 6;
}

void hb_sha224_final(hb_sha224_ctx *ctx, unsigned char *digest)
{
    HB_SIZE block_nb;
    HB_SIZE pm_len;
    HB_SIZE len_b;

#ifndef UNROLL_LOOPS
    int i;
#endif

    block_nb = (1 + ((HB_SHA224_BLOCK_SIZE - 9)
                     < (ctx->len % HB_SHA224_BLOCK_SIZE)));

    len_b = (ctx->tot_len + ctx->len) << 3;
    pm_len = block_nb << 6;

    memset(ctx->block + ctx->len, 0, pm_len - ctx->len);
    ctx->block[ctx->len] = 0x80;
    UNPACK32(len_b, ctx->block + pm_len - 4);

    sha256_transf(ctx, ctx->block, block_nb);

#ifndef UNROLL_LOOPS
    for (i = 0 ; i < 7; i++) {
        UNPACK32(ctx->h[i], &digest[i << 2]);
    }
#else
   UNPACK32(ctx->h[0], &digest[ 0]);
   UNPACK32(ctx->h[1], &digest[ 4]);
   UNPACK32(ctx->h[2], &digest[ 8]);
   UNPACK32(ctx->h[3], &digest[12]);
   UNPACK32(ctx->h[4], &digest[16]);
   UNPACK32(ctx->h[5], &digest[20]);
   UNPACK32(ctx->h[6], &digest[24]);
#endif /* !UNROLL_LOOPS */
}<|MERGE_RESOLUTION|>--- conflicted
+++ resolved
@@ -139,19 +139,11 @@
              HB_ULL( 0x67332667ffc00b31 ), HB_ULL( 0x8eb44a8768581511 ),
              HB_ULL( 0xdb0c2e0d64f98fa7 ), HB_ULL( 0x47b5481dbefa4fa4 )};
 
-<<<<<<< HEAD
 static const HB_U64 sha512_h0[8] =
-            {HB_ULL( 0x6a09e667f3bcc908 ), HB_ULL( 0xbb67ae8584caa73b ) ,
-             HB_ULL( 0x3c6ef372fe94f82b ), HB_ULL( 0xa54ff53a5f1d36f1 ) ,
-             HB_ULL( 0x510e527fade682d1 ), HB_ULL( 0x9b05688c2b3e6c1f ) ,
-             HB_ULL( 0x1f83d9abfb41bd6b ), HB_ULL( 0x5be0cd19137e2179 ) };
-=======
-static const uint64 sha512_h0[8] =
-            {_ULL( 0x6a09e667f3bcc908 ), _ULL( 0xbb67ae8584caa73b ),
-             _ULL( 0x3c6ef372fe94f82b ), _ULL( 0xa54ff53a5f1d36f1 ),
-             _ULL( 0x510e527fade682d1 ), _ULL( 0x9b05688c2b3e6c1f ),
-             _ULL( 0x1f83d9abfb41bd6b ), _ULL( 0x5be0cd19137e2179 )};
->>>>>>> 7af9c8c8
+            {HB_ULL( 0x6a09e667f3bcc908 ), _ULL( 0xbb67ae8584caa73b ),
+             HB_ULL( 0x3c6ef372fe94f82b ), _ULL( 0xa54ff53a5f1d36f1 ),
+             HB_ULL( 0x510e527fade682d1 ), _ULL( 0x9b05688c2b3e6c1f ),
+             HB_ULL( 0x1f83d9abfb41bd6b ), _ULL( 0x5be0cd19137e2179 )};
 
 static const HB_U32 sha256_k[64] =
             {0x428a2f98, 0x71374491, 0xb5c0fbcf, 0xe9b5dba5,
