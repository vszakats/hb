/*
 * The FileSys API (C level)
 *
 * Copyright 1999 {list of individual authors and e-mail addresses}
 * Copyright 1999-2010 Viktor Szakats (vszakats.net/harbour)
 *    hb_fsSetError(), hb_fsSetDevMode(), hb_fsReadLarge(), hb_fsWriteLarge()
 *    hb_fsCurDirBuff(), hb_fsBaseDirBuff()
 *    fs_win_get_drive(), fs_win_set_drive()
 * Copyright 1999 Jose Lalin <dezac@corevia.com>
 *    hb_fsChDrv(), hb_fsCurDrv(), hb_fsIsDrv(), hb_fsIsDevice()
 * Copyright 2000 Luiz Rafael Culik <culik@sl.conex.net>, David G. Holm <dholm@jsd-llc.com>
 *    hb_fsEof()
 * Copyright 2001 Jose Gimenez (JFG) <jfgimenez@wanadoo.es>, <tecnico.sireinsa@ctv.es>
 *    Added platform check for any compiler to use the Windows
 *    API calls to allow openning an unlimited number of files
 *    simultaneously.
 *
 * This program is free software; you can redistribute it and/or modify
 * it under the terms of the GNU General Public License as published by
 * the Free Software Foundation; either version 2, or (at your option)
 * any later version.
 *
 * This program is distributed in the hope that it will be useful,
 * but WITHOUT ANY WARRANTY; without even the implied warranty of
 * MERCHANTABILITY or FITNESS FOR A PARTICULAR PURPOSE.  See the
 * GNU General Public License for more details.
 *
 * You should have received a copy of the GNU General Public License
 * along with this software; see the file COPYING.txt.  If not, write to
 * the Free Software Foundation, Inc., 59 Temple Place, Suite 330,
 * Boston, MA 02111-1307 USA (or visit the web site https://www.gnu.org/).
 *
 * As a special exception, the Harbour Project gives permission for
 * additional uses of the text contained in its release of Harbour.
 *
 * The exception is that, if you link the Harbour libraries with other
 * files to produce an executable, this does not by itself cause the
 * resulting executable to be covered by the GNU General Public License.
 * Your use of that executable is in no way restricted on account of
 * linking the Harbour library code into it.
 *
 * This exception does not however invalidate any other reasons why
 * the executable file might be covered by the GNU General Public License.
 *
 * This exception applies only to the code released by the Harbour
 * Project under the name Harbour.  If you copy code from other
 * Harbour Project or Free Software Foundation releases into a copy of
 * Harbour, as the General Public License permits, the exception does
 * not apply to the code that you add in this way.  To avoid misleading
 * anyone as to the status of such modified files, you must delete
 * this exception notice from them.
 *
 * If you write modifications of your own for Harbour, it is your choice
 * whether to permit this exception to apply to your modifications.
 * If you do not wish that, delete this exception notice.
 *
 */

/* NOTE: In DOS/DJGPP under WinNT4 hb_fsSeek( fhnd, offset < 0, FS_SET ) will
         set the file pointer to the passed negative value and the subsequent
         hb_fsWrite() call will fail. In CA-Cl*pper, _fsSeek() will fail,
         the pointer will not be moved and thus the _fsWrite() call will
         successfully write the buffer to the current file position. [vszakats]

   This has been corrected by ptucker
 */

/* *nixes */
#if ! defined( _LARGEFILE64_SOURCE )
#  define _LARGEFILE64_SOURCE  1
#endif
#if ! defined( _GNU_SOURCE )
#  define _GNU_SOURCE
#endif

#include "hbapi.h"
#include "hbvm.h"
#include "hbstack.h"
#include "hbapifs.h"
#include "hbapierr.h"
#include "hbapicdp.h"
#include "hbdate.h"
#include "hb_io.h"
#include "hbset.h"

#if defined( HB_OS_UNIX )
   #include <unistd.h>
   #include <time.h>
   #include <utime.h>
   #include <sys/types.h>
   #include <sys/wait.h>
   #include <sys/time.h>
#endif
#if ! defined( HB_OS_WIN )
#  include <errno.h>
#endif

#if ( defined( __DMC__ ) || defined( __BORLANDC__ ) || \
      defined( __IBMCPP__ ) || defined( _MSC_VER ) || \
      defined( __MINGW32__ ) || defined( __WATCOMC__ ) ) && \
      ! defined( HB_OS_UNIX ) && ! defined( HB_OS_WIN_CE )
   #include <sys/stat.h>
   #include <fcntl.h>
   #include <process.h>
   #if ! defined( __POCC__ ) && ! defined( __XCC__ )
      #include <share.h>
   #endif
   #include <direct.h>
   #if defined( __BORLANDC__ )
      #include <dir.h>
      #include <dos.h>
   #elif defined( __WATCOMC__ )
      #include <dos.h>
   #endif

   #if defined( _MSC_VER ) || defined( __MINGW32__ ) || defined( __DMC__ )
      #include <sys/locking.h>
      #define ftruncate _chsize
      #if defined( __MINGW32__ ) && ! defined( _LK_UNLCK )
         #define _LK_UNLCK _LK_UNLOCK
      #endif
   #else
      #define ftruncate chsize
   #endif
   #if ! defined( HAVE_POSIX_IO )
      #define HAVE_POSIX_IO
   #endif
#elif defined( __GNUC__ ) || defined( HB_OS_UNIX )
   #include <sys/types.h>
   #include <sys/stat.h>
   #include <fcntl.h>
   #if defined( __DJGPP__ )
      #include <dir.h>
      #include <utime.h>
      #include <time.h>
   #endif
   #if ! defined( HAVE_POSIX_IO )
      #define HAVE_POSIX_IO
   #endif
#endif

#if defined( __MPW__ )
   #include <fcntl.h>
#endif

#if defined( HB_OS_DOS )
   #include <dos.h>
   #include <time.h>
   #include <utime.h>
#elif defined( HB_OS_OS2 )
   #define INCL_BASE
   #define INCL_DOSFILEMGR
   #define INCL_DOSERRORS
   #define INCL_DOSDATETIME
   #include <os2.h>
   #include <time.h>
   #include <share.h>
   #ifndef SH_COMPAT
      #define SH_COMPAT  0x0000
   #endif
#elif defined( HB_OS_WIN )
   #include <windows.h>
   #include "hbwinuni.h"
   #if defined( HB_OS_WIN_CE )
      #include "hbwince.h"
   #endif
   #if ! defined( INVALID_SET_FILE_POINTER ) && \
       ( defined( __DMC__ ) || defined( _MSC_VER ) || defined( __LCC__ ) )
      #define INVALID_SET_FILE_POINTER ( ( DWORD ) -1 )
   #endif
   #if ! defined( INVALID_FILE_ATTRIBUTES )
      #define INVALID_FILE_ATTRIBUTES     ( ( DWORD ) -1 )
   #endif
   #if defined( HB_OS_WIN_64 )
      #if ! defined( HB_WIN_IOREAD_LIMIT )
         #define HB_WIN_IOREAD_LIMIT      HB_U32_MAX
      #endif
      #if ! defined( HB_WIN_IOWRITE_LIMIT )
         #define HB_WIN_IOWRITE_LIMIT     HB_U32_MAX
      #endif
   #endif
#endif
#if defined( HB_USE_SHARELOCKS ) && defined( HB_USE_BSDLOCKS )
   #include <sys/file.h>
#endif
#if defined( HB_OS_LINUX )
#  define HB_HAS_SELECT_TIMER
#endif

#if ! defined( HB_USE_LARGEFILE64 ) && defined( HB_OS_UNIX )
   #if defined( __USE_LARGEFILE64 )
      /*
       * The macro: __USE_LARGEFILE64 is set when _LARGEFILE64_SOURCE is
       * defined and effectively enables lseek64/flock64/ftruncate64 functions
       * on 32bit machines.
       */
      #define HB_USE_LARGEFILE64
   #elif defined( HB_OS_UNIX ) && defined( O_LARGEFILE ) && ! defined( __WATCOMC__ )
      #define HB_USE_LARGEFILE64
   #endif
#endif

#if defined( HB_OS_HAS_DRIVE_LETTER )
/* 2004-08-27 - <maurilio.longo@libero.it>
                HB_FS_GETDRIVE() should return a number in the range 0..25 ('A'..'Z')
                HB_FS_SETDRIVE() should accept a number inside same range.

                If a particular platform/compiler returns/accepts different ranges of
                values, simply define a branch for that platform.

                NOTE: There is not an implicit "current disk", ALWAYS use

                        my_func( hb_fsCurDrv(), ...)

                      to refer to current disk
 */

#if defined( HB_OS_OS2 )
   /* 1 based version */

   #define HB_FS_GETDRIVE(n)  do { \
                                    ULONG ulDrive, ulLogical; \
                                    DosQueryCurrentDisk( &ulDrive, &ulLogical ); \
                                    ( n ) = ( int ) ulDrive - 1; \
                              } while( 0 )
   #define HB_FS_SETDRIVE(n)  do { DosSetDefaultDisk( ( n ) + 1 ); } while( 0 )

#elif defined( HB_OS_WIN )

   #define HB_FS_GETDRIVE(n)  do { n = fs_win_get_drive(); } while( 0 )
   #define HB_FS_SETDRIVE(n)  fs_win_set_drive( n )

#elif defined( __DJGPP__ ) || defined( __BORLANDC__ )
   /* 0 based version */

   #define HB_FS_GETDRIVE(n)  do { n = getdisk(); } while( 0 )
   #define HB_FS_SETDRIVE(n)  setdisk( n )

#elif defined( __WATCOMC__ )
   /* 1 based version */

   #define HB_FS_GETDRIVE(n)  do { \
                                 unsigned _u = 0; \
                                 _dos_getdrive( &_u ); n = _u - 1; \
                              } while( 0 )
   #define HB_FS_SETDRIVE(n)  do { \
                                 unsigned int _u = 0; \
                                 _dos_setdrive( ( n ) + 1, &_u ); \
                              } while( 0 )

#else /* _MSC_VER */
   /* 1 based version */

   #define HB_FS_GETDRIVE(n)  do { n = _getdrive() - 1; } while( 0 )
   #define HB_FS_SETDRIVE(n)  _chdrive( ( n ) + 1 )

#endif
#endif /* HB_OS_HAS_DRIVE_LETTER */

#ifndef O_BINARY
   #define O_BINARY     0       /* O_BINARY not defined on Linux */
#endif

#ifndef O_LARGEFILE
   #define O_LARGEFILE  0       /* O_LARGEFILE is used for LFS in 32-bit Linux */
#endif

#if ! defined( HB_OS_UNIX )
   #if ! defined( S_IREAD ) && defined( S_IRUSR )
      #define S_IREAD   S_IRUSR
   #endif
   #if ! defined( S_IWRITE ) && defined( S_IWUSR )
      #define S_IWRITE  S_IWUSR
   #endif
   #if ! defined( S_IEXEC ) && defined( S_IXUSR )
      #define S_IEXEC   S_IXUSR
   #endif
#endif


#if defined( __DMC__ ) || defined( _MSC_VER ) || defined( __MINGW32__ ) || \
    defined( __IBMCPP__ ) || defined( __WATCOMC__ ) || defined( HB_OS_OS2 )
/* These compilers use sopen() rather than open(), because their
   versions of open() do not support combined O_ and SH_ flags */
   #define HB_FS_SOPEN
#endif

#if defined( HB_OS_ANDROID )
   /* hack for missing functions in android libc library */
   #define fdatasync          fsync
   #define ftruncate64        ftruncate
   #define pread64            pread
   #define pwrite64(f,b,s,o)  pwrite(f,(void*)b,s,o)
#elif defined( HB_OS_MINIX )
   /* hack for functions missing from the Minix C library */
   #define fdatasync          fsync
   #define ftruncate64        ftruncate
#endif

#if UINT_MAX == USHRT_MAX
   #define HB_FS_IO_16BIT
#endif

#if defined( HB_OS_UNIX ) && defined( EINTR )
#  define HB_FAILURE_RETRY( ret, exp ) \
   do \
   { \
      ( ret ) = ( exp ); \
      hb_fsSetIOError( ( ret ) != -1, 0 ); \
   } \
   while( ( ret ) == -1 && hb_fsOsError() == ( HB_ERRCODE ) EINTR && \
          hb_vmRequestQuery() == 0 )
#else
#  define HB_FAILURE_RETRY( ret, exp ) \
   do \
   { \
      ( ret ) = ( exp ); \
      hb_fsSetIOError( ( ret ) != -1, 0 ); \
   } \
   while( 0 )
#endif

static HB_BOOL s_fUseWaitLocks = HB_TRUE;

#if defined( HB_OS_WIN ) && defined( HB_OS_HAS_DRIVE_LETTER )

static int fs_win_get_drive( void )
{
   TCHAR pBuffer[ HB_PATH_MAX ];
   LPTSTR lpBuffer = pBuffer;
   DWORD dwResult, dwSize;
   int iDrive = 0;

   dwSize = HB_SIZEOFARRAY( pBuffer );
   dwResult = GetCurrentDirectory( dwSize, lpBuffer );
   if( dwResult > dwSize )
   {
      dwSize = dwResult;
      lpBuffer = ( TCHAR * ) hb_xgrab( dwSize * sizeof( TCHAR ) );
      dwResult = GetCurrentDirectory( dwSize, lpBuffer );
   }
   hb_fsSetIOError( dwResult != 0, 0 );
   if( dwResult >= 2 && dwResult < dwSize &&
       lpBuffer[ 1 ] == HB_OS_DRIVE_DELIM_CHR )
   {
      iDrive = HB_TOUPPER( lpBuffer[ 0 ] );
      if( iDrive >= 'A' && iDrive <= 'Z' )
         iDrive -= 'A';
      else
         iDrive = 0;
   }
   if( lpBuffer != pBuffer )
      hb_xfree( lpBuffer );
   return iDrive;
}

static void fs_win_set_drive( int iDrive )
{
   if( iDrive >= 0 && iDrive <= 25 )
   {
      TCHAR szBuffer[ 3 ];
      HB_BOOL fResult;
      UINT uiErrMode;

      szBuffer[ 0 ] = ( TCHAR ) ( iDrive + 'A' );
      szBuffer[ 1 ] = TEXT( ':' );
      szBuffer[ 2 ] = TEXT( '\0' );

      uiErrMode = SetErrorMode( SEM_FAILCRITICALERRORS );
      fResult = SetCurrentDirectory( szBuffer ) != FALSE;
      SetErrorMode( uiErrMode );

      hb_fsSetIOError( fResult, 0 );
   }
}

#endif

#if defined( HB_OS_WIN )

static HANDLE DosToWinHandle( HB_FHANDLE fHandle )
{
   if( fHandle == ( HB_FHANDLE ) FS_ERROR )
      return NULL;

   else if( fHandle == ( HB_FHANDLE ) HB_STDIN_HANDLE )
      return GetStdHandle( STD_INPUT_HANDLE );

   else if( fHandle == ( HB_FHANDLE ) HB_STDOUT_HANDLE )
      return GetStdHandle( STD_OUTPUT_HANDLE );

   else if( fHandle == ( HB_FHANDLE ) HB_STDERR_HANDLE )
      return GetStdHandle( STD_ERROR_HANDLE );

   else
      return ( HANDLE ) fHandle;
}

static void convert_open_flags( HB_BOOL fCreate, HB_FATTR ulAttr, HB_USHORT uiFlags,
                                DWORD * dwMode, DWORD * dwShare,
                                DWORD * dwCreat, DWORD * dwAttr )
{
   if( fCreate )
   {
      *dwCreat = ( uiFlags & FO_EXCL ) ? CREATE_NEW : CREATE_ALWAYS;
      *dwMode = GENERIC_READ | GENERIC_WRITE;
   }
   else
   {
      if( uiFlags & FO_CREAT )
      {
         if( uiFlags & FO_EXCL )
            *dwCreat = CREATE_NEW;
         else if( uiFlags & FO_TRUNC )
            *dwCreat = CREATE_ALWAYS;
         else
            *dwCreat = OPEN_ALWAYS;
      }
      else if( uiFlags & FO_TRUNC )
         *dwCreat = TRUNCATE_EXISTING;
      else
         *dwCreat = OPEN_EXISTING;

      *dwMode = 0;
      switch( uiFlags & ( FO_READ | FO_WRITE | FO_READWRITE ) )
      {
         case FO_READWRITE:
            *dwMode |= GENERIC_READ | GENERIC_WRITE;
            break;
         case FO_WRITE:
            *dwMode |= GENERIC_WRITE;
            break;
         case FO_READ:
            *dwMode |= GENERIC_READ;
            break;
      }
   }

   /* shared flags */
   switch( uiFlags & ( FO_DENYREAD | FO_DENYWRITE | FO_EXCLUSIVE | FO_DENYNONE ) )
   {
      case FO_DENYREAD:
         *dwShare = FILE_SHARE_WRITE;
         break;
      case FO_DENYWRITE:
         *dwShare = FILE_SHARE_READ;
         break;
      case FO_EXCLUSIVE:
         *dwShare = 0;
         break;
      default:
         *dwShare = FILE_SHARE_WRITE | FILE_SHARE_READ;
         break;
   }

   /* file attributes flags */
   if( ulAttr == FC_NORMAL )
   {
      *dwAttr = FILE_ATTRIBUTE_NORMAL;
   }
   else
   {
      *dwAttr = FILE_ATTRIBUTE_ARCHIVE;
      if( ulAttr & FC_READONLY )
         *dwAttr |= FILE_ATTRIBUTE_READONLY;
      if( ulAttr & FC_HIDDEN )
         *dwAttr |= FILE_ATTRIBUTE_HIDDEN;
      if( ulAttr & FC_SYSTEM )
         *dwAttr |= FILE_ATTRIBUTE_SYSTEM;
   }
}

#else

static void convert_open_flags( HB_BOOL fCreate, HB_FATTR ulAttr, HB_USHORT uiFlags,
                                int * flags, unsigned * mode,
                                int * share, int * attr )
{
   HB_TRACE( HB_TR_DEBUG, ( "convert_open_flags(%d, %u, %hu, %p, %p, %p, %p)", fCreate, ulAttr, uiFlags, flags, mode, share, attr ) );

   /* file access mode */
#if defined( HB_OS_UNIX )
   *mode = HB_FA_POSIX_ATTR( ulAttr );
   if( *mode == 0 )
   {
      *mode = ( ulAttr & FC_HIDDEN ) ? S_IRUSR : ( S_IRUSR | S_IRGRP | S_IROTH );
      if( ! ( ulAttr & FC_READONLY ) )
      {
         if( *mode & S_IRUSR ) *mode |= S_IWUSR;
         if( *mode & S_IRGRP ) *mode |= S_IWGRP;
         if( *mode & S_IROTH ) *mode |= S_IWOTH;
      }
      if( ulAttr & FC_SYSTEM )
      {
         if( *mode & S_IRUSR ) *mode |= S_IXUSR;
         if( *mode & S_IRGRP ) *mode |= S_IXGRP;
         if( *mode & S_IROTH ) *mode |= S_IXOTH;
      }
   }
#else
   *mode = S_IREAD |
           ( ( ulAttr & FC_READONLY ) ? 0 : S_IWRITE ) |
           ( ( ulAttr & FC_SYSTEM ) ? S_IEXEC : 0 );
#endif

   /* dos file attributes */
#if defined( HB_FS_DOSATTR )
   if( ulAttr == FC_NORMAL )
   {
      *attr = _A_NORMAL;
   }
   else
   {
      *attr = _A_ARCH;
      if( ulAttr & FC_READONLY )
         *attr |= _A_READONLY;
      if( ulAttr & FC_HIDDEN )
         *attr |= _A_HIDDEN;
      if( ulAttr & FC_SYSTEM )
         *attr |= _A_SYSTEM;
   }
#else
   *attr = 0;
#endif

   if( fCreate )
   {
      *flags = O_RDWR | O_CREAT | O_TRUNC | O_BINARY | O_LARGEFILE |
               ( ( uiFlags & FO_EXCL ) ? O_EXCL : 0 );
   }
   else
   {
      *attr = 0;
      *flags = O_BINARY | O_LARGEFILE;
      switch( uiFlags & ( FO_READ | FO_WRITE | FO_READWRITE ) )
      {
         case FO_READ:
            *flags |= O_RDONLY;
            break;
         case FO_WRITE:
            *flags |= O_WRONLY;
            break;
         case FO_READWRITE:
            *flags |= O_RDWR;
            break;
         default:
            /* this should not happen and it's here to force default OS behavior */
            *flags |= ( O_RDONLY | O_WRONLY | O_RDWR );
            break;
      }

      if( uiFlags & FO_CREAT ) *flags |= O_CREAT;
      if( uiFlags & FO_TRUNC ) *flags |= O_TRUNC;
      if( uiFlags & FO_EXCL  ) *flags |= O_EXCL;
   }

   /* shared flags (HB_FS_SOPEN) */
#if defined( _MSC_VER ) || defined( __DMC__ )
   if( ( uiFlags & FO_DENYREAD ) == FO_DENYREAD )
      *share = _SH_DENYRD;
   else if( uiFlags & FO_EXCLUSIVE )
      *share = _SH_DENYRW;
   else if( uiFlags & FO_DENYWRITE )
      *share = _SH_DENYWR;
   else if( uiFlags & FO_DENYNONE )
      *share = _SH_DENYNO;
   else
      *share = _SH_COMPAT;
#elif ! defined( HB_OS_UNIX )
   if( ( uiFlags & FO_DENYREAD ) == FO_DENYREAD )
      *share = SH_DENYRD;
   else if( uiFlags & FO_EXCLUSIVE )
      *share = SH_DENYRW;
   else if( uiFlags & FO_DENYWRITE )
      *share = SH_DENYWR;
   else if( uiFlags & FO_DENYNONE )
      *share = SH_DENYNO;
   else
      *share = SH_COMPAT;
#else
   *share = 0;
#endif

   HB_TRACE( HB_TR_INFO, ( "convert_open_flags: flags=0x%04x, mode=0x%04x, share=0x%04x, attr=0x%04x", *flags, *mode, *share, *attr ) );

}
#endif

static HB_USHORT convert_seek_flags( HB_USHORT uiFlags )
{
   /* by default FS_SET is set */
   HB_USHORT result_flags = SEEK_SET;

   HB_TRACE( HB_TR_DEBUG, ( "convert_seek_flags(%hu)", uiFlags ) );

   if( uiFlags & FS_RELATIVE )
      result_flags = SEEK_CUR;

   if( uiFlags & FS_END )
      result_flags = SEEK_END;

   return result_flags;
}


/*
 * filesys.api functions:
 */

HB_FHANDLE hb_fsGetOsHandle( HB_FHANDLE hFileHandle )
{
   HB_TRACE( HB_TR_DEBUG, ( "hb_fsGetOsHandle(%p)", ( void * ) ( HB_PTRDIFF ) hFileHandle ) );

#if defined( HB_OS_WIN )
   return ( HB_FHANDLE ) DosToWinHandle( hFileHandle );
#else
   return hFileHandle;
#endif
}

HB_FHANDLE hb_fsPOpen( const char * pszFileName, const char * pszMode )
{
   HB_FHANDLE hFileHandle = FS_ERROR;

   HB_TRACE( HB_TR_DEBUG, ( "hb_fsPOpen(%p, %s)", pszFileName, pszMode ) );

#if defined( HB_OS_UNIX ) && ! defined( HB_OS_VXWORKS ) && ! defined( HB_OS_SYMBIAN )
   {
      HB_FHANDLE hPipeHandle[ 2 ];
      pid_t pid;
      char * pszTmp;
      HB_BOOL fRead;
      HB_SIZE nLen;

      nLen = strlen( pszFileName );
      if( pszMode && ( *pszMode == 'r' || *pszMode == 'w' ) )
         fRead = ( *pszMode == 'r' );
      else
      {
         if( pszFileName[ 0 ] == '|' )
            fRead = HB_FALSE;
         else if( pszFileName[ nLen - 1 ] == '|' )
            fRead = HB_TRUE;
         else
            fRead = HB_FALSE;
      }

      if( pszFileName[ 0 ] == '|' )
      {
         ++pszFileName;
         --nLen;
      }
      if( pszFileName[ nLen - 1 ] == '|' )
      {
         pszTmp = hb_strdup( pszFileName );
         pszTmp[ --nLen ] = 0;
         pszFileName        = pszTmp;
      }
      else
         pszTmp = NULL;

      hb_vmUnlock();
      if( pipe( hPipeHandle ) == 0 )
      {
         if( ( pid = fork() ) != -1 )
         {
            if( pid != 0 )
            {
               if( fRead )
               {
                  hb_fsClose( hPipeHandle[ 1 ] );
                  hFileHandle = hPipeHandle[ 0 ];
               }
               else
               {
                  hb_fsClose( hPipeHandle[ 0 ] );
                  hFileHandle = hPipeHandle[ 1 ];
               }
            }
            else
            {
               HB_FHANDLE hNullHandle;
               int iMaxFD, iResult;
               const char * argv[ 4 ];
               argv[ 0 ] = "sh";
               argv[ 1 ] = "-c";
               argv[ 2 ] = pszFileName;
               argv[ 3 ] = 0;
               HB_FAILURE_RETRY( hNullHandle, open( "/dev/null", O_RDWR ) );
               if( fRead )
               {
                  hb_fsClose( hPipeHandle[ 0 ] );
                  HB_FAILURE_RETRY( iResult, dup2( hPipeHandle[ 1 ], 1 ) );
                  HB_FAILURE_RETRY( iResult, dup2( hNullHandle, 0 ) );
                  HB_FAILURE_RETRY( iResult, dup2( hNullHandle, 2 ) );
               }
               else
               {
                  hb_fsClose( hPipeHandle[ 1 ] );
                  HB_FAILURE_RETRY( iResult, dup2( hPipeHandle[ 0 ], 0 ) );
                  HB_FAILURE_RETRY( iResult, dup2( hNullHandle, 1 ) );
                  HB_FAILURE_RETRY( iResult, dup2( hNullHandle, 2 ) );
               }
               iMaxFD = sysconf( _SC_OPEN_MAX );
               if( iMaxFD < 3 )
                  iMaxFD = 1024;
               for( hNullHandle = 3; hNullHandle < iMaxFD; ++hNullHandle )
                  hb_fsClose( hNullHandle );
               if( setuid( getuid() ) == -1 ) {}
               if( setgid( getgid() ) == -1 ) {}
#if defined( __WATCOMC__ )
               HB_FAILURE_RETRY( iResult, execv( "/bin/sh", argv ) );
#else
               HB_FAILURE_RETRY( iResult, execv( "/bin/sh", ( char ** ) argv ) );
#endif
               exit( 1 );
            }
         }
         else
         {
            hb_fsClose( hPipeHandle[ 0 ] );
            hb_fsClose( hPipeHandle[ 1 ] );
         }
      }
      hb_fsSetIOError( hFileHandle != FS_ERROR, 0 );
      hb_vmLock();

      if( pszTmp )
         hb_xfree( pszTmp );
   }
#else

   HB_SYMBOL_UNUSED( pszFileName );
   HB_SYMBOL_UNUSED( pszMode );

   hb_fsSetError( ( HB_ERRCODE ) FS_ERROR );

#endif

   return hFileHandle;
}

HB_BOOL hb_fsPipeCreate( HB_FHANDLE hPipe[ 2 ] )
{
   HB_BOOL fResult;

   HB_TRACE( HB_TR_DEBUG, ( "hb_fsPipeCreate(%p)", hPipe ) );

#if defined( HB_OS_WIN ) && ! defined( HB_OS_WIN_CE )
{
   SECURITY_ATTRIBUTES sa;
   HANDLE hPipeRd, hPipeWr;

   memset( &sa, 0, sizeof( sa ) );
   sa.nLength = sizeof( sa );
   sa.bInheritHandle = TRUE;

   fResult = CreatePipe( &hPipeRd, &hPipeWr, &sa, 0 ) != 0;
   if( fResult )
   {
      hPipe[ 0 ] = ( HB_FHANDLE ) hPipeRd;
      hPipe[ 1 ] = ( HB_FHANDLE ) hPipeWr;
   }
   else
      hPipe[ 0 ] = hPipe[ 1 ] = FS_ERROR;
}
#elif defined( HB_OS_OS2 )
{
#  if defined( __GNUC__ )
      fResult = pipe( hPipe ) == 0;
      if( fResult )
      {
         setmode( hPipe[ 0 ], O_BINARY );
         setmode( hPipe[ 1 ], O_BINARY );
      }
      else
         hPipe[ 0 ] = hPipe[ 1 ] = FS_ERROR;
#  else
      fResult = _pipe( hPipe, 4096, _O_BINARY ) == 0;
      if( ! fResult )
         hPipe[ 0 ] = hPipe[ 1 ] = FS_ERROR;
#  endif
}
#elif defined( HB_OS_UNIX ) && ! defined( HB_OS_VXWORKS ) && ! defined( HB_OS_SYMBIAN )
{
   fResult = pipe( hPipe ) == 0;
   if( ! fResult )
      hPipe[ 0 ] = hPipe[ 1 ] = FS_ERROR;
}
#else
{
#  if ! defined( HB_OS_DOS )
      int iTODO; /* TODO: for given platform */
#  endif

   hPipe[ 0 ] = hPipe[ 1 ] = FS_ERROR;
   hb_fsSetError( ( HB_ERRCODE ) FS_ERROR );
   fResult = HB_FALSE;
}
#endif

   return fResult;
}

int hb_fsIsPipeOrSock( HB_FHANDLE hPipeHandle )
{
   HB_TRACE( HB_TR_DEBUG, ( "hb_fsIsPipeOrSock(%p)", ( void * ) ( HB_PTRDIFF ) hPipeHandle ) );

#if defined( HB_OS_UNIX )
{
#  if defined( HB_USE_LARGEFILE64 )
   struct stat64 statbuf;
   if( fstat64( hPipeHandle, &statbuf ) == 0 )
#  else
   struct stat statbuf;
   if( fstat( hPipeHandle, &statbuf ) == 0 )
#  endif
   {
      if( S_ISFIFO( statbuf.st_mode ) || S_ISSOCK( statbuf.st_mode ) )
         return 1;
   }
   return 0;
}
#elif defined( HB_OS_WIN ) && ! defined( HB_OS_WIN_CE )
{
   return ( GetFileType( ( HANDLE ) hb_fsGetOsHandle( hPipeHandle ) ) ==
            FILE_TYPE_PIPE ) ? 1 : 0;
}
#elif defined( HB_OS_OS2 )
{
   ULONG type = 0, attr = 0;
   if( DosQueryHType( ( HFILE ) hPipeHandle, &type, &attr ) == NO_ERROR )
   {
      if( ( type & 0xFF ) == FHT_PIPE )
         return 1;
   }
   return 0;
}
#else
#  if ! defined( HB_OS_DOS )
      int iTODO; /* TODO: for given platform */
#  endif
   HB_SYMBOL_UNUSED( hPipeHandle );
   return -1;
#endif
}

HB_BOOL hb_fsPipeUnblock( HB_FHANDLE hPipeHandle )
{
   HB_TRACE( HB_TR_DEBUG, ( "hb_fsPipeUnblock(%p)", ( void * ) ( HB_PTRDIFF ) hPipeHandle ) );

#if defined( HB_OS_WIN ) && ! defined( HB_OS_WIN_CE )
   {
      DWORD dwMode = PIPE_NOWAIT;

      if( SetNamedPipeHandleState( ( HANDLE ) hb_fsGetOsHandle( hPipeHandle ),
                                   &dwMode, NULL, NULL ) )
         return HB_TRUE;
      else
         return HB_FALSE;
   }
#elif defined( HB_OS_UNIX ) && ! defined( HB_OS_MINIX )
   {
      int ret = fcntl( hPipeHandle, F_GETFL, 0 );

      if( ret != -1 && ( ret & O_NONBLOCK ) == 0 )
         ret = fcntl( hPipeHandle, F_SETFL, ret | O_NONBLOCK );

      return ret != -1;
   }
#else
   HB_SYMBOL_UNUSED( hPipeHandle );
   return HB_FALSE;
#endif
}

HB_SIZE hb_fsPipeIsData( HB_FHANDLE hPipeHandle, HB_SIZE nBufferSize,
                         HB_MAXINT nTimeOut )
{
   HB_SIZE nToRead = 0;

   HB_TRACE( HB_TR_DEBUG, ( "hb_fsPipeIsData(%p,%" HB_PFS "u,%" PFHL "d)", ( void * ) ( HB_PTRDIFF ) hPipeHandle, nBufferSize, nTimeOut ) );

   hb_vmUnlock();

#if defined( HB_OS_WIN ) && ! defined( HB_OS_WIN_CE )
{
   HB_MAXUINT end_timer = nTimeOut > 0 ? hb_dateMilliSeconds() + nTimeOut : 0;
   HB_BOOL fResult = HB_FALSE;
   DWORD dwAvail;

   do
   {
      if( fResult )
         hb_releaseCPU();

      dwAvail = 0;
      fResult = PeekNamedPipe( ( HANDLE ) hb_fsGetOsHandle( hPipeHandle ),
                               NULL, 0, NULL, &dwAvail, NULL ) != 0;
      hb_fsSetIOError( fResult, 0 );
   }
   while( fResult && dwAvail == 0 &&
          ( nTimeOut < 0 || ( end_timer > 0 &&
                              end_timer > hb_dateMilliSeconds() ) ) &&
          hb_vmRequestQuery() == 0 );

   if( ! fResult )
      nToRead = ( HB_SIZE ) -1;
   else if( dwAvail > 0 )
      nToRead = ( ( HB_SIZE ) dwAvail < nBufferSize ) ? dwAvail : nBufferSize;
}
#elif defined( HB_OS_OS2 )
{
   HB_MAXUINT end_timer = nTimeOut > 0 ? hb_dateMilliSeconds() + nTimeOut : 0;
   HB_BOOL fResult = HB_FALSE;
   AVAILDATA avail;

   do
   {
      APIRET ret;

      if( fResult )
         hb_releaseCPU();

      avail.cbpipe = 0;
      avail.cbmessage = 0;
      ret = DosPeekNPipe( ( HPIPE ) hPipeHandle,
                          NULL, 0, NULL, &avail, NULL );
      fResult = ret == NO_ERROR || ret == ERROR_PIPE_BUSY;
      hb_fsSetIOError( fResult, 0 );
   }
   while( fResult && avail.cbpipe == 0 &&
          ( nTimeOut < 0 || ( end_timer > 0 &&
                              end_timer > hb_dateMilliSeconds() ) ) &&
          hb_vmRequestQuery() == 0 );

   if( ! fResult )
      nToRead = ( HB_SIZE ) -1;
   else if( avail.cbpipe > 0 )
      nToRead = ( ( HB_SIZE ) avail.cbpipe < nBufferSize ) ? avail.cbpipe :
                                                             nBufferSize;
}
#elif defined( HB_OS_UNIX ) && ! defined( HB_OS_SYMBIAN )
{
   struct timeval tv;
   fd_set rfds;
   int iResult;
#if ! defined( HB_HAS_SELECT_TIMER )
   HB_MAXUINT timer = nTimeOut <= 0 ? 0 : hb_dateMilliSeconds();
#else
   tv.tv_sec = ( long ) nTimeOut / 1000;
   tv.tv_usec = ( long ) ( nTimeOut % 1000 ) * 1000;
#endif

   for( ;; )
   {
      if( nTimeOut < 0 )
      {
         tv.tv_sec = 1;
         tv.tv_usec = 0;
      }
#if ! defined( HB_HAS_SELECT_TIMER )
      else
      {
         tv.tv_sec = ( long ) nTimeOut / 1000;
         tv.tv_usec = ( long ) ( nTimeOut % 1000 ) * 1000;
      }
#endif

      FD_ZERO( &rfds );
      FD_SET( hPipeHandle, &rfds );
      iResult = select( hPipeHandle + 1, &rfds, NULL, NULL, &tv );
      hb_fsSetIOError( iResult >= 0, 0 );
      if( nTimeOut < 0 && iResult == 0 )
         continue;
      if( iResult != -1 || nTimeOut == 0 ||
          hb_fsOsError() != ( HB_ERRCODE ) EINTR ||
          hb_vmRequestQuery() != 0 )
         break;
#if ! defined( HB_HAS_SELECT_TIMER )
      else if( nTimeOut > 0 )
      {
         HB_MAXUINT timecurr = hb_dateMilliSeconds();
         if( timecurr > timer )
         {
            if( ( nTimeOut -= timecurr - timer ) <= 0 )
               break;
            timer = timecurr;
         }
      }
#endif
   }
   if( iResult > 0 )
      nToRead = nBufferSize;
}
#else
{
#  if ! defined( HB_OS_DOS )
      int iTODO; /* TODO: for given platform */
#  endif
   HB_SYMBOL_UNUSED( hPipeHandle );
   HB_SYMBOL_UNUSED( nBufferSize );
   HB_SYMBOL_UNUSED( nTimeOut );
   hb_fsSetError( ( HB_ERRCODE ) FS_ERROR );
}
#endif

   hb_vmLock();

   return nToRead;
}

HB_SIZE hb_fsPipeRead( HB_FHANDLE hPipeHandle, void * buffer, HB_SIZE nSize,
                       HB_MAXINT nTimeOut )
{
   HB_SIZE nRead;

   HB_TRACE( HB_TR_DEBUG, ( "hb_fsPipeRead(%p,%p,%" HB_PFS "u,%" PFHL "d)", ( void * ) ( HB_PTRDIFF ) hPipeHandle, buffer, nSize, nTimeOut ) );

   nRead = hb_fsPipeIsData( hPipeHandle, nSize, nTimeOut );
   if( nRead != ( HB_SIZE ) -1 && nRead > 0 )
      nRead = hb_fsReadLarge( hPipeHandle, buffer, nRead );

   return nRead;
}

HB_FHANDLE hb_fsOpen( const char * pszFileName, HB_USHORT uiFlags )
{
   HB_FHANDLE hFileHandle;

   HB_TRACE( HB_TR_DEBUG, ( "hb_fsOpen(%s, %hu)", pszFileName, uiFlags ) );

#if defined( HB_OS_WIN )
   {
      LPCTSTR lpFileName;
      LPTSTR lpFree;
      DWORD dwMode, dwShare, dwCreat, dwAttr;
      HANDLE hFile;

      lpFileName = HB_FSNAMECONV( pszFileName, &lpFree );

      convert_open_flags( HB_FALSE, FC_NORMAL, uiFlags, &dwMode, &dwShare, &dwCreat, &dwAttr );

      hb_vmUnlock();
      hFile = CreateFile( lpFileName, dwMode, dwShare, NULL, dwCreat, dwAttr, NULL );
      hb_fsSetIOError( hFile != ( HANDLE ) INVALID_HANDLE_VALUE, 0 );
      hb_vmLock();

      if( lpFree )
         hb_xfree( lpFree );

      hFileHandle = ( HB_FHANDLE ) hFile;
   }
#else
   {
      char * pszFree;
      int flags, share, attr;
      unsigned mode;

      pszFileName = hb_fsNameConv( pszFileName, &pszFree );

      convert_open_flags( HB_FALSE, FC_NORMAL, uiFlags, &flags, &mode, &share, &attr );

      hb_vmUnlock();
#if defined( _MSC_VER ) || defined( __DMC__ )
      if( share )
         hFileHandle = _sopen( pszFileName, flags, share, mode );
      else
         hFileHandle = _open( pszFileName, flags, mode );
      hb_fsSetIOError( hFileHandle != FS_ERROR, 0 );
#elif defined( HB_FS_SOPEN )
      if( share )
         hFileHandle = sopen( pszFileName, flags, share, mode );
      else
         hFileHandle = open( pszFileName, flags, mode );
      hb_fsSetIOError( hFileHandle != FS_ERROR, 0 );
#else
      HB_FAILURE_RETRY( hFileHandle, open( pszFileName, flags | share, mode ) );
#endif
      hb_vmLock();

      if( pszFree )
         hb_xfree( pszFree );
   }
#endif

   return hFileHandle;
}

HB_FHANDLE hb_fsCreate( const char * pszFileName, HB_FATTR ulAttr )
{
   HB_FHANDLE hFileHandle;

   HB_TRACE( HB_TR_DEBUG, ( "hb_fsCreate(%s, %u)", pszFileName, ulAttr ) );

#if defined( HB_OS_WIN )
   {
      LPCTSTR lpFileName;
      LPTSTR lpFree;
      DWORD dwMode, dwShare, dwCreat, dwAttr;
      HANDLE hFile;

      lpFileName = HB_FSNAMECONV( pszFileName, &lpFree );

      convert_open_flags( HB_TRUE, ulAttr, FO_EXCLUSIVE, &dwMode, &dwShare, &dwCreat, &dwAttr );

      hb_vmUnlock();
      hFile = CreateFile( lpFileName, dwMode, dwShare, NULL, dwCreat, dwAttr, NULL );
      hb_fsSetIOError( hFile != ( HANDLE ) INVALID_HANDLE_VALUE, 0 );
      hb_vmLock();

      if( lpFree )
         hb_xfree( lpFree );

      hFileHandle = ( HB_FHANDLE ) hFile;
   }
#else
   {
      char * pszFree;
      int flags, share, attr;
      unsigned mode;

      pszFileName = hb_fsNameConv( pszFileName, &pszFree );

      convert_open_flags( HB_TRUE, ulAttr, FO_EXCLUSIVE, &flags, &mode, &share, &attr );

      hb_vmUnlock();
#if defined( HB_FS_DOSCREAT )
      hFileHandle = _creat( pszFileName, attr );
      hb_fsSetIOError( hFileHandle != FS_ERROR, 0 );
#elif defined( HB_FS_SOPEN )
      hFileHandle = open( pszFileName, flags, mode );
      hb_fsSetIOError( hFileHandle != FS_ERROR, 0 );
#else
      HB_FAILURE_RETRY( hFileHandle, open( pszFileName, flags | share, mode ) );
#endif
      hb_vmLock();

      if( pszFree )
         hb_xfree( pszFree );
   }
#endif

   return hFileHandle;
}

/* Derived from hb_fsCreate()

   NOTE: The default opening mode differs from the one used in hb_fsCreate()
         [vszakats]
 */

HB_FHANDLE hb_fsCreateEx( const char * pszFileName, HB_FATTR ulAttr, HB_USHORT uiFlags )
{
   HB_FHANDLE hFileHandle;

   HB_TRACE( HB_TR_DEBUG, ( "hb_fsCreateEx(%s, %u, %hu)", pszFileName, ulAttr, uiFlags ) );

#if defined( HB_OS_WIN )
   {
      LPCTSTR lpFileName;
      LPTSTR lpFree;
      DWORD dwMode, dwShare, dwCreat, dwAttr;
      HANDLE hFile;

      lpFileName = HB_FSNAMECONV( pszFileName, &lpFree );

      convert_open_flags( HB_TRUE, ulAttr, uiFlags, &dwMode, &dwShare, &dwCreat, &dwAttr );

      hb_vmUnlock();
      hFile = CreateFile( lpFileName, dwMode, dwShare, NULL, dwCreat, dwAttr, NULL );
      hb_fsSetIOError( hFile != ( HANDLE ) INVALID_HANDLE_VALUE, 0 );
      hb_vmLock();

      if( lpFree )
         hb_xfree( lpFree );

      hFileHandle = ( HB_FHANDLE ) hFile;
   }
#else
   {
      char * pszFree;
      int flags, share, attr;
      unsigned mode;

      pszFileName = hb_fsNameConv( pszFileName, &pszFree );

      convert_open_flags( HB_TRUE, ulAttr, uiFlags, &flags, &mode, &share, &attr );

      hb_vmUnlock();
#if defined( HB_FS_SOPEN )
      hFileHandle = open( pszFileName, flags, mode );
      hb_fsSetIOError( hFileHandle != FS_ERROR, 0 );
#else
      HB_FAILURE_RETRY( hFileHandle, open( pszFileName, flags | share, mode ) );
#endif
      hb_vmLock();

      if( pszFree )
         hb_xfree( pszFree );
   }
#endif

   return hFileHandle;
}

void hb_fsClose( HB_FHANDLE hFileHandle )
{
   HB_TRACE( HB_TR_DEBUG, ( "hb_fsClose(%p)", ( void * ) ( HB_PTRDIFF ) hFileHandle ) );

   hb_vmUnlock();
#if defined( HB_OS_WIN )
   hb_fsSetIOError( CloseHandle( DosToWinHandle( hFileHandle ) ) != 0, 0 );
#else
   {
      int ret;
#  if defined( EINTR )
      /* ignoring EINTR in close() it's quite common bug when sockets or
       * pipes are used. Without such protection it's not safe to use
       * signals in user code.
       */
      do
      {
         ret = close( hFileHandle );
      }
      while( ret == -1 && errno == EINTR );
#  else
      ret = close( hFileHandle );
#  endif
      hb_fsSetIOError( ret == 0, 0 );
   }
#endif
   hb_vmLock();
}


#define FD_TEST  0

int hb_fsSetDevMode( HB_FHANDLE hFileHandle, int iDevMode )
{
   HB_TRACE( HB_TR_DEBUG, ( "hb_fsSetDevMode(%p, %d)", ( void * ) ( HB_PTRDIFF ) hFileHandle, iDevMode ) );

#if defined( __BORLANDC__ ) || defined( __IBMCPP__ ) || defined( __DJGPP__ ) || \
    defined( __WATCOMC__ ) || defined( HB_OS_OS2 )
{
   int iRet = -1;

#if defined( HB_OS_WIN )
   if( hFileHandle == ( HB_FHANDLE ) 0 ||
       hFileHandle == ( HB_FHANDLE ) 1 ||
       hFileHandle == ( HB_FHANDLE ) 2 )
#endif
   switch( iDevMode )
   {
      case FD_TEST:
         iRet = setmode( ( int ) hFileHandle, O_BINARY );
         if( iRet != -1 )
            setmode( ( int ) hFileHandle, iRet );
         break;

      case FD_BINARY:
         iRet = setmode( ( int ) hFileHandle, O_BINARY );
         break;

      case FD_TEXT:
         iRet = setmode( ( int ) hFileHandle, O_TEXT );
         break;
   }

   if( iRet != -1 )
      iRet = ( iRet & O_TEXT ) == O_TEXT ? FD_TEXT : FD_BINARY;
   hb_fsSetIOError( iRet != -1, 0 );

   return iRet;
}
#elif ( defined( _MSC_VER ) || defined( __MINGW32__ ) || defined( __DMC__ ) ) && \
      ! defined( HB_OS_WIN_CE )
{
   int iRet = -1;

#if defined( HB_OS_WIN )
   if( hFileHandle == ( HB_FHANDLE ) 0 ||
       hFileHandle == ( HB_FHANDLE ) 1 ||
       hFileHandle == ( HB_FHANDLE ) 2 )
#endif
   switch( iDevMode )
   {
      case FD_TEST:
         iRet = _setmode( ( int ) hFileHandle, _O_BINARY );
         if( iRet != -1 )
            ( void ) _setmode( ( int ) hFileHandle, iRet );
         break;

      case FD_BINARY:
         iRet = _setmode( ( int ) hFileHandle, _O_BINARY );
         break;

      case FD_TEXT:
         iRet = _setmode( ( int ) hFileHandle, _O_TEXT );
         break;
   }

   if( iRet != -1 )
      iRet = ( iRet & _O_TEXT ) == _O_TEXT ? FD_TEXT : FD_BINARY;
   hb_fsSetIOError( iRet != -1, 0 );

   return iRet;
}
#else

   HB_SYMBOL_UNUSED( hFileHandle );

   hb_fsSetError( ( HB_ERRCODE ) ( iDevMode == FD_TEXT ? FS_ERROR : 0 ) );
   return FD_BINARY;

#endif
}

HB_BOOL hb_fsGetFileTime( const char * pszFileName, long * plJulian, long * plMillisec )
{
   HB_BOOL fResult;

   HB_TRACE( HB_TR_DEBUG, ( "hb_fsGetFileTime(%s, %p, %p)", pszFileName, plJulian, plMillisec ) );

   fResult = HB_FALSE;
   *plJulian = *plMillisec = 0;

   hb_vmUnlock();

#if defined( HB_OS_WIN )
#if defined( __HB_OS_WIN9X_SUPPORT )
   if( hb_iswin9x() )
   {
      typedef BOOL ( WINAPI * _HB_GETFILEATTRIBUTESEX )( LPCTSTR, GET_FILEEX_INFO_LEVELS, LPVOID );
      static _HB_GETFILEATTRIBUTESEX s_pGetFileAttributesEx = ( _HB_GETFILEATTRIBUTESEX ) -1;

      if( s_pGetFileAttributesEx == ( _HB_GETFILEATTRIBUTESEX ) -1 )
      {
         HMODULE hModule = GetModuleHandle( TEXT( "kernel32.dll" ) );
         if( hModule )
            s_pGetFileAttributesEx = ( _HB_GETFILEATTRIBUTESEX )
               HB_WINAPI_GETPROCADDRESST( hModule, "GetFileAttributesEx" );
         else
            s_pGetFileAttributesEx = NULL;
      }

      if( s_pGetFileAttributesEx )
      {
         LPCTSTR lpFileName;
         LPTSTR lpFree;
         WIN32_FILE_ATTRIBUTE_DATA attrex;

         lpFileName = HB_FSNAMECONV( pszFileName, &lpFree );

         memset( &attrex, 0, sizeof( attrex ) );

         if( GetFileAttributesEx( lpFileName, GetFileExInfoStandard, &attrex ) )
         {
            FILETIME local_ft;
            SYSTEMTIME st;

            if( FileTimeToLocalFileTime( &attrex.ftLastWriteTime, &local_ft ) &&
                FileTimeToSystemTime( &local_ft, &st ) )
            {
               *plJulian = hb_dateEncode( st.wYear, st.wMonth, st.wDay );
               *plMillisec = hb_timeEncode( st.wHour, st.wMinute, st.wSecond, st.wMilliseconds );

               fResult = HB_TRUE;
            }
         }
         hb_fsSetIOError( fResult, 0 );

         if( lpFree )
            hb_xfree( lpFree );
      }
      else
      {
         HB_FHANDLE hFile = hb_fsOpen( pszFileName, FO_READ | FO_SHARED );
         FILETIME ft, local_ft;
         SYSTEMTIME st;

         if( hFile != FS_ERROR )
         {
            if( GetFileTime( DosToWinHandle( hFile ), NULL, NULL, &ft ) &&
                FileTimeToLocalFileTime( &ft, &local_ft ) &&
                FileTimeToSystemTime( &local_ft, &st ) )
            {
               *plJulian = hb_dateEncode( st.wYear, st.wMonth, st.wDay );
               *plMillisec = hb_timeEncode( st.wHour, st.wMinute, st.wSecond, st.wMilliseconds );

               fResult = HB_TRUE;
            }
            hb_fsSetIOError( fResult, 0 );
            hb_fsClose( hFile );
         }
         else
         {
            WIN32_FIND_DATA findFileData;
            HANDLE hFindFile;
            LPCTSTR lpFileName;
            LPTSTR lpFree;

            lpFileName = HB_FSNAMECONV( pszFileName, &lpFree );
            hFindFile = FindFirstFile( lpFileName, &findFileData );
            if( lpFree )
               hb_xfree( lpFree );

            if( hFindFile != INVALID_HANDLE_VALUE )
            {
               if( FileTimeToLocalFileTime( &findFileData.ftLastWriteTime, &local_ft ) &&
                   FileTimeToSystemTime( &local_ft, &st ) )
               {
                  *plJulian = hb_dateEncode( st.wYear, st.wMonth, st.wDay );
                  *plMillisec = hb_timeEncode( st.wHour, st.wMinute, st.wSecond, st.wMilliseconds );

                  fResult = HB_TRUE;
               }
               hb_fsSetIOError( fResult, 0 );
               FindClose( hFindFile );
            }
         }
      }
   }
   else
#endif
   {
      LPCTSTR lpFileName;
      LPTSTR lpFileNameFree;
      WIN32_FILE_ATTRIBUTE_DATA attrex;

      lpFileName = HB_FSNAMECONV( pszFileName, &lpFileNameFree );

      memset( &attrex, 0, sizeof( attrex ) );

      if( GetFileAttributesEx( lpFileName, GetFileExInfoStandard, &attrex ) )
      {
         FILETIME local_ft;
         SYSTEMTIME st;

         if( FileTimeToLocalFileTime( &attrex.ftLastWriteTime, &local_ft ) &&
             FileTimeToSystemTime( &local_ft, &st ) )
         {
            *plJulian = hb_dateEncode( st.wYear, st.wMonth, st.wDay );
            *plMillisec = hb_timeEncode( st.wHour, st.wMinute, st.wSecond, st.wMilliseconds );

            fResult = HB_TRUE;
         }
      }

      if( ! fResult )
      {
         *plJulian = 0;
         *plMillisec = 0;
      }

      hb_fsSetIOError( fResult, 0 );

      if( lpFileNameFree )
         hb_xfree( lpFileNameFree );
   }
#elif defined( HB_OS_UNIX ) || defined( HB_OS_OS2 ) || defined( HB_OS_DOS ) || defined( __GNUC__ )
   {
      char * pszFree;
#  if defined( HB_USE_LARGEFILE64 )
      struct stat64 statbuf;
      if( stat64( hb_fsNameConv( pszFileName, &pszFree ), &statbuf ) == 0 )
#  else
      struct stat statbuf;
      if( stat( hb_fsNameConv( pszFileName, &pszFree ), &statbuf ) == 0 )
#  endif
      {
         time_t ftime;
         struct tm ft;

         ftime = statbuf.st_mtime;
#  if defined( HB_HAS_LOCALTIME_R )
         localtime_r( &ftime, &ft );
#  else
         ft = *localtime( &ftime );
#  endif

         *plJulian = hb_dateEncode( ft.tm_year + 1900, ft.tm_mon + 1, ft.tm_mday );
#if defined( HB_OS_LINUX ) && ( defined( _BSD_SOURCE ) || defined( _SVID_SOURCE ) ) && \
    defined( __GLIBC__ ) && defined( __GLIBC_MINOR__ ) && \
           ( __GLIBC__ > 2 || ( __GLIBC__ == 2 && __GLIBC_MINOR__ >= 6 ) )
         *plMillisec = hb_timeEncode( ft.tm_hour, ft.tm_min, ft.tm_sec, statbuf.st_mtim.tv_nsec / 1000000 );
#else
         *plMillisec = hb_timeEncode( ft.tm_hour, ft.tm_min, ft.tm_sec, 0 );
#endif
         fResult = HB_TRUE;
      }
      else
      {
         *plJulian = 0;
         *plMillisec = 0;
      }

      hb_fsSetIOError( fResult, 0 );

      if( pszFree )
         hb_xfree( pszFree );
   }
#else
   {
      int iTODO; /* TODO: for given platform */

      HB_SYMBOL_UNUSED( pszFileName );
<<<<<<< HEAD

      *plJulian = 0;
      *plMillisec = 0;
=======
>>>>>>> ddea7f90
   }
#endif

   hb_vmLock();

   return fResult;
}

HB_BOOL hb_fsGetAttr( const char * pszFileName, HB_FATTR * pulAttr )
{
   HB_BOOL fResult;

   HB_TRACE( HB_TR_DEBUG, ( "hb_fsGetAttr(%s, %p)", pszFileName, pulAttr ) );

   hb_vmUnlock();

   *pulAttr = 0;
   fResult = HB_FALSE;
#if defined( HB_OS_WIN )
   {
      LPCTSTR lpFileName;
      LPTSTR lpFree;
      DWORD dwAttr;

      lpFileName = HB_FSNAMECONV( pszFileName, &lpFree );

      dwAttr = GetFileAttributes( lpFileName );

      if( dwAttr != INVALID_FILE_ATTRIBUTES )
      {
         *pulAttr = hb_fsAttrFromRaw( dwAttr );
         fResult = HB_TRUE;
      }
      else
         *pulAttr = 0;

      hb_fsSetIOError( fResult, 0 );

      if( lpFree )
         hb_xfree( lpFree );
   }
#else
   {
      char * pszFree;
      pszFileName = hb_fsNameConv( pszFileName, &pszFree );

#  if defined( HB_OS_DOS )
      {
#     if defined( __DJGPP__ ) || defined( __BORLANDC__ )
         int attr = _chmod( pszFileName, 0, 0 );
         if( attr != -1 )
#     else
         unsigned int attr = 0;
         if( _dos_getfileattr( pszFileName, &attr ) == 0 )
#     endif
         {
            *pulAttr = hb_fsAttrFromRaw( attr );
            fResult = HB_TRUE;
         }
         else
            *pulAttr = 0;

         hb_fsSetIOError( fResult, 0 );
      }
#  elif defined( HB_OS_OS2 )
      {
         FILESTATUS3 fs3;
         APIRET ulrc;

         ulrc = DosQueryPathInfo( ( PCSZ ) pszFileName, FIL_STANDARD, &fs3, sizeof( fs3 ) );
         if( ulrc == NO_ERROR )
         {
            *pulAttr = hb_fsAttrFromRaw( fs3.attrFile );
            fResult = HB_TRUE;
         }
         else
            *pulAttr = 0;

         hb_fsSetIOError( fResult, 0 );
      }
#  elif defined( HB_OS_UNIX )
      {
#     if defined( HB_USE_LARGEFILE64 )
         struct stat64 statbuf;
         if( stat64( pszFileName, &statbuf ) == 0 )
#     else
         struct stat statbuf;
         if( stat( pszFileName, &statbuf ) == 0 )
#     endif
         {
            *pulAttr = hb_fsAttrFromRaw( statbuf.st_mode );
            fResult = HB_TRUE;
         }
         else
            *pulAttr = 0;

         hb_fsSetIOError( fResult, 0 );
      }
#  else
      {
         int iTODO; /* TODO: for given platform */

         HB_SYMBOL_UNUSED( pszFileName );
<<<<<<< HEAD

         *pulAttr = 0;
=======
>>>>>>> ddea7f90
      }
#  endif
      if( pszFree )
         hb_xfree( pszFree );
   }
#endif

   hb_vmLock();

   return fResult;
}

HB_BOOL hb_fsSetFileTime( const char * pszFileName, long lJulian, long lMillisec )
{
   HB_BOOL fResult;
   int iYear, iMonth, iDay;
   int iHour, iMinute, iSecond, iMSec;

   HB_TRACE( HB_TR_DEBUG, ( "hb_fsSetFileTime(%s, %ld, %ld)", pszFileName, lJulian, lMillisec ) );

   hb_dateDecode( lJulian, &iYear, &iMonth, &iDay );
   hb_timeDecode( lMillisec, &iHour, &iMinute, &iSecond, &iMSec );

   hb_vmUnlock();

#if defined( HB_OS_WIN )
   {
      LPCTSTR lpFileName;
      LPTSTR lpFree;
      HANDLE hFile;

      lpFileName = HB_FSNAMECONV( pszFileName, &lpFree );

      hb_vmUnlock();
      hFile = CreateFile( lpFileName, GENERIC_WRITE, FILE_SHARE_WRITE | FILE_SHARE_READ,
                          NULL, OPEN_EXISTING, FILE_FLAG_BACKUP_SEMANTICS, NULL );
      fResult = hFile != ( HANDLE ) INVALID_HANDLE_VALUE;
      hb_fsSetIOError( fResult, 0 );
      hb_vmLock();

      if( fResult )
      {
         FILETIME local_ft;
         SYSTEMTIME st;

         if( lJulian <= 0 || lMillisec < 0 )
            GetLocalTime( &st );
         else
            memset( &st, 0, sizeof( st ) );

         if( lJulian > 0 )
         {
            st.wYear = ( WORD ) iYear;
            st.wMonth = ( WORD ) iMonth;
            st.wDay = ( WORD ) iDay;
         }
         if( lMillisec >= 0 )
         {
            st.wHour = ( WORD ) iHour;
            st.wMinute = ( WORD ) iMinute;
            st.wSecond = ( WORD ) iSecond;
            st.wMilliseconds = ( WORD ) iMSec;
         }

         if( SystemTimeToFileTime( &st, &local_ft ) )
         {
            FILETIME ft;
            LocalFileTimeToFileTime( &local_ft, &ft );
            fResult = SetFileTime( hFile, NULL, &ft, &ft ) != 0;
         }
         else
            fResult = HB_FALSE;

         hb_fsSetIOError( fResult, 0 );
         CloseHandle( hFile );
      }

      if( lpFree )
         hb_xfree( lpFree );
   }
#elif defined( HB_OS_OS2 )
   {
      FILESTATUS3 fs3;
      APIRET ulrc;
      char * pszFree;

      pszFileName = hb_fsNameConv( pszFileName, &pszFree );

      ulrc = DosQueryPathInfo( ( PCSZ ) pszFileName, FIL_STANDARD, &fs3, sizeof( fs3 ) );
      if( ulrc == NO_ERROR )
      {
         FDATE fdate;
         FTIME ftime;

         if( lJulian <= 0 || lMillisec < 0 )
         {
            DATETIME dt;

            DosGetDateTime( &dt );

            if( lJulian <= 0 )
            {
               iYear = dt.year;
               iMonth = dt.month;
               iDay = dt.day;
            }
            if( lMillisec < 0 )
            {
               iHour = dt.hours;
               iMinute = dt.minutes;
               iSecond = dt.seconds;
            }
         }

         fdate.year = iYear - 1980;
         fdate.month = iMonth;
         fdate.day = iDay;
         ftime.hours = iHour;
         ftime.minutes = iMinute;
         ftime.twosecs = iSecond / 2;

         fs3.fdateCreation = fs3.fdateLastAccess = fs3.fdateLastWrite = fdate;
         fs3.ftimeCreation = fs3.ftimeLastAccess = fs3.ftimeLastWrite = ftime;
         ulrc = DosSetPathInfo( ( PCSZ ) pszFileName, FIL_STANDARD,
                                &fs3, sizeof( fs3 ), DSPI_WRTTHRU );
      }
      fResult = ulrc == NO_ERROR;
      hb_fsSetIOError( fResult, 0 );
      if( pszFree )
         hb_xfree( pszFree );
   }
#elif defined( HB_OS_UNIX ) || defined( HB_OS_DOS )
   {
      char * pszFree;

      pszFileName = hb_fsNameConv( pszFileName, &pszFree );

      if( lJulian <= 0 && lMillisec < 0 )
      {
#  if defined( HB_OS_LINUX ) && ! defined( __WATCOMC__ )
         fResult = utimes( pszFileName, NULL ) == 0;
#  else
         fResult = utime( pszFileName, NULL ) == 0;
#  endif
      }
      else
      {
         struct tm new_value;

         if( lJulian <= 0 || lMillisec < 0 )
         {
            time_t current_time;

            current_time = time( NULL );
#  if defined( HB_HAS_LOCALTIME_R )
            localtime_r( &current_time, &new_value );
#  else
            new_value = *localtime( &current_time );
#  endif
         }
         else
            memset( &new_value, 0, sizeof( new_value ) );

         if( lJulian > 0 )
         {
            new_value.tm_year = iYear - 1900;
            new_value.tm_mon = iMonth - 1;
            new_value.tm_mday = iDay;
         }
         if( lMillisec >= 0 )
         {
            new_value.tm_hour = iHour;
            new_value.tm_min = iMinute;
            new_value.tm_sec = iSecond;
         }
         new_value.tm_isdst = -1;

#  if defined( HB_OS_LINUX ) && ! defined( __WATCOMC__ )
         {
            struct timeval times[ 2 ];
            times[ 0 ].tv_sec = times[ 1 ].tv_sec = mktime( &new_value );
            times[ 0 ].tv_usec = times[ 1 ].tv_usec = iMSec * 1000;
            fResult = utimes( pszFileName, times ) == 0;
         }
#  else
         {
            struct utimbuf buf;
            buf.actime = buf.modtime = mktime( &new_value );
            fResult = utime( pszFileName, &buf ) == 0;
         }
#  endif
      }
      hb_fsSetIOError( fResult, 0 );
      if( pszFree )
         hb_xfree( pszFree );
   }
#else
   {
      int iTODO; /* To force warning */

      fResult = HB_FALSE;
      hb_fsSetError( ( HB_ERRCODE ) FS_ERROR );
   }
#endif

   hb_vmLock();

   return fResult;
}

HB_BOOL hb_fsSetAttr( const char * pszFileName, HB_FATTR ulAttr )
{
   HB_BOOL fResult;

   HB_TRACE( HB_TR_DEBUG, ( "hb_fsSetAttr(%s, %u)", pszFileName, ulAttr ) );

   hb_vmUnlock();

#if defined( HB_OS_WIN )
   {
      LPCTSTR lpFileName;
      LPTSTR lpFree;
      DWORD dwFlags = 0;

      lpFileName = HB_FSNAMECONV( pszFileName, &lpFree );

      if( ulAttr & HB_FA_READONLY )
         dwFlags |= FILE_ATTRIBUTE_READONLY;
      if( ulAttr & HB_FA_HIDDEN )
         dwFlags |= FILE_ATTRIBUTE_HIDDEN;
      if( ulAttr & HB_FA_SYSTEM )
         dwFlags |= FILE_ATTRIBUTE_SYSTEM;
      if( ulAttr & HB_FA_ARCHIVE )
         dwFlags |= FILE_ATTRIBUTE_ARCHIVE;
      if( dwFlags == 0 )
         dwFlags = FILE_ATTRIBUTE_NORMAL;
      fResult = SetFileAttributes( lpFileName, dwFlags ) != 0;
      hb_fsSetIOError( fResult, 0 );

      if( lpFree )
         hb_xfree( lpFree );
   }
#else
   {
      char * pszFree;

      pszFileName = hb_fsNameConv( pszFileName, &pszFree );

#  if defined( HB_OS_OS2 )
      {
         FILESTATUS3 fs3;
         APIRET ulrc;
         ULONG ulOsAttr = FILE_NORMAL;

         if( ulAttr & HB_FA_READONLY )
            ulOsAttr |= FILE_READONLY;
         if( ulAttr & HB_FA_HIDDEN )
            ulOsAttr |= FILE_HIDDEN;
         if( ulAttr & HB_FA_SYSTEM )
            ulOsAttr |= FILE_SYSTEM;
         if( ulAttr & HB_FA_ARCHIVE )
            ulOsAttr |= FILE_ARCHIVED;

         ulrc = DosQueryPathInfo( ( PCSZ ) pszFileName, FIL_STANDARD, &fs3, sizeof( fs3 ) );
         if( ulrc == NO_ERROR )
         {
            fs3.attrFile = ulOsAttr;
            ulrc = DosSetPathInfo( ( PCSZ ) pszFileName, FIL_STANDARD,
                                   &fs3, sizeof( fs3 ), DSPI_WRTTHRU );
         }
         fResult = ulrc == NO_ERROR;
         hb_fsSetIOError( fResult, 0 );
      }
#  elif defined( HB_OS_DOS )

      ulAttr &= ~( HB_FA_ARCHIVE | HB_FA_HIDDEN | HB_FA_READONLY | HB_FA_SYSTEM );
#     if defined( __DJGPP__ ) || defined( __BORLANDC__ )
      fResult = _chmod( pszFileName, 1, ulAttr ) != -1;
#     else
      fResult = _dos_setfileattr( pszFileName, ulAttr ) != -1;
#     endif
      hb_fsSetIOError( fResult, 0 );

#  elif defined( HB_OS_UNIX )
      {
         int iAttr = HB_FA_POSIX_ATTR( ulAttr ), iResult;
         if( iAttr == 0 )
         {
            iAttr = ( ulAttr & HB_FA_HIDDEN ) ? S_IRUSR : ( S_IRUSR | S_IRGRP | S_IROTH );
            if( ! ( ulAttr & HB_FA_READONLY ) )
            {
               if( iAttr & S_IRUSR ) iAttr |= S_IWUSR;
               if( iAttr & S_IRGRP ) iAttr |= S_IWGRP;
               if( iAttr & S_IROTH ) iAttr |= S_IWOTH;
            }
            if( ulAttr & HB_FA_SYSTEM )
            {
               if( iAttr & S_IRUSR ) iAttr |= S_IXUSR;
               if( iAttr & S_IRGRP ) iAttr |= S_IXGRP;
               if( iAttr & S_IROTH ) iAttr |= S_IXOTH;
            }
         }
         HB_FAILURE_RETRY( iResult, chmod( pszFileName, iAttr ) );
         fResult = iResult != -1;
      }
#  else
      {
         int iTODO; /* To force warning */

         fResult = HB_FALSE;
         hb_fsSetError( ( HB_ERRCODE ) FS_ERROR );
      }
#  endif
      if( pszFree )
         hb_xfree( pszFree );
   }
#endif

   hb_vmLock();

   return fResult;
}

HB_USHORT hb_fsRead( HB_FHANDLE hFileHandle, void * pBuff, HB_USHORT uiCount )
{
   HB_USHORT uiRead;

   HB_TRACE( HB_TR_DEBUG, ( "hb_fsRead(%p, %p, %hu)", ( void * ) ( HB_PTRDIFF ) hFileHandle, pBuff, uiCount ) );

   hb_vmUnlock();

#if defined( HB_OS_WIN )
   {
      DWORD dwRead;
      BOOL bResult;

      bResult = ReadFile( DosToWinHandle( hFileHandle ), pBuff, ( DWORD ) uiCount, &dwRead, NULL );
      hb_fsSetIOError( bResult != 0, 0 );

      uiRead = bResult ? ( HB_USHORT ) dwRead : 0;
   }
#else
   {
      long lRead;
      HB_FAILURE_RETRY( lRead, read( hFileHandle, pBuff, uiCount ) );
      uiRead = lRead == -1 ? 0 : ( HB_USHORT ) lRead;
   }
#endif

   hb_vmLock();

   return uiRead;
}

HB_USHORT hb_fsWrite( HB_FHANDLE hFileHandle, const void * pBuff, HB_USHORT uiCount )
{
   HB_USHORT uiWritten;

   HB_TRACE( HB_TR_DEBUG, ( "hb_fsWrite(%p, %p, %hu)", ( void * ) ( HB_PTRDIFF ) hFileHandle, pBuff, uiCount ) );

   hb_vmUnlock();

#if defined( HB_OS_WIN )
   {
      DWORD dwWritten = 0;
      BOOL bResult;

      if( uiCount )
      {
          bResult = WriteFile( DosToWinHandle( hFileHandle ), pBuff, uiCount, &dwWritten, NULL );
      }
      else
      {
          dwWritten = 0;
          bResult = SetEndOfFile( DosToWinHandle( hFileHandle ) );
      }
      hb_fsSetIOError( bResult != 0, 0 );

      uiWritten = bResult ? ( HB_USHORT ) dwWritten : 0;
   }
#else
   if( uiCount )
   {
      long lWritten;
      HB_FAILURE_RETRY( lWritten, write( hFileHandle, pBuff, uiCount ) );
      uiWritten = lWritten == -1 ? 0 : ( HB_USHORT ) lWritten;
   }
   else
   {
      int iResult;
#  if defined( HB_USE_LARGEFILE64 )
      HB_FAILURE_RETRY( iResult, ftruncate64( hFileHandle, lseek64( hFileHandle, 0L, SEEK_CUR ) ) );
#  else
      HB_FAILURE_RETRY( iResult, ftruncate( hFileHandle, lseek( hFileHandle, 0L, SEEK_CUR ) ) );
#  endif
      uiWritten = 0;
   }
#endif

   hb_vmLock();

   return uiWritten;
}

HB_SIZE hb_fsReadLarge( HB_FHANDLE hFileHandle, void * pBuff, HB_SIZE nCount )
{
   HB_SIZE nRead;

   HB_TRACE( HB_TR_DEBUG, ( "hb_fsReadLarge(%p, %p, %" HB_PFS "u)", ( void * ) ( HB_PTRDIFF ) hFileHandle, pBuff, nCount ) );

   hb_vmUnlock();

#if defined( HB_OS_WIN )
   {
#  if defined( HB_WIN_IOREAD_LIMIT )
      HANDLE hWFileHandle = DosToWinHandle( hFileHandle );
      BOOL bResult = TRUE;

      nRead = 0;

      while( nCount )
      {
         DWORD dwToRead;
         DWORD dwRead;

         /* Determine how much to read this time */
         if( nCount > ( HB_SIZE ) HB_WIN_IOREAD_LIMIT )
         {
            dwToRead = HB_WIN_IOREAD_LIMIT;
            nCount -= ( HB_SIZE ) dwToRead;
         }
         else
         {
            dwToRead = ( DWORD ) nCount;
            nCount = 0;
         }

         bResult = ReadFile( hWFileHandle, ( HB_UCHAR * ) pBuff + nRead,
                             dwToRead, &dwRead, NULL );
         if( ! bResult )
            break;

         nRead += ( HB_SIZE ) dwRead;

         if( dwRead != dwToRead )
            break;
      }
#  else
      DWORD dwRead;
      BOOL bResult;

      bResult = ReadFile( DosToWinHandle( hFileHandle ), pBuff, nCount, &dwRead, NULL );
      nRead = bResult ? ( HB_SIZE ) dwRead : 0;
#  endif
      hb_fsSetIOError( bResult != 0, 0 );
   }
#elif defined( HB_FS_IO_16BIT )
   {
      nRead = 0;

      while( nCount )
      {
         unsigned int uiToRead;
         long lRead;

         /* Determine how much to read this time */
         if( nCount > ( HB_SIZE ) INT_MAX )
         {
            uiToRead = INT_MAX;
            nCount -= ( HB_SIZE ) uiToRead;
         }
         else
         {
            uiToRead = ( unsigned int ) nCount;
            nCount = 0;
         }

         HB_FAILURE_RETRY( lRead, read( hFileHandle, ( HB_UCHAR * ) pBuff + nRead, uiToRead ) );

         if( lRead <= 0 )
            break;

         nRead += lRead;

         if( lRead != ( long ) uiToRead )
            break;
      }
   }
#else
   {
      long lRead;
      HB_FAILURE_RETRY( lRead, read( hFileHandle, pBuff, nCount ) );
      nRead = lRead == -1 ? 0 : lRead;
   }
#endif

   hb_vmLock();

   return nRead;
}

HB_SIZE hb_fsWriteLarge( HB_FHANDLE hFileHandle, const void * pBuff, HB_SIZE nCount )
{
   HB_SIZE nWritten = 0;

   HB_TRACE( HB_TR_DEBUG, ( "hb_fsWriteLarge(%p, %p, %" HB_PFS "u)", ( void * ) ( HB_PTRDIFF ) hFileHandle, pBuff, nCount ) );

   hb_vmUnlock();

#if defined( HB_OS_WIN )

   if( nCount )
   {
#  if defined( HB_WIN_IOWRITE_LIMIT )
      HANDLE hWFileHandle = DosToWinHandle( hFileHandle );
      BOOL bResult = TRUE;

      while( nCount )
      {
         DWORD dwToWrite;
         DWORD dwWritten;

         /* Determine how much to write this time */
         if( nCount > ( HB_SIZE ) HB_WIN_IOWRITE_LIMIT )
         {
            dwToWrite = HB_WIN_IOWRITE_LIMIT;
            nCount -= ( HB_SIZE ) dwToWrite;
         }
         else
         {
            dwToWrite = ( DWORD ) nCount;
            nCount = 0;
         }

         bResult = WriteFile( hWFileHandle, ( const HB_UCHAR * ) pBuff + nWritten,
                              dwToWrite, &dwWritten, NULL );
         if( ! bResult )
            break;

         nWritten += ( HB_SIZE ) dwWritten;

         if( dwWritten != dwToWrite )
            break;
      }
#  else
      DWORD dwWritten;
      BOOL bResult;
      bResult = WriteFile( DosToWinHandle( hFileHandle ), pBuff,
                           nCount, &dwWritten, NULL );
      if( bResult )
         nWritten = ( HB_SIZE ) dwWritten;
#  endif
      hb_fsSetIOError( bResult != 0, 0 );
   }
   else
      hb_fsSetIOError( SetEndOfFile( DosToWinHandle( hFileHandle ) ) != 0, 0 );

#else

   if( nCount )
   {
#  if defined( HB_FS_IO_16BIT )
      while( nCount )
      {
         unsigned int uiToWrite;
         long lWritten;

         /* Determine how much to write this time */
         if( nCount > ( HB_SIZE ) INT_MAX )
         {
            uiToWrite = INT_MAX;
            nCount -= ( HB_SIZE ) uiToWrite;
         }
         else
         {
            uiToWrite = ( unsigned int ) nCount;
            nCount = 0;
         }

         HB_FAILURE_RETRY( lWritten, write( hFileHandle,
                                            ( const HB_UCHAR * ) pBuff + nWritten,
                                            uiToWrite ) );

         if( lWritten <= 0 )
            break;

         nWritten += lWritten;

         if( lWritten != ( long ) uiToWrite )
            break;
      }
#  else
      long lWritten;
      HB_FAILURE_RETRY( lWritten, write( hFileHandle, pBuff, nCount ) );
      nWritten = lWritten == -1 ? 0 : lWritten;
#  endif
   }
   else
   {
      int iResult;
#  if defined( HB_USE_LARGEFILE64 )
      HB_FAILURE_RETRY( iResult, ftruncate64( hFileHandle, lseek64( hFileHandle, 0L, SEEK_CUR ) ) );
#  else
      HB_FAILURE_RETRY( iResult, ftruncate( hFileHandle, lseek( hFileHandle, 0L, SEEK_CUR ) ) );
#  endif
   }
#endif

   hb_vmLock();

   return nWritten;
}

HB_SIZE hb_fsReadAt( HB_FHANDLE hFileHandle, void * pBuff, HB_SIZE nCount, HB_FOFFSET nOffset )
{
   HB_SIZE nRead;

   HB_TRACE( HB_TR_DEBUG, ( "hb_fsReadAt(%p, %p, %" HB_PFS "u, %" PFHL "i)", ( void * ) ( HB_PTRDIFF ) hFileHandle, pBuff, nCount, nOffset ) );

   hb_vmUnlock();

#if defined( HB_OS_UNIX ) && ! defined( __WATCOMC__ ) && ! defined( HB_OS_VXWORKS ) && ! defined( HB_OS_SYMBIAN )
   {
      long lRead;
#  if defined( HB_USE_LARGEFILE64 )
      HB_FAILURE_RETRY( lRead, pread64( hFileHandle, pBuff, nCount, nOffset ) );
#  else
      HB_FAILURE_RETRY( lRead, pread( hFileHandle, pBuff, nCount, nOffset ) );
#  endif
      nRead = lRead == -1 ? 0 : lRead;
   }
#else
   nRead = 0;
#  if defined( HB_OS_WIN )
#     if defined( HB_WIN_IOREAD_LIMIT )
   {
      HANDLE hWFileHandle = DosToWinHandle( hFileHandle );
      OVERLAPPED Overlapped;
      BOOL bResult = TRUE;

      memset( &Overlapped, 0, sizeof( Overlapped ) );
      Overlapped.Offset     = ( DWORD ) ( nOffset & 0xFFFFFFFF );
      Overlapped.OffsetHigh = ( DWORD ) ( nOffset >> 32 );

      while( nCount )
      {
         DWORD dwToRead;
         DWORD dwRead;

         if( nCount > ( HB_SIZE ) HB_WIN_IOREAD_LIMIT )
         {
            dwToRead = HB_WIN_IOREAD_LIMIT;
            nCount -= ( HB_SIZE ) dwToRead;
         }
         else
         {
            dwToRead = ( DWORD ) nCount;
            nCount = 0;
         }

         bResult = ReadFile( hWFileHandle, ( HB_UCHAR * ) pBuff + nRead,
                             dwToRead, &dwRead, &Overlapped );

         if( ! bResult )
            break;

         nRead += ( HB_SIZE ) dwRead;

         if( dwRead != dwToRead )
            break;
      }
      hb_fsSetIOError( bResult != 0, 0 );
   }
#     else
   if( hb_iswinnt() )
   {
      DWORD dwRead = 0;
      OVERLAPPED Overlapped;
      memset( &Overlapped, 0, sizeof( Overlapped ) );
      Overlapped.Offset     = ( DWORD ) ( nOffset & 0xFFFFFFFF );
      Overlapped.OffsetHigh = ( DWORD ) ( nOffset >> 32 );
      hb_fsSetIOError( ReadFile( DosToWinHandle( hFileHandle ),
                                 pBuff, ( DWORD ) nCount, &dwRead, &Overlapped ) != 0, 0 );
      nRead = dwRead;
   }
   else
   {
      HB_FOFFSET nPos;
      ULONG ulOffsetLow  = ( ULONG ) ( nOffset & 0xFFFFFFFF ),
            ulOffsetHigh = ( ULONG ) ( nOffset >> 32 );
      ulOffsetLow = SetFilePointer( DosToWinHandle( hFileHandle ),
                                    ulOffsetLow, ( PLONG ) &ulOffsetHigh,
                                    SEEK_SET );
      nPos = ( ( HB_FOFFSET ) ulOffsetHigh << 32 ) | ulOffsetLow;
      if( nPos == ( HB_FOFFSET ) INVALID_SET_FILE_POINTER )
         hb_fsSetIOError( HB_FALSE, 0 );
      else
      {
         DWORD dwRead = 0;
         hb_fsSetIOError( ReadFile( DosToWinHandle( hFileHandle ),
                                    pBuff, ( DWORD ) nCount, &dwRead, NULL ) != 0, 0 );
         nRead = dwRead;
      }
   }
#     endif

   /* TOFIX: this is not atom operation. It has to be fixed for RDD
    *        file access with shared file handles in aliased work areas
    */

#  elif defined( HB_FS_IO_16BIT )
   if( hb_fsSeekLarge( hFileHandle, nOffset, FS_SET ) == nOffset )
      nRead = hb_fsReadLarge( hFileHandle, pBuff, nCount );
#  else
   {
      HB_FOFFSET nPos;
#     if defined( HB_USE_LARGEFILE64 )
      nPos = lseek64( hFileHandle, nOffset, SEEK_SET );
#     elif defined( HB_OS_OS2 )
      ULONG ulPos;
      if( DosSetFilePtr( hFileHandle, nOffset, SEEK_SET, &ulPos ) == 0 )
         nPos = ( HB_FOFFSET ) ulPos;
      else
         nPos = ( HB_FOFFSET ) -1;
#     else
         nPos = lseek( hFileHandle, nOffset, SEEK_SET );
#     endif
      if( nPos == ( HB_FOFFSET ) -1 )
         hb_fsSetIOError( HB_FALSE, 0 );
      else
      {
         long lRead;
         HB_FAILURE_RETRY( lRead, read( hFileHandle, pBuff, nCount ) );
         nRead = lRead == -1 ? 0 : lRead;
      }
   }
#  endif
#endif

   hb_vmLock();

   return nRead;
}

HB_SIZE hb_fsWriteAt( HB_FHANDLE hFileHandle, const void * pBuff, HB_SIZE nCount, HB_FOFFSET nOffset )
{
   HB_SIZE nWritten;

   HB_TRACE( HB_TR_DEBUG, ( "hb_fsWriteAt(%p, %p, %" HB_PFS "u, %" PFHL "i)", ( void * ) ( HB_PTRDIFF ) hFileHandle, pBuff, nCount, nOffset ) );

   hb_vmUnlock();

#if defined( HB_OS_UNIX ) && ! defined( __WATCOMC__ ) && ! defined( HB_OS_VXWORKS ) && ! defined( HB_OS_SYMBIAN )
   {
      long lWritten;
#  if defined( HB_USE_LARGEFILE64 )
      HB_FAILURE_RETRY( lWritten, pwrite64( hFileHandle, pBuff, nCount, nOffset ) );
#  else
      HB_FAILURE_RETRY( lWritten, pwrite( hFileHandle, pBuff, nCount, nOffset ) );
#  endif
      nWritten = lWritten == -1 ? 0 : lWritten;
   }
#else
   nWritten = 0;
#  if defined( HB_OS_WIN )
#     if defined( HB_WIN_IOWRITE_LIMIT )
   {
      HANDLE hWFileHandle = DosToWinHandle( hFileHandle );
      OVERLAPPED Overlapped;
      BOOL bResult = TRUE;

      memset( &Overlapped, 0, sizeof( Overlapped ) );
      Overlapped.Offset     = ( DWORD ) ( nOffset & 0xFFFFFFFF );
      Overlapped.OffsetHigh = ( DWORD ) ( nOffset >> 32 );

      while( nCount )
      {
         DWORD dwToWrite;
         DWORD dwWritten;

         if( nCount > ( HB_SIZE ) HB_WIN_IOWRITE_LIMIT )
         {
            dwToWrite = HB_WIN_IOWRITE_LIMIT;
            nCount -= ( HB_SIZE ) dwToWrite;
         }
         else
         {
            dwToWrite = ( DWORD ) nCount;
            nCount = 0;
         }

         bResult = WriteFile( hWFileHandle, ( HB_UCHAR * ) pBuff + nWritten,
                              dwToWrite, &dwWritten, &Overlapped );

         if( ! bResult )
            break;

         nWritten += ( HB_SIZE ) dwWritten;

         if( dwWritten != dwToWrite )
            break;
      }
      hb_fsSetIOError( bResult != 0, 0 );
   }
#     else
   if( hb_iswinnt() )
   {
      DWORD dwWritten = 0;
      OVERLAPPED Overlapped;
      memset( &Overlapped, 0, sizeof( Overlapped ) );
      Overlapped.Offset     = ( DWORD ) ( nOffset & 0xFFFFFFFF );
      Overlapped.OffsetHigh = ( DWORD ) ( nOffset >> 32 );
      hb_fsSetIOError( WriteFile( DosToWinHandle( hFileHandle ),
                                  pBuff, ( DWORD ) nCount, &dwWritten, &Overlapped ) != 0, 0 );
      nWritten = dwWritten;
   }
   else
   {
      HB_FOFFSET nPos;
      ULONG ulOffsetLow  = ( ULONG ) ( nOffset & 0xFFFFFFFF ),
            ulOffsetHigh = ( ULONG ) ( nOffset >> 32 );
      ulOffsetLow = SetFilePointer( DosToWinHandle( hFileHandle ),
                                    ulOffsetLow, ( PLONG ) &ulOffsetHigh,
                                    SEEK_SET );
      nPos = ( ( HB_FOFFSET ) ulOffsetHigh << 32 ) | ulOffsetLow;
      if( nPos == ( HB_FOFFSET ) INVALID_SET_FILE_POINTER )
         hb_fsSetIOError( HB_FALSE, 0 );
      else
      {
         DWORD dwWritten = 0;
         hb_fsSetIOError( WriteFile( DosToWinHandle( hFileHandle ),
                                     pBuff, ( DWORD ) nCount, &dwWritten, NULL ) != 0, 0 );
         nWritten = dwWritten;
      }
   }
#     endif

   /* TOFIX: this is not atom operation. It has to be fixed for RDD
    *        file access with shared file handles in aliased work areas
    */

#  elif defined( HB_FS_IO_16BIT )
   if( hb_fsSeekLarge( hFileHandle, nOffset, FS_SET ) == nOffset )
      nWritten = hb_fsWriteLarge( hFileHandle, pBuff, nCount );
#  else
   {
      HB_FOFFSET nPos;
#     if defined( HB_USE_LARGEFILE64 )
      nPos = lseek64( hFileHandle, nOffset, SEEK_SET );
#     elif defined( HB_OS_OS2 )
      ULONG ulPos;
      if( DosSetFilePtr( hFileHandle, nOffset, SEEK_SET, &ulPos ) == 0 )
         nPos = ( HB_FOFFSET ) ulPos;
      else
         nPos = ( HB_FOFFSET ) -1;
#     else
      nPos = lseek( hFileHandle, nOffset, SEEK_SET );
#     endif
      if( nPos == ( HB_FOFFSET ) -1 )
         hb_fsSetIOError( HB_FALSE, 0 );
      else
      {
         long lWritten;
         HB_FAILURE_RETRY( lWritten, write( hFileHandle, pBuff, nCount ) );
         nWritten = lWritten == -1 ? 0 : lWritten;
      }
   }
#  endif
#endif

   hb_vmLock();

   return nWritten;
}

HB_BOOL hb_fsTruncAt( HB_FHANDLE hFileHandle, HB_FOFFSET nOffset )
{
   HB_BOOL fResult;

   HB_TRACE( HB_TR_DEBUG, ( "hb_fsTruncAt(%p, %" PFHL "i)", ( void * ) ( HB_PTRDIFF ) hFileHandle, nOffset ) );

   hb_vmUnlock();

#if defined( HB_OS_WIN )
   {
      ULONG ulOffsetLow  = ( ULONG ) ( nOffset & 0xFFFFFFFF ),
            ulOffsetHigh = ( ULONG ) ( nOffset >> 32 );

      /* This is not atom operation anyhow if someone want to truncate
       * file then he has to made necessary synchronizations in upper level
       * code. We have such situation in our RDD drivers and for us such
       * version is enough. [druzus]
       */
      ulOffsetLow = SetFilePointer( DosToWinHandle( hFileHandle ),
                                    ulOffsetLow, ( PLONG ) &ulOffsetHigh,
                                    ( DWORD ) SEEK_SET );
      if( ( ( ( HB_FOFFSET ) ulOffsetHigh << 32 ) | ulOffsetLow ) == nOffset )
         fResult = SetEndOfFile( DosToWinHandle( hFileHandle ) ) != 0;
      else
         fResult = HB_FALSE;

      hb_fsSetIOError( fResult, 0 );
   }
#else
   {
      int iResult;
#  if defined( HB_USE_LARGEFILE64 )
      HB_FAILURE_RETRY( iResult, ftruncate64( hFileHandle, nOffset ) );
#  else
      HB_FAILURE_RETRY( iResult, ftruncate( hFileHandle, nOffset ) );
#  endif
      fResult = iResult != -1;
   }
#endif

   hb_vmLock();

   return fResult;
}

void hb_fsCommit( HB_FHANDLE hFileHandle )
{
   HB_TRACE( HB_TR_DEBUG, ( "hb_fsCommit(%p)", ( void * ) ( HB_PTRDIFF ) hFileHandle ) );

   hb_vmUnlock();

#if defined( HB_OS_WIN )

   hb_fsSetIOError( FlushFileBuffers( DosToWinHandle( hFileHandle ) ) != 0, 0 );

#elif defined( HB_OS_OS2 )

   hb_fsSetIOError( DosResetBuffer( hFileHandle ) == 0, 0 );

#elif defined( HB_OS_UNIX )
{
   int iResult;
   /* We should check here only for _POSIX_SYNCHRONIZED_IO defined
    * and it should be enough to test if fdatasync() declaration
    * exists in <unistd.h>. Unfortunately on some OS-es like Darwin
    * _POSIX_SYNCHRONIZED_IO is defined but fdatasync() does not exists.
    * As workaround we are using this trick to check non zero version
    * number but on some systems it may disable using fdatasync() [druzus]
    */
#  if defined( _POSIX_SYNCHRONIZED_IO ) && _POSIX_SYNCHRONIZED_IO - 0 > 0
      /* faster - flushes data buffers only, without updating directory info
       */
      HB_FAILURE_RETRY( iResult, fdatasync( hFileHandle ) );
#  else
      /* slower - flushes all file data buffers and i-node info
       */
      HB_FAILURE_RETRY( iResult, fsync( hFileHandle ) );
#  endif
}
#elif defined( __WATCOMC__ )

   hb_fsSetIOError( fsync( hFileHandle ) == 0, 0 );

#else

   /* NOTE: close() functions releases all locks regardles if it is an
    * original or duplicated file handle
    */
   /* This hack is very dangerous. POSIX standard define that if _ANY_
    * file handle is closed all locks set by the process on the file
    * pointed by this descriptor are removed. It doesn't matter they
    * were done using different descriptor. It means that we now clean
    * all locks on hFileHandle with the code below if the OS is POSIX
    * compilant. I vote to disable it. [druzus]
    */
   {
      int dup_handle;
      HB_BOOL fResult = HB_FALSE;

      dup_handle = dup( hFileHandle );
      if( dup_handle != -1 )
      {
         close( dup_handle );
         fResult = HB_TRUE;
      }
      hb_fsSetIOError( fResult, 0 );
   }

#endif

   hb_vmLock();
}

HB_BOOL hb_fsLock( HB_FHANDLE hFileHandle, HB_ULONG ulStart,
                   HB_ULONG ulLength, HB_USHORT uiMode )
{
   HB_BOOL fResult;

   HB_TRACE( HB_TR_DEBUG, ( "hb_fsLock(%p, %lu, %lu, %hu)", ( void * ) ( HB_PTRDIFF ) hFileHandle, ulStart, ulLength, uiMode ) );

   hb_vmUnlock();

#if defined( HB_OS_WIN )
   switch( uiMode & FL_MASK )
   {
      case FL_LOCK:

         if( hb_iswinnt() )
         {
            OVERLAPPED sOlap;
            DWORD dwFlags;
            memset( &sOlap, 0, sizeof( sOlap ) );
            sOlap.Offset = ( DWORD ) ulStart;
            dwFlags = ( uiMode & FLX_SHARED ) ? 0 : LOCKFILE_EXCLUSIVE_LOCK;
            if( ! s_fUseWaitLocks || ! ( uiMode & FLX_WAIT ) )
            {
               dwFlags |= LOCKFILE_FAIL_IMMEDIATELY;
            }
            fResult = LockFileEx( DosToWinHandle( hFileHandle ), dwFlags, 0, ulLength, 0, &sOlap ) != 0;
         }
         else
         {
            fResult = LockFile( DosToWinHandle( hFileHandle ), ulStart, 0, ulLength, 0 ) != 0;
         }
         break;

      case FL_UNLOCK:

         if( hb_iswinnt() )
         {
            OVERLAPPED sOlap;
            memset( &sOlap, 0, sizeof( sOlap ) );
            sOlap.Offset = ( DWORD ) ulStart;
            fResult = UnlockFileEx( DosToWinHandle( hFileHandle ), 0, ulLength, 0, &sOlap ) != 0;
         }
         else
         {
            fResult = UnlockFile( DosToWinHandle( hFileHandle ), ulStart, 0, ulLength, 0 ) != 0;
         }
         break;

      default:
         fResult = HB_FALSE;
   }
   hb_fsSetIOError( fResult, 0 );
#elif defined( HB_OS_OS2 )
   {
      struct _FILELOCK fl, ful;

      switch( uiMode & FL_MASK )
      {
         case FL_LOCK:

            fl.lOffset = ulStart;
            fl.lRange = ulLength;
            ful.lOffset = 0;
            ful.lRange = 0;

            /* lock region, 2 seconds timeout, exclusive access - no atomic */
            fResult = ( DosSetFileLocks( hFileHandle, &ful, &fl, 2000L, 0L ) == 0 );
            break;

         case FL_UNLOCK:

            fl.lOffset = 0;
            fl.lRange = 0;
            ful.lOffset = ulStart;
            ful.lRange = ulLength;

            /* unlock region, 2 seconds timeout, exclusive access - no atomic */
            fResult = ( DosSetFileLocks( hFileHandle, &ful, &fl, 2000L, 0L ) == 0 );
            break;

         default:
            fResult = HB_FALSE;
      }
      hb_fsSetIOError( fResult, 0 );
   }
#elif defined( _MSC_VER ) || defined( __DMC__ )
   {
      HB_ULONG ulOldPos;

      ulOldPos = lseek( hFileHandle, 0L, SEEK_CUR );
      lseek( hFileHandle, ulStart, SEEK_SET );
      switch( uiMode & FL_MASK )
      {
         case FL_LOCK:
            fResult = ( locking( hFileHandle, _LK_NBLCK, ulLength ) == 0 );
            break;

         case FL_UNLOCK:
            fResult = ( locking( hFileHandle, _LK_UNLCK, ulLength ) == 0 );
            break;

         default:
            fResult = HB_FALSE;
      }
      hb_fsSetIOError( fResult, 0 );
      lseek( hFileHandle, ulOldPos, SEEK_SET );
   }
#elif defined( __MINGW32__ )
   {
      HB_ULONG ulOldPos;

      ulOldPos = lseek( hFileHandle, 0L, SEEK_CUR );
      lseek( hFileHandle, ulStart, SEEK_SET );
      switch( uiMode & FL_MASK )
      {
         case FL_LOCK:
            fResult = ( _locking( hFileHandle, _LK_LOCK, ulLength ) == 0 );
            break;

         case FL_UNLOCK:
            fResult = ( _locking( hFileHandle, _LK_UNLCK, ulLength ) == 0 );
            break;

         default:
            fResult = HB_FALSE;
      }
      hb_fsSetIOError( fResult, 0 );
      lseek( hFileHandle, ulOldPos, SEEK_SET );
   }
#elif defined( HB_OS_UNIX )
   {
      struct flock lock_info;
      int iResult;

      switch( uiMode & FL_MASK )
      {
         case FL_LOCK:

            lock_info.l_type   = ( uiMode & FLX_SHARED ) ? F_RDLCK : F_WRLCK;
            lock_info.l_start  = ulStart;
            lock_info.l_len    = ulLength;
            lock_info.l_whence = SEEK_SET;   /* start from the beginning of the file */
            lock_info.l_pid    = 0;

            HB_FAILURE_RETRY( iResult, fcntl( hFileHandle,
                               ( uiMode & FLX_WAIT ) ? F_SETLKW: F_SETLK,
                               &lock_info ) );
            fResult = iResult != -1;
            break;

         case FL_UNLOCK:

            lock_info.l_type   = F_UNLCK;   /* unlock */
            lock_info.l_start  = ulStart;
            lock_info.l_len    = ulLength;
            lock_info.l_whence = SEEK_SET;
            lock_info.l_pid    = 0;

            HB_FAILURE_RETRY( iResult, fcntl( hFileHandle, F_SETLK, &lock_info ) );
            fResult = iResult != -1;
            break;

         default:
            fResult = HB_FALSE;
      }
      hb_fsSetIOError( fResult, 0 );
   }
#else

   switch( uiMode & FL_MASK )
   {
      case FL_LOCK:
         fResult = ( lock( hFileHandle, ulStart, ulLength ) == 0 );
         break;

      case FL_UNLOCK:
         fResult = ( unlock( hFileHandle, ulStart, ulLength ) == 0 );
         break;

      default:
         fResult = HB_FALSE;
   }
   hb_fsSetIOError( fResult, 0 );

#endif

   hb_vmLock();

   return fResult;
}

HB_BOOL hb_fsLockLarge( HB_FHANDLE hFileHandle, HB_FOFFSET nStart,
                        HB_FOFFSET nLength, HB_USHORT uiMode )
{
   HB_BOOL fResult;

   HB_TRACE( HB_TR_DEBUG, ( "hb_fsLockLarge(%p, %" PFHL "u, %" PFHL "i, %hu)", ( void * ) ( HB_PTRDIFF ) hFileHandle, nStart, nLength, uiMode ) );

#if defined( HB_OS_WIN )
   {
      DWORD dwOffsetLo = ( DWORD ) ( nStart & 0xFFFFFFFF ),
            dwOffsetHi = ( DWORD ) ( nStart >> 32 ),
            dwLengthLo = ( DWORD ) ( nLength & 0xFFFFFFFF ),
            dwLengthHi = ( DWORD ) ( nLength >> 32 );

      hb_vmUnlock();
      switch( uiMode & FL_MASK )
      {
         case FL_LOCK:
            if( hb_iswinnt() )
            {
               OVERLAPPED sOlap;
               DWORD dwFlags;

               dwFlags = ( ( uiMode & FLX_SHARED ) ? 0 : LOCKFILE_EXCLUSIVE_LOCK );
               if( ! s_fUseWaitLocks || ! ( uiMode & FLX_WAIT ) )
               {
                  dwFlags |= LOCKFILE_FAIL_IMMEDIATELY;
               }

               memset( &sOlap, 0, sizeof( sOlap ) );
               sOlap.Offset = dwOffsetLo;
               sOlap.OffsetHigh = dwOffsetHi;

               fResult = LockFileEx( DosToWinHandle( hFileHandle ), dwFlags, 0,
                                     dwLengthLo, dwLengthHi, &sOlap ) != 0;
            }
            else
            {
               fResult = LockFile( DosToWinHandle( hFileHandle ),
                                   dwOffsetLo, dwOffsetHi,
                                   dwLengthLo, dwLengthHi ) != 0;
            }
            break;

         case FL_UNLOCK:
            if( hb_iswinnt() )
            {
               OVERLAPPED sOlap;

               memset( &sOlap, 0, sizeof( sOlap ) );
               sOlap.Offset = dwOffsetLo;
               sOlap.OffsetHigh = dwOffsetHi;

               fResult = UnlockFileEx( DosToWinHandle( hFileHandle ), 0,
                                       dwLengthLo, dwLengthHi, &sOlap ) != 0;
            }
            else
            {
               fResult = UnlockFile( DosToWinHandle( hFileHandle ),
                                     dwOffsetLo, dwOffsetHi,
                                     dwLengthLo, dwLengthHi ) != 0;
            }
            break;

         default:
            fResult = HB_FALSE;
      }
      hb_fsSetIOError( fResult, 0 );
      hb_vmLock();
   }
#elif defined( HB_USE_LARGEFILE64 )
   {
      struct flock64 lock_info;
      int iResult;

      hb_vmUnlock();
      switch( uiMode & FL_MASK )
      {
         case FL_LOCK:

            lock_info.l_type   = ( uiMode & FLX_SHARED ) ? F_RDLCK : F_WRLCK;
            lock_info.l_start  = nStart;
            lock_info.l_len    = nLength;
            lock_info.l_whence = SEEK_SET;   /* start from the beginning of the file */
            lock_info.l_pid    = 0;

            HB_FAILURE_RETRY( iResult, fcntl( hFileHandle,
                               ( uiMode & FLX_WAIT ) ? F_SETLKW64: F_SETLK64,
                               &lock_info ) );
            fResult = iResult != -1;
            break;

         case FL_UNLOCK:

            lock_info.l_type   = F_UNLCK;   /* unlock */
            lock_info.l_start  = nStart;
            lock_info.l_len    = nLength;
            lock_info.l_whence = SEEK_SET;
            lock_info.l_pid    = 0;

            HB_FAILURE_RETRY( iResult, fcntl( hFileHandle, F_SETLK64, &lock_info ) );
            fResult = iResult != -1;
            break;

         default:
            fResult = HB_FALSE;
      }
      hb_fsSetIOError( fResult, 0 );
      hb_vmLock();
   }
#else
   fResult = hb_fsLock( hFileHandle, ( HB_SIZE ) nStart, ( HB_SIZE ) nLength, uiMode );
#endif

   return fResult;
}

int hb_fsLockTest( HB_FHANDLE hFileHandle, HB_FOFFSET nStart,
                   HB_FOFFSET nLength, HB_USHORT uiMode )
{
   int iResult;

   HB_TRACE( HB_TR_DEBUG, ( "hb_fsLockTest(%p, %" PFHL "u, %" PFHL "i, %hu)", ( void * ) ( HB_PTRDIFF ) hFileHandle, nStart, nLength, uiMode ) );

#if defined( HB_OS_UNIX )
{
#  if defined( HB_USE_LARGEFILE64 )
      struct flock64 lock_info;

      lock_info.l_type   = ( uiMode & FLX_SHARED ) ? F_RDLCK : F_WRLCK;;
      lock_info.l_start  = nStart;
      lock_info.l_len    = nLength;
      lock_info.l_whence = SEEK_SET;
      lock_info.l_pid    = 0;
      iResult = fcntl( hFileHandle, F_GETLK64, &lock_info ) != -1 ?
                ( int ) lock_info.l_pid : -1;
#  else
      struct flock lock_info;

      lock_info.l_type   = ( uiMode & FLX_SHARED ) ? F_RDLCK : F_WRLCK;;
      lock_info.l_start  = nStart;
      lock_info.l_len    = nLength;
      lock_info.l_whence = SEEK_SET;
      lock_info.l_pid    = 0;
      iResult = fcntl( hFileHandle, F_GETLK, &lock_info ) != -1 ?
                ( int ) lock_info.l_pid : -1;
#  endif
}
#else
   if( hb_fsLockLarge( hFileHandle, nStart, nLength, ( uiMode & FLX_SHARED ) | FL_LOCK ) )
   {
      if( ! hb_fsLockLarge( hFileHandle, nStart, nLength, FL_UNLOCK ) )
         iResult = -1;
      else
         iResult = 0;
   }
   else
      iResult = 1;
#endif

   return iResult;
}

HB_ULONG hb_fsSeek( HB_FHANDLE hFileHandle, HB_LONG lOffset, HB_USHORT uiFlags )
{
   HB_ULONG ulPos;
   HB_USHORT nFlags;

   HB_TRACE( HB_TR_DEBUG, ( "hb_fsSeek(%p, %ld, %hu)", ( void * ) ( HB_PTRDIFF ) hFileHandle, lOffset, uiFlags ) );

   nFlags = convert_seek_flags( uiFlags );

   hb_vmUnlock();
#if defined( HB_OS_OS2 )
   {
      APIRET ret;

      /* This DOS hack creates 2GB file size limit, Druzus */
      if( lOffset < 0 && nFlags == SEEK_SET )
      {
         ret = 1;
         hb_fsSetError( 25 ); /* 'Seek Error' */
      }
      else
      {
         ret = DosSetFilePtr( hFileHandle, lOffset, nFlags, &ulPos );
         /* TODO: what we should do with this error code? Is it DOS compatible? */
         hb_fsSetError( ( HB_ERRCODE ) ret );
      }

      if( ret != 0 )
      {
         /* FIXME: it should work if DosSetFilePtr is lseek compatible
            but maybe OS2 has DosGetFilePtr too, if not then remove this
            comment, Druzus */
         if( DosSetFilePtr( hFileHandle, 0, SEEK_CUR, &ulPos ) != 0 )
            ulPos = 0;
      }
   }
#elif defined( HB_OS_WIN )
   /* This DOS hack creates 2GB file size limit, Druzus */
   if( lOffset < 0 && nFlags == SEEK_SET )
   {
      ulPos = ( HB_ULONG ) INVALID_SET_FILE_POINTER;
      hb_fsSetError( 25 ); /* 'Seek Error' */
   }
   else
   {
      ulPos = ( ULONG ) SetFilePointer( DosToWinHandle( hFileHandle ), lOffset, NULL, ( DWORD ) nFlags );
      hb_fsSetIOError( ulPos != ( ULONG ) INVALID_SET_FILE_POINTER, 0 );
   }

   if( ulPos == ( ULONG ) INVALID_SET_FILE_POINTER )
   {
      ulPos = ( ULONG ) SetFilePointer( DosToWinHandle( hFileHandle ), 0, NULL, SEEK_CUR );
      if( ulPos == ( ULONG ) INVALID_SET_FILE_POINTER )
         ulPos = 0;
   }

#else
   /* This DOS hack creates 2GB file size limit, Druzus */
   if( lOffset < 0 && nFlags == SEEK_SET )
   {
      ulPos = ( HB_ULONG ) -1;
      hb_fsSetError( 25 ); /* 'Seek Error' */
   }
   else
   {
      ulPos = lseek( hFileHandle, lOffset, nFlags );
      hb_fsSetIOError( ulPos != ( HB_ULONG ) -1, 0 );
#  if defined( HB_OS_UNIX )
      /* small trick to resolve problem with position reported for directories */
      if( ulPos == LONG_MAX && lOffset == 0 && nFlags == SEEK_END )
      {
         /* we do not need to use fstat64() here on 32 bit platforms, [druzus] */
         struct stat st;

         if( fstat( hFileHandle, &st ) == 0 )
            ulPos = st.st_size;
      }
#  endif
   }

   if( ulPos == ( HB_ULONG ) -1 )
   {
      ulPos = lseek( hFileHandle, 0L, SEEK_CUR );
      if( ulPos == ( HB_ULONG ) -1 )
         ulPos = 0;
   }
#endif
   hb_vmLock();

   return ulPos;
}

HB_FOFFSET hb_fsSeekLarge( HB_FHANDLE hFileHandle, HB_FOFFSET nOffset, HB_USHORT uiFlags )
{
   HB_FOFFSET nPos;

   HB_TRACE( HB_TR_DEBUG, ( "hb_fsSeekLarge(%p, %" PFHL "i, %hu)", ( void * ) ( HB_PTRDIFF ) hFileHandle, nOffset, uiFlags ) );

#if defined( HB_OS_WIN )
   {
      HB_USHORT nFlags = convert_seek_flags( uiFlags );

      ULONG ulOffsetLow  = ( ULONG ) ( nOffset & 0xFFFFFFFF ),
            ulOffsetHigh = ( ULONG ) ( nOffset >> 32 );

      hb_vmUnlock();
      if( nOffset < 0 && nFlags == SEEK_SET )
      {
         nPos = ( HB_FOFFSET ) INVALID_SET_FILE_POINTER;
         hb_fsSetError( 25 ); /* 'Seek Error' */
      }
      else
      {
         ulOffsetLow = SetFilePointer( DosToWinHandle( hFileHandle ),
                                       ulOffsetLow, ( PLONG ) &ulOffsetHigh,
                                       ( DWORD ) nFlags );
         nPos = ( ( HB_FOFFSET ) ulOffsetHigh << 32 ) | ulOffsetLow;
         hb_fsSetIOError( nPos != ( HB_FOFFSET ) INVALID_SET_FILE_POINTER, 0 );
      }

      if( nPos == ( HB_FOFFSET ) INVALID_SET_FILE_POINTER )
      {
         ulOffsetHigh = 0;
         ulOffsetLow = SetFilePointer( DosToWinHandle( hFileHandle ),
                                       0, ( PLONG ) &ulOffsetHigh, SEEK_CUR );
         nPos = ( ( HB_FOFFSET ) ulOffsetHigh << 32 ) | ulOffsetLow;
         if( nPos == ( ULONG ) INVALID_SET_FILE_POINTER )
            nPos = 0;
      }
      hb_vmLock();
   }
#elif defined( HB_USE_LARGEFILE64 )
   {
      HB_USHORT nFlags = convert_seek_flags( uiFlags );

      hb_vmUnlock();
      if( nOffset < 0 && nFlags == SEEK_SET )
      {
         nPos = ( HB_FOFFSET ) -1;
         hb_fsSetError( 25 ); /* 'Seek Error' */
      }
      else
      {
         nPos = lseek64( hFileHandle, nOffset, nFlags );
         hb_fsSetIOError( nPos != ( HB_FOFFSET ) -1, 0 );
#  if defined( HB_OS_UNIX )
         /* small trick to resolve problem with position reported for directories */
         if( nPos == LONG_MAX && nOffset == 0 && nFlags == SEEK_END )
         {
            struct stat64 st;

            if( fstat64( hFileHandle, &st ) == 0 )
               nPos = st.st_size;
         }
#  endif
      }

      if( nPos == ( HB_FOFFSET ) -1 )
      {
         nPos = lseek64( hFileHandle, 0L, SEEK_CUR );
         if( nPos == ( HB_FOFFSET ) -1 )
            nPos = 0;
      }
      hb_vmLock();
   }
#else
   nPos = ( HB_FOFFSET ) hb_fsSeek( hFileHandle, ( HB_ISIZ ) nOffset, uiFlags );
#endif

   return nPos;
}

HB_FOFFSET hb_fsTell( HB_FHANDLE hFileHandle )
{
   HB_TRACE( HB_TR_DEBUG, ( "hb_fsTell(%p)", ( void * ) ( HB_PTRDIFF ) hFileHandle ) );

   return hb_fsSeekLarge( hFileHandle, 0, FS_RELATIVE );
}

HB_BOOL hb_fsDelete( const char * pszFileName )
{
   HB_BOOL fResult;

   HB_TRACE( HB_TR_DEBUG, ( "hb_fsDelete(%s)", pszFileName ) );

#if defined( HB_OS_WIN )
   {
      LPCTSTR lpFileName;
      LPTSTR lpFree;

      lpFileName = HB_FSNAMECONV( pszFileName, &lpFree );

      hb_vmUnlock();

      fResult = DeleteFile( lpFileName ) != 0;
      hb_fsSetIOError( fResult, 0 );

      hb_vmLock();

      if( lpFree )
         hb_xfree( lpFree );
   }
#else
   {
      char * pszFree;

      pszFileName = hb_fsNameConv( pszFileName, &pszFree );

      hb_vmUnlock();

      fResult = ( remove( pszFileName ) == 0 );
      hb_fsSetIOError( fResult, 0 );

      hb_vmLock();

      if( pszFree )
         hb_xfree( pszFree );
   }
#endif

   return fResult;
}

HB_BOOL hb_fsRename( const char * pOldName, const char * pNewName )
{
   HB_BOOL fResult;

   HB_TRACE( HB_TR_DEBUG, ( "hb_fsRename(%s, %s)", pOldName, pNewName ) );

#if defined( HB_OS_WIN )
   {
      LPCTSTR lpOldName, lpNewName;
      LPTSTR lpOldFree, lpNewFree;

      lpOldName = HB_FSNAMECONV( pOldName, &lpOldFree );
      lpNewName = HB_FSNAMECONV( pNewName, &lpNewFree );

      hb_vmUnlock();

      fResult = MoveFile( lpOldName, lpNewName ) != 0;
      hb_fsSetIOError( fResult, 0 );

      hb_vmLock();

      if( lpOldFree )
         hb_xfree( lpOldFree );
      if( lpNewFree )
         hb_xfree( lpNewFree );
   }
#else
   {
      char * pszFreeOld, * pszFreeNew;

      pOldName = hb_fsNameConv( pOldName, &pszFreeOld );
      pNewName = hb_fsNameConv( pNewName, &pszFreeNew );

      hb_vmUnlock();

      fResult = ( rename( pOldName, pNewName ) == 0 );
      hb_fsSetIOError( fResult, 0 );

      hb_vmLock();

      if( pszFreeOld )
         hb_xfree( pszFreeOld );
      if( pszFreeNew )
         hb_xfree( pszFreeNew );
   }
#endif

   return fResult;
}

HB_BOOL hb_fsMkDir( const char * pszDirName )
{
   HB_BOOL fResult;

   HB_TRACE( HB_TR_DEBUG, ( "hb_fsMkDir(%s)", pszDirName ) );

#if defined( HB_OS_WIN )
   {
      LPCTSTR lpDirName;
      LPTSTR lpFree;

      lpDirName = HB_FSNAMECONV( pszDirName, &lpFree );

      hb_vmUnlock();

      fResult = CreateDirectory( lpDirName, NULL ) != 0;
      hb_fsSetIOError( fResult, 0 );

      hb_vmLock();

      if( lpFree )
         hb_xfree( lpFree );
   }
#else
   {
      char * pszFree;

      pszDirName = hb_fsNameConv( pszDirName, &pszFree );

      hb_vmUnlock();

#  if ! defined( HB_OS_UNIX ) && \
      ( defined( __WATCOMC__ ) || defined( __BORLANDC__ ) || \
        defined( __IBMCPP__ ) || defined( __MINGW32__ ) )
      fResult = ( mkdir( pszDirName ) == 0 );
#  else
      fResult = ( mkdir( pszDirName, S_IRWXU | S_IRWXG | S_IRWXO ) == 0 );
#  endif
      hb_fsSetIOError( fResult, 0 );

      hb_vmLock();

      if( pszFree )
         hb_xfree( pszFree );
   }
#endif

   return fResult;
}

HB_BOOL hb_fsChDir( const char * pszDirName )
{
   HB_BOOL fResult;

   HB_TRACE( HB_TR_DEBUG, ( "hb_fsChDir(%s)", pszDirName ) );

#if defined( HB_OS_WIN )
   {
      LPCTSTR lpDirName;
      LPTSTR lpFree;
      UINT uiErrMode;

      lpDirName = HB_FSNAMECONV( pszDirName, &lpFree );

      hb_vmUnlock();

      uiErrMode = SetErrorMode( SEM_FAILCRITICALERRORS );
      fResult = SetCurrentDirectory( lpDirName ) != FALSE;
      SetErrorMode( uiErrMode );
      hb_fsSetIOError( fResult, 0 );

      hb_vmLock();

      if( lpFree )
         hb_xfree( lpFree );
   }
#else
   {
      char * pszFree;

      pszDirName = hb_fsNameConv( pszDirName, &pszFree );

      hb_vmUnlock();

      fResult = ( chdir( pszDirName ) == 0 );
      hb_fsSetIOError( fResult, 0 );

      hb_vmLock();

      if( pszFree )
         hb_xfree( pszFree );
   }
#endif

   return fResult;
}

HB_BOOL hb_fsRmDir( const char * pszDirName )
{
   HB_BOOL fResult;

   HB_TRACE( HB_TR_DEBUG, ( "hb_fsRmDir(%s)", pszDirName ) );

#if defined( HB_OS_WIN )
   {
      LPCTSTR lpDirName;
      LPTSTR lpFree;

      lpDirName = HB_FSNAMECONV( pszDirName, &lpFree );

      hb_vmUnlock();

      fResult = RemoveDirectory( lpDirName ) != 0;
      hb_fsSetIOError( fResult, 0 );

      hb_vmLock();

      if( lpFree )
         hb_xfree( lpFree );
   }
#else
   {
      char * pszFree;

      pszDirName = hb_fsNameConv( pszDirName, &pszFree );

      hb_vmUnlock();

      fResult = ( rmdir( pszDirName ) == 0 );
      hb_fsSetIOError( fResult, 0 );

      hb_vmLock();

      if( pszFree )
         hb_xfree( pszFree );
   }
#endif

   return fResult;
}

/* NOTE: This is not thread safe function, it's there for compatibility. */
/* NOTE: 0 = current drive, 1 = A, 2 = B, 3 = C, etc. */

const char * hb_fsCurDir( int iDrive )
{
   char * pszDirBuffer;

   HB_TRACE( HB_TR_DEBUG, ( "hb_fsCurDir(%d)", iDrive ) );

   pszDirBuffer = hb_stackDirBuffer();
   hb_fsCurDirBuff( iDrive, pszDirBuffer, HB_PATH_MAX );

   return pszDirBuffer;
}

/* NOTE: Thread safe version of hb_fsCurDir() */
/* NOTE: 0 = current drive, 1 = A, 2 = B, 3 = C, etc. */

HB_ERRCODE hb_fsCurDirBuff( int iDrive, char * pszBuffer, HB_SIZE nSize )
{
   int iCurDrv = iDrive;
   HB_ERRCODE nResult;

   HB_TRACE( HB_TR_DEBUG, ( "hb_fsCurDirBuff(%d)", iDrive ) );

   pszBuffer[ 0 ] = '\0';

   /*
    * do not cover this code by HB_OS_HAS_DRIVE_LETTER macro
    * It will allow us to add drive emulation in hb_fsCurDrv()/hb_fsChDrv()
    * and hb_fsNameConv()
    */
#if defined( HB_OS_WIN ) || ! ( defined( HB_OS_OS2 ) || defined( __MINGW32__ ) )
   if( iDrive > 0 )
   {
      iCurDrv = hb_fsCurDrv() + 1;
      if( iDrive != iCurDrv )
         hb_fsChDrv( iDrive - 1 );
   }
#endif

   hb_vmUnlock();

#if defined( HB_OS_WIN )
   {
      DWORD dwSize = ( DWORD ) nSize;
      LPTSTR lpBuffer = ( LPTSTR ) hb_xgrab( dwSize * sizeof( TCHAR ) );
      lpBuffer[ 0 ] = TEXT( '\0' );
      hb_fsSetIOError( ( GetCurrentDirectory( dwSize, lpBuffer ) != 0 ), 0 );
      lpBuffer[ dwSize - 1 ] = TEXT( '\0' );
      HB_OSSTRDUP2( lpBuffer, pszBuffer, nSize - 1 );
      hb_xfree( lpBuffer );
   }
#elif defined( HB_OS_OS2 )

   if( iDrive >= 0 )
   {
      ULONG ulLen = ( ULONG ) nSize;

      hb_fsSetIOError( DosQueryCurrentDir( iDrive, ( PBYTE ) pszBuffer,
                                           &ulLen ) == NO_ERROR, 0 );
   }
   else
      hb_fsSetError( ( HB_ERRCODE ) FS_ERROR );

#elif defined( __MINGW32__ )

   if( iDrive >= 0 )
      hb_fsSetIOError( ( _getdcwd( iDrive, pszBuffer, nSize ) != NULL ), 0 );
   else
      hb_fsSetError( ( HB_ERRCODE ) FS_ERROR );

#else

   hb_fsSetIOError( ( getcwd( pszBuffer, nSize ) != NULL ), 0 );

#endif

   hb_vmLock();

   nResult = hb_fsError();

   if( iDrive != iCurDrv )
   {
      hb_fsChDrv( iCurDrv - 1 );
      hb_fsSetError( nResult );
   }

   pszBuffer[ nSize - 1 ] = '\0';

   if( nResult == 0 && pszBuffer[ 0 ] )
   {
      char * pszStart;
      HB_SIZE nLen;

      /* Strip the leading drive spec, and leading backslash if there's one. */
      /* NOTE: A trailing underscore is not returned on this platform,
               so we don't need to strip it. [vszakats] */

#if defined( __DJGPP__ ) || defined( HB_OS_OS2 )
      /* convert '/' to '\' */
      nLen = 0;
      while( pszBuffer[ nLen ] != 0 )
      {
         if( pszBuffer[ nLen ] == '/' )
            pszBuffer[ nLen ] = '\\';
         ++nLen;
      }
#else
      nLen = strlen( pszBuffer );
#endif
      pszStart = pszBuffer;

#if defined( HB_OS_HAS_DRIVE_LETTER )
      if( pszStart[ 1 ] == HB_OS_DRIVE_DELIM_CHR )
      {
         pszStart += 2;
         nLen -= 2;
      }
#endif
      if( strchr( HB_OS_PATH_DELIM_CHR_LIST, ( HB_UCHAR ) pszStart[ 0 ] ) )
      {
         pszStart++;
         nLen--;
      }

      /* Strip the trailing (back)slash if there's one */
      if( nLen && strchr( HB_OS_PATH_DELIM_CHR_LIST, ( HB_UCHAR ) pszStart[ nLen - 1 ] ) )
         nLen--;

      if( nLen && pszBuffer != pszStart )
         memmove( pszBuffer, pszStart, nLen );

      pszBuffer[ nLen ] = '\0';

#if ! defined( HB_OS_WIN )
      /* Convert from OS codepage */
      {
         char * pszFree = NULL;
         const char * pszResult;

         nLen = nSize;
         pszResult = hb_osDecodeCP( pszBuffer, &pszFree, &nLen );

         if( pszResult != pszBuffer )
            hb_strncpy( pszBuffer, pszResult, nSize - 1 );
         if( pszFree )
            hb_xfree( pszFree );
      }
#endif
   }

   return nResult;
}

HB_BOOL hb_fsGetCWD( char * pszBuffer, HB_SIZE nSize )
{
   HB_BOOL fResult;

   HB_TRACE( HB_TR_DEBUG, ( "hb_fsGetCWD(%p,%" HB_PFS "u)", pszBuffer, nSize ) );

   pszBuffer[ 0 ] = '\0';

   hb_vmUnlock();

#if defined( HB_OS_WIN )
   {
      DWORD dwSize = ( DWORD ) nSize;
      LPTSTR lpBuffer = ( LPTSTR ) hb_xgrab( dwSize * sizeof( TCHAR ) );
      lpBuffer[ 0 ] = TEXT( '\0' );
      fResult = GetCurrentDirectory( dwSize, lpBuffer ) != 0;
      hb_fsSetIOError( fResult, 0 );
      lpBuffer[ dwSize - 1 ] = TEXT( '\0' );
      HB_OSSTRDUP2( lpBuffer, pszBuffer, nSize - 1 );
      hb_xfree( lpBuffer );
   }
#elif defined( HB_OS_OS2 )
   {
      ULONG ulLen = ( ULONG ) nSize - 3, ulDrive, ulLogical;

      DosQueryCurrentDisk( &ulDrive, &ulLogical );
      pszBuffer[ 0 ] = ( char ) ( ulDrive + ( 'A' - 1 ) );
      pszBuffer[ 1 ] = HB_OS_DRIVE_DELIM_CHR;
      pszBuffer[ 2 ] = HB_OS_PATH_DELIM_CHR;
      fResult = DosQueryCurrentDir( 0, ( PBYTE ) pszBuffer + 3, &ulLen ) == NO_ERROR;
      hb_fsSetIOError( fResult, 0 );
   }
#else

   fResult = getcwd( pszBuffer, nSize ) != NULL;
   hb_fsSetIOError( fResult, 0 );

#endif

   hb_vmLock();

   pszBuffer[ nSize - 1 ] = '\0';

   if( fResult && pszBuffer[ 0 ] )
   {
      HB_SIZE nLen;
#if defined( __DJGPP__ ) || defined( HB_OS_OS2 )
      /* convert '/' to '\' */
      nLen = 0;
      while( pszBuffer[ nLen ] != 0 )
      {
         if( pszBuffer[ nLen ] == '/' )
            pszBuffer[ nLen ] = '\\';
         ++nLen;
      }
#else
      nLen = strlen( pszBuffer );
#endif

      /* add the trailing (back)slash if there's no one */
      if( nLen + 1 < nSize &&
          strchr( HB_OS_PATH_DELIM_CHR_LIST, ( HB_UCHAR ) pszBuffer[ nLen - 1 ] ) == 0 )
      {
         pszBuffer[ nLen++ ] = HB_OS_PATH_DELIM_CHR;
         pszBuffer[ nLen ] = '\0';
      }

#if ! defined( HB_OS_WIN )
      /* Convert from OS codepage */
      {
         char * pszFree = NULL;
         const char * pszResult;

         nLen = nSize;
         pszResult = hb_osDecodeCP( pszBuffer, &pszFree, &nLen );

         if( pszResult != pszBuffer )
            hb_strncpy( pszBuffer, pszResult, nSize - 1 );
         if( pszFree )
            hb_xfree( pszFree );
      }
#endif
   }

   return fResult;
}

HB_BOOL hb_fsSetCWD( const char * pszDirName )
{
   HB_BOOL fResult;

   HB_TRACE( HB_TR_DEBUG, ( "hb_fsSetCWD(%s)", pszDirName ) );

#if defined( HB_OS_WIN )
   {
      LPCTSTR lpDirName;
      LPTSTR lpFree;
      UINT uiErrMode;

      lpDirName = HB_FSNAMECONV( pszDirName, &lpFree );

      hb_vmUnlock();

      uiErrMode = SetErrorMode( SEM_FAILCRITICALERRORS );
      fResult = SetCurrentDirectory( lpDirName ) != FALSE;
      hb_fsSetIOError( fResult, 0 );
      SetErrorMode( uiErrMode );

      hb_vmLock();

      if( lpFree )
         hb_xfree( lpFree );
   }
#else
   {
      char * pszFree;

      pszDirName = hb_fsNameConv( pszDirName, &pszFree );

      hb_vmUnlock();

      fResult = ( chdir( pszDirName ) == 0 );
      hb_fsSetIOError( fResult, 0 );

#if defined( HB_OS_HAS_DRIVE_LETTER ) && ! defined( __DJGPP__ )
      if( fResult && pszDirName[ 0 ] != 0 &&
          pszDirName[ 1 ] == HB_OS_DRIVE_DELIM_CHR )
      {
         int iDrive = pszDirName[ 0 ];

         if( iDrive >= 'A' && iDrive <= 'Z' )
            iDrive -= 'A';
         else if( iDrive >= 'a' && iDrive <= 'z' )
            iDrive -= 'a';
         else
            iDrive = 0;

         if( iDrive )
            HB_FS_SETDRIVE( iDrive );
      }
#endif

      hb_vmLock();

      if( pszFree )
         hb_xfree( pszFree );
   }
#endif

   return fResult;
}

/* NOTE: 0=A:, 1=B:, 2=C:, 3=D:, ... */

HB_ERRCODE hb_fsChDrv( int iDrive )
{
   HB_ERRCODE nResult;

   HB_TRACE( HB_TR_DEBUG, ( "hb_fsChDrv(%d)", iDrive ) );

#if defined( HB_OS_HAS_DRIVE_LETTER )
   {
      int iSave, iNewDrive;

      hb_vmUnlock();

      HB_FS_GETDRIVE( iSave );
      HB_FS_SETDRIVE( iDrive );
      HB_FS_GETDRIVE( iNewDrive );

      if( iDrive == iNewDrive )
      {
         nResult = 0;
         hb_fsSetError( 0 );
      }
      else
      {
         HB_FS_SETDRIVE( iSave );

         nResult = ( HB_ERRCODE ) FS_ERROR;
         hb_fsSetError( ( HB_ERRCODE ) FS_ERROR );
      }
      hb_vmLock();
   }
#else

   HB_SYMBOL_UNUSED( iDrive );
   nResult = ( HB_ERRCODE ) FS_ERROR;
   hb_fsSetError( ( HB_ERRCODE ) FS_ERROR );

#endif

   return nResult;
}

/* NOTE: 0=A:, 1=B:, 2=C:, 3=D:, ... */

int hb_fsCurDrv( void )
{
   int iDrive;

   HB_TRACE( HB_TR_DEBUG, ( "hb_fsCurDrv()" ) );

#if defined( HB_OS_HAS_DRIVE_LETTER )

   hb_vmUnlock();
   HB_FS_GETDRIVE( iDrive );
   hb_fsSetError( 0 );
   hb_vmLock();

#else

   iDrive = 0;
   hb_fsSetError( ( HB_ERRCODE ) FS_ERROR );

#endif

   return iDrive; /* Return the drive number, base 0. */
}

/* NOTE: 0=A:, 1=B:, 2=C:, 3=D:, ... */

HB_ERRCODE hb_fsIsDrv( int iDrive )
{
   HB_ERRCODE nResult;

   HB_TRACE( HB_TR_DEBUG, ( "hb_fsIsDrv(%d)", iDrive ) );

   if( iDrive >= 0 )
#if defined( HB_OS_WIN ) && ! defined( HB_OS_WIN_CE )
   {
      hb_vmUnlock();
      nResult = ( ( GetLogicalDrives() >> iDrive ) & 1 ) ? 0 : ( HB_ERRCODE ) F_ERROR;
      hb_vmLock();
      hb_fsSetError( 0 );
   }
#elif defined( HB_OS_OS2 )
   {
      ULONG ulDrive, ulLogical;

      DosQueryCurrentDisk( &ulDrive, &ulLogical );
      nResult = ( ( ulLogical >> iDrive ) & 1 ) ? 0 : ( HB_ERRCODE ) F_ERROR;
   }
#elif defined( HB_OS_HAS_DRIVE_LETTER )
   {
      int iSave, iNewDrive;

      hb_vmUnlock();

      HB_FS_GETDRIVE( iSave );
      HB_FS_SETDRIVE( iDrive );
      HB_FS_GETDRIVE( iNewDrive );
      nResult = ( iDrive == iNewDrive ) ? 0 : ( HB_ERRCODE ) FS_ERROR;
      HB_FS_SETDRIVE( iSave );
      hb_fsSetError( 0 );

      hb_vmLock();
   }
#else
   {
      HB_SYMBOL_UNUSED( iDrive );
      nResult = ( HB_ERRCODE ) FS_ERROR;
      hb_fsSetError( 0 );
   }
#endif
   else
   {
      nResult = ( HB_ERRCODE ) FS_ERROR;
      hb_fsSetError( 0 );
   }

   return nResult;
}

HB_BOOL hb_fsIsDevice( HB_FHANDLE hFileHandle )
{
   HB_BOOL fResult;

   HB_TRACE( HB_TR_DEBUG, ( "hb_fsIsDevice(%p)", ( void * ) ( HB_PTRDIFF ) hFileHandle ) );

   hb_vmUnlock();

#if defined( HB_OS_WIN )

   fResult = GetFileType( DosToWinHandle( hFileHandle ) ) == FILE_TYPE_CHAR;
   hb_fsSetIOError( fResult, 0 );

#else

#if defined( _MSC_VER ) || defined( __MINGW32__ )
   fResult = _isatty( hFileHandle ) != 0;
#else
   fResult = isatty( hFileHandle ) != 0;
#endif
   hb_fsSetIOError( fResult, 0 );

#endif

   hb_vmLock();

   return fResult;
}

/* convert file name for hb_fsExtOpen
 * caller must free the returned buffer
 */
char * hb_fsExtName( const char * pszFileName, const char * pDefExt,
                     HB_FATTR nExFlags, const char * pPaths )
{
   HB_PATHNAMES * pNextPath;
   PHB_FNAME pFilepath;
   HB_BOOL fIsFile = HB_FALSE;
   char * szPath;

   szPath = ( char * ) hb_xgrab( HB_PATH_MAX );

   pFilepath = hb_fsFNameSplit( pszFileName );

   if( pDefExt && ( ( nExFlags & FXO_FORCEEXT ) || ! pFilepath->szExtension ) )
      pFilepath->szExtension = pDefExt;

   if( pFilepath->szPath )
   {
      hb_fsFNameMerge( szPath, pFilepath );
   }
   else if( nExFlags & FXO_DEFAULTS )
   {
      const char * szDefault = hb_setGetDefault();
      if( szDefault )
      {
         pFilepath->szPath = szDefault;
         hb_fsFNameMerge( szPath, pFilepath );
         fIsFile = hb_fsFileExists( szPath );
      }
      if( ! fIsFile &&
          ( nExFlags & ( FXO_TRUNCATE | FXO_APPEND | FXO_UNIQUE ) ) == 0 &&
          hb_setGetPath() )
      {
         pNextPath = hb_setGetFirstSetPath();
         while( ! fIsFile && pNextPath )
         {
            pFilepath->szPath = pNextPath->szPath;
            hb_fsFNameMerge( szPath, pFilepath );
            fIsFile = hb_fsFileExists( szPath );
            pNextPath = pNextPath->pNext;
         }
      }
      if( ! fIsFile )
      {
         pFilepath->szPath = szDefault ? szDefault : NULL;
         hb_fsFNameMerge( szPath, pFilepath );
      }
   }
   else if( pPaths && *pPaths )
   {
      HB_PATHNAMES * pSearchPath = NULL;
      hb_fsAddSearchPath( pPaths, &pSearchPath );
      pNextPath = pSearchPath;
      while( ! fIsFile && pNextPath )
      {
         pFilepath->szPath = pNextPath->szPath;
         hb_fsFNameMerge( szPath, pFilepath );
         fIsFile = hb_fsFileExists( szPath );
         pNextPath = pNextPath->pNext;
      }
      hb_fsFreeSearchPath( pSearchPath );
      if( ! fIsFile )
      {
         pFilepath->szPath = NULL;
         hb_fsFNameMerge( szPath, pFilepath );
      }
   }
   else
      hb_fsFNameMerge( szPath, pFilepath );

   hb_xfree( pFilepath );

   return szPath;
}

HB_FHANDLE hb_fsExtOpen( const char * pszFileName, const char * pDefExt,
                         HB_FATTR nExFlags, const char * pPaths,
                         PHB_ITEM pError )
{
   HB_FHANDLE hFile;
   HB_USHORT uiFlags;
   char * szPath;

   HB_TRACE( HB_TR_DEBUG, ( "hb_fsExtOpen(%s, %s, %u, %p, %p)", pszFileName, pDefExt, nExFlags, pPaths, pError ) );

#if 0
   #define FXO_TRUNCATE   0x0100  /* Create (truncate if exists) */
   #define FXO_APPEND     0x0200  /* Create (append if exists) */
   #define FXO_UNIQUE     0x0400  /* Create unique file FO_EXCL ??? */
   #define FXO_FORCEEXT   0x0800  /* Force default extension */
   #define FXO_DEFAULTS   0x1000  /* Use SET command defaults */
   #define FXO_DEVICERAW  0x2000  /* Open devices in raw mode */
   /* Harbour extension */
   #define FXO_NOSEEKPOS FXO_DEVICERAW /* seek pos not needed in regular file */
   #define FXO_SHARELOCK  0x4000  /* emulate DOS SH_DENY* mode in POSIX OS */
   #define FXO_COPYNAME   0x8000  /* copy final szPath into pszFileName */

   hb_errGetFileName( pError );
#endif

   szPath = hb_fsExtName( pszFileName, pDefExt, nExFlags, pPaths );

   uiFlags = ( HB_USHORT ) ( nExFlags & 0xff );
   if( nExFlags & ( FXO_TRUNCATE | FXO_APPEND | FXO_UNIQUE ) )
   {
      uiFlags |= FO_CREAT;
      if( nExFlags & FXO_UNIQUE )
         uiFlags |= FO_EXCL;
#if defined( HB_USE_SHARELOCKS )
      else if( ( nExFlags & ( FXO_TRUNCATE | FXO_SHARELOCK ) ) == FXO_TRUNCATE )
#else
      else if( nExFlags & FXO_TRUNCATE )
#endif
         uiFlags |= FO_TRUNC;
   }

   hFile = hb_fsOpen( szPath, uiFlags );

#if defined( HB_USE_SHARELOCKS )
   if( hFile != FS_ERROR && nExFlags & FXO_SHARELOCK )
   {
#if defined( HB_USE_BSDLOCKS )
      int iLock, iResult;
      if( ( uiFlags & ( FO_READ | FO_WRITE | FO_READWRITE ) ) == FO_READ ||
          ( uiFlags & ( FO_DENYREAD | FO_DENYWRITE | FO_EXCLUSIVE ) ) == 0 )
         iLock = LOCK_SH | LOCK_NB;
      else
         iLock = LOCK_EX | LOCK_NB;
      hb_vmUnlock();
      HB_FAILURE_RETRY( iResult, flock( hFile, iLock ) );
      hb_vmLock();
      if( iResult != 0 )
#else
      HB_USHORT uiLock;
      if( ( uiFlags & ( FO_READ | FO_WRITE | FO_READWRITE ) ) == FO_READ ||
          ( uiFlags & ( FO_DENYREAD | FO_DENYWRITE | FO_EXCLUSIVE ) ) == 0 )
         uiLock = FL_LOCK | FLX_SHARED;
      else
         uiLock = FL_LOCK | FLX_EXCLUSIVE;

      if( ! hb_fsLockLarge( hFile, HB_SHARELOCK_POS, HB_SHARELOCK_SIZE, uiLock ) )
#endif
      {
         hb_fsClose( hFile );
         hFile = FS_ERROR;
         /*
          * fix for NetErr() support and Clipper compatibility,
          * should be revised with a better multi platform solution.
          */
         hb_fsSetError( ( nExFlags & FXO_TRUNCATE ) ? 5 : 32 );
      }
      else if( nExFlags & FXO_TRUNCATE )
      {
         /* truncate the file only if properly locked */
         hb_fsSeek( hFile, 0, FS_SET );
         hb_fsTruncAt( hFile, 0 );
         if( hb_fsError() != 0 )
         {
            hb_fsClose( hFile );
            hFile = FS_ERROR;
            hb_fsSetError( 5 );
         }
      }
   }
#elif 1
   /*
    * Temporary fix for NetErr() support and Clipper compatibility,
    * should be revised with a better solution.
    */
   if( ( nExFlags & ( FXO_TRUNCATE | FXO_APPEND | FXO_UNIQUE ) ) == 0 &&
       hb_fsError() == 5 )
   {
      hb_fsSetError( 32 );
   }
#endif

   if( pError )
   {
      hb_errPutFileName( pError, szPath );
      if( hFile == FS_ERROR )
      {
         hb_errPutOsCode( pError, hb_fsError() );
         hb_errPutGenCode( pError, ( HB_ERRCODE ) ( ( nExFlags & FXO_TRUNCATE ) ? EG_CREATE : EG_OPEN ) );
      }
   }

   if( nExFlags & FXO_COPYNAME && hFile != FS_ERROR )
      hb_strncpy( ( char * ) pszFileName, szPath, HB_PATH_MAX - 1 );

   hb_xfree( szPath );
   return hFile;
}

HB_BOOL hb_fsEof( HB_FHANDLE hFileHandle )
{
   HB_BOOL fResult;

   hb_vmUnlock();

#if defined( __DJGPP__ ) || defined( __CYGWIN__ ) || \
    defined( HB_OS_WIN ) || defined( HB_OS_WIN_CE ) || \
    defined( HB_OS_UNIX )
{
   HB_FOFFSET curPos;
   HB_FOFFSET endPos;

   curPos = hb_fsSeekLarge( hFileHandle, 0L, FS_RELATIVE );
   if( curPos != -1 )
   {
      HB_FOFFSET newPos;
      endPos = hb_fsSeekLarge( hFileHandle, 0L, FS_END );
      newPos = hb_fsSeekLarge( hFileHandle, curPos, FS_SET );
      fResult = ( endPos != -1 && newPos == curPos );
   }
   else
   {
      endPos = -1;
      fResult = HB_FALSE;
   }
   hb_fsSetIOError( fResult, 0 );
   fResult = ! fResult || curPos >= endPos;
}
#else
   fResult = eof( hFileHandle ) != 0;
   hb_fsSetIOError( fResult, 0 );
#endif

   hb_vmLock();

   return fResult;
}

const char * hb_fsNameConv( const char * pszFileName, char ** pszFree )
{
   int iFileCase, iDirCase;
   char cDirSep;
   HB_BOOL fTrim, fEncodeCP;

/*
   Convert file and dir case. The allowed SET options are:
      LOWER - Convert all caracters of file to lower
      UPPER - Convert all caracters of file to upper
      MIXED - Leave as is

   The allowed environment options are:
      FILECASE - define the case of file
      DIRCASE - define the case of path
      DIRSEPARATOR - define separator of path (Ex. "/")
      TRIMFILENAME - strip trailing and leading spaces (also from extension)
 */

   if( pszFree )
      *pszFree = NULL;

   if( ! hb_vmIsReady() )
      return pszFileName;

   fTrim = hb_setGetTrimFileName();
   fEncodeCP = hb_osUseCP();
   cDirSep = ( char ) hb_setGetDirSeparator();
   iFileCase = hb_setGetFileCase();
   iDirCase = hb_setGetDirCase();
   if( fTrim )
   {
      if( strchr( pszFileName, ' ' ) == NULL )
         fTrim = HB_FALSE;
   }
   if( cDirSep != HB_OS_PATH_DELIM_CHR )
   {
      if( strchr( pszFileName, ( HB_UCHAR ) cDirSep ) == NULL )
         cDirSep = HB_OS_PATH_DELIM_CHR;
   }

   if( fTrim || fEncodeCP ||
       cDirSep != HB_OS_PATH_DELIM_CHR ||
       iFileCase != HB_SET_CASE_MIXED ||
       iDirCase != HB_SET_CASE_MIXED )
   {
      PHB_FNAME pFileName;
      HB_SIZE nLen;
      char * pszPath = NULL, * pszName = NULL, * pszExt = NULL;

      if( pszFree )
      {
         pszFileName = *pszFree = hb_strncpy( ( char * ) hb_xgrab( HB_PATH_MAX ),
                                              pszFileName, HB_PATH_MAX - 1 );
      }

      if( cDirSep != HB_OS_PATH_DELIM_CHR )
      {
         char * p = ( char * ) pszFileName;
         while( *p )
         {
            if( *p == cDirSep )
               *p = HB_OS_PATH_DELIM_CHR;
            p++;
         }
      }

      pFileName = hb_fsFNameSplit( pszFileName );

      /* strip trailing and leading spaces */
      if( fTrim )
      {
         if( pFileName->szName )
         {
            nLen = strlen( pFileName->szName );
            nLen = hb_strRTrimLen( pFileName->szName, nLen, HB_FALSE );
            pFileName->szName = hb_strLTrim( pFileName->szName, &nLen );
            ( ( char * ) pFileName->szName )[ nLen ] = '\0';
         }
         if( pFileName->szExtension )
         {
            nLen = strlen( pFileName->szExtension );
            nLen = hb_strRTrimLen( pFileName->szExtension, nLen, HB_FALSE );
            pFileName->szExtension = hb_strLTrim( pFileName->szExtension, &nLen );
            ( ( char * ) pFileName->szExtension )[ nLen ] = '\0';
         }
      }

      /* FILECASE */
      if( iFileCase == HB_SET_CASE_LOWER )
      {
         if( pFileName->szName )
            pFileName->szName = pszName = hb_cdpnDupLower( hb_vmCDP(), pFileName->szName, NULL );
         if( pFileName->szExtension )
            pFileName->szExtension = pszExt = hb_cdpnDupLower( hb_vmCDP(), pFileName->szExtension, NULL );
      }
      else if( iFileCase == HB_SET_CASE_UPPER )
      {
         if( pFileName->szName )
            pFileName->szName = pszName = hb_cdpnDupUpper( hb_vmCDP(), pFileName->szName, NULL );
         if( pFileName->szExtension )
            pFileName->szExtension = pszExt = hb_cdpnDupUpper( hb_vmCDP(), pFileName->szExtension, NULL );
      }

      /* DIRCASE */
      if( pFileName->szPath )
      {
         if( iDirCase == HB_SET_CASE_LOWER )
            pFileName->szPath = pszPath = hb_cdpnDupLower( hb_vmCDP(), pFileName->szPath, NULL );
         else if( iDirCase == HB_SET_CASE_UPPER )
            pFileName->szPath = pszPath = hb_cdpnDupUpper( hb_vmCDP(), pFileName->szPath, NULL );
      }

      hb_fsFNameMerge( ( char * ) pszFileName, pFileName );
      hb_xfree( pFileName );
      if( pszPath )
         hb_xfree( pszPath );
      if( pszName )
         hb_xfree( pszName );
      if( pszExt )
         hb_xfree( pszExt );

      if( fEncodeCP )
      {
         const char * pszPrev = pszFileName;
         nLen = HB_PATH_MAX;
         pszFileName = hb_osEncodeCP( pszFileName, pszFree, &nLen );
         if( pszFree == NULL && pszFileName != pszPrev )
         {
            hb_strncpy( ( char * ) pszPrev, pszFileName, HB_PATH_MAX - 1 );
            hb_xfree( ( void * ) pszFileName );
            pszFileName = pszPrev;
         }
      }
   }

   return pszFileName;
}

#if defined( HB_OS_WIN )
HB_WCHAR * hb_fsNameConvU16( const char * pszFileName )
{
   char * pszBuffer = NULL;
   HB_WCHAR * lpwFileName;
   HB_SIZE nLen;
   PHB_CODEPAGE cdp;
   int iFileCase, iDirCase;
   char cDirSep;
   HB_BOOL fTrim;

/*
   Convert file and dir case. The allowed SET options are:
      LOWER - Convert all caracters of file to lower
      UPPER - Convert all caracters of file to upper
      MIXED - Leave as is

   The allowed environment options are:
      FILECASE - define the case of file
      DIRCASE - define the case of path
      DIRSEPARATOR - define separator of path (Ex. "/")
      TRIMFILENAME - strip trailing and leading spaces (also from extension)
 */

   if( ! hb_vmIsReady() )
      return hb_mbtowc( pszFileName );  /* No HVM stack */

   cdp = hb_vmCDP();
   fTrim = hb_setGetTrimFileName();
   cDirSep = ( char ) hb_setGetDirSeparator();
   iFileCase = hb_setGetFileCase();
   iDirCase = hb_setGetDirCase();
   if( fTrim )
   {
      if( strchr( pszFileName, ' ' ) == NULL )
         fTrim = HB_FALSE;
   }
   if( cDirSep != HB_OS_PATH_DELIM_CHR )
   {
      if( strchr( pszFileName, ( HB_UCHAR ) cDirSep ) == NULL )
         cDirSep = HB_OS_PATH_DELIM_CHR;
   }

   if( fTrim ||
       cDirSep != HB_OS_PATH_DELIM_CHR ||
       iFileCase != HB_SET_CASE_MIXED ||
       iDirCase != HB_SET_CASE_MIXED )
   {
      char * pszPath = NULL, * pszName = NULL, * pszExt = NULL;
      PHB_FNAME pFileName;

      pszFileName = pszBuffer = hb_strncpy( ( char * ) hb_xgrab( HB_PATH_MAX ),
                                            pszFileName, HB_PATH_MAX - 1 );

      if( cDirSep != HB_OS_PATH_DELIM_CHR )
      {
         char * p = pszBuffer;
         while( *p )
         {
            if( *p == cDirSep )
               *p = HB_OS_PATH_DELIM_CHR;
            p++;
         }
      }

      pFileName = hb_fsFNameSplit( pszBuffer );

      /* strip trailing and leading spaces */
      if( fTrim )
      {
         if( pFileName->szName )
         {
            nLen = strlen( pFileName->szName );
            nLen = hb_strRTrimLen( pFileName->szName, nLen, HB_FALSE );
            pFileName->szName = hb_strLTrim( pFileName->szName, &nLen );
            ( ( char * ) pFileName->szName )[ nLen ] = '\0';
         }
         if( pFileName->szExtension )
         {
            nLen = strlen( pFileName->szExtension );
            nLen = hb_strRTrimLen( pFileName->szExtension, nLen, HB_FALSE );
            pFileName->szExtension = hb_strLTrim( pFileName->szExtension, &nLen );
            ( ( char * ) pFileName->szExtension )[ nLen ] = '\0';
         }
      }

      /* FILECASE */
      if( iFileCase == HB_SET_CASE_LOWER )
      {
         if( pFileName->szName )
            pFileName->szName = pszName = hb_cdpnDupLower( cdp, pFileName->szName, NULL );
         if( pFileName->szExtension )
            pFileName->szExtension = pszExt = hb_cdpnDupLower( cdp, pFileName->szExtension, NULL );
      }
      else if( iFileCase == HB_SET_CASE_UPPER )
      {
         if( pFileName->szName )
            pFileName->szName = pszName = hb_cdpnDupUpper( cdp, pFileName->szName, NULL );
         if( pFileName->szExtension )
            pFileName->szExtension = pszExt = hb_cdpnDupUpper( cdp, pFileName->szExtension, NULL );
      }

      /* DIRCASE */
      if( pFileName->szPath )
      {
         if( iDirCase == HB_SET_CASE_LOWER )
            pFileName->szPath = pszPath = hb_cdpnDupLower( cdp, pFileName->szPath, NULL );
         else if( iDirCase == HB_SET_CASE_UPPER )
            pFileName->szPath = pszPath = hb_cdpnDupUpper( cdp, pFileName->szPath, NULL );
      }

      hb_fsFNameMerge( pszBuffer, pFileName );
      hb_xfree( pFileName );
      if( pszPath )
         hb_xfree( pszPath );
      if( pszName )
         hb_xfree( pszName );
      if( pszExt )
         hb_xfree( pszExt );
   }

   lpwFileName = hb_cdpStrDupU16( cdp, HB_CDP_ENDIAN_NATIVE, pszFileName );
   if( pszBuffer )
      hb_xfree( pszBuffer );

   return lpwFileName;
}
#endif /* HB_OS_WIN */

/* NOTE: pszBuffer must be HB_PATH_MAX long. */
void hb_fsBaseDirBuff( char * pszBuffer )
{
   char * pszBaseName = hb_cmdargProgName();

   if( pszBaseName )
   {
      PHB_FNAME pFileName = hb_fsFNameSplit( pszBaseName );
      pFileName->szName = NULL;
      pFileName->szExtension = NULL;
      hb_fsFNameMerge( pszBuffer, pFileName );
      hb_xfree( pFileName );
      hb_xfree( pszBaseName );
   }
   else
      pszBuffer[ 0 ] = '\0';
}

static HB_BOOL hb_fsDisableWaitLocks( int iSet )
{
   HB_BOOL fRetVal = s_fUseWaitLocks;

   if( iSet >= 0 )
      s_fUseWaitLocks = ( iSet == 0 );

   return fRetVal;
}

HB_FUNC( HB_DISABLEWAITLOCKS )
{
   hb_retl( hb_fsDisableWaitLocks( hb_parldef( 1, -1 ) ) );
}<|MERGE_RESOLUTION|>--- conflicted
+++ resolved
@@ -1328,8 +1328,6 @@
    hb_vmUnlock();
 
 #if defined( HB_OS_WIN )
-#if defined( __HB_OS_WIN9X_SUPPORT )
-   if( hb_iswin9x() )
    {
       typedef BOOL ( WINAPI * _HB_GETFILEATTRIBUTESEX )( LPCTSTR, GET_FILEEX_INFO_LEVELS, LPVOID );
       static _HB_GETFILEATTRIBUTESEX s_pGetFileAttributesEx = ( _HB_GETFILEATTRIBUTESEX ) -1;
@@ -1420,43 +1418,12 @@
             }
          }
       }
-   }
-   else
-#endif
-   {
-      LPCTSTR lpFileName;
-      LPTSTR lpFileNameFree;
-      WIN32_FILE_ATTRIBUTE_DATA attrex;
-
-      lpFileName = HB_FSNAMECONV( pszFileName, &lpFileNameFree );
-
-      memset( &attrex, 0, sizeof( attrex ) );
-
-      if( GetFileAttributesEx( lpFileName, GetFileExInfoStandard, &attrex ) )
-      {
-         FILETIME local_ft;
-         SYSTEMTIME st;
-
-         if( FileTimeToLocalFileTime( &attrex.ftLastWriteTime, &local_ft ) &&
-             FileTimeToSystemTime( &local_ft, &st ) )
-         {
-            *plJulian = hb_dateEncode( st.wYear, st.wMonth, st.wDay );
-            *plMillisec = hb_timeEncode( st.wHour, st.wMinute, st.wSecond, st.wMilliseconds );
-
-            fResult = HB_TRUE;
-         }
-      }
 
       if( ! fResult )
       {
          *plJulian = 0;
          *plMillisec = 0;
       }
-
-      hb_fsSetIOError( fResult, 0 );
-
-      if( lpFileNameFree )
-         hb_xfree( lpFileNameFree );
    }
 #elif defined( HB_OS_UNIX ) || defined( HB_OS_OS2 ) || defined( HB_OS_DOS ) || defined( __GNUC__ )
    {
@@ -1505,12 +1472,9 @@
       int iTODO; /* TODO: for given platform */
 
       HB_SYMBOL_UNUSED( pszFileName );
-<<<<<<< HEAD
 
       *plJulian = 0;
       *plMillisec = 0;
-=======
->>>>>>> ddea7f90
    }
 #endif
 
@@ -1614,11 +1578,8 @@
          int iTODO; /* TODO: for given platform */
 
          HB_SYMBOL_UNUSED( pszFileName );
-<<<<<<< HEAD
 
          *pulAttr = 0;
-=======
->>>>>>> ddea7f90
       }
 #  endif
       if( pszFree )
