/*
 * The FileSys API (C level)
 *
 * Copyright 1999 {list of individual authors and e-mail addresses}
 * Copyright 1999-2010 Viktor Szakats (vszakats.net/harbour)
 *    hb_fsSetError(), hb_fsSetDevMode(), hb_fsReadLarge(), hb_fsWriteLarge()
 *    hb_fsCurDirBuff(), hb_fsBaseDirBuff()
 *    fs_win_get_drive(), fs_win_set_drive()
 * Copyright 1999 Jose Lalin <dezac@corevia.com>
 *    hb_fsChDrv(), hb_fsCurDrv(), hb_fsIsDrv(), hb_fsIsDevice()
 * Copyright 2000 Luiz Rafael Culik <culik@sl.conex.net>, David G. Holm <dholm@jsd-llc.com>
 *    hb_fsEof()
 * Copyright 2001 Jose Gimenez (JFG) <jfgimenez@wanadoo.es>, <tecnico.sireinsa@ctv.es>
 *    Added platform check for any compiler to use the Windows
 *    API calls to allow openning an unlimited number of files
 *    simultaneously.
 *
 * This program is free software; you can redistribute it and/or modify
 * it under the terms of the GNU General Public License as published by
 * the Free Software Foundation; either version 2, or (at your option)
 * any later version.
 *
 * This program is distributed in the hope that it will be useful,
 * but WITHOUT ANY WARRANTY; without even the implied warranty of
 * MERCHANTABILITY or FITNESS FOR A PARTICULAR PURPOSE.  See the
 * GNU General Public License for more details.
 *
 * You should have received a copy of the GNU General Public License
 * along with this software; see the file COPYING.txt.  If not, write to
 * the Free Software Foundation, Inc., 59 Temple Place, Suite 330,
 * Boston, MA 02111-1307 USA (or visit the web site https://www.gnu.org/).
 *
 * As a special exception, the Harbour Project gives permission for
 * additional uses of the text contained in its release of Harbour.
 *
 * The exception is that, if you link the Harbour libraries with other
 * files to produce an executable, this does not by itself cause the
 * resulting executable to be covered by the GNU General Public License.
 * Your use of that executable is in no way restricted on account of
 * linking the Harbour library code into it.
 *
 * This exception does not however invalidate any other reasons why
 * the executable file might be covered by the GNU General Public License.
 *
 * This exception applies only to the code released by the Harbour
 * Project under the name Harbour.  If you copy code from other
 * Harbour Project or Free Software Foundation releases into a copy of
 * Harbour, as the General Public License permits, the exception does
 * not apply to the code that you add in this way.  To avoid misleading
 * anyone as to the status of such modified files, you must delete
 * this exception notice from them.
 *
 * If you write modifications of your own for Harbour, it is your choice
 * whether to permit this exception to apply to your modifications.
 * If you do not wish that, delete this exception notice.
 *
 */

/* NOTE: In DOS/DJGPP under WinNT4 hb_fsSeek( fhnd, offset < 0, FS_SET ) will
         set the file pointer to the passed negative value and the subsequent
         hb_fsWrite() call will fail. In CA-Cl*pper, _fsSeek() will fail,
         the pointer will not be moved and thus the _fsWrite() call will
         successfully write the buffer to the current file position. [vszakats]

   This has been corrected by ptucker
 */

/* *nixes */
#if ! defined( _LARGEFILE64_SOURCE )
#  define _LARGEFILE64_SOURCE  1
#endif
#if ! defined( _GNU_SOURCE )
#  define _GNU_SOURCE
#endif

#include "hbapi.h"
#include "hbvm.h"
#include "hbstack.h"
#include "hbapifs.h"
#include "hbapierr.h"
#include "hbapicdp.h"
#include "hbdate.h"
#include "hb_io.h"
#include "hbset.h"

#if defined( HB_OS_UNIX )
   #include <unistd.h>
   #include <time.h>
   #include <utime.h>
   #include <sys/types.h>
   #include <sys/wait.h>
   #include <sys/time.h>
#endif
#if ! defined( HB_OS_WIN )
#  include <errno.h>
#endif

#if ( defined( __DMC__ ) || defined( __BORLANDC__ ) || \
      defined( __IBMCPP__ ) || defined( _MSC_VER ) || \
      defined( __MINGW32__ ) || defined( __WATCOMC__ ) ) && \
      ! defined( HB_OS_UNIX ) && ! defined( HB_OS_WIN_CE )
   #include <sys/stat.h>
   #include <fcntl.h>
   #include <process.h>
   #if ! defined( __POCC__ ) && ! defined( __XCC__ )
      #include <share.h>
   #endif
   #include <direct.h>
   #if defined( __BORLANDC__ )
      #include <dir.h>
      #include <dos.h>
   #elif defined( __WATCOMC__ )
      #include <dos.h>
   #endif

   #if defined( _MSC_VER ) || defined( __MINGW32__ ) || defined( __DMC__ )
      #include <sys/locking.h>
      #define ftruncate _chsize
      #if defined( __MINGW32__ ) && ! defined( _LK_UNLCK )
         #define _LK_UNLCK _LK_UNLOCK
      #endif
   #else
      #define ftruncate chsize
   #endif
   #if ! defined( HAVE_POSIX_IO )
      #define HAVE_POSIX_IO
   #endif
#elif defined( __GNUC__ ) || defined( HB_OS_UNIX )
   #include <sys/types.h>
   #include <sys/stat.h>
   #include <fcntl.h>
   #if defined( __DJGPP__ )
      #include <dir.h>
      #include <utime.h>
      #include <time.h>
   #endif
   #if ! defined( HAVE_POSIX_IO )
      #define HAVE_POSIX_IO
   #endif
#endif

#if defined( __MPW__ )
   #include <fcntl.h>
#endif

#if defined( HB_OS_DOS )
   #include <dos.h>
   #include <time.h>
   #include <utime.h>
#elif defined( HB_OS_OS2 )
   #define INCL_BASE
   #define INCL_DOSFILEMGR
   #define INCL_DOSERRORS
   #define INCL_DOSDATETIME
   #define INCL_LONGLONG
   #include <os2.h>
   #include <time.h>
   #include <share.h>
   #ifndef SH_COMPAT
      #define SH_COMPAT  0x0000
   #endif
#elif defined( HB_OS_WIN )
   #include <windows.h>
   #include "hbwinuni.h"
   #if defined( HB_OS_WIN_CE )
      #include "hbwince.h"
   #endif
   #if ! defined( INVALID_SET_FILE_POINTER ) && \
       ( defined( __DMC__ ) || defined( _MSC_VER ) || defined( __LCC__ ) )
      #define INVALID_SET_FILE_POINTER ( ( DWORD ) -1 )
   #endif
   #if ! defined( INVALID_FILE_ATTRIBUTES )
      #define INVALID_FILE_ATTRIBUTES     ( ( DWORD ) -1 )
   #endif
   #if defined( HB_OS_WIN_64 )
      #if ! defined( HB_WIN_IOREAD_LIMIT )
         #define HB_WIN_IOREAD_LIMIT      HB_U32_MAX
      #endif
      #if ! defined( HB_WIN_IOWRITE_LIMIT )
         #define HB_WIN_IOWRITE_LIMIT     HB_U32_MAX
      #endif
   #endif
#endif
#if defined( HB_USE_SHARELOCKS ) && defined( HB_USE_BSDLOCKS )
   #include <sys/file.h>
#endif
#if defined( HB_OS_LINUX )
#  define HB_HAS_SELECT_TIMER
#endif

#if ! defined( HB_USE_LARGEFILE64 ) && defined( HB_OS_UNIX )
   #if defined( __USE_LARGEFILE64 )
      /*
       * The macro: __USE_LARGEFILE64 is set when _LARGEFILE64_SOURCE is
       * defined and effectively enables lseek64/flock64/ftruncate64 functions
       * on 32bit machines.
       */
      #define HB_USE_LARGEFILE64
   #elif defined( HB_OS_UNIX ) && defined( O_LARGEFILE ) && ! defined( __WATCOMC__ )
      #define HB_USE_LARGEFILE64
   #endif
#endif

#if defined( HB_OS_HAS_DRIVE_LETTER )
/* 2004-08-27 - <maurilio.longo@libero.it>
                HB_FS_GETDRIVE() should return a number in the range 0..25 ('A'..'Z')
                HB_FS_SETDRIVE() should accept a number inside same range.

                If a particular platform/compiler returns/accepts different ranges of
                values, simply define a branch for that platform.

                NOTE: There is not an implicit "current disk", ALWAYS use

                        my_func( hb_fsCurDrv(), ...)

                      to refer to current disk
 */

#if defined( HB_OS_OS2 )
   /* 1 based version */

   #define HB_FS_GETDRIVE(n)  do { \
                                    ULONG ulDrive, ulLogical; \
                                    DosQueryCurrentDisk( &ulDrive, &ulLogical ); \
                                    ( n ) = ( int ) ulDrive - 1; \
                              } while( 0 )
   #define HB_FS_SETDRIVE(n)  do { DosSetDefaultDisk( ( n ) + 1 ); } while( 0 )

#elif defined( HB_OS_WIN )

   #define HB_FS_GETDRIVE(n)  do { n = fs_win_get_drive(); } while( 0 )
   #define HB_FS_SETDRIVE(n)  fs_win_set_drive( n )

#elif defined( __DJGPP__ ) || defined( __BORLANDC__ )
   /* 0 based version */

   #define HB_FS_GETDRIVE(n)  do { n = getdisk(); } while( 0 )
   #define HB_FS_SETDRIVE(n)  setdisk( n )

#elif defined( __WATCOMC__ )
   /* 1 based version */

   #define HB_FS_GETDRIVE(n)  do { \
                                 unsigned _u = 0; \
                                 _dos_getdrive( &_u ); n = _u - 1; \
                              } while( 0 )
   #define HB_FS_SETDRIVE(n)  do { \
                                 unsigned int _u = 0; \
                                 _dos_setdrive( ( n ) + 1, &_u ); \
                              } while( 0 )

#else /* _MSC_VER */
   /* 1 based version */

   #define HB_FS_GETDRIVE(n)  do { n = _getdrive() - 1; } while( 0 )
   #define HB_FS_SETDRIVE(n)  _chdrive( ( n ) + 1 )

#endif
#endif /* HB_OS_HAS_DRIVE_LETTER */

#ifndef O_BINARY
   #define O_BINARY     0       /* O_BINARY not defined on Linux */
#endif

#ifndef O_LARGEFILE
   #define O_LARGEFILE  0       /* O_LARGEFILE is used for LFS in 32-bit Linux */
#endif

#if ! defined( HB_OS_UNIX )
   #if ! defined( S_IREAD ) && defined( S_IRUSR )
      #define S_IREAD   S_IRUSR
   #endif
   #if ! defined( S_IWRITE ) && defined( S_IWUSR )
      #define S_IWRITE  S_IWUSR
   #endif
   #if ! defined( S_IEXEC ) && defined( S_IXUSR )
      #define S_IEXEC   S_IXUSR
   #endif
#endif


#if defined( __DMC__ ) || defined( _MSC_VER ) || defined( __MINGW32__ ) || \
    defined( __IBMCPP__ ) || defined( __WATCOMC__ ) || defined( HB_OS_OS2 )
/* These compilers use sopen() rather than open(), because their
   versions of open() do not support combined O_ and SH_ flags */
   #define HB_FS_SOPEN
#endif

#if defined( HB_OS_ANDROID )
   /* hack for missing functions in android libc library */
   #define fdatasync          fsync
   #define ftruncate64        ftruncate
   #define pread64            pread
   #define pwrite64(f,b,s,o)  pwrite(f,(void*)b,s,o)
#elif defined( HB_OS_MINIX )
   /* hack for functions missing from the Minix C library */
   #define fdatasync          fsync
   #define ftruncate64        ftruncate
#endif

#if UINT_MAX == USHRT_MAX
   #define HB_FS_IO_16BIT
#endif

#if defined( HB_OS_UNIX ) && defined( EINTR )
#  define HB_FAILURE_RETRY( ret, exp ) \
   do \
   { \
      ( ret ) = ( exp ); \
      hb_fsSetIOError( ( ret ) != -1, 0 ); \
   } \
   while( ( ret ) == -1 && hb_fsOsError() == ( HB_ERRCODE ) EINTR && \
          hb_vmRequestQuery() == 0 )
#else
#  define HB_FAILURE_RETRY( ret, exp ) \
   do \
   { \
      ( ret ) = ( exp ); \
      hb_fsSetIOError( ( ret ) != -1, 0 ); \
   } \
   while( 0 )
#endif

static HB_BOOL s_fUseWaitLocks = HB_TRUE;

#if defined( HB_OS_WIN ) && defined( HB_OS_HAS_DRIVE_LETTER )

static int fs_win_get_drive( void )
{
   TCHAR pBuffer[ HB_PATH_MAX ];
   LPTSTR lpBuffer = pBuffer;
   DWORD dwResult, dwSize;
   int iDrive = 0;

   dwSize = HB_SIZEOFARRAY( pBuffer );
   dwResult = GetCurrentDirectory( dwSize, lpBuffer );
   if( dwResult > dwSize )
   {
      dwSize = dwResult;
      lpBuffer = ( TCHAR * ) hb_xgrab( dwSize * sizeof( TCHAR ) );
      dwResult = GetCurrentDirectory( dwSize, lpBuffer );
   }
   hb_fsSetIOError( dwResult != 0, 0 );
   if( dwResult >= 2 && dwResult < dwSize &&
       lpBuffer[ 1 ] == HB_OS_DRIVE_DELIM_CHR )
   {
      iDrive = HB_TOUPPER( lpBuffer[ 0 ] );
      if( iDrive >= 'A' && iDrive <= 'Z' )
         iDrive -= 'A';
      else
         iDrive = 0;
   }
   if( lpBuffer != pBuffer )
      hb_xfree( lpBuffer );
   return iDrive;
}

static void fs_win_set_drive( int iDrive )
{
   if( iDrive >= 0 && iDrive <= 25 )
   {
      TCHAR szBuffer[ 3 ];
      HB_BOOL fResult;
      UINT uiErrMode;

      szBuffer[ 0 ] = ( TCHAR ) ( iDrive + 'A' );
      szBuffer[ 1 ] = TEXT( ':' );
      szBuffer[ 2 ] = TEXT( '\0' );

      uiErrMode = SetErrorMode( SEM_FAILCRITICALERRORS );
      fResult = SetCurrentDirectory( szBuffer ) != FALSE;
      SetErrorMode( uiErrMode );

      hb_fsSetIOError( fResult, 0 );
   }
}

#endif

#if defined( HB_OS_WIN )

static HANDLE DosToWinHandle( HB_FHANDLE fHandle )
{
   if( fHandle == ( HB_FHANDLE ) FS_ERROR )
      return NULL;

   else if( fHandle == ( HB_FHANDLE ) HB_STDIN_HANDLE )
      return GetStdHandle( STD_INPUT_HANDLE );

   else if( fHandle == ( HB_FHANDLE ) HB_STDOUT_HANDLE )
      return GetStdHandle( STD_OUTPUT_HANDLE );

   else if( fHandle == ( HB_FHANDLE ) HB_STDERR_HANDLE )
      return GetStdHandle( STD_ERROR_HANDLE );

   else
      return ( HANDLE ) fHandle;
}

static void convert_open_flags( HB_BOOL fCreate, HB_FATTR nAttr, HB_USHORT uiFlags,
                                DWORD * dwMode, DWORD * dwShare,
                                DWORD * dwCreat, DWORD * dwAttr )
{
   if( fCreate )
   {
      *dwCreat = ( uiFlags & FO_EXCL ) ? CREATE_NEW : CREATE_ALWAYS;
      *dwMode = GENERIC_READ | GENERIC_WRITE;
   }
   else
   {
      if( uiFlags & FO_CREAT )
      {
         if( uiFlags & FO_EXCL )
            *dwCreat = CREATE_NEW;
         else if( uiFlags & FO_TRUNC )
            *dwCreat = CREATE_ALWAYS;
         else
            *dwCreat = OPEN_ALWAYS;
      }
      else if( uiFlags & FO_TRUNC )
         *dwCreat = TRUNCATE_EXISTING;
      else
         *dwCreat = OPEN_EXISTING;

      *dwMode = 0;
      switch( uiFlags & ( FO_READ | FO_WRITE | FO_READWRITE ) )
      {
         case FO_READWRITE:
            *dwMode |= GENERIC_READ | GENERIC_WRITE;
            break;
         case FO_WRITE:
            *dwMode |= GENERIC_WRITE;
            break;
         case FO_READ:
            *dwMode |= GENERIC_READ;
            break;
      }
   }

   /* shared flags */
   switch( uiFlags & ( FO_DENYREAD | FO_DENYWRITE | FO_EXCLUSIVE | FO_DENYNONE ) )
   {
      case FO_DENYREAD:
         *dwShare = FILE_SHARE_WRITE;
         break;
      case FO_DENYWRITE:
         *dwShare = FILE_SHARE_READ;
         break;
      case FO_EXCLUSIVE:
         *dwShare = 0;
         break;
      default:
         *dwShare = FILE_SHARE_WRITE | FILE_SHARE_READ;
         break;
   }

   /* file attributes flags */
   if( nAttr == FC_NORMAL )
      *dwAttr = FILE_ATTRIBUTE_NORMAL;
   else
   {
      *dwAttr = FILE_ATTRIBUTE_ARCHIVE;
      if( nAttr & FC_READONLY )
         *dwAttr |= FILE_ATTRIBUTE_READONLY;
      if( nAttr & FC_HIDDEN )
         *dwAttr |= FILE_ATTRIBUTE_HIDDEN;
      if( nAttr & FC_SYSTEM )
         *dwAttr |= FILE_ATTRIBUTE_SYSTEM;
   }
}

#elif defined( HB_OS_OS2 )

static void convert_open_flags( HB_BOOL fCreate, HB_FATTR nAttr, HB_USHORT uiFlags,
                                PULONG fsOpenMode, PULONG fsOpenFlag, PULONG pulAttr )
{
   if( fCreate )
   {
      *fsOpenMode = OPEN_ACTION_CREATE_IF_NEW |
                    ( uiFlags & FO_EXCL ? OPEN_ACTION_FAIL_IF_EXISTS :
                                          OPEN_ACTION_REPLACE_IF_EXISTS );
      *fsOpenFlag = OPEN_ACCESS_READWRITE;
   }
   else
   {
      if( uiFlags & FO_CREAT )
      {
         if( uiFlags & FO_EXCL )
            *fsOpenMode = OPEN_ACTION_CREATE_IF_NEW | OPEN_ACTION_FAIL_IF_EXISTS;
         else if( uiFlags & FO_TRUNC )
            *fsOpenMode = OPEN_ACTION_CREATE_IF_NEW | OPEN_ACTION_REPLACE_IF_EXISTS;
         else
            *fsOpenMode = OPEN_ACTION_CREATE_IF_NEW | OPEN_ACTION_OPEN_IF_EXISTS;
      }
      else if( uiFlags & FO_TRUNC )
         *fsOpenMode = OPEN_ACTION_FAIL_IF_NEW | OPEN_ACTION_REPLACE_IF_EXISTS;
      else
         *fsOpenMode = OPEN_ACTION_FAIL_IF_NEW | OPEN_ACTION_OPEN_IF_EXISTS;

      *fsOpenFlag = 0;
      switch( uiFlags & ( FO_READ | FO_WRITE | FO_READWRITE ) )
      {
         case FO_READWRITE:
            *fsOpenFlag |= OPEN_ACCESS_READWRITE;
            break;
         case FO_WRITE:
            *fsOpenFlag |= OPEN_ACCESS_WRITEONLY;
            break;
         case FO_READ:
            *fsOpenFlag |= OPEN_ACCESS_READONLY;
            break;
      }
   }

   /* shared flags */
   switch( uiFlags & ( FO_DENYREAD | FO_DENYWRITE | FO_EXCLUSIVE | FO_DENYNONE ) )
   {
      case FO_DENYREAD:
         *fsOpenFlag = OPEN_SHARE_DENYREAD;
         break;
      case FO_DENYWRITE:
         *fsOpenFlag = OPEN_SHARE_DENYWRITE;
         break;
      case FO_EXCLUSIVE:
         *fsOpenFlag = OPEN_SHARE_DENYREADWRITE;
         break;
      default:
         *fsOpenFlag = OPEN_SHARE_DENYNONE;
         break;
   }

   /* file attributes flags */
   if( nAttr == FC_NORMAL )
      *pulAttr = FILE_NORMAL;
   else
   {
      *pulAttr = FILE_ARCHIVED;
      if( nAttr & FC_READONLY )
         *pulAttr |= FILE_READONLY;
      if( nAttr & FC_HIDDEN )
         *pulAttr |= FILE_HIDDEN;
      if( nAttr & FC_SYSTEM )
         *pulAttr |= FILE_SYSTEM;
   }
}

#else

static void convert_open_flags( HB_BOOL fCreate, HB_FATTR nAttr, HB_USHORT uiFlags,
                                int * flags, unsigned * mode,
                                int * share, int * attr )
{
   HB_TRACE( HB_TR_DEBUG, ( "convert_open_flags(%d, %u, %hu, %p, %p, %p, %p)", fCreate, nAttr, uiFlags, flags, mode, share, attr ) );

   /* file access mode */
#if defined( HB_OS_UNIX )
   *mode = HB_FA_POSIX_ATTR( nAttr );
   if( *mode == 0 )
   {
      *mode = ( nAttr & FC_HIDDEN ) ? S_IRUSR : ( S_IRUSR | S_IRGRP | S_IROTH );
      if( ! ( nAttr & FC_READONLY ) )
      {
         if( *mode & S_IRUSR ) *mode |= S_IWUSR;
         if( *mode & S_IRGRP ) *mode |= S_IWGRP;
         if( *mode & S_IROTH ) *mode |= S_IWOTH;
      }
      if( nAttr & FC_SYSTEM )
      {
         if( *mode & S_IRUSR ) *mode |= S_IXUSR;
         if( *mode & S_IRGRP ) *mode |= S_IXGRP;
         if( *mode & S_IROTH ) *mode |= S_IXOTH;
      }
   }
#else
   *mode = S_IREAD |
           ( ( nAttr & FC_READONLY ) ? 0 : S_IWRITE ) |
           ( ( nAttr & FC_SYSTEM ) ? S_IEXEC : 0 );
#endif

   /* dos file attributes */
#if defined( HB_FS_DOSATTR )
   if( nAttr == FC_NORMAL )
   {
      *attr = _A_NORMAL;
   }
   else
   {
      *attr = _A_ARCH;
      if( nAttr & FC_READONLY )
         *attr |= _A_READONLY;
      if( nAttr & FC_HIDDEN )
         *attr |= _A_HIDDEN;
      if( nAttr & FC_SYSTEM )
         *attr |= _A_SYSTEM;
   }
#else
   *attr = 0;
#endif

   if( fCreate )
   {
      *flags = O_RDWR | O_CREAT | O_TRUNC | O_BINARY | O_LARGEFILE |
               ( ( uiFlags & FO_EXCL ) ? O_EXCL : 0 );
   }
   else
   {
      *attr = 0;
      *flags = O_BINARY | O_LARGEFILE;
      switch( uiFlags & ( FO_READ | FO_WRITE | FO_READWRITE ) )
      {
         case FO_READ:
            *flags |= O_RDONLY;
            break;
         case FO_WRITE:
            *flags |= O_WRONLY;
            break;
         case FO_READWRITE:
            *flags |= O_RDWR;
            break;
         default:
            /* this should not happen and it's here to force default OS behavior */
            *flags |= ( O_RDONLY | O_WRONLY | O_RDWR );
            break;
      }

      if( uiFlags & FO_CREAT ) *flags |= O_CREAT;
      if( uiFlags & FO_TRUNC ) *flags |= O_TRUNC;
      if( uiFlags & FO_EXCL  ) *flags |= O_EXCL;
   }

   /* shared flags (HB_FS_SOPEN) */
#if defined( _MSC_VER ) || defined( __DMC__ )
   if( ( uiFlags & FO_DENYREAD ) == FO_DENYREAD )
      *share = _SH_DENYRD;
   else if( uiFlags & FO_EXCLUSIVE )
      *share = _SH_DENYRW;
   else if( uiFlags & FO_DENYWRITE )
      *share = _SH_DENYWR;
   else if( uiFlags & FO_DENYNONE )
      *share = _SH_DENYNO;
   else
      *share = _SH_COMPAT;
#elif ! defined( HB_OS_UNIX )
   if( ( uiFlags & FO_DENYREAD ) == FO_DENYREAD )
      *share = SH_DENYRD;
   else if( uiFlags & FO_EXCLUSIVE )
      *share = SH_DENYRW;
   else if( uiFlags & FO_DENYWRITE )
      *share = SH_DENYWR;
   else if( uiFlags & FO_DENYNONE )
      *share = SH_DENYNO;
   else
      *share = SH_COMPAT;
#else
   *share = 0;
#endif

   HB_TRACE( HB_TR_INFO, ( "convert_open_flags: flags=0x%04x, mode=0x%04x, share=0x%04x, attr=0x%04x", *flags, *mode, *share, *attr ) );

}
#endif

static HB_USHORT convert_seek_flags( HB_USHORT uiFlags )
{
   /* by default FS_SET is set */
   HB_USHORT result_flags = SEEK_SET;

   HB_TRACE( HB_TR_DEBUG, ( "convert_seek_flags(%hu)", uiFlags ) );

   if( uiFlags & FS_RELATIVE )
      result_flags = SEEK_CUR;

   if( uiFlags & FS_END )
      result_flags = SEEK_END;

   return result_flags;
}


/*
 * filesys.api functions:
 */

HB_FHANDLE hb_fsGetOsHandle( HB_FHANDLE hFileHandle )
{
   HB_TRACE( HB_TR_DEBUG, ( "hb_fsGetOsHandle(%p)", ( void * ) ( HB_PTRDIFF ) hFileHandle ) );

#if defined( HB_OS_WIN )
   return ( HB_FHANDLE ) DosToWinHandle( hFileHandle );
#else
   return hFileHandle;
#endif
}

HB_FHANDLE hb_fsPOpen( const char * pszFileName, const char * pszMode )
{
   HB_FHANDLE hFileHandle = FS_ERROR;

   HB_TRACE( HB_TR_DEBUG, ( "hb_fsPOpen(%p, %s)", pszFileName, pszMode ) );

#if defined( HB_OS_UNIX ) && ! defined( HB_OS_VXWORKS ) && ! defined( HB_OS_SYMBIAN )
   {
      HB_FHANDLE hPipeHandle[ 2 ];
      pid_t pid;
      char * pszTmp;
      HB_BOOL fRead;
      HB_SIZE nLen;

      nLen = strlen( pszFileName );
      if( pszMode && ( *pszMode == 'r' || *pszMode == 'w' ) )
         fRead = ( *pszMode == 'r' );
      else
      {
         if( pszFileName[ 0 ] == '|' )
            fRead = HB_FALSE;
         else if( pszFileName[ nLen - 1 ] == '|' )
            fRead = HB_TRUE;
         else
            fRead = HB_FALSE;
      }

      if( pszFileName[ 0 ] == '|' )
      {
         ++pszFileName;
         --nLen;
      }
      if( pszFileName[ nLen - 1 ] == '|' )
      {
         pszTmp = hb_strdup( pszFileName );
         pszTmp[ --nLen ] = 0;
         pszFileName        = pszTmp;
      }
      else
         pszTmp = NULL;

      hb_vmUnlock();
      if( pipe( hPipeHandle ) == 0 )
      {
         if( ( pid = fork() ) != -1 )
         {
            if( pid != 0 )
            {
               if( fRead )
               {
                  hb_fsClose( hPipeHandle[ 1 ] );
                  hFileHandle = hPipeHandle[ 0 ];
               }
               else
               {
                  hb_fsClose( hPipeHandle[ 0 ] );
                  hFileHandle = hPipeHandle[ 1 ];
               }
            }
            else
            {
               HB_FHANDLE hNullHandle;
               int iMaxFD, iResult;
               const char * argv[ 4 ];
               argv[ 0 ] = "sh";
               argv[ 1 ] = "-c";
               argv[ 2 ] = pszFileName;
               argv[ 3 ] = 0;
               HB_FAILURE_RETRY( hNullHandle, open( "/dev/null", O_RDWR ) );
               if( fRead )
               {
                  hb_fsClose( hPipeHandle[ 0 ] );
                  HB_FAILURE_RETRY( iResult, dup2( hPipeHandle[ 1 ], 1 ) );
                  HB_FAILURE_RETRY( iResult, dup2( hNullHandle, 0 ) );
                  HB_FAILURE_RETRY( iResult, dup2( hNullHandle, 2 ) );
               }
               else
               {
                  hb_fsClose( hPipeHandle[ 1 ] );
                  HB_FAILURE_RETRY( iResult, dup2( hPipeHandle[ 0 ], 0 ) );
                  HB_FAILURE_RETRY( iResult, dup2( hNullHandle, 1 ) );
                  HB_FAILURE_RETRY( iResult, dup2( hNullHandle, 2 ) );
               }
               iMaxFD = sysconf( _SC_OPEN_MAX );
               if( iMaxFD < 3 )
                  iMaxFD = 1024;
               for( hNullHandle = 3; hNullHandle < iMaxFD; ++hNullHandle )
                  hb_fsClose( hNullHandle );
               if( setuid( getuid() ) == -1 ) {}
               if( setgid( getgid() ) == -1 ) {}
#if defined( __WATCOMC__ )
               HB_FAILURE_RETRY( iResult, execv( "/bin/sh", argv ) );
#else
               HB_FAILURE_RETRY( iResult, execv( "/bin/sh", ( char ** ) argv ) );
#endif
               exit( 1 );
            }
         }
         else
         {
            hb_fsClose( hPipeHandle[ 0 ] );
            hb_fsClose( hPipeHandle[ 1 ] );
         }
      }
      hb_fsSetIOError( hFileHandle != FS_ERROR, 0 );
      hb_vmLock();

      if( pszTmp )
         hb_xfree( pszTmp );
   }
#else

   HB_SYMBOL_UNUSED( pszFileName );
   HB_SYMBOL_UNUSED( pszMode );

   hb_fsSetError( ( HB_ERRCODE ) FS_ERROR );

#endif

   return hFileHandle;
}

HB_BOOL hb_fsPipeCreate( HB_FHANDLE hPipe[ 2 ] )
{
   HB_BOOL fResult;

   HB_TRACE( HB_TR_DEBUG, ( "hb_fsPipeCreate(%p)", hPipe ) );

#if defined( HB_OS_WIN ) && ! defined( HB_OS_WIN_CE )
{
   SECURITY_ATTRIBUTES sa;
   HANDLE hPipeRd, hPipeWr;

   memset( &sa, 0, sizeof( sa ) );
   sa.nLength = sizeof( sa );
   sa.bInheritHandle = TRUE;

   fResult = CreatePipe( &hPipeRd, &hPipeWr, &sa, 0 ) != 0;
   if( fResult )
   {
      hPipe[ 0 ] = ( HB_FHANDLE ) hPipeRd;
      hPipe[ 1 ] = ( HB_FHANDLE ) hPipeWr;
   }
   else
      hPipe[ 0 ] = hPipe[ 1 ] = FS_ERROR;
   hb_fsSetIOError( fResult, 0 );
}
#elif defined( HB_OS_OS2 )
{
   HFILE hPipeRd, hPipeWr;
   APIRET ret = DosCreatePipe( &hPipeRd, &hPipeWr, 4096 );
   hb_fsSetError( ( HB_ERRCODE ) ret );
   fResult = ret == NO_ERROR;
   if( fResult )
   {
      hPipe[ 0 ] = ( HB_FHANDLE ) hPipeRd;
      hPipe[ 1 ] = ( HB_FHANDLE ) hPipeWr;
   }
   else
      hPipe[ 0 ] = hPipe[ 1 ] = FS_ERROR;
}
#elif defined( HB_OS_UNIX ) && ! defined( HB_OS_VXWORKS ) && ! defined( HB_OS_SYMBIAN )
{
   fResult = pipe( hPipe ) == 0;
   if( ! fResult )
      hPipe[ 0 ] = hPipe[ 1 ] = FS_ERROR;
   hb_fsSetIOError( fResult, 0 );
}
#else
{
#  if ! defined( HB_OS_DOS )
      int iTODO; /* TODO: for given platform */
#  endif

   hPipe[ 0 ] = hPipe[ 1 ] = FS_ERROR;
   hb_fsSetError( ( HB_ERRCODE ) FS_ERROR );
   fResult = HB_FALSE;
}
#endif

   return fResult;
}

int hb_fsIsPipeOrSock( HB_FHANDLE hPipeHandle )
{
   HB_TRACE( HB_TR_DEBUG, ( "hb_fsIsPipeOrSock(%p)", ( void * ) ( HB_PTRDIFF ) hPipeHandle ) );

#if defined( HB_OS_UNIX )
{
#  if defined( HB_USE_LARGEFILE64 )
   struct stat64 statbuf;
   int ret = fstat64( hPipeHandle, &statbuf );
#  else
   struct stat statbuf;
   int ret = fstat( hPipeHandle, &statbuf );
#  endif
   hb_fsSetIOError( ret == 0, 0 );
   return ret == 0 &&
          ( S_ISFIFO( statbuf.st_mode ) || S_ISSOCK( statbuf.st_mode ) ) ? 1 : 0;
}
#elif defined( HB_OS_WIN ) && ! defined( HB_OS_WIN_CE )
{
   DWORD type = GetFileType( ( HANDLE ) hb_fsGetOsHandle( hPipeHandle ) );
   hb_fsSetIOError( type != FILE_TYPE_UNKNOWN || GetLastError() == NO_ERROR, 0 );
   return type == FILE_TYPE_PIPE ? 1 : 0;
}
#elif defined( HB_OS_OS2 )
{
   ULONG type = 0, attr = 0;
   APIRET ret = DosQueryHType( ( HFILE ) hPipeHandle, &type, &attr );
   hb_fsSetError( ( HB_ERRCODE ) ret );
   return ret == NO_ERROR && ( type & 0xFF ) == FHT_PIPE ? 1 : 0;
}
#else
#  if ! defined( HB_OS_DOS )
      int iTODO; /* TODO: for given platform */
#  endif
   HB_SYMBOL_UNUSED( hPipeHandle );
   hb_fsSetError( ( HB_ERRCODE ) FS_ERROR );
   return 0;
#endif
}

HB_BOOL hb_fsPipeUnblock( HB_FHANDLE hPipeHandle )
{
   HB_TRACE( HB_TR_DEBUG, ( "hb_fsPipeUnblock(%p)", ( void * ) ( HB_PTRDIFF ) hPipeHandle ) );

#if defined( HB_OS_WIN ) && ! defined( HB_OS_WIN_CE )
   {
      DWORD dwMode = PIPE_NOWAIT;
      HB_BOOL fResult;

      fResult = SetNamedPipeHandleState( ( HANDLE ) hb_fsGetOsHandle( hPipeHandle ),
                                         &dwMode, NULL, NULL ) != 0;
      hb_fsSetIOError( fResult, 0 );
      return fResult;
   }
#elif defined( HB_OS_OS2 )
   {
      APIRET ret = DosSetNPHState( ( HPIPE ) hPipeHandle, NP_NOWAIT );
      hb_fsSetError( ( HB_ERRCODE ) ret );
      return ret == NO_ERROR;
   }
#elif defined( HB_OS_UNIX ) && ! defined( HB_OS_MINIX )
   {
      int ret = fcntl( hPipeHandle, F_GETFL, 0 );

      if( ret != -1 && ( ret & O_NONBLOCK ) == 0 )
         ret = fcntl( hPipeHandle, F_SETFL, ret | O_NONBLOCK );
      hb_fsSetIOError( ret != -1, 0 );

      return ret != -1;
   }
#else
   {
#  if ! defined( HB_OS_DOS )
      int iTODO; /* TODO: for given platform */
#  endif
      HB_SYMBOL_UNUSED( hPipeHandle );
      hb_fsSetError( ( HB_ERRCODE ) FS_ERROR );
      return HB_FALSE;
   }
#endif
}

HB_SIZE hb_fsPipeIsData( HB_FHANDLE hPipeHandle, HB_SIZE nBufferSize,
                         HB_MAXINT nTimeOut )
{
   HB_SIZE nToRead = 0;

   HB_TRACE( HB_TR_DEBUG, ( "hb_fsPipeIsData(%p,%" HB_PFS "u,%" PFHL "d)", ( void * ) ( HB_PTRDIFF ) hPipeHandle, nBufferSize, nTimeOut ) );

   hb_vmUnlock();

#if defined( HB_OS_WIN ) && ! defined( HB_OS_WIN_CE )
{
   HB_MAXUINT end_timer = nTimeOut > 0 ? hb_dateMilliSeconds() + nTimeOut : 0;
   HB_BOOL fResult = HB_FALSE;
   DWORD dwAvail;

   do
   {
      if( fResult )
         hb_releaseCPU();

      dwAvail = 0;
      fResult = PeekNamedPipe( ( HANDLE ) hb_fsGetOsHandle( hPipeHandle ),
                               NULL, 0, NULL, &dwAvail, NULL ) != 0;
      hb_fsSetIOError( fResult, 0 );
   }
   while( fResult && dwAvail == 0 &&
          ( nTimeOut < 0 || ( end_timer > 0 &&
                              end_timer > hb_dateMilliSeconds() ) ) &&
          hb_vmRequestQuery() == 0 );

   if( ! fResult )
      nToRead = ( HB_SIZE ) FS_ERROR;
   else if( dwAvail > 0 )
      nToRead = ( ( HB_SIZE ) dwAvail < nBufferSize ) ? dwAvail : nBufferSize;
}
#elif defined( HB_OS_OS2 )
{
   HB_MAXUINT end_timer = nTimeOut > 0 ? hb_dateMilliSeconds() + nTimeOut : 0;
   HB_BOOL fResult = HB_FALSE;
   AVAILDATA avail;

   do
   {
      APIRET ret;

      if( fResult )
         hb_releaseCPU();

      avail.cbpipe = 0;
      avail.cbmessage = 0;
      ret = DosPeekNPipe( ( HPIPE ) hPipeHandle,
                          NULL, 0, NULL, &avail, NULL );
      hb_fsSetError( ( HB_ERRCODE ) ret );
      fResult = ret == NO_ERROR || ret == ERROR_PIPE_BUSY;
   }
   while( fResult && avail.cbpipe == 0 &&
          ( nTimeOut < 0 || ( end_timer > 0 &&
                              end_timer > hb_dateMilliSeconds() ) ) &&
          hb_vmRequestQuery() == 0 );

   if( ! fResult )
      nToRead = ( HB_SIZE ) FS_ERROR;
   else if( avail.cbpipe > 0 )
      nToRead = ( ( HB_SIZE ) avail.cbpipe < nBufferSize ) ? avail.cbpipe :
                                                             nBufferSize;
}
#elif defined( HB_OS_UNIX ) && ! defined( HB_OS_SYMBIAN )
{
   struct timeval tv;
   fd_set rfds;
   int iResult;
#if ! defined( HB_HAS_SELECT_TIMER )
   HB_MAXUINT timer = nTimeOut <= 0 ? 0 : hb_dateMilliSeconds();
#else
   tv.tv_sec = ( long ) nTimeOut / 1000;
   tv.tv_usec = ( long ) ( nTimeOut % 1000 ) * 1000;
#endif

   for( ;; )
   {
      if( nTimeOut < 0 )
      {
         tv.tv_sec = 1;
         tv.tv_usec = 0;
      }
#if ! defined( HB_HAS_SELECT_TIMER )
      else
      {
         tv.tv_sec = ( long ) nTimeOut / 1000;
         tv.tv_usec = ( long ) ( nTimeOut % 1000 ) * 1000;
      }
#endif

      FD_ZERO( &rfds );
      FD_SET( hPipeHandle, &rfds );
      iResult = select( hPipeHandle + 1, &rfds, NULL, NULL, &tv );
      hb_fsSetIOError( iResult >= 0, 0 );
      if( nTimeOut < 0 && iResult == 0 && hb_vmRequestQuery() == 0 )
         continue;
      if( iResult != -1 || nTimeOut == 0 ||
          hb_fsOsError() != ( HB_ERRCODE ) EINTR ||
          hb_vmRequestQuery() != 0 )
         break;
#if ! defined( HB_HAS_SELECT_TIMER )
      else if( nTimeOut > 0 )
      {
         HB_MAXUINT timecurr = hb_dateMilliSeconds();
         if( timecurr > timer )
         {
            if( ( nTimeOut -= timecurr - timer ) <= 0 )
               break;
            timer = timecurr;
         }
      }
#endif
   }
   if( iResult > 0 )
      nToRead = nBufferSize;
}
#else
{
#  if ! defined( HB_OS_DOS )
      int iTODO; /* TODO: for given platform */
#  endif
   HB_SYMBOL_UNUSED( hPipeHandle );
   HB_SYMBOL_UNUSED( nBufferSize );
   HB_SYMBOL_UNUSED( nTimeOut );
   hb_fsSetError( ( HB_ERRCODE ) FS_ERROR );
}
#endif

   hb_vmLock();

   return nToRead;
}

HB_SIZE hb_fsPipeRead( HB_FHANDLE hPipeHandle, void * buffer, HB_SIZE nSize,
                       HB_MAXINT nTimeOut )
{
   HB_SIZE nRead;

   HB_TRACE( HB_TR_DEBUG, ( "hb_fsPipeRead(%p,%p,%" HB_PFS "u,%" PFHL "d)", ( void * ) ( HB_PTRDIFF ) hPipeHandle, buffer, nSize, nTimeOut ) );

   nRead = hb_fsPipeIsData( hPipeHandle, nSize, nTimeOut );
   if( nRead != ( HB_SIZE ) FS_ERROR && nRead > 0 )
   {
      nRead = hb_fsReadLarge( hPipeHandle, buffer, nRead );
      if( nRead == 0 )
         nRead = ( HB_SIZE ) FS_ERROR;
   }

   return nRead;
}

HB_SIZE hb_fsPipeWrite( HB_FHANDLE hPipeHandle, const void * buffer, HB_SIZE nSize,
                        HB_MAXINT nTimeOut )
{
   HB_SIZE nWritten;

   HB_TRACE( HB_TR_DEBUG, ( "hb_fsPipeWrite(%p,%p,%" HB_PFS "u,%" PFHL "d)", ( void * ) ( HB_PTRDIFF ) hPipeHandle, buffer, nSize, nTimeOut ) );

   hb_vmUnlock();

#if defined( HB_OS_WIN ) && ! defined( HB_OS_WIN_CE )
{
   HANDLE hPipe = ( HANDLE ) hb_fsGetOsHandle( hPipeHandle );
   DWORD dwMode = 0;

   if( GetNamedPipeHandleState( hPipe, &dwMode, NULL, NULL, NULL, NULL, 0 ) )
   {
      HB_MAXUINT end_timer = nTimeOut > 0 ? hb_dateMilliSeconds() + nTimeOut : 0;
      HB_BOOL fResult = HB_FALSE;

      if( ( dwMode & PIPE_NOWAIT ) == 0 )
      {
         DWORD dwNewMode = dwMode | PIPE_NOWAIT;
         SetNamedPipeHandleState( hPipe, &dwNewMode, NULL, NULL );
      }

      nWritten = 0;
      do
      {
         DWORD dwWritten, dwToWrite;

         if( fResult )
            hb_releaseCPU();

         dwToWrite = ( DWORD ) ( nSize - nWritten );
         /* real life tests show that MSDN is wrong and MS-Windows
            refuse to accept even single byte if data is longer then
            size of PIPE buffer in unblocking mode [druzus] */
         if( dwToWrite > 4096 )
            dwToWrite = 4096;
         fResult = WriteFile( hPipe, ( const HB_BYTE * ) buffer + nWritten, dwToWrite, &dwWritten, NULL ) != 0;
         if( fResult )
            nWritten += ( HB_SIZE ) dwWritten;
         else if( nWritten == 0 )
            nWritten = ( HB_SIZE ) FS_ERROR;
         hb_fsSetIOError( fResult, 0 );
      }
      while( fResult && nWritten < nSize &&
             ( nTimeOut < 0 || ( end_timer > 0 &&
                                 end_timer > hb_dateMilliSeconds() ) ) &&
             hb_vmRequestQuery() == 0 );

      if( ( dwMode & PIPE_NOWAIT ) == 0 )
         SetNamedPipeHandleState( hPipe, &dwMode, NULL, NULL );
   }
   else
   {
      hb_fsSetIOError( HB_FALSE, 0 );
      nWritten = ( HB_SIZE ) FS_ERROR;
   }
}
#elif defined( HB_OS_OS2 )
{
   ULONG state = 0;
   APIRET ret;

   ret = DosQueryNPHState( ( HPIPE ) hPipeHandle, &state );
   if( ret == NO_ERROR )
   {
      HB_MAXUINT end_timer = nTimeOut > 0 ? hb_dateMilliSeconds() + nTimeOut : 0;
      HB_BOOL fResult = HB_FALSE;

      if( ( state & NP_NOWAIT ) == 0 )
         DosSetNPHState( ( HPIPE ) hPipeHandle, state | NP_NOWAIT );

      do
      {
         ULONG cbActual;

         if( fResult )
            hb_releaseCPU();

         ret = DosWrite( ( HPIPE ) hPipeHandle, ( PVOID ) buffer,
                         ( ULONG ) nSize, &cbActual );
         hb_fsSetError( ( HB_ERRCODE ) ret );
         fResult = ret == NO_ERROR;
         nWritten = fResult ? ( HB_SIZE ) cbActual : ( HB_SIZE ) FS_ERROR;
      }
      while( fResult && nWritten == 0 &&
             ( nTimeOut < 0 || ( end_timer > 0 &&
                                 end_timer > hb_dateMilliSeconds() ) ) &&
             hb_vmRequestQuery() == 0 );

      if( ( state & NP_NOWAIT ) == 0 )
         DosSetNPHState( ( HPIPE ) hPipeHandle, state );
   }
   else
   {
      hb_fsSetError( ( HB_ERRCODE ) ret );
      nWritten = ( HB_SIZE ) FS_ERROR;
   }
}
#elif defined( HB_OS_UNIX ) && ! defined( HB_OS_SYMBIAN )
{
   struct timeval tv;
   fd_set wfds;
   int iResult;
#if ! defined( HB_HAS_SELECT_TIMER )
   HB_MAXUINT timer = nTimeOut <= 0 ? 0 : hb_dateMilliSeconds();
#else
   tv.tv_sec = ( long ) nTimeOut / 1000;
   tv.tv_usec = ( long ) ( nTimeOut % 1000 ) * 1000;
#endif

   for( ;; )
   {
      if( nTimeOut < 0 )
      {
         tv.tv_sec = 1;
         tv.tv_usec = 0;
      }
#if ! defined( HB_HAS_SELECT_TIMER )
      else
      {
         tv.tv_sec = ( long ) nTimeOut / 1000;
         tv.tv_usec = ( long ) ( nTimeOut % 1000 ) * 1000;
      }
#endif

      FD_ZERO( &wfds );
      FD_SET( hPipeHandle, &wfds );
      iResult = select( hPipeHandle + 1, NULL, &wfds, NULL, &tv );
      hb_fsSetIOError( iResult >= 0, 0 );
      if( nTimeOut < 0 && iResult == 0 && hb_vmRequestQuery() == 0 )
         continue;
      if( iResult != -1 || nTimeOut == 0 ||
          hb_fsOsError() != ( HB_ERRCODE ) EINTR ||
          hb_vmRequestQuery() != 0 )
         break;
#if ! defined( HB_HAS_SELECT_TIMER )
      else if( nTimeOut > 0 )
      {
         HB_MAXUINT timecurr = hb_dateMilliSeconds();
         if( timecurr > timer )
         {
            if( ( nTimeOut -= timecurr - timer ) <= 0 )
               break;
            timer = timecurr;
         }
      }
#endif
   }
   if( iResult > 0 )
   {
      int iFlags = -1;

      iResult = fcntl( hPipeHandle, F_GETFL, 0 );
      if( iResult != -1 && ( iResult & O_NONBLOCK ) == 0 )
      {
         iFlags = iResult;
         iResult = fcntl( hPipeHandle, F_SETFL, iResult | O_NONBLOCK );
      }
      if( iResult == -1 )
      {
         hb_fsSetIOError( HB_FALSE, 0 );
         nWritten = ( HB_SIZE ) FS_ERROR;
      }
      else
         nWritten = hb_fsWriteLarge( hPipeHandle, buffer, nSize );
      if( iFlags != -1 )
         fcntl( hPipeHandle, F_SETFL, iFlags );
   }
   else
      nWritten = ( HB_SIZE ) iResult;
}
#else
{
#  if ! defined( HB_OS_DOS )
      int iTODO; /* TODO: for given platform */
#  endif
   HB_SYMBOL_UNUSED( nTimeOut );
   nWritten = hb_fsWriteLarge( hPipeHandle, buffer, nSize );
}
#endif

   hb_vmLock();

   return nWritten;
}

HB_FHANDLE hb_fsOpen( const char * pszFileName, HB_USHORT uiFlags )
{
   HB_FHANDLE hFileHandle;

   HB_TRACE( HB_TR_DEBUG, ( "hb_fsOpen(%s, %hu)", pszFileName, uiFlags ) );

#if defined( HB_OS_WIN )
   {
      LPCTSTR lpFileName;
      LPTSTR lpFree;
      DWORD dwMode, dwShare, dwCreat, dwAttr;
      HANDLE hFile;

      lpFileName = HB_FSNAMECONV( pszFileName, &lpFree );

      convert_open_flags( HB_FALSE, FC_NORMAL, uiFlags, &dwMode, &dwShare, &dwCreat, &dwAttr );

      hb_vmUnlock();
      hFile = CreateFile( lpFileName, dwMode, dwShare, NULL, dwCreat, dwAttr, NULL );
      hb_fsSetIOError( hFile != ( HANDLE ) INVALID_HANDLE_VALUE, 0 );
      hb_vmLock();

      if( lpFree )
         hb_xfree( lpFree );

      hFileHandle = ( HB_FHANDLE ) hFile;
   }
#elif defined( HB_OS_OS2 )
   {
      char * pszFree;
      HFILE hFile;
      ULONG ulAction = 0, ulAttribute, fsOpenFlag, fsOpenMode;
      APIRET ret;

      pszFileName = hb_fsNameConv( pszFileName, &pszFree );
      convert_open_flags( HB_FALSE, FC_NORMAL, uiFlags,
                          &fsOpenMode, &fsOpenFlag, &ulAttribute );

      hb_vmUnlock();

      ret = DosOpen( ( PSZ ) pszFileName, &hFile, &ulAction, 0,
                     ulAttribute, fsOpenFlag, fsOpenMode, NULL );

      hFileHandle = ret == NO_ERROR ? ( HB_FHANDLE ) hFile : FS_ERROR;
      hb_fsSetError( ( HB_ERRCODE ) ret );

      hb_vmLock();

      if( pszFree )
         hb_xfree( pszFree );
   }
#else
   {
      char * pszFree;
      int flags, share, attr;
      unsigned mode;

      pszFileName = hb_fsNameConv( pszFileName, &pszFree );

      convert_open_flags( HB_FALSE, FC_NORMAL, uiFlags, &flags, &mode, &share, &attr );

      hb_vmUnlock();
#if defined( _MSC_VER ) || defined( __DMC__ )
      if( share )
         hFileHandle = _sopen( pszFileName, flags, share, mode );
      else
         hFileHandle = _open( pszFileName, flags, mode );
      hb_fsSetIOError( hFileHandle != FS_ERROR, 0 );
#elif defined( HB_FS_SOPEN )
      if( share )
         hFileHandle = sopen( pszFileName, flags, share, mode );
      else
         hFileHandle = open( pszFileName, flags, mode );
      hb_fsSetIOError( hFileHandle != FS_ERROR, 0 );
#else
      HB_FAILURE_RETRY( hFileHandle, open( pszFileName, flags | share, mode ) );
#endif
      hb_vmLock();

      if( pszFree )
         hb_xfree( pszFree );
   }
#endif

   return hFileHandle;
}

HB_FHANDLE hb_fsCreate( const char * pszFileName, HB_FATTR nAttr )
{
   HB_FHANDLE hFileHandle;

   HB_TRACE( HB_TR_DEBUG, ( "hb_fsCreate(%s, %u)", pszFileName, nAttr ) );

#if defined( HB_OS_WIN )
   {
      LPCTSTR lpFileName;
      LPTSTR lpFree;
      DWORD dwMode, dwShare, dwCreat, dwAttr;
      HANDLE hFile;

      lpFileName = HB_FSNAMECONV( pszFileName, &lpFree );

      convert_open_flags( HB_TRUE, nAttr, FO_EXCLUSIVE, &dwMode, &dwShare, &dwCreat, &dwAttr );

      hb_vmUnlock();
      hFile = CreateFile( lpFileName, dwMode, dwShare, NULL, dwCreat, dwAttr, NULL );
      hb_fsSetIOError( hFile != ( HANDLE ) INVALID_HANDLE_VALUE, 0 );
      hb_vmLock();

      if( lpFree )
         hb_xfree( lpFree );

      hFileHandle = ( HB_FHANDLE ) hFile;
   }
#elif defined( HB_OS_OS2 )
   {
      char * pszFree;
      HFILE hFile;
      ULONG ulAction = 0, ulAttribute, fsOpenFlag, fsOpenMode;
      APIRET ret;

      pszFileName = hb_fsNameConv( pszFileName, &pszFree );
      convert_open_flags( HB_TRUE, nAttr, FO_EXCLUSIVE,
                          &fsOpenMode, &fsOpenFlag, &ulAttribute );

      hb_vmUnlock();

      ret = DosOpen( ( PSZ ) pszFileName, &hFile, &ulAction, 0,
                     ulAttribute, fsOpenFlag, fsOpenMode, NULL );

      hFileHandle = ret == NO_ERROR ? ( HB_FHANDLE ) hFile : FS_ERROR;
      hb_fsSetError( ( HB_ERRCODE ) ret );

      hb_vmLock();

      if( pszFree )
         hb_xfree( pszFree );
   }
#else
   {
      char * pszFree;
      int flags, share, attr;
      unsigned mode;

      pszFileName = hb_fsNameConv( pszFileName, &pszFree );

      convert_open_flags( HB_TRUE, nAttr, FO_EXCLUSIVE, &flags, &mode, &share, &attr );

      hb_vmUnlock();
#if defined( HB_FS_DOSCREAT )
      hFileHandle = _creat( pszFileName, attr );
      hb_fsSetIOError( hFileHandle != FS_ERROR, 0 );
#elif defined( HB_FS_SOPEN )
      hFileHandle = open( pszFileName, flags, mode );
      hb_fsSetIOError( hFileHandle != FS_ERROR, 0 );
#else
      HB_FAILURE_RETRY( hFileHandle, open( pszFileName, flags | share, mode ) );
#endif
      hb_vmLock();

      if( pszFree )
         hb_xfree( pszFree );
   }
#endif

   return hFileHandle;
}

/* Derived from hb_fsCreate()

   NOTE: The default opening mode differs from the one used in hb_fsCreate()
         [vszakats]
 */

HB_FHANDLE hb_fsCreateEx( const char * pszFileName, HB_FATTR nAttr, HB_USHORT uiFlags )
{
   HB_FHANDLE hFileHandle;

   HB_TRACE( HB_TR_DEBUG, ( "hb_fsCreateEx(%s, %u, %hu)", pszFileName, nAttr, uiFlags ) );

#if defined( HB_OS_WIN )
   {
      LPCTSTR lpFileName;
      LPTSTR lpFree;
      DWORD dwMode, dwShare, dwCreat, dwAttr;
      HANDLE hFile;

      lpFileName = HB_FSNAMECONV( pszFileName, &lpFree );

      convert_open_flags( HB_TRUE, nAttr, uiFlags, &dwMode, &dwShare, &dwCreat, &dwAttr );

      hb_vmUnlock();
      hFile = CreateFile( lpFileName, dwMode, dwShare, NULL, dwCreat, dwAttr, NULL );
      hb_fsSetIOError( hFile != ( HANDLE ) INVALID_HANDLE_VALUE, 0 );
      hb_vmLock();

      if( lpFree )
         hb_xfree( lpFree );

      hFileHandle = ( HB_FHANDLE ) hFile;
   }
#elif defined( HB_OS_OS2 )
   {
      char * pszFree;
      HFILE hFile;
      ULONG ulAction = 0, ulAttribute, fsOpenFlag, fsOpenMode;
      APIRET ret;

      pszFileName = hb_fsNameConv( pszFileName, &pszFree );
      convert_open_flags( HB_TRUE, nAttr, uiFlags,
                          &fsOpenMode, &fsOpenFlag, &ulAttribute );

      hb_vmUnlock();

      ret = DosOpen( ( PSZ ) pszFileName, &hFile, &ulAction, 0,
                     ulAttribute, fsOpenFlag, fsOpenMode, NULL );

      hFileHandle = ret == NO_ERROR ? ( HB_FHANDLE ) hFile : FS_ERROR;
      hb_fsSetError( ( HB_ERRCODE ) ret );

      hb_vmLock();

      if( pszFree )
         hb_xfree( pszFree );
   }
#else
   {
      char * pszFree;
      int flags, share, attr;
      unsigned mode;

      pszFileName = hb_fsNameConv( pszFileName, &pszFree );

      convert_open_flags( HB_TRUE, nAttr, uiFlags, &flags, &mode, &share, &attr );

      hb_vmUnlock();
#if defined( HB_FS_SOPEN )
      hFileHandle = open( pszFileName, flags, mode );
      hb_fsSetIOError( hFileHandle != FS_ERROR, 0 );
#else
      HB_FAILURE_RETRY( hFileHandle, open( pszFileName, flags | share, mode ) );
#endif
      hb_vmLock();

      if( pszFree )
         hb_xfree( pszFree );
   }
#endif

   return hFileHandle;
}

void hb_fsClose( HB_FHANDLE hFileHandle )
{
   HB_TRACE( HB_TR_DEBUG, ( "hb_fsClose(%p)", ( void * ) ( HB_PTRDIFF ) hFileHandle ) );

   hb_vmUnlock();
#if defined( HB_OS_WIN )
   hb_fsSetIOError( CloseHandle( DosToWinHandle( hFileHandle ) ) != 0, 0 );
#elif defined( HB_OS_OS2 )
   {
      APIRET ret = DosClose( hFileHandle );

      hb_fsSetError( ( HB_ERRCODE ) ret );
   }
#else
   {
      int ret;
#  if defined( EINTR )
      /* ignoring EINTR in close() it's quite common bug when sockets or
       * pipes are used. Without such protection it's not safe to use
       * signals in user code.
       */
      do
      {
         ret = close( hFileHandle );
      }
      while( ret == -1 && errno == EINTR );
#  else
      ret = close( hFileHandle );
#  endif
      hb_fsSetIOError( ret == 0, 0 );
   }
#endif
   hb_vmLock();
}


#define FD_TEST  0

int hb_fsSetDevMode( HB_FHANDLE hFileHandle, int iDevMode )
{
   HB_TRACE( HB_TR_DEBUG, ( "hb_fsSetDevMode(%p, %d)", ( void * ) ( HB_PTRDIFF ) hFileHandle, iDevMode ) );

#if defined( __BORLANDC__ ) || defined( __IBMCPP__ ) || defined( __DJGPP__ ) || \
    defined( __WATCOMC__ ) || defined( HB_OS_OS2 )
{
   int iRet = -1;

#if defined( HB_OS_WIN )
   if( hFileHandle == ( HB_FHANDLE ) 0 ||
       hFileHandle == ( HB_FHANDLE ) 1 ||
       hFileHandle == ( HB_FHANDLE ) 2 )
#endif
   switch( iDevMode )
   {
      case FD_TEST:
         iRet = setmode( ( int ) hFileHandle, O_BINARY );
         if( iRet != -1 )
            setmode( ( int ) hFileHandle, iRet );
         break;

      case FD_BINARY:
         iRet = setmode( ( int ) hFileHandle, O_BINARY );
         break;

      case FD_TEXT:
         iRet = setmode( ( int ) hFileHandle, O_TEXT );
         break;
   }

   if( iRet != -1 )
      iRet = ( iRet & O_TEXT ) == O_TEXT ? FD_TEXT : FD_BINARY;
   hb_fsSetIOError( iRet != -1, 0 );

   return iRet;
}
#elif ( defined( _MSC_VER ) || defined( __MINGW32__ ) || defined( __DMC__ ) ) && \
      ! defined( HB_OS_WIN_CE )
{
   int iRet = -1;

#if defined( HB_OS_WIN )
   if( hFileHandle == ( HB_FHANDLE ) 0 ||
       hFileHandle == ( HB_FHANDLE ) 1 ||
       hFileHandle == ( HB_FHANDLE ) 2 )
#endif
   switch( iDevMode )
   {
      case FD_TEST:
         iRet = _setmode( ( int ) hFileHandle, _O_BINARY );
         if( iRet != -1 )
            ( void ) _setmode( ( int ) hFileHandle, iRet );
         break;

      case FD_BINARY:
         iRet = _setmode( ( int ) hFileHandle, _O_BINARY );
         break;

      case FD_TEXT:
         iRet = _setmode( ( int ) hFileHandle, _O_TEXT );
         break;
   }

   if( iRet != -1 )
      iRet = ( iRet & _O_TEXT ) == _O_TEXT ? FD_TEXT : FD_BINARY;
   hb_fsSetIOError( iRet != -1, 0 );

   return iRet;
}
#else

   HB_SYMBOL_UNUSED( hFileHandle );

   hb_fsSetError( ( HB_ERRCODE ) ( iDevMode == FD_TEXT ? FS_ERROR : 0 ) );
   return FD_BINARY;

#endif
}

HB_BOOL hb_fsGetFileTime( const char * pszFileName, long * plJulian, long * plMillisec )
{
   HB_BOOL fResult = HB_FALSE;

   HB_TRACE( HB_TR_DEBUG, ( "hb_fsGetFileTime(%s, %p, %p)", pszFileName, plJulian, plMillisec ) );

   *plJulian = *plMillisec = 0;

   hb_vmUnlock();

#if defined( HB_OS_WIN )
   {
      typedef BOOL ( WINAPI * _HB_GETFILEATTRIBUTESEX )( LPCTSTR, GET_FILEEX_INFO_LEVELS, LPVOID );
      static _HB_GETFILEATTRIBUTESEX s_pGetFileAttributesEx = ( _HB_GETFILEATTRIBUTESEX ) -1;

      if( s_pGetFileAttributesEx == ( _HB_GETFILEATTRIBUTESEX ) -1 )
      {
         HMODULE hModule = GetModuleHandle( TEXT( "kernel32.dll" ) );
         if( hModule )
            s_pGetFileAttributesEx = ( _HB_GETFILEATTRIBUTESEX )
               HB_WINAPI_GETPROCADDRESST( hModule, "GetFileAttributesEx" );
         else
            s_pGetFileAttributesEx = NULL;
      }

      if( s_pGetFileAttributesEx )
      {
         LPCTSTR lpFileName;
         LPTSTR lpFree;
         WIN32_FILE_ATTRIBUTE_DATA attrex;

         lpFileName = HB_FSNAMECONV( pszFileName, &lpFree );

         memset( &attrex, 0, sizeof( attrex ) );

         if( s_pGetFileAttributesEx( lpFileName, GetFileExInfoStandard, &attrex ) )
         {
            FILETIME local_ft;
            SYSTEMTIME st;

            if( FileTimeToLocalFileTime( &attrex.ftLastWriteTime, &local_ft ) &&
                FileTimeToSystemTime( &local_ft, &st ) )
            {
               *plJulian = hb_dateEncode( st.wYear, st.wMonth, st.wDay );
               *plMillisec = hb_timeEncode( st.wHour, st.wMinute, st.wSecond, st.wMilliseconds );

               fResult = HB_TRUE;
            }
         }
         hb_fsSetIOError( fResult, 0 );

         if( lpFree )
            hb_xfree( lpFree );
      }
      else
      {
         HB_FHANDLE hFile = hb_fsOpen( pszFileName, FO_READ | FO_SHARED );
         FILETIME ft, local_ft;
         SYSTEMTIME st;

         if( hFile != FS_ERROR )
         {
            if( GetFileTime( DosToWinHandle( hFile ), NULL, NULL, &ft ) &&
                FileTimeToLocalFileTime( &ft, &local_ft ) &&
                FileTimeToSystemTime( &local_ft, &st ) )
            {
               *plJulian = hb_dateEncode( st.wYear, st.wMonth, st.wDay );
               *plMillisec = hb_timeEncode( st.wHour, st.wMinute, st.wSecond, st.wMilliseconds );

               fResult = HB_TRUE;
            }
            hb_fsSetIOError( fResult, 0 );
            hb_fsClose( hFile );
         }
         else
         {
            WIN32_FIND_DATA findFileData;
            HANDLE hFindFile;
            LPCTSTR lpFileName;
            LPTSTR lpFree;

            lpFileName = HB_FSNAMECONV( pszFileName, &lpFree );
            hFindFile = FindFirstFile( lpFileName, &findFileData );
            if( lpFree )
               hb_xfree( lpFree );

            if( hFindFile != INVALID_HANDLE_VALUE )
            {
               if( FileTimeToLocalFileTime( &findFileData.ftLastWriteTime, &local_ft ) &&
                   FileTimeToSystemTime( &local_ft, &st ) )
               {
                  *plJulian = hb_dateEncode( st.wYear, st.wMonth, st.wDay );
                  *plMillisec = hb_timeEncode( st.wHour, st.wMinute, st.wSecond, st.wMilliseconds );

                  fResult = HB_TRUE;
               }
               hb_fsSetIOError( fResult, 0 );
               FindClose( hFindFile );
            }
         }
      }
   }
#elif defined( HB_OS_OS2 )
   {
      FILESTATUS3 fs3;
      APIRET ret;
      char * pszFree;

      ret = DosQueryPathInfo( ( PCSZ ) hb_fsNameConv( pszFileName, &pszFree ),
                              FIL_STANDARD, &fs3, sizeof( fs3 ) );
      if( ret == NO_ERROR )
      {
         *plJulian = hb_dateEncode( fs3.fdateLastWrite.year + 1980,
                                    fs3.fdateLastWrite.month,
                                    fs3.fdateLastWrite.day );
         *plMillisec = hb_timeEncode( fs3.ftimeLastWrite.hours,
                                      fs3.ftimeLastWrite.minutes,
                                      fs3.ftimeLastWrite.twosecs * 2, 0 );
      }
      if( pszFree )
         hb_xfree( pszFree );
   }
#elif defined( HB_OS_UNIX ) || defined( HB_OS_DOS ) || defined( __GNUC__ )
   {
      char * pszFree;
#  if defined( HB_USE_LARGEFILE64 )
      struct stat64 statbuf;
      if( stat64( hb_fsNameConv( pszFileName, &pszFree ), &statbuf ) == 0 )
#  else
      struct stat statbuf;
      if( stat( hb_fsNameConv( pszFileName, &pszFree ), &statbuf ) == 0 )
#  endif
      {
         time_t ftime;
         struct tm ft;

         ftime = statbuf.st_mtime;
#  if defined( HB_HAS_LOCALTIME_R )
         localtime_r( &ftime, &ft );
#  else
         ft = *localtime( &ftime );
#  endif

         *plJulian = hb_dateEncode( ft.tm_year + 1900, ft.tm_mon + 1, ft.tm_mday );
#if defined( HB_OS_LINUX ) && ( defined( _BSD_SOURCE ) || defined( _SVID_SOURCE ) ) && \
    defined( __GLIBC__ ) && defined( __GLIBC_MINOR__ ) && \
           ( __GLIBC__ > 2 || ( __GLIBC__ == 2 && __GLIBC_MINOR__ >= 6 ) )
         *plMillisec = hb_timeEncode( ft.tm_hour, ft.tm_min, ft.tm_sec, statbuf.st_mtim.tv_nsec / 1000000 );
#else
         *plMillisec = hb_timeEncode( ft.tm_hour, ft.tm_min, ft.tm_sec, 0 );
#endif
         fResult = HB_TRUE;
      }
      hb_fsSetIOError( fResult, 0 );

      if( pszFree )
         hb_xfree( pszFree );
   }
#else
   {
      int iTODO; /* TODO: for given platform */

      HB_SYMBOL_UNUSED( pszFileName );
   }
#endif

   hb_vmLock();

   return fResult;
}

HB_BOOL hb_fsGetAttr( const char * pszFileName, HB_FATTR * pnAttr )
{
   HB_BOOL fResult = HB_FALSE;

   HB_TRACE( HB_TR_DEBUG, ( "hb_fsGetAttr(%s, %p)", pszFileName, pnAttr ) );

   *pulAttr = 0;

   hb_vmUnlock();

<<<<<<< HEAD
=======
   *pnAttr = 0;
   fResult = HB_FALSE;
>>>>>>> 1d7ee547
#if defined( HB_OS_WIN )
   {
      LPCTSTR lpFileName;
      LPTSTR lpFree;
      DWORD dwAttr;

      lpFileName = HB_FSNAMECONV( pszFileName, &lpFree );

      dwAttr = GetFileAttributes( lpFileName );

      if( dwAttr != INVALID_FILE_ATTRIBUTES )
      {
         *pnAttr = hb_fsAttrFromRaw( dwAttr );
         fResult = HB_TRUE;
      }
      hb_fsSetIOError( fResult, 0 );

      if( lpFree )
         hb_xfree( lpFree );
   }
#else
   {
      char * pszFree;
      pszFileName = hb_fsNameConv( pszFileName, &pszFree );

#  if defined( HB_OS_DOS )
      {
#     if defined( __DJGPP__ ) || defined( __BORLANDC__ )
         int attr = _chmod( pszFileName, 0, 0 );
         if( attr != -1 )
#     else
         unsigned int attr = 0;
         if( _dos_getfileattr( pszFileName, &attr ) == 0 )
#     endif
         {
            *pnAttr = hb_fsAttrFromRaw( attr );
            fResult = HB_TRUE;
         }
         hb_fsSetIOError( fResult, 0 );
      }
#  elif defined( HB_OS_OS2 )
      {
         FILESTATUS3 fs3;
         APIRET ret;

         ret = DosQueryPathInfo( ( PCSZ ) pszFileName, FIL_STANDARD, &fs3, sizeof( fs3 ) );
         if( ret == NO_ERROR )
         {
            *pnAttr = hb_fsAttrFromRaw( fs3.attrFile );
            fResult = HB_TRUE;
         }
         hb_fsSetError( ( HB_ERRCODE ) ret );
      }
#  elif defined( HB_OS_UNIX )
      {
#     if defined( HB_USE_LARGEFILE64 )
         struct stat64 statbuf;
         if( stat64( pszFileName, &statbuf ) == 0 )
#     else
         struct stat statbuf;
         if( stat( pszFileName, &statbuf ) == 0 )
#     endif
         {
            *pnAttr = hb_fsAttrFromRaw( statbuf.st_mode );
            fResult = HB_TRUE;
         }
         hb_fsSetIOError( fResult, 0 );
      }
#  else
      {
         int iTODO; /* TODO: for given platform */

         HB_SYMBOL_UNUSED( pszFileName );
      }
#  endif
      if( pszFree )
         hb_xfree( pszFree );
   }
#endif

   hb_vmLock();

   return fResult;
}

HB_BOOL hb_fsSetFileTime( const char * pszFileName, long lJulian, long lMillisec )
{
   HB_BOOL fResult;
   int iYear, iMonth, iDay;
   int iHour, iMinute, iSecond, iMSec;

   HB_TRACE( HB_TR_DEBUG, ( "hb_fsSetFileTime(%s, %ld, %ld)", pszFileName, lJulian, lMillisec ) );

   hb_dateDecode( lJulian, &iYear, &iMonth, &iDay );
   hb_timeDecode( lMillisec, &iHour, &iMinute, &iSecond, &iMSec );

   hb_vmUnlock();

#if defined( HB_OS_WIN )
   {
      LPCTSTR lpFileName;
      LPTSTR lpFree;
      HANDLE hFile;

      lpFileName = HB_FSNAMECONV( pszFileName, &lpFree );

      hb_vmUnlock();
      hFile = CreateFile( lpFileName, GENERIC_WRITE, FILE_SHARE_WRITE | FILE_SHARE_READ,
                          NULL, OPEN_EXISTING, FILE_FLAG_BACKUP_SEMANTICS, NULL );
      fResult = hFile != ( HANDLE ) INVALID_HANDLE_VALUE;
      hb_fsSetIOError( fResult, 0 );
      hb_vmLock();

      if( fResult )
      {
         FILETIME local_ft;
         SYSTEMTIME st;

         if( lJulian <= 0 || lMillisec < 0 )
            GetLocalTime( &st );
         else
            memset( &st, 0, sizeof( st ) );

         if( lJulian > 0 )
         {
            st.wYear = ( WORD ) iYear;
            st.wMonth = ( WORD ) iMonth;
            st.wDay = ( WORD ) iDay;
         }
         if( lMillisec >= 0 )
         {
            st.wHour = ( WORD ) iHour;
            st.wMinute = ( WORD ) iMinute;
            st.wSecond = ( WORD ) iSecond;
            st.wMilliseconds = ( WORD ) iMSec;
         }

         if( SystemTimeToFileTime( &st, &local_ft ) )
         {
            FILETIME ft;
            LocalFileTimeToFileTime( &local_ft, &ft );
            fResult = SetFileTime( hFile, NULL, &ft, &ft ) != 0;
         }
         else
            fResult = HB_FALSE;

         hb_fsSetIOError( fResult, 0 );
         CloseHandle( hFile );
      }

      if( lpFree )
         hb_xfree( lpFree );
   }
#elif defined( HB_OS_OS2 )
   {
      FILESTATUS3 fs3;
      APIRET ret;
      char * pszFree;

      pszFileName = hb_fsNameConv( pszFileName, &pszFree );

      ret = DosQueryPathInfo( ( PCSZ ) pszFileName, FIL_STANDARD, &fs3, sizeof( fs3 ) );
      if( ret == NO_ERROR )
      {
         FDATE fdate;
         FTIME ftime;

         if( lJulian <= 0 || lMillisec < 0 )
         {
            DATETIME dt;

            DosGetDateTime( &dt );

            if( lJulian <= 0 )
            {
               iYear = dt.year;
               iMonth = dt.month;
               iDay = dt.day;
            }
            if( lMillisec < 0 )
            {
               iHour = dt.hours;
               iMinute = dt.minutes;
               iSecond = dt.seconds;
            }
         }

         fdate.year = iYear - 1980;
         fdate.month = iMonth;
         fdate.day = iDay;
         ftime.hours = iHour;
         ftime.minutes = iMinute;
         ftime.twosecs = iSecond / 2;

         fs3.fdateCreation = fs3.fdateLastAccess = fs3.fdateLastWrite = fdate;
         fs3.ftimeCreation = fs3.ftimeLastAccess = fs3.ftimeLastWrite = ftime;
         ret = DosSetPathInfo( ( PCSZ ) pszFileName, FIL_STANDARD,
                               &fs3, sizeof( fs3 ), DSPI_WRTTHRU );
      }
      hb_fsSetError( ( HB_ERRCODE ) ret );
      fResult = ret == NO_ERROR;
      if( pszFree )
         hb_xfree( pszFree );
   }
#elif defined( HB_OS_UNIX ) || defined( HB_OS_DOS )
   {
      char * pszFree;

      pszFileName = hb_fsNameConv( pszFileName, &pszFree );

      if( lJulian <= 0 && lMillisec < 0 )
      {
#  if defined( HB_OS_LINUX ) && ! defined( __WATCOMC__ )
         fResult = utimes( pszFileName, NULL ) == 0;
#  else
         fResult = utime( pszFileName, NULL ) == 0;
#  endif
      }
      else
      {
         struct tm new_value;

         if( lJulian <= 0 || lMillisec < 0 )
         {
            time_t current_time;

            current_time = time( NULL );
#  if defined( HB_HAS_LOCALTIME_R )
            localtime_r( &current_time, &new_value );
#  else
            new_value = *localtime( &current_time );
#  endif
         }
         else
            memset( &new_value, 0, sizeof( new_value ) );

         if( lJulian > 0 )
         {
            new_value.tm_year = iYear - 1900;
            new_value.tm_mon = iMonth - 1;
            new_value.tm_mday = iDay;
         }
         if( lMillisec >= 0 )
         {
            new_value.tm_hour = iHour;
            new_value.tm_min = iMinute;
            new_value.tm_sec = iSecond;
         }
         new_value.tm_isdst = -1;

#  if defined( HB_OS_LINUX ) && ! defined( __WATCOMC__ )
         {
            struct timeval times[ 2 ];
            times[ 0 ].tv_sec = times[ 1 ].tv_sec = mktime( &new_value );
            times[ 0 ].tv_usec = times[ 1 ].tv_usec = iMSec * 1000;
            fResult = utimes( pszFileName, times ) == 0;
         }
#  else
         {
            struct utimbuf buf;
            buf.actime = buf.modtime = mktime( &new_value );
            fResult = utime( pszFileName, &buf ) == 0;
         }
#  endif
      }
      hb_fsSetIOError( fResult, 0 );
      if( pszFree )
         hb_xfree( pszFree );
   }
#else
   {
      int iTODO; /* To force warning */

      fResult = HB_FALSE;
      hb_fsSetError( ( HB_ERRCODE ) FS_ERROR );
   }
#endif

   hb_vmLock();

   return fResult;
}

HB_BOOL hb_fsSetAttr( const char * pszFileName, HB_FATTR nAttr )
{
   HB_BOOL fResult;

   HB_TRACE( HB_TR_DEBUG, ( "hb_fsSetAttr(%s, %u)", pszFileName, nAttr ) );

   hb_vmUnlock();

#if defined( HB_OS_WIN )
   {
      LPCTSTR lpFileName;
      LPTSTR lpFree;
      DWORD dwFlags = 0;

      lpFileName = HB_FSNAMECONV( pszFileName, &lpFree );

      if( nAttr & HB_FA_READONLY )
         dwFlags |= FILE_ATTRIBUTE_READONLY;
      if( nAttr & HB_FA_HIDDEN )
         dwFlags |= FILE_ATTRIBUTE_HIDDEN;
      if( nAttr & HB_FA_SYSTEM )
         dwFlags |= FILE_ATTRIBUTE_SYSTEM;
      if( nAttr & HB_FA_ARCHIVE )
         dwFlags |= FILE_ATTRIBUTE_ARCHIVE;
      if( dwFlags == 0 )
         dwFlags = FILE_ATTRIBUTE_NORMAL;
      fResult = SetFileAttributes( lpFileName, dwFlags ) != 0;
      hb_fsSetIOError( fResult, 0 );

      if( lpFree )
         hb_xfree( lpFree );
   }
#else
   {
      char * pszFree;

      pszFileName = hb_fsNameConv( pszFileName, &pszFree );

#  if defined( HB_OS_OS2 )
      {
         FILESTATUS3 fs3;
         APIRET ret;
         ULONG ulOsAttr = FILE_NORMAL;

         if( nAttr & HB_FA_READONLY )
            ulOsAttr |= FILE_READONLY;
         if( nAttr & HB_FA_HIDDEN )
            ulOsAttr |= FILE_HIDDEN;
         if( nAttr & HB_FA_SYSTEM )
            ulOsAttr |= FILE_SYSTEM;
         if( nAttr & HB_FA_ARCHIVE )
            ulOsAttr |= FILE_ARCHIVED;

         ret = DosQueryPathInfo( ( PCSZ ) pszFileName, FIL_STANDARD, &fs3, sizeof( fs3 ) );
         if( ret == NO_ERROR )
         {
            fs3.attrFile = ulOsAttr;
            ret = DosSetPathInfo( ( PCSZ ) pszFileName, FIL_STANDARD,
                                  &fs3, sizeof( fs3 ), DSPI_WRTTHRU );
         }
         hb_fsSetError( ( HB_ERRCODE ) ret );
         fResult = ret == NO_ERROR;
      }
#  elif defined( HB_OS_DOS )

      nAttr &= ~( HB_FA_ARCHIVE | HB_FA_HIDDEN | HB_FA_READONLY | HB_FA_SYSTEM );
#     if defined( __DJGPP__ ) || defined( __BORLANDC__ )
      fResult = _chmod( pszFileName, 1, nAttr ) != -1;
#     else
      fResult = _dos_setfileattr( pszFileName, nAttr ) != -1;
#     endif
      hb_fsSetIOError( fResult, 0 );

#  elif defined( HB_OS_UNIX )
      {
         int iAttr = HB_FA_POSIX_ATTR( nAttr ), iResult;
         if( iAttr == 0 )
         {
            iAttr = ( nAttr & HB_FA_HIDDEN ) ? S_IRUSR : ( S_IRUSR | S_IRGRP | S_IROTH );
            if( ! ( nAttr & HB_FA_READONLY ) )
            {
               if( iAttr & S_IRUSR ) iAttr |= S_IWUSR;
               if( iAttr & S_IRGRP ) iAttr |= S_IWGRP;
               if( iAttr & S_IROTH ) iAttr |= S_IWOTH;
            }
            if( nAttr & HB_FA_SYSTEM )
            {
               if( iAttr & S_IRUSR ) iAttr |= S_IXUSR;
               if( iAttr & S_IRGRP ) iAttr |= S_IXGRP;
               if( iAttr & S_IROTH ) iAttr |= S_IXOTH;
            }
         }
         HB_FAILURE_RETRY( iResult, chmod( pszFileName, iAttr ) );
         fResult = iResult != -1;
      }
#  else
      {
         int iTODO; /* To force warning */

         fResult = HB_FALSE;
         hb_fsSetError( ( HB_ERRCODE ) FS_ERROR );
      }
#  endif
      if( pszFree )
         hb_xfree( pszFree );
   }
#endif

   hb_vmLock();

   return fResult;
}

HB_USHORT hb_fsRead( HB_FHANDLE hFileHandle, void * pBuff, HB_USHORT uiCount )
{
   HB_USHORT uiRead;

   HB_TRACE( HB_TR_DEBUG, ( "hb_fsRead(%p, %p, %hu)", ( void * ) ( HB_PTRDIFF ) hFileHandle, pBuff, uiCount ) );

   hb_vmUnlock();

#if defined( HB_OS_WIN )
   {
      DWORD dwRead;
      BOOL bResult;

      bResult = ReadFile( DosToWinHandle( hFileHandle ), pBuff, ( DWORD ) uiCount, &dwRead, NULL );
      hb_fsSetIOError( bResult != 0, 0 );

      uiRead = bResult ? ( HB_USHORT ) dwRead : 0;
   }
#elif defined( HB_OS_OS2 )
   {
      ULONG ulRead = 0;
      APIRET ret;

      ret = DosRead( hFileHandle, pBuff, uiCount, &ulRead );
      hb_fsSetError( ( HB_ERRCODE ) ret );
      uiRead = ret == NO_ERROR ? ( HB_USHORT ) ulRead : 0;
   }
#else
   {
      long lRead;
      HB_FAILURE_RETRY( lRead, read( hFileHandle, pBuff, uiCount ) );
      uiRead = lRead == -1 ? 0 : ( HB_USHORT ) lRead;
   }
#endif

   hb_vmLock();

   return uiRead;
}

HB_USHORT hb_fsWrite( HB_FHANDLE hFileHandle, const void * pBuff, HB_USHORT uiCount )
{
   HB_USHORT uiWritten = 0;

   HB_TRACE( HB_TR_DEBUG, ( "hb_fsWrite(%p, %p, %hu)", ( void * ) ( HB_PTRDIFF ) hFileHandle, pBuff, uiCount ) );

   hb_vmUnlock();

#if defined( HB_OS_WIN )
   {
      BOOL bResult;

      if( uiCount )
      {
         DWORD dwWritten = 0;
         bResult = WriteFile( DosToWinHandle( hFileHandle ), pBuff, uiCount, &dwWritten, NULL );
         uiWritten = bResult ? ( HB_USHORT ) dwWritten : 0;
      }
      else
          bResult = SetEndOfFile( DosToWinHandle( hFileHandle ) );
      hb_fsSetIOError( bResult != 0, 0 );

   }
#elif defined( HB_OS_OS2 )
   {
      APIRET ret;

      if( uiCount )
      {
         ULONG ulWritten = 0;
         ret = DosWrite( hFileHandle, ( void * ) pBuff, uiCount, &ulWritten );
         uiWritten = ret == NO_ERROR ? ( HB_USHORT ) ulWritten : 0;
      }
      else
      {
         LONGLONG llPos;
         ret = DosSetFilePtrL( hFileHandle, 0, SEEK_CUR, &llPos );
         if( ret == NO_ERROR )
            ret = DosSetFileSizeL( hFileHandle, llPos );
      }
      hb_fsSetError( ( HB_ERRCODE ) ret );
   }
#else
   if( uiCount )
   {
      long lWritten;
      HB_FAILURE_RETRY( lWritten, write( hFileHandle, pBuff, uiCount ) );
      uiWritten = lWritten == -1 ? 0 : ( HB_USHORT ) lWritten;
   }
   else
   {
      int iResult;
#  if defined( HB_USE_LARGEFILE64 )
      HB_FAILURE_RETRY( iResult, ftruncate64( hFileHandle, lseek64( hFileHandle, 0L, SEEK_CUR ) ) );
#  else
      HB_FAILURE_RETRY( iResult, ftruncate( hFileHandle, lseek( hFileHandle, 0L, SEEK_CUR ) ) );
#  endif
   }
#endif

   hb_vmLock();

   return uiWritten;
}

HB_SIZE hb_fsReadLarge( HB_FHANDLE hFileHandle, void * pBuff, HB_SIZE nCount )
{
   HB_SIZE nRead;

   HB_TRACE( HB_TR_DEBUG, ( "hb_fsReadLarge(%p, %p, %" HB_PFS "u)", ( void * ) ( HB_PTRDIFF ) hFileHandle, pBuff, nCount ) );

   hb_vmUnlock();

#if defined( HB_OS_WIN )
   {
#  if defined( HB_WIN_IOREAD_LIMIT )
      HANDLE hWFileHandle = DosToWinHandle( hFileHandle );
      BOOL bResult = TRUE;

      nRead = 0;

      while( nCount )
      {
         DWORD dwToRead;
         DWORD dwRead;

         /* Determine how much to read this time */
         if( nCount > ( HB_SIZE ) HB_WIN_IOREAD_LIMIT )
         {
            dwToRead = HB_WIN_IOREAD_LIMIT;
            nCount -= ( HB_SIZE ) dwToRead;
         }
         else
         {
            dwToRead = ( DWORD ) nCount;
            nCount = 0;
         }

         bResult = ReadFile( hWFileHandle, ( HB_UCHAR * ) pBuff + nRead,
                             dwToRead, &dwRead, NULL );
         if( ! bResult )
            break;

         nRead += ( HB_SIZE ) dwRead;

         if( dwRead != dwToRead )
            break;
      }
#  else
      DWORD dwRead;
      BOOL bResult;

      bResult = ReadFile( DosToWinHandle( hFileHandle ), pBuff, nCount, &dwRead, NULL );
      nRead = bResult ? ( HB_SIZE ) dwRead : 0;
#  endif
      hb_fsSetIOError( bResult != 0, 0 );
   }
#elif defined( HB_OS_OS2 )
   {
      ULONG ulRead = 0;
      APIRET ret;

      ret = DosRead( hFileHandle, pBuff, nCount, &ulRead );
      hb_fsSetError( ( HB_ERRCODE ) ret );
      nRead = ret == NO_ERROR ? ( HB_SIZE ) ulRead : 0;
   }
#elif defined( HB_FS_IO_16BIT )
   {
      nRead = 0;

      while( nCount )
      {
         unsigned int uiToRead;
         long lRead;

         /* Determine how much to read this time */
         if( nCount > ( HB_SIZE ) INT_MAX )
         {
            uiToRead = INT_MAX;
            nCount -= ( HB_SIZE ) uiToRead;
         }
         else
         {
            uiToRead = ( unsigned int ) nCount;
            nCount = 0;
         }

         HB_FAILURE_RETRY( lRead, read( hFileHandle, ( HB_UCHAR * ) pBuff + nRead, uiToRead ) );

         if( lRead <= 0 )
            break;

         nRead += lRead;

         if( lRead != ( long ) uiToRead )
            break;
      }
   }
#else
   {
      long lRead;
      HB_FAILURE_RETRY( lRead, read( hFileHandle, pBuff, nCount ) );
      nRead = lRead == -1 ? 0 : lRead;
   }
#endif

   hb_vmLock();

   return nRead;
}

HB_SIZE hb_fsWriteLarge( HB_FHANDLE hFileHandle, const void * pBuff, HB_SIZE nCount )
{
   HB_SIZE nWritten = 0;

   HB_TRACE( HB_TR_DEBUG, ( "hb_fsWriteLarge(%p, %p, %" HB_PFS "u)", ( void * ) ( HB_PTRDIFF ) hFileHandle, pBuff, nCount ) );

   hb_vmUnlock();

#if defined( HB_OS_WIN )

   if( nCount )
   {
#  if defined( HB_WIN_IOWRITE_LIMIT )
      HANDLE hWFileHandle = DosToWinHandle( hFileHandle );
      BOOL bResult = TRUE;

      while( nCount )
      {
         DWORD dwToWrite;
         DWORD dwWritten;

         /* Determine how much to write this time */
         if( nCount > ( HB_SIZE ) HB_WIN_IOWRITE_LIMIT )
         {
            dwToWrite = HB_WIN_IOWRITE_LIMIT;
            nCount -= ( HB_SIZE ) dwToWrite;
         }
         else
         {
            dwToWrite = ( DWORD ) nCount;
            nCount = 0;
         }

         bResult = WriteFile( hWFileHandle, ( const HB_UCHAR * ) pBuff + nWritten,
                              dwToWrite, &dwWritten, NULL );
         if( ! bResult )
            break;

         nWritten += ( HB_SIZE ) dwWritten;

         if( dwWritten != dwToWrite )
            break;
      }
#  else
      DWORD dwWritten;
      BOOL bResult;
      bResult = WriteFile( DosToWinHandle( hFileHandle ), pBuff,
                           nCount, &dwWritten, NULL );
      if( bResult )
         nWritten = ( HB_SIZE ) dwWritten;
#  endif
      hb_fsSetIOError( bResult != 0, 0 );
   }
   else
      hb_fsSetIOError( SetEndOfFile( DosToWinHandle( hFileHandle ) ) != 0, 0 );

#elif defined( HB_OS_OS2 )
   {
      APIRET ret;

      if( nCount )
      {
         ULONG ulWritten = 0;
         ret = DosWrite( hFileHandle, ( void * ) pBuff, nCount, &ulWritten );
         nWritten = ret == NO_ERROR ? ( HB_SIZE ) ulWritten : 0;
      }
      else
      {
         LONGLONG llPos;
         ret = DosSetFilePtrL( hFileHandle, 0, SEEK_CUR, &llPos );
         if( ret == NO_ERROR )
            ret = DosSetFileSizeL( hFileHandle, llPos );
      }
      hb_fsSetError( ( HB_ERRCODE ) ret );
   }
#else

   if( nCount )
   {
#  if defined( HB_FS_IO_16BIT )
      while( nCount )
      {
         unsigned int uiToWrite;
         long lWritten;

         /* Determine how much to write this time */
         if( nCount > ( HB_SIZE ) INT_MAX )
         {
            uiToWrite = INT_MAX;
            nCount -= ( HB_SIZE ) uiToWrite;
         }
         else
         {
            uiToWrite = ( unsigned int ) nCount;
            nCount = 0;
         }

         HB_FAILURE_RETRY( lWritten, write( hFileHandle,
                                            ( const HB_UCHAR * ) pBuff + nWritten,
                                            uiToWrite ) );

         if( lWritten <= 0 )
            break;

         nWritten += lWritten;

         if( lWritten != ( long ) uiToWrite )
            break;
      }
#  else
      long lWritten;
      HB_FAILURE_RETRY( lWritten, write( hFileHandle, pBuff, nCount ) );
      nWritten = lWritten == -1 ? 0 : lWritten;
#  endif
   }
   else
   {
      int iResult;
#  if defined( HB_USE_LARGEFILE64 )
      HB_FAILURE_RETRY( iResult, ftruncate64( hFileHandle, lseek64( hFileHandle, 0L, SEEK_CUR ) ) );
#  else
      HB_FAILURE_RETRY( iResult, ftruncate( hFileHandle, lseek( hFileHandle, 0L, SEEK_CUR ) ) );
#  endif
   }
#endif

   hb_vmLock();

   return nWritten;
}

HB_SIZE hb_fsReadAt( HB_FHANDLE hFileHandle, void * pBuff, HB_SIZE nCount, HB_FOFFSET nOffset )
{
   HB_SIZE nRead;

   HB_TRACE( HB_TR_DEBUG, ( "hb_fsReadAt(%p, %p, %" HB_PFS "u, %" PFHL "i)", ( void * ) ( HB_PTRDIFF ) hFileHandle, pBuff, nCount, nOffset ) );

   hb_vmUnlock();

#if defined( HB_OS_UNIX ) && ! defined( __WATCOMC__ ) && ! defined( HB_OS_VXWORKS ) && ! defined( HB_OS_SYMBIAN )
   {
      long lRead;
#  if defined( HB_USE_LARGEFILE64 )
      HB_FAILURE_RETRY( lRead, pread64( hFileHandle, pBuff, nCount, nOffset ) );
#  else
      HB_FAILURE_RETRY( lRead, pread( hFileHandle, pBuff, nCount, nOffset ) );
#  endif
      nRead = lRead == -1 ? 0 : lRead;
   }
#elif defined( HB_OS_WIN )
#  if defined( HB_WIN_IOREAD_LIMIT )
   {
      HANDLE hWFileHandle = DosToWinHandle( hFileHandle );
      OVERLAPPED Overlapped;
      BOOL bResult = TRUE;

      memset( &Overlapped, 0, sizeof( Overlapped ) );
      Overlapped.Offset     = ( DWORD ) ( nOffset & 0xFFFFFFFF );
      Overlapped.OffsetHigh = ( DWORD ) ( nOffset >> 32 );

      nRead = 0;
      while( nCount )
      {
         DWORD dwToRead;
         DWORD dwRead;

         if( nCount > ( HB_SIZE ) HB_WIN_IOREAD_LIMIT )
         {
            dwToRead = HB_WIN_IOREAD_LIMIT;
            nCount -= ( HB_SIZE ) dwToRead;
         }
         else
         {
            dwToRead = ( DWORD ) nCount;
            nCount = 0;
         }

         bResult = ReadFile( hWFileHandle, ( HB_UCHAR * ) pBuff + nRead,
                             dwToRead, &dwRead, &Overlapped );

         if( ! bResult )
            break;

         nRead += ( HB_SIZE ) dwRead;

         if( dwRead != dwToRead )
            break;
      }
      hb_fsSetIOError( bResult != 0, 0 );
   }
#  else
   if( hb_iswinnt() )
   {
      DWORD dwRead = 0;
      OVERLAPPED Overlapped;
      memset( &Overlapped, 0, sizeof( Overlapped ) );
      Overlapped.Offset     = ( DWORD ) ( nOffset & 0xFFFFFFFF );
      Overlapped.OffsetHigh = ( DWORD ) ( nOffset >> 32 );
      hb_fsSetIOError( ReadFile( DosToWinHandle( hFileHandle ),
                                 pBuff, ( DWORD ) nCount, &dwRead, &Overlapped ) != 0, 0 );
      nRead = dwRead;
   }
   else
   {
      HB_FOFFSET nPos;
      ULONG ulOffsetLow  = ( ULONG ) ( nOffset & 0xFFFFFFFF ),
            ulOffsetHigh = ( ULONG ) ( nOffset >> 32 );
      ulOffsetLow = SetFilePointer( DosToWinHandle( hFileHandle ),
                                    ulOffsetLow, ( PLONG ) &ulOffsetHigh,
                                    SEEK_SET );
      nPos = ( ( HB_FOFFSET ) ulOffsetHigh << 32 ) | ulOffsetLow;
      if( nPos == ( HB_FOFFSET ) INVALID_SET_FILE_POINTER )
      {
         hb_fsSetIOError( HB_FALSE, 0 );
         nRead = 0;
      }
      else
      {
         DWORD dwRead = 0;
         hb_fsSetIOError( ReadFile( DosToWinHandle( hFileHandle ),
                                    pBuff, ( DWORD ) nCount, &dwRead, NULL ) != 0, 0 );
         nRead = dwRead;
      }
   }
#  endif /* HB_WIN_IOREAD_LIMIT */

/* TOFIX: below are not atom operations. It has to be fixed for RDD
 *        file access with shared file handles in aliased work areas
 */
#elif defined( HB_OS_OS2 )
   {
      ULONG ulRead = 0;
      LONGLONG llPos;
      APIRET ret;

      ret = DosSetFilePtrL( hFileHandle, nOffset, SEEK_SET, &llPos );
      if( ret == NO_ERROR )
         ret = DosRead( hFileHandle, pBuff, nCount, &ulRead );
      hb_fsSetError( ( HB_ERRCODE ) ret );
      nRead = ret == NO_ERROR ? ulRead : 0;
   }
#elif defined( HB_FS_IO_16BIT )
   if( hb_fsSeekLarge( hFileHandle, nOffset, FS_SET ) == nOffset )
      nRead = hb_fsReadLarge( hFileHandle, pBuff, nCount );
   else
      nRead = 0;
#else
   {
#  if defined( HB_USE_LARGEFILE64 )
      HB_FOFFSET nPos = lseek64( hFileHandle, nOffset, SEEK_SET );
#  else
      HB_FOFFSET nPos = lseek( hFileHandle, nOffset, SEEK_SET );
#  endif
      if( nPos == ( HB_FOFFSET ) -1 )
      {
         hb_fsSetIOError( HB_FALSE, 0 );
         nRead = 0;
      }
      else
      {
         long lRead;
         HB_FAILURE_RETRY( lRead, read( hFileHandle, pBuff, nCount ) );
         nRead = lRead == -1 ? 0 : lRead;
      }
   }
#endif

   hb_vmLock();

   return nRead;
}

HB_SIZE hb_fsWriteAt( HB_FHANDLE hFileHandle, const void * pBuff, HB_SIZE nCount, HB_FOFFSET nOffset )
{
   HB_SIZE nWritten;

   HB_TRACE( HB_TR_DEBUG, ( "hb_fsWriteAt(%p, %p, %" HB_PFS "u, %" PFHL "i)", ( void * ) ( HB_PTRDIFF ) hFileHandle, pBuff, nCount, nOffset ) );

   hb_vmUnlock();

#if defined( HB_OS_UNIX ) && ! defined( __WATCOMC__ ) && ! defined( HB_OS_VXWORKS ) && ! defined( HB_OS_SYMBIAN )
   {
      long lWritten;
#  if defined( HB_USE_LARGEFILE64 )
      HB_FAILURE_RETRY( lWritten, pwrite64( hFileHandle, pBuff, nCount, nOffset ) );
#  else
      HB_FAILURE_RETRY( lWritten, pwrite( hFileHandle, pBuff, nCount, nOffset ) );
#  endif
      nWritten = lWritten == -1 ? 0 : lWritten;
   }
#elif defined( HB_OS_WIN )
#  if defined( HB_WIN_IOWRITE_LIMIT )
   {
      HANDLE hWFileHandle = DosToWinHandle( hFileHandle );
      OVERLAPPED Overlapped;
      BOOL bResult = TRUE;

      memset( &Overlapped, 0, sizeof( Overlapped ) );
      Overlapped.Offset     = ( DWORD ) ( nOffset & 0xFFFFFFFF );
      Overlapped.OffsetHigh = ( DWORD ) ( nOffset >> 32 );

      nWritten = 0;
      while( nCount )
      {
         DWORD dwToWrite;
         DWORD dwWritten;

         if( nCount > ( HB_SIZE ) HB_WIN_IOWRITE_LIMIT )
         {
            dwToWrite = HB_WIN_IOWRITE_LIMIT;
            nCount -= ( HB_SIZE ) dwToWrite;
         }
         else
         {
            dwToWrite = ( DWORD ) nCount;
            nCount = 0;
         }

         bResult = WriteFile( hWFileHandle, ( HB_UCHAR * ) pBuff + nWritten,
                              dwToWrite, &dwWritten, &Overlapped );

         if( ! bResult )
            break;

         nWritten += ( HB_SIZE ) dwWritten;

         if( dwWritten != dwToWrite )
            break;
      }
      hb_fsSetIOError( bResult != 0, 0 );
   }
#  else
   if( hb_iswinnt() )
   {
      DWORD dwWritten = 0;
      OVERLAPPED Overlapped;
      memset( &Overlapped, 0, sizeof( Overlapped ) );
      Overlapped.Offset     = ( DWORD ) ( nOffset & 0xFFFFFFFF );
      Overlapped.OffsetHigh = ( DWORD ) ( nOffset >> 32 );
      hb_fsSetIOError( WriteFile( DosToWinHandle( hFileHandle ),
                                  pBuff, ( DWORD ) nCount, &dwWritten, &Overlapped ) != 0, 0 );
      nWritten = dwWritten;
   }
   else
   {
      HB_FOFFSET nPos;
      ULONG ulOffsetLow  = ( ULONG ) ( nOffset & 0xFFFFFFFF ),
            ulOffsetHigh = ( ULONG ) ( nOffset >> 32 );
      ulOffsetLow = SetFilePointer( DosToWinHandle( hFileHandle ),
                                    ulOffsetLow, ( PLONG ) &ulOffsetHigh,
                                    SEEK_SET );
      nPos = ( ( HB_FOFFSET ) ulOffsetHigh << 32 ) | ulOffsetLow;
      if( nPos == ( HB_FOFFSET ) INVALID_SET_FILE_POINTER )
      {
         hb_fsSetIOError( HB_FALSE, 0 );
         nWritten = 0;
      }
      else
      {
         DWORD dwWritten = 0;
         hb_fsSetIOError( WriteFile( DosToWinHandle( hFileHandle ),
                                     pBuff, ( DWORD ) nCount, &dwWritten, NULL ) != 0, 0 );
         nWritten = dwWritten;
      }
   }
#  endif /* HB_WIN_IOWRITE_LIMIT */

/* TOFIX: below are not atom operations. It has to be fixed for RDD
 *        file access with shared file handles in aliased work areas
 */
#elif defined( HB_OS_OS2 )
   {
      ULONG ulWritten = 0;
      LONGLONG llPos;
      APIRET ret;

      ret = DosSetFilePtrL( hFileHandle, nOffset, SEEK_SET, &llPos );
      if( ret == NO_ERROR )
         ret = DosWrite( hFileHandle, ( void * ) pBuff, nCount, &ulWritten );
      hb_fsSetError( ( HB_ERRCODE ) ret );
      nWritten = ret == NO_ERROR ? ulWritten : 0;
   }
#elif defined( HB_FS_IO_16BIT )
   if( hb_fsSeekLarge( hFileHandle, nOffset, FS_SET ) == nOffset )
      nWritten = hb_fsWriteLarge( hFileHandle, pBuff, nCount );
   else
      nWritten = 0;
#else
   {
#  if defined( HB_USE_LARGEFILE64 )
      HB_FOFFSET nPos = lseek64( hFileHandle, nOffset, SEEK_SET );
#  else
      HB_FOFFSET nPos = lseek( hFileHandle, nOffset, SEEK_SET );
#  endif
      if( nPos == ( HB_FOFFSET ) -1 )
      {
         hb_fsSetIOError( HB_FALSE, 0 );
         nWritten = 0;
      }
      else
      {
         long lWritten;
         HB_FAILURE_RETRY( lWritten, write( hFileHandle, pBuff, nCount ) );
         nWritten = lWritten == -1 ? 0 : lWritten;
      }
   }
#endif

   hb_vmLock();

   return nWritten;
}

HB_BOOL hb_fsTruncAt( HB_FHANDLE hFileHandle, HB_FOFFSET nOffset )
{
   HB_BOOL fResult;

   HB_TRACE( HB_TR_DEBUG, ( "hb_fsTruncAt(%p, %" PFHL "i)", ( void * ) ( HB_PTRDIFF ) hFileHandle, nOffset ) );

   hb_vmUnlock();

#if defined( HB_OS_WIN )
   {
      ULONG ulOffsetLow  = ( ULONG ) ( nOffset & 0xFFFFFFFF ),
            ulOffsetHigh = ( ULONG ) ( nOffset >> 32 );

      /* This is not atom operation anyhow if someone want to truncate
       * file then he has to made necessary synchronizations in upper level
       * code. We have such situation in our RDD drivers and for us such
       * version is enough. [druzus]
       */
      ulOffsetLow = SetFilePointer( DosToWinHandle( hFileHandle ),
                                    ulOffsetLow, ( PLONG ) &ulOffsetHigh,
                                    ( DWORD ) SEEK_SET );
      if( ( ( ( HB_FOFFSET ) ulOffsetHigh << 32 ) | ulOffsetLow ) == nOffset )
         fResult = SetEndOfFile( DosToWinHandle( hFileHandle ) ) != 0;
      else
         fResult = HB_FALSE;

      hb_fsSetIOError( fResult, 0 );
   }
#elif defined( HB_OS_OS2 )
   {
      APIRET ret;

      ret = DosSetFileSizeL( hFileHandle, nOffset );
      hb_fsSetError( ( HB_ERRCODE ) ret );
      fResult = ret == NO_ERROR;
   }
#else
   {
      int iResult;
#  if defined( HB_USE_LARGEFILE64 )
      HB_FAILURE_RETRY( iResult, ftruncate64( hFileHandle, nOffset ) );
#  else
      HB_FAILURE_RETRY( iResult, ftruncate( hFileHandle, nOffset ) );
#  endif
      fResult = iResult != -1;
   }
#endif

   hb_vmLock();

   return fResult;
}

void hb_fsCommit( HB_FHANDLE hFileHandle )
{
   HB_TRACE( HB_TR_DEBUG, ( "hb_fsCommit(%p)", ( void * ) ( HB_PTRDIFF ) hFileHandle ) );

   hb_vmUnlock();

#if defined( HB_OS_WIN )

   hb_fsSetIOError( FlushFileBuffers( DosToWinHandle( hFileHandle ) ) != 0, 0 );

#elif defined( HB_OS_OS2 )

   hb_fsSetError( ( HB_ERRCODE ) DosResetBuffer( hFileHandle ) );

#elif defined( HB_OS_UNIX )
{
   int iResult;
   /* We should check here only for _POSIX_SYNCHRONIZED_IO defined
    * and it should be enough to test if fdatasync() declaration
    * exists in <unistd.h>. Unfortunately on some OS-es like Darwin
    * _POSIX_SYNCHRONIZED_IO is defined but fdatasync() does not exists.
    * As workaround we are using this trick to check non zero version
    * number but on some systems it may disable using fdatasync() [druzus]
    */
#  if defined( _POSIX_SYNCHRONIZED_IO ) && _POSIX_SYNCHRONIZED_IO - 0 > 0
      /* faster - flushes data buffers only, without updating directory info
       */
      HB_FAILURE_RETRY( iResult, fdatasync( hFileHandle ) );
#  else
      /* slower - flushes all file data buffers and i-node info
       */
      HB_FAILURE_RETRY( iResult, fsync( hFileHandle ) );
#  endif
}
#elif defined( __WATCOMC__ )

   hb_fsSetIOError( fsync( hFileHandle ) == 0, 0 );

#else

   /* NOTE: close() functions releases all locks regardles if it is an
    * original or duplicated file handle
    */
   /* This hack is very dangerous. POSIX standard define that if _ANY_
    * file handle is closed all locks set by the process on the file
    * pointed by this descriptor are removed. It doesn't matter they
    * were done using different descriptor. It means that we now clean
    * all locks on hFileHandle with the code below if the OS is POSIX
    * compilant. I vote to disable it. [druzus]
    */
   {
      int dup_handle;
      HB_BOOL fResult = HB_FALSE;

      dup_handle = dup( hFileHandle );
      if( dup_handle != -1 )
      {
         close( dup_handle );
         fResult = HB_TRUE;
      }
      hb_fsSetIOError( fResult, 0 );
   }

#endif

   hb_vmLock();
}

HB_BOOL hb_fsLock( HB_FHANDLE hFileHandle, HB_ULONG ulStart,
                   HB_ULONG ulLength, HB_USHORT uiMode )
{
   HB_BOOL fResult;

   HB_TRACE( HB_TR_DEBUG, ( "hb_fsLock(%p, %lu, %lu, %hu)", ( void * ) ( HB_PTRDIFF ) hFileHandle, ulStart, ulLength, uiMode ) );

   hb_vmUnlock();

#if defined( HB_OS_WIN )
   switch( uiMode & FL_MASK )
   {
      case FL_LOCK:

         if( hb_iswinnt() )
         {
            OVERLAPPED sOlap;
            DWORD dwFlags;
            memset( &sOlap, 0, sizeof( sOlap ) );
            sOlap.Offset = ( DWORD ) ulStart;
            dwFlags = ( uiMode & FLX_SHARED ) ? 0 : LOCKFILE_EXCLUSIVE_LOCK;
            if( ! s_fUseWaitLocks || ! ( uiMode & FLX_WAIT ) )
            {
               dwFlags |= LOCKFILE_FAIL_IMMEDIATELY;
            }
            fResult = LockFileEx( DosToWinHandle( hFileHandle ), dwFlags, 0, ulLength, 0, &sOlap ) != 0;
         }
         else
         {
            fResult = LockFile( DosToWinHandle( hFileHandle ), ulStart, 0, ulLength, 0 ) != 0;
         }
         break;

      case FL_UNLOCK:

         if( hb_iswinnt() )
         {
            OVERLAPPED sOlap;
            memset( &sOlap, 0, sizeof( sOlap ) );
            sOlap.Offset = ( DWORD ) ulStart;
            fResult = UnlockFileEx( DosToWinHandle( hFileHandle ), 0, ulLength, 0, &sOlap ) != 0;
         }
         else
         {
            fResult = UnlockFile( DosToWinHandle( hFileHandle ), ulStart, 0, ulLength, 0 ) != 0;
         }
         break;

      default:
         fResult = HB_FALSE;
   }
   hb_fsSetIOError( fResult, 0 );
#elif defined( HB_OS_OS2 )
   {
      struct _FILELOCK fl, ful;
      APIRET ret;

      switch( uiMode & FL_MASK )
      {
         case FL_LOCK:

            fl.lOffset = ulStart;
            fl.lRange = ulLength;
            ful.lOffset = 0;
            ful.lRange = 0;

            /* lock region, 2 seconds timeout, exclusive access - no atomic */
            ret = DosSetFileLocks( hFileHandle, &ful, &fl, 2000L, 0L );
            break;

         case FL_UNLOCK:

            fl.lOffset = 0;
            fl.lRange = 0;
            ful.lOffset = ulStart;
            ful.lRange = ulLength;

            /* unlock region, 2 seconds timeout, exclusive access - no atomic */
            ret = DosSetFileLocks( hFileHandle, &ful, &fl, 2000L, 0L );
            break;

         default:
            ret = ERROR_INVALID_DATA;
      }
      hb_fsSetError( ( HB_ERRCODE ) ret );
      fResult = ret == NO_ERROR;
   }
#elif defined( _MSC_VER ) || defined( __DMC__ )
   {
      HB_ULONG ulOldPos;

      ulOldPos = lseek( hFileHandle, 0L, SEEK_CUR );
      lseek( hFileHandle, ulStart, SEEK_SET );
      switch( uiMode & FL_MASK )
      {
         case FL_LOCK:
            fResult = ( locking( hFileHandle, _LK_NBLCK, ulLength ) == 0 );
            break;

         case FL_UNLOCK:
            fResult = ( locking( hFileHandle, _LK_UNLCK, ulLength ) == 0 );
            break;

         default:
            fResult = HB_FALSE;
      }
      hb_fsSetIOError( fResult, 0 );
      lseek( hFileHandle, ulOldPos, SEEK_SET );
   }
#elif defined( __MINGW32__ )
   {
      HB_ULONG ulOldPos;

      ulOldPos = lseek( hFileHandle, 0L, SEEK_CUR );
      lseek( hFileHandle, ulStart, SEEK_SET );
      switch( uiMode & FL_MASK )
      {
         case FL_LOCK:
            fResult = ( _locking( hFileHandle, _LK_LOCK, ulLength ) == 0 );
            break;

         case FL_UNLOCK:
            fResult = ( _locking( hFileHandle, _LK_UNLCK, ulLength ) == 0 );
            break;

         default:
            fResult = HB_FALSE;
      }
      hb_fsSetIOError( fResult, 0 );
      lseek( hFileHandle, ulOldPos, SEEK_SET );
   }
#elif defined( HB_OS_UNIX )
   {
      struct flock lock_info;
      int iResult;

      switch( uiMode & FL_MASK )
      {
         case FL_LOCK:

            lock_info.l_type   = ( uiMode & FLX_SHARED ) ? F_RDLCK : F_WRLCK;
            lock_info.l_start  = ulStart;
            lock_info.l_len    = ulLength;
            lock_info.l_whence = SEEK_SET;   /* start from the beginning of the file */
            lock_info.l_pid    = 0;

            HB_FAILURE_RETRY( iResult, fcntl( hFileHandle,
                               ( uiMode & FLX_WAIT ) ? F_SETLKW: F_SETLK,
                               &lock_info ) );
            fResult = iResult != -1;
            break;

         case FL_UNLOCK:

            lock_info.l_type   = F_UNLCK;   /* unlock */
            lock_info.l_start  = ulStart;
            lock_info.l_len    = ulLength;
            lock_info.l_whence = SEEK_SET;
            lock_info.l_pid    = 0;

            HB_FAILURE_RETRY( iResult, fcntl( hFileHandle, F_SETLK, &lock_info ) );
            fResult = iResult != -1;
            break;

         default:
            fResult = HB_FALSE;
      }
      hb_fsSetIOError( fResult, 0 );
   }
#else

   switch( uiMode & FL_MASK )
   {
      case FL_LOCK:
         fResult = ( lock( hFileHandle, ulStart, ulLength ) == 0 );
         break;

      case FL_UNLOCK:
         fResult = ( unlock( hFileHandle, ulStart, ulLength ) == 0 );
         break;

      default:
         fResult = HB_FALSE;
   }
   hb_fsSetIOError( fResult, 0 );

#endif

   hb_vmLock();

   return fResult;
}

HB_BOOL hb_fsLockLarge( HB_FHANDLE hFileHandle, HB_FOFFSET nStart,
                        HB_FOFFSET nLength, HB_USHORT uiMode )
{
   HB_BOOL fResult;

   HB_TRACE( HB_TR_DEBUG, ( "hb_fsLockLarge(%p, %" PFHL "u, %" PFHL "i, %hu)", ( void * ) ( HB_PTRDIFF ) hFileHandle, nStart, nLength, uiMode ) );

#if defined( HB_OS_WIN )
   {
      DWORD dwOffsetLo = ( DWORD ) ( nStart & 0xFFFFFFFF ),
            dwOffsetHi = ( DWORD ) ( nStart >> 32 ),
            dwLengthLo = ( DWORD ) ( nLength & 0xFFFFFFFF ),
            dwLengthHi = ( DWORD ) ( nLength >> 32 );

      hb_vmUnlock();
      switch( uiMode & FL_MASK )
      {
         case FL_LOCK:
            if( hb_iswinnt() )
            {
               OVERLAPPED sOlap;
               DWORD dwFlags;

               dwFlags = ( ( uiMode & FLX_SHARED ) ? 0 : LOCKFILE_EXCLUSIVE_LOCK );
               if( ! s_fUseWaitLocks || ! ( uiMode & FLX_WAIT ) )
               {
                  dwFlags |= LOCKFILE_FAIL_IMMEDIATELY;
               }

               memset( &sOlap, 0, sizeof( sOlap ) );
               sOlap.Offset = dwOffsetLo;
               sOlap.OffsetHigh = dwOffsetHi;

               fResult = LockFileEx( DosToWinHandle( hFileHandle ), dwFlags, 0,
                                     dwLengthLo, dwLengthHi, &sOlap ) != 0;
            }
            else
            {
               fResult = LockFile( DosToWinHandle( hFileHandle ),
                                   dwOffsetLo, dwOffsetHi,
                                   dwLengthLo, dwLengthHi ) != 0;
            }
            break;

         case FL_UNLOCK:
            if( hb_iswinnt() )
            {
               OVERLAPPED sOlap;

               memset( &sOlap, 0, sizeof( sOlap ) );
               sOlap.Offset = dwOffsetLo;
               sOlap.OffsetHigh = dwOffsetHi;

               fResult = UnlockFileEx( DosToWinHandle( hFileHandle ), 0,
                                       dwLengthLo, dwLengthHi, &sOlap ) != 0;
            }
            else
            {
               fResult = UnlockFile( DosToWinHandle( hFileHandle ),
                                     dwOffsetLo, dwOffsetHi,
                                     dwLengthLo, dwLengthHi ) != 0;
            }
            break;

         default:
            fResult = HB_FALSE;
      }
      hb_fsSetIOError( fResult, 0 );
      hb_vmLock();
   }
#elif defined( HB_OS_OS2 )
   {
      struct _FILELOCKL fl, ful;
      APIRET ret;

      switch( uiMode & FL_MASK )
      {
         case FL_LOCK:

            fl.lOffset = nStart;
            fl.lRange = nLength;
            ful.lOffset = 0;
            ful.lRange = 0;

            /* lock region, 2 seconds timeout, exclusive access - no atomic */
            ret = DosSetFileLocksL( hFileHandle, &ful, &fl, 2000L, 0L );
            break;

         case FL_UNLOCK:

            fl.lOffset = 0;
            fl.lRange = 0;
            ful.lOffset = nStart;
            ful.lRange = nLength;

            /* unlock region, 2 seconds timeout, exclusive access - no atomic */
            ret = DosSetFileLocksL( hFileHandle, &ful, &fl, 2000L, 0L );
            break;

         default:
            ret = ERROR_INVALID_DATA;
      }
      hb_fsSetError( ( HB_ERRCODE ) ret );
      fResult = ret == NO_ERROR;
   }
#elif defined( HB_USE_LARGEFILE64 )
   {
      struct flock64 lock_info;
      int iResult;

      hb_vmUnlock();
      switch( uiMode & FL_MASK )
      {
         case FL_LOCK:

            lock_info.l_type   = ( uiMode & FLX_SHARED ) ? F_RDLCK : F_WRLCK;
            lock_info.l_start  = nStart;
            lock_info.l_len    = nLength;
            lock_info.l_whence = SEEK_SET;   /* start from the beginning of the file */
            lock_info.l_pid    = 0;

            HB_FAILURE_RETRY( iResult, fcntl( hFileHandle,
                               ( uiMode & FLX_WAIT ) ? F_SETLKW64: F_SETLK64,
                               &lock_info ) );
            fResult = iResult != -1;
            break;

         case FL_UNLOCK:

            lock_info.l_type   = F_UNLCK;   /* unlock */
            lock_info.l_start  = nStart;
            lock_info.l_len    = nLength;
            lock_info.l_whence = SEEK_SET;
            lock_info.l_pid    = 0;

            HB_FAILURE_RETRY( iResult, fcntl( hFileHandle, F_SETLK64, &lock_info ) );
            fResult = iResult != -1;
            break;

         default:
            fResult = HB_FALSE;
      }
      hb_fsSetIOError( fResult, 0 );
      hb_vmLock();
   }
#else
   fResult = hb_fsLock( hFileHandle, ( HB_SIZE ) nStart, ( HB_SIZE ) nLength, uiMode );
#endif

   return fResult;
}

int hb_fsLockTest( HB_FHANDLE hFileHandle, HB_FOFFSET nStart,
                   HB_FOFFSET nLength, HB_USHORT uiMode )
{
   int iResult;

   HB_TRACE( HB_TR_DEBUG, ( "hb_fsLockTest(%p, %" PFHL "u, %" PFHL "i, %hu)", ( void * ) ( HB_PTRDIFF ) hFileHandle, nStart, nLength, uiMode ) );

#if defined( HB_OS_UNIX )
{
#  if defined( HB_USE_LARGEFILE64 )
      struct flock64 lock_info;

      lock_info.l_type   = ( uiMode & FLX_SHARED ) ? F_RDLCK : F_WRLCK;;
      lock_info.l_start  = nStart;
      lock_info.l_len    = nLength;
      lock_info.l_whence = SEEK_SET;
      lock_info.l_pid    = 0;
      iResult = fcntl( hFileHandle, F_GETLK64, &lock_info ) != -1 ?
                ( int ) lock_info.l_pid : -1;
#  else
      struct flock lock_info;

      lock_info.l_type   = ( uiMode & FLX_SHARED ) ? F_RDLCK : F_WRLCK;;
      lock_info.l_start  = nStart;
      lock_info.l_len    = nLength;
      lock_info.l_whence = SEEK_SET;
      lock_info.l_pid    = 0;
      iResult = fcntl( hFileHandle, F_GETLK, &lock_info ) != -1 ?
                ( int ) lock_info.l_pid : -1;
#  endif
}
#else
   if( hb_fsLockLarge( hFileHandle, nStart, nLength, ( uiMode & FLX_SHARED ) | FL_LOCK ) )
   {
      if( ! hb_fsLockLarge( hFileHandle, nStart, nLength, FL_UNLOCK ) )
         iResult = -1;
      else
         iResult = 0;
   }
   else
      iResult = 1;
#endif

   return iResult;
}

HB_ULONG hb_fsSeek( HB_FHANDLE hFileHandle, HB_LONG lOffset, HB_USHORT uiFlags )
{
   HB_ULONG ulPos;
   HB_USHORT nFlags;

   HB_TRACE( HB_TR_DEBUG, ( "hb_fsSeek(%p, %ld, %hu)", ( void * ) ( HB_PTRDIFF ) hFileHandle, lOffset, uiFlags ) );

   nFlags = convert_seek_flags( uiFlags );

   hb_vmUnlock();
#if defined( HB_OS_WIN )
   /* This DOS hack creates 2GB file size limit, Druzus */
   if( lOffset < 0 && nFlags == SEEK_SET )
   {
      ulPos = ( HB_ULONG ) INVALID_SET_FILE_POINTER;
      hb_fsSetError( 25 ); /* 'Seek Error' */
   }
   else
   {
      ulPos = ( ULONG ) SetFilePointer( DosToWinHandle( hFileHandle ), lOffset, NULL, ( DWORD ) nFlags );
      hb_fsSetIOError( ulPos != ( ULONG ) INVALID_SET_FILE_POINTER, 0 );
   }

   if( ulPos == ( ULONG ) INVALID_SET_FILE_POINTER )
   {
      ulPos = ( ULONG ) SetFilePointer( DosToWinHandle( hFileHandle ), 0, NULL, SEEK_CUR );
      if( ulPos == ( ULONG ) INVALID_SET_FILE_POINTER )
         ulPos = 0;
   }
#elif defined( HB_OS_OS2 )
   {
      APIRET ret;

      /* This DOS hack creates 2GB file size limit, Druzus */
      if( lOffset < 0 && nFlags == SEEK_SET )
         ret = 25; /* 'Seek Error' */
      else
         ret = DosSetFilePtr( hFileHandle, lOffset, nFlags, &ulPos );
      hb_fsSetError( ( HB_ERRCODE ) ret );

      if( ret != NO_ERROR )
      {
         if( DosSetFilePtr( hFileHandle, 0, SEEK_CUR, &ulPos ) != NO_ERROR )
            ulPos = 0;
      }
   }
#else
   /* This DOS hack creates 2GB file size limit, Druzus */
   if( lOffset < 0 && nFlags == SEEK_SET )
   {
      ulPos = ( HB_ULONG ) -1;
      hb_fsSetError( 25 ); /* 'Seek Error' */
   }
   else
   {
      ulPos = lseek( hFileHandle, lOffset, nFlags );
      hb_fsSetIOError( ulPos != ( HB_ULONG ) -1, 0 );
#  if defined( HB_OS_UNIX )
      /* small trick to resolve problem with position reported for directories */
      if( ulPos == LONG_MAX && lOffset == 0 && nFlags == SEEK_END )
      {
         /* we do not need to use fstat64() here on 32 bit platforms, [druzus] */
         struct stat st;

         if( fstat( hFileHandle, &st ) == 0 )
            ulPos = st.st_size;
      }
#  endif
   }

   if( ulPos == ( HB_ULONG ) -1 )
   {
      ulPos = lseek( hFileHandle, 0L, SEEK_CUR );
      if( ulPos == ( HB_ULONG ) -1 )
         ulPos = 0;
   }
#endif
   hb_vmLock();

   return ulPos;
}

HB_FOFFSET hb_fsSeekLarge( HB_FHANDLE hFileHandle, HB_FOFFSET nOffset, HB_USHORT uiFlags )
{
   HB_FOFFSET nPos;

   HB_TRACE( HB_TR_DEBUG, ( "hb_fsSeekLarge(%p, %" PFHL "i, %hu)", ( void * ) ( HB_PTRDIFF ) hFileHandle, nOffset, uiFlags ) );

#if defined( HB_OS_WIN )
   {
      HB_USHORT nFlags = convert_seek_flags( uiFlags );

      ULONG ulOffsetLow  = ( ULONG ) ( nOffset & 0xFFFFFFFF ),
            ulOffsetHigh = ( ULONG ) ( nOffset >> 32 );

      hb_vmUnlock();
      if( nOffset < 0 && nFlags == SEEK_SET )
      {
         nPos = ( HB_FOFFSET ) INVALID_SET_FILE_POINTER;
         hb_fsSetError( 25 ); /* 'Seek Error' */
      }
      else
      {
         ulOffsetLow = SetFilePointer( DosToWinHandle( hFileHandle ),
                                       ulOffsetLow, ( PLONG ) &ulOffsetHigh,
                                       ( DWORD ) nFlags );
         nPos = ( ( HB_FOFFSET ) ulOffsetHigh << 32 ) | ulOffsetLow;
         hb_fsSetIOError( nPos != ( HB_FOFFSET ) INVALID_SET_FILE_POINTER, 0 );
      }

      if( nPos == ( HB_FOFFSET ) INVALID_SET_FILE_POINTER )
      {
         ulOffsetHigh = 0;
         ulOffsetLow = SetFilePointer( DosToWinHandle( hFileHandle ),
                                       0, ( PLONG ) &ulOffsetHigh, SEEK_CUR );
         nPos = ( ( HB_FOFFSET ) ulOffsetHigh << 32 ) | ulOffsetLow;
         if( nPos == ( ULONG ) INVALID_SET_FILE_POINTER )
            nPos = 0;
      }
      hb_vmLock();
   }
#elif defined( HB_OS_OS2 )
   {
      HB_USHORT nFlags = convert_seek_flags( uiFlags );
      LONGLONG llPos = 0;
      APIRET ret;

      hb_vmUnlock();
      if( nOffset < 0 && nFlags == SEEK_SET )
         ret = 25; /* 'Seek Error' */
      else
         ret = DosSetFilePtrL( hFileHandle, nOffset, nFlags, &llPos );
      hb_fsSetError( ( HB_ERRCODE ) ret );

      if( ret != NO_ERROR )
      {
         if( DosSetFilePtrL( hFileHandle, 0, SEEK_CUR, &llPos ) != NO_ERROR )
            llPos = 0;
      }
      nPos = ( HB_FOFFSET ) llPos;
      hb_vmLock();
   }
#elif defined( HB_USE_LARGEFILE64 )
   {
      HB_USHORT nFlags = convert_seek_flags( uiFlags );

      hb_vmUnlock();
      if( nOffset < 0 && nFlags == SEEK_SET )
      {
         nPos = ( HB_FOFFSET ) -1;
         hb_fsSetError( 25 ); /* 'Seek Error' */
      }
      else
      {
         nPos = lseek64( hFileHandle, nOffset, nFlags );
         hb_fsSetIOError( nPos != ( HB_FOFFSET ) -1, 0 );
#  if defined( HB_OS_UNIX )
         /* small trick to resolve problem with position reported for directories */
         if( nPos == LONG_MAX && nOffset == 0 && nFlags == SEEK_END )
         {
            struct stat64 st;

            if( fstat64( hFileHandle, &st ) == 0 )
               nPos = st.st_size;
         }
#  endif
      }

      if( nPos == ( HB_FOFFSET ) -1 )
      {
         nPos = lseek64( hFileHandle, 0L, SEEK_CUR );
         if( nPos == ( HB_FOFFSET ) -1 )
            nPos = 0;
      }
      hb_vmLock();
   }
#else
   nPos = ( HB_FOFFSET ) hb_fsSeek( hFileHandle, ( HB_ISIZ ) nOffset, uiFlags );
#endif

   return nPos;
}

HB_FOFFSET hb_fsTell( HB_FHANDLE hFileHandle )
{
   HB_TRACE( HB_TR_DEBUG, ( "hb_fsTell(%p)", ( void * ) ( HB_PTRDIFF ) hFileHandle ) );

   return hb_fsSeekLarge( hFileHandle, 0, FS_RELATIVE );
}

HB_BOOL hb_fsDelete( const char * pszFileName )
{
   HB_BOOL fResult;

   HB_TRACE( HB_TR_DEBUG, ( "hb_fsDelete(%s)", pszFileName ) );

#if defined( HB_OS_WIN )
   {
      LPCTSTR lpFileName;
      LPTSTR lpFree;

      lpFileName = HB_FSNAMECONV( pszFileName, &lpFree );

      hb_vmUnlock();

      fResult = DeleteFile( lpFileName ) != 0;
      hb_fsSetIOError( fResult, 0 );

      hb_vmLock();

      if( lpFree )
         hb_xfree( lpFree );
   }
#elif defined( HB_OS_OS2 )
   {
      char * pszFree;
      APIRET ret;

      pszFileName = hb_fsNameConv( pszFileName, &pszFree );

      hb_vmUnlock();

      ret = DosDelete( ( PCSZ ) pszFileName );
      fResult = ret == NO_ERROR;
      hb_fsSetError( ( HB_ERRCODE ) ret );

      hb_vmLock();

      if( pszFree )
         hb_xfree( pszFree );
   }
#else
   {
      char * pszFree;

      pszFileName = hb_fsNameConv( pszFileName, &pszFree );

      hb_vmUnlock();

      fResult = ( remove( pszFileName ) == 0 );
      hb_fsSetIOError( fResult, 0 );

      hb_vmLock();

      if( pszFree )
         hb_xfree( pszFree );
   }
#endif

   return fResult;
}

HB_BOOL hb_fsRename( const char * pOldName, const char * pNewName )
{
   HB_BOOL fResult;

   HB_TRACE( HB_TR_DEBUG, ( "hb_fsRename(%s, %s)", pOldName, pNewName ) );

#if defined( HB_OS_WIN )
   {
      LPCTSTR lpOldName, lpNewName;
      LPTSTR lpOldFree, lpNewFree;

      lpOldName = HB_FSNAMECONV( pOldName, &lpOldFree );
      lpNewName = HB_FSNAMECONV( pNewName, &lpNewFree );

      hb_vmUnlock();

      fResult = MoveFile( lpOldName, lpNewName ) != 0;
      hb_fsSetIOError( fResult, 0 );

      hb_vmLock();

      if( lpOldFree )
         hb_xfree( lpOldFree );
      if( lpNewFree )
         hb_xfree( lpNewFree );
   }
#elif defined( HB_OS_OS2 )
   {
      char * pszFreeOld, * pszFreeNew;
      APIRET ret;


      pOldName = hb_fsNameConv( pOldName, &pszFreeOld );
      pNewName = hb_fsNameConv( pNewName, &pszFreeNew );

      hb_vmUnlock();

      ret = DosMove( ( PCSZ ) pOldName, ( PCSZ ) pNewName );
      fResult = ret == NO_ERROR;
      hb_fsSetError( ( HB_ERRCODE ) ret );

      hb_vmLock();

      if( pszFreeOld )
         hb_xfree( pszFreeOld );
      if( pszFreeNew )
         hb_xfree( pszFreeNew );
   }
#else
   {
      char * pszFreeOld, * pszFreeNew;

      pOldName = hb_fsNameConv( pOldName, &pszFreeOld );
      pNewName = hb_fsNameConv( pNewName, &pszFreeNew );

      hb_vmUnlock();

      fResult = ( rename( pOldName, pNewName ) == 0 );
      hb_fsSetIOError( fResult, 0 );

      hb_vmLock();

      if( pszFreeOld )
         hb_xfree( pszFreeOld );
      if( pszFreeNew )
         hb_xfree( pszFreeNew );
   }
#endif

   return fResult;
}

HB_BOOL hb_fsMkDir( const char * pszDirName )
{
   HB_BOOL fResult;

   HB_TRACE( HB_TR_DEBUG, ( "hb_fsMkDir(%s)", pszDirName ) );

#if defined( HB_OS_WIN )
   {
      LPCTSTR lpDirName;
      LPTSTR lpFree;

      lpDirName = HB_FSNAMECONV( pszDirName, &lpFree );

      hb_vmUnlock();

      fResult = CreateDirectory( lpDirName, NULL ) != 0;
      hb_fsSetIOError( fResult, 0 );

      hb_vmLock();

      if( lpFree )
         hb_xfree( lpFree );
   }
#elif defined( HB_OS_OS2 )
   {
      char * pszFree;
      APIRET ret;

      pszDirName = hb_fsNameConv( pszDirName, &pszFree );

      hb_vmUnlock();

      ret = DosCreateDir( ( PCSZ ) pszDirName, NULL );
      fResult = ret == NO_ERROR;
      hb_fsSetError( ( HB_ERRCODE ) ret );

      hb_vmLock();

      if( pszFree )
         hb_xfree( pszFree );
   }
#else
   {
      char * pszFree;

      pszDirName = hb_fsNameConv( pszDirName, &pszFree );

      hb_vmUnlock();

#  if ! defined( HB_OS_UNIX ) && \
      ( defined( __WATCOMC__ ) || defined( __BORLANDC__ ) || \
        defined( __IBMCPP__ ) || defined( __MINGW32__ ) )
      fResult = ( mkdir( pszDirName ) == 0 );
#  else
      fResult = ( mkdir( pszDirName, S_IRWXU | S_IRWXG | S_IRWXO ) == 0 );
#  endif
      hb_fsSetIOError( fResult, 0 );

      hb_vmLock();

      if( pszFree )
         hb_xfree( pszFree );
   }
#endif

   return fResult;
}

HB_BOOL hb_fsChDir( const char * pszDirName )
{
   HB_BOOL fResult;

   HB_TRACE( HB_TR_DEBUG, ( "hb_fsChDir(%s)", pszDirName ) );

#if defined( HB_OS_WIN )
   {
      LPCTSTR lpDirName;
      LPTSTR lpFree;
      UINT uiErrMode;

      lpDirName = HB_FSNAMECONV( pszDirName, &lpFree );

      hb_vmUnlock();

      uiErrMode = SetErrorMode( SEM_FAILCRITICALERRORS );
      fResult = SetCurrentDirectory( lpDirName ) != FALSE;
      SetErrorMode( uiErrMode );
      hb_fsSetIOError( fResult, 0 );

      hb_vmLock();

      if( lpFree )
         hb_xfree( lpFree );
   }
#elif defined( HB_OS_OS2 )
   {
      char * pszFree;
      APIRET ret;

      pszDirName = hb_fsNameConv( pszDirName, &pszFree );

      hb_vmUnlock();

      ret = DosSetCurrentDir( ( PCSZ ) pszDirName );
      fResult = ret == NO_ERROR;
      hb_fsSetError( ( HB_ERRCODE ) ret );

      hb_vmLock();

      if( pszFree )
         hb_xfree( pszFree );
   }
#else
   {
      char * pszFree;

      pszDirName = hb_fsNameConv( pszDirName, &pszFree );

      hb_vmUnlock();

      fResult = ( chdir( pszDirName ) == 0 );
      hb_fsSetIOError( fResult, 0 );

      hb_vmLock();

      if( pszFree )
         hb_xfree( pszFree );
   }
#endif

   return fResult;
}

HB_BOOL hb_fsRmDir( const char * pszDirName )
{
   HB_BOOL fResult;

   HB_TRACE( HB_TR_DEBUG, ( "hb_fsRmDir(%s)", pszDirName ) );

#if defined( HB_OS_WIN )
   {
      LPCTSTR lpDirName;
      LPTSTR lpFree;

      lpDirName = HB_FSNAMECONV( pszDirName, &lpFree );

      hb_vmUnlock();

      fResult = RemoveDirectory( lpDirName ) != 0;
      hb_fsSetIOError( fResult, 0 );

      hb_vmLock();

      if( lpFree )
         hb_xfree( lpFree );
   }
#elif defined( HB_OS_OS2 )
   {
      char * pszFree;
      APIRET ret;

      pszDirName = hb_fsNameConv( pszDirName, &pszFree );

      hb_vmUnlock();

      ret = DosDeleteDir( ( PCSZ ) pszDirName );
      fResult = ret == NO_ERROR;
      hb_fsSetError( ( HB_ERRCODE ) ret );

      hb_vmLock();

      if( pszFree )
         hb_xfree( pszFree );
   }
#else
   {
      char * pszFree;

      pszDirName = hb_fsNameConv( pszDirName, &pszFree );

      hb_vmUnlock();

      fResult = ( rmdir( pszDirName ) == 0 );
      hb_fsSetIOError( fResult, 0 );

      hb_vmLock();

      if( pszFree )
         hb_xfree( pszFree );
   }
#endif

   return fResult;
}

/* NOTE: This is not thread safe function, it's there for compatibility. */
/* NOTE: 0 = current drive, 1 = A, 2 = B, 3 = C, etc. */

const char * hb_fsCurDir( int iDrive )
{
   char * pszDirBuffer;

   HB_TRACE( HB_TR_DEBUG, ( "hb_fsCurDir(%d)", iDrive ) );

   pszDirBuffer = hb_stackDirBuffer();
   hb_fsCurDirBuff( iDrive, pszDirBuffer, HB_PATH_MAX );

   return pszDirBuffer;
}

/* NOTE: Thread safe version of hb_fsCurDir() */
/* NOTE: 0 = current drive, 1 = A, 2 = B, 3 = C, etc. */

HB_ERRCODE hb_fsCurDirBuff( int iDrive, char * pszBuffer, HB_SIZE nSize )
{
   int iCurDrv = iDrive;
   HB_ERRCODE nResult;

   HB_TRACE( HB_TR_DEBUG, ( "hb_fsCurDirBuff(%d)", iDrive ) );

   pszBuffer[ 0 ] = '\0';

   /*
    * do not cover this code by HB_OS_HAS_DRIVE_LETTER macro
    * It will allow us to add drive emulation in hb_fsCurDrv()/hb_fsChDrv()
    * and hb_fsNameConv()
    */
#if defined( HB_OS_WIN ) || ! ( defined( HB_OS_OS2 ) || defined( __MINGW32__ ) )
   if( iDrive > 0 )
   {
      iCurDrv = hb_fsCurDrv() + 1;
      if( iDrive != iCurDrv )
         hb_fsChDrv( iDrive - 1 );
   }
#endif

   hb_vmUnlock();

#if defined( HB_OS_WIN )
   {
      DWORD dwSize = ( DWORD ) nSize;
      LPTSTR lpBuffer = ( LPTSTR ) hb_xgrab( dwSize * sizeof( TCHAR ) );
      lpBuffer[ 0 ] = TEXT( '\0' );
      hb_fsSetIOError( ( GetCurrentDirectory( dwSize, lpBuffer ) != 0 ), 0 );
      lpBuffer[ dwSize - 1 ] = TEXT( '\0' );
      HB_OSSTRDUP2( lpBuffer, pszBuffer, nSize - 1 );
      hb_xfree( lpBuffer );
   }
#elif defined( HB_OS_OS2 )

   if( iDrive >= 0 )
   {
      ULONG ulLen = ( ULONG ) nSize;
      hb_fsSetError( ( HB_ERRCODE ) DosQueryCurrentDir( iDrive, ( PBYTE ) pszBuffer, &ulLen ) );
   }
   else
      hb_fsSetError( ( HB_ERRCODE ) FS_ERROR );

#elif defined( __MINGW32__ )

   if( iDrive >= 0 )
      hb_fsSetIOError( ( _getdcwd( iDrive, pszBuffer, nSize ) != NULL ), 0 );
   else
      hb_fsSetError( ( HB_ERRCODE ) FS_ERROR );

#else

   hb_fsSetIOError( ( getcwd( pszBuffer, nSize ) != NULL ), 0 );

#endif

   hb_vmLock();

   nResult = hb_fsError();

   if( iDrive != iCurDrv )
   {
      hb_fsChDrv( iCurDrv - 1 );
      hb_fsSetError( nResult );
   }

   pszBuffer[ nSize - 1 ] = '\0';

   if( nResult == 0 && pszBuffer[ 0 ] )
   {
      char * pszStart;
      HB_SIZE nLen;

      /* Strip the leading drive spec, and leading backslash if there's one. */
      /* NOTE: A trailing underscore is not returned on this platform,
               so we don't need to strip it. [vszakats] */

#if defined( __DJGPP__ ) || defined( HB_OS_OS2 )
      /* convert '/' to '\' */
      nLen = 0;
      while( pszBuffer[ nLen ] != 0 )
      {
         if( pszBuffer[ nLen ] == '/' )
            pszBuffer[ nLen ] = '\\';
         ++nLen;
      }
#else
      nLen = strlen( pszBuffer );
#endif
      pszStart = pszBuffer;

#if defined( HB_OS_HAS_DRIVE_LETTER )
      if( pszStart[ 1 ] == HB_OS_DRIVE_DELIM_CHR )
      {
         pszStart += 2;
         nLen -= 2;
      }
#endif
      if( strchr( HB_OS_PATH_DELIM_CHR_LIST, ( HB_UCHAR ) pszStart[ 0 ] ) )
      {
         pszStart++;
         nLen--;
      }

      /* Strip the trailing (back)slash if there's one */
      if( nLen && strchr( HB_OS_PATH_DELIM_CHR_LIST, ( HB_UCHAR ) pszStart[ nLen - 1 ] ) )
         nLen--;

      if( nLen && pszBuffer != pszStart )
         memmove( pszBuffer, pszStart, nLen );

      pszBuffer[ nLen ] = '\0';

#if ! defined( HB_OS_WIN )
      /* Convert from OS codepage */
      {
         char * pszFree = NULL;
         const char * pszResult;

         nLen = nSize;
         pszResult = hb_osDecodeCP( pszBuffer, &pszFree, &nLen );

         if( pszResult != pszBuffer )
            hb_strncpy( pszBuffer, pszResult, nSize - 1 );
         if( pszFree )
            hb_xfree( pszFree );
      }
#endif
   }

   return nResult;
}

HB_BOOL hb_fsGetCWD( char * pszBuffer, HB_SIZE nSize )
{
   HB_BOOL fResult;

   HB_TRACE( HB_TR_DEBUG, ( "hb_fsGetCWD(%p,%" HB_PFS "u)", pszBuffer, nSize ) );

   pszBuffer[ 0 ] = '\0';

   hb_vmUnlock();

#if defined( HB_OS_WIN )
   {
      DWORD dwSize = ( DWORD ) nSize;
      LPTSTR lpBuffer = ( LPTSTR ) hb_xgrab( dwSize * sizeof( TCHAR ) );
      lpBuffer[ 0 ] = TEXT( '\0' );
      fResult = GetCurrentDirectory( dwSize, lpBuffer ) != 0;
      hb_fsSetIOError( fResult, 0 );
      lpBuffer[ dwSize - 1 ] = TEXT( '\0' );
      HB_OSSTRDUP2( lpBuffer, pszBuffer, nSize - 1 );
      hb_xfree( lpBuffer );
   }
#elif defined( HB_OS_OS2 )
   {
      ULONG ulDrive = 0, ulLogical;
      APIRET ret;

      ret = DosQueryCurrentDisk( &ulDrive, &ulLogical );
      if( ret == NO_ERROR )
      {
         ULONG ulLen = ( ULONG ) nSize - 3;
         pszBuffer[ 0 ] = ( char ) ( ulDrive + ( 'A' - 1 ) );
         pszBuffer[ 1 ] = HB_OS_DRIVE_DELIM_CHR;
         pszBuffer[ 2 ] = HB_OS_PATH_DELIM_CHR;
         ret = DosQueryCurrentDir( 0, ( PBYTE ) pszBuffer + 3, &ulLen );
      }
      hb_fsSetError( ( HB_ERRCODE ) ret );
      fResult = ret == NO_ERROR;
      if( ! fResult )
         pszBuffer[ 0 ] = '\0';
   }
#else

   fResult = getcwd( pszBuffer, nSize ) != NULL;
   hb_fsSetIOError( fResult, 0 );

#endif

   hb_vmLock();

   pszBuffer[ nSize - 1 ] = '\0';

   if( fResult && pszBuffer[ 0 ] )
   {
      HB_SIZE nLen;
#if defined( __DJGPP__ )
      /* convert '/' to '\' */
      nLen = 0;
      while( pszBuffer[ nLen ] != 0 )
      {
         if( pszBuffer[ nLen ] == '/' )
            pszBuffer[ nLen ] = '\\';
         ++nLen;
      }
#else
      nLen = strlen( pszBuffer );
#endif

      /* add the trailing (back)slash if there's no one */
      if( nLen + 1 < nSize &&
          strchr( HB_OS_PATH_DELIM_CHR_LIST, ( HB_UCHAR ) pszBuffer[ nLen - 1 ] ) == 0 )
      {
         pszBuffer[ nLen++ ] = HB_OS_PATH_DELIM_CHR;
         pszBuffer[ nLen ] = '\0';
      }

#if ! defined( HB_OS_WIN )
      /* Convert from OS codepage */
      {
         char * pszFree = NULL;
         const char * pszResult;

         nLen = nSize;
         pszResult = hb_osDecodeCP( pszBuffer, &pszFree, &nLen );

         if( pszResult != pszBuffer )
            hb_strncpy( pszBuffer, pszResult, nSize - 1 );
         if( pszFree )
            hb_xfree( pszFree );
      }
#endif
   }

   return fResult;
}

HB_BOOL hb_fsSetCWD( const char * pszDirName )
{
   HB_BOOL fResult;

   HB_TRACE( HB_TR_DEBUG, ( "hb_fsSetCWD(%s)", pszDirName ) );

#if defined( HB_OS_WIN )
   {
      LPCTSTR lpDirName;
      LPTSTR lpFree;
      UINT uiErrMode;

      lpDirName = HB_FSNAMECONV( pszDirName, &lpFree );

      hb_vmUnlock();

      uiErrMode = SetErrorMode( SEM_FAILCRITICALERRORS );
      fResult = SetCurrentDirectory( lpDirName ) != FALSE;
      hb_fsSetIOError( fResult, 0 );
      SetErrorMode( uiErrMode );

      hb_vmLock();

      if( lpFree )
         hb_xfree( lpFree );
   }
#elif defined( HB_OS_OS2 )
   {
      char * pszFree;
      APIRET ret;

      pszDirName = hb_fsNameConv( pszDirName, &pszFree );

      hb_vmUnlock();

      ret = DosSetCurrentDir( ( PCSZ ) pszDirName );
      if( ret == NO_ERROR && pszDirName[ 0 ] != 0 &&
          pszDirName[ 1 ] == HB_OS_DRIVE_DELIM_CHR )
      {
         int iDrive = pszDirName[ 0 ];

         if( iDrive >= 'A' && iDrive <= 'Z' )
            iDrive -= 'A';
         else if( iDrive >= 'a' && iDrive <= 'z' )
            iDrive -= 'a';
         else
            iDrive = 0;

         if( iDrive )
            ret = DosSetDefaultDisk( iDrive );
      }
      fResult = ret == NO_ERROR;
      hb_fsSetError( ( HB_ERRCODE ) ret );

      hb_vmLock();

      if( pszFree )
         hb_xfree( pszFree );
   }
#else
   {
      char * pszFree;

      pszDirName = hb_fsNameConv( pszDirName, &pszFree );

      hb_vmUnlock();

      fResult = ( chdir( pszDirName ) == 0 );
      hb_fsSetIOError( fResult, 0 );

#if defined( HB_OS_HAS_DRIVE_LETTER ) && ! defined( __DJGPP__ )
      if( fResult && pszDirName[ 0 ] != 0 &&
          pszDirName[ 1 ] == HB_OS_DRIVE_DELIM_CHR )
      {
         int iDrive = pszDirName[ 0 ];

         if( iDrive >= 'A' && iDrive <= 'Z' )
            iDrive -= 'A';
         else if( iDrive >= 'a' && iDrive <= 'z' )
            iDrive -= 'a';
         else
            iDrive = 0;

         if( iDrive )
            HB_FS_SETDRIVE( iDrive );
      }
#endif

      hb_vmLock();

      if( pszFree )
         hb_xfree( pszFree );
   }
#endif

   return fResult;
}

/* NOTE: 0=A:, 1=B:, 2=C:, 3=D:, ... */

HB_ERRCODE hb_fsChDrv( int iDrive )
{
   HB_ERRCODE nResult;

   HB_TRACE( HB_TR_DEBUG, ( "hb_fsChDrv(%d)", iDrive ) );

#if defined( HB_OS_HAS_DRIVE_LETTER )
   {
      int iSave, iNewDrive;

      hb_vmUnlock();

      HB_FS_GETDRIVE( iSave );
      HB_FS_SETDRIVE( iDrive );
      HB_FS_GETDRIVE( iNewDrive );

      if( iDrive == iNewDrive )
      {
         nResult = 0;
         hb_fsSetError( 0 );
      }
      else
      {
         HB_FS_SETDRIVE( iSave );

         nResult = ( HB_ERRCODE ) FS_ERROR;
         hb_fsSetError( ( HB_ERRCODE ) FS_ERROR );
      }
      hb_vmLock();
   }
#else

   HB_SYMBOL_UNUSED( iDrive );
   nResult = ( HB_ERRCODE ) FS_ERROR;
   hb_fsSetError( ( HB_ERRCODE ) FS_ERROR );

#endif

   return nResult;
}

/* NOTE: 0=A:, 1=B:, 2=C:, 3=D:, ... */

int hb_fsCurDrv( void )
{
   int iDrive;

   HB_TRACE( HB_TR_DEBUG, ( "hb_fsCurDrv()" ) );

#if defined( HB_OS_HAS_DRIVE_LETTER )

   hb_vmUnlock();
   HB_FS_GETDRIVE( iDrive );
   hb_fsSetError( 0 );
   hb_vmLock();

#else

   iDrive = 0;
   hb_fsSetError( ( HB_ERRCODE ) FS_ERROR );

#endif

   return iDrive; /* Return the drive number, base 0. */
}

/* NOTE: 0=A:, 1=B:, 2=C:, 3=D:, ... */

HB_ERRCODE hb_fsIsDrv( int iDrive )
{
   HB_ERRCODE nResult;

   HB_TRACE( HB_TR_DEBUG, ( "hb_fsIsDrv(%d)", iDrive ) );

   if( iDrive >= 0 )
#if defined( HB_OS_WIN ) && ! defined( HB_OS_WIN_CE )
   {
      hb_vmUnlock();
      nResult = ( ( GetLogicalDrives() >> iDrive ) & 1 ) ? 0 : ( HB_ERRCODE ) F_ERROR;
      hb_vmLock();
      hb_fsSetError( 0 );
   }
#elif defined( HB_OS_OS2 )
   {
      ULONG ulDrive, ulLogical;
      APIRET ret;

      hb_vmUnlock();
      ret = DosQueryCurrentDisk( &ulDrive, &ulLogical );
      hb_vmLock();
      nResult = ret == NO_ERROR && ( ( ulLogical >> iDrive ) & 1 ) ? 0 : ( HB_ERRCODE ) F_ERROR;
      hb_fsSetError( 0 );
   }
#elif defined( HB_OS_HAS_DRIVE_LETTER )
   {
      int iSave, iNewDrive;

      hb_vmUnlock();

      HB_FS_GETDRIVE( iSave );
      HB_FS_SETDRIVE( iDrive );
      HB_FS_GETDRIVE( iNewDrive );
      nResult = ( iDrive == iNewDrive ) ? 0 : ( HB_ERRCODE ) FS_ERROR;
      HB_FS_SETDRIVE( iSave );
      hb_fsSetError( 0 );

      hb_vmLock();
   }
#else
   {
      HB_SYMBOL_UNUSED( iDrive );
      nResult = ( HB_ERRCODE ) FS_ERROR;
      hb_fsSetError( 0 );
   }
#endif
   else
   {
      nResult = ( HB_ERRCODE ) FS_ERROR;
      hb_fsSetError( 0 );
   }

   return nResult;
}

HB_BOOL hb_fsIsDevice( HB_FHANDLE hFileHandle )
{
   HB_BOOL fResult;

   HB_TRACE( HB_TR_DEBUG, ( "hb_fsIsDevice(%p)", ( void * ) ( HB_PTRDIFF ) hFileHandle ) );

   hb_vmUnlock();

#if defined( HB_OS_WIN )

   fResult = GetFileType( DosToWinHandle( hFileHandle ) ) == FILE_TYPE_CHAR;
   hb_fsSetIOError( fResult, 0 );

#elif defined( HB_OS_OS2 )
{
   ULONG type = 0, attr = 0;
   APIRET ret = DosQueryHType( ( HFILE ) hFileHandle, &type, &attr );
   hb_fsSetError( ( HB_ERRCODE ) ret );
   fResult = ret == NO_ERROR && ( type & 0xFF ) == FHT_CHRDEV;
}
#else

#  if defined( _MSC_VER ) || defined( __MINGW32__ )
      fResult = _isatty( hFileHandle ) != 0;
#  else
      fResult = isatty( hFileHandle ) != 0;
#  endif
   hb_fsSetIOError( fResult, 0 );

#endif

   hb_vmLock();

   return fResult;
}

/* convert file name for hb_fsExtOpen
 * caller must free the returned buffer
 */
char * hb_fsExtName( const char * pszFileName, const char * pDefExt,
                     HB_FATTR nExFlags, const char * pPaths )
{
   HB_PATHNAMES * pNextPath;
   PHB_FNAME pFilepath;
   HB_BOOL fIsFile = HB_FALSE;
   char * szPath;

   szPath = ( char * ) hb_xgrab( HB_PATH_MAX );

   pFilepath = hb_fsFNameSplit( pszFileName );

   if( pDefExt && ( ( nExFlags & FXO_FORCEEXT ) || ! pFilepath->szExtension ) )
      pFilepath->szExtension = pDefExt;

   if( pFilepath->szPath )
   {
      hb_fsFNameMerge( szPath, pFilepath );
   }
   else if( nExFlags & FXO_DEFAULTS )
   {
      const char * szDefault = hb_setGetDefault();
      if( szDefault )
      {
         pFilepath->szPath = szDefault;
         hb_fsFNameMerge( szPath, pFilepath );
         fIsFile = hb_fsFileExists( szPath );
      }
      if( ! fIsFile &&
          ( nExFlags & ( FXO_TRUNCATE | FXO_APPEND | FXO_UNIQUE ) ) == 0 &&
          hb_setGetPath() )
      {
         pNextPath = hb_setGetFirstSetPath();
         while( ! fIsFile && pNextPath )
         {
            pFilepath->szPath = pNextPath->szPath;
            hb_fsFNameMerge( szPath, pFilepath );
            fIsFile = hb_fsFileExists( szPath );
            pNextPath = pNextPath->pNext;
         }
      }
      if( ! fIsFile )
      {
         pFilepath->szPath = szDefault ? szDefault : NULL;
         hb_fsFNameMerge( szPath, pFilepath );
      }
   }
   else if( pPaths && *pPaths )
   {
      HB_PATHNAMES * pSearchPath = NULL;
      hb_fsAddSearchPath( pPaths, &pSearchPath );
      pNextPath = pSearchPath;
      while( ! fIsFile && pNextPath )
      {
         pFilepath->szPath = pNextPath->szPath;
         hb_fsFNameMerge( szPath, pFilepath );
         fIsFile = hb_fsFileExists( szPath );
         pNextPath = pNextPath->pNext;
      }
      hb_fsFreeSearchPath( pSearchPath );
      if( ! fIsFile )
      {
         pFilepath->szPath = NULL;
         hb_fsFNameMerge( szPath, pFilepath );
      }
   }
   else
      hb_fsFNameMerge( szPath, pFilepath );

   hb_xfree( pFilepath );

   return szPath;
}

HB_FHANDLE hb_fsExtOpen( const char * pszFileName, const char * pDefExt,
                         HB_FATTR nExFlags, const char * pPaths,
                         PHB_ITEM pError )
{
   HB_FHANDLE hFile;
   HB_USHORT uiFlags;
   char * szPath;

   HB_TRACE( HB_TR_DEBUG, ( "hb_fsExtOpen(%s, %s, %u, %p, %p)", pszFileName, pDefExt, nExFlags, pPaths, pError ) );

#if 0
   #define FXO_TRUNCATE   0x0100  /* Create (truncate if exists) */
   #define FXO_APPEND     0x0200  /* Create (append if exists) */
   #define FXO_UNIQUE     0x0400  /* Create unique file FO_EXCL ??? */
   #define FXO_FORCEEXT   0x0800  /* Force default extension */
   #define FXO_DEFAULTS   0x1000  /* Use SET command defaults */
   #define FXO_DEVICERAW  0x2000  /* Open devices in raw mode */
   /* Harbour extension */
   #define FXO_NOSEEKPOS FXO_DEVICERAW /* seek pos not needed in regular file */
   #define FXO_SHARELOCK  0x4000  /* emulate DOS SH_DENY* mode in POSIX OS */
   #define FXO_COPYNAME   0x8000  /* copy final szPath into pszFileName */

   hb_errGetFileName( pError );
#endif

   szPath = hb_fsExtName( pszFileName, pDefExt, nExFlags, pPaths );

   uiFlags = ( HB_USHORT ) ( nExFlags & 0xff );
   if( nExFlags & ( FXO_TRUNCATE | FXO_APPEND | FXO_UNIQUE ) )
   {
      uiFlags |= FO_CREAT;
      if( nExFlags & FXO_UNIQUE )
         uiFlags |= FO_EXCL;
#if defined( HB_USE_SHARELOCKS )
      else if( ( nExFlags & ( FXO_TRUNCATE | FXO_SHARELOCK ) ) == FXO_TRUNCATE )
#else
      else if( nExFlags & FXO_TRUNCATE )
#endif
         uiFlags |= FO_TRUNC;
   }

   hFile = hb_fsOpen( szPath, uiFlags );

#if defined( HB_USE_SHARELOCKS )
   if( hFile != FS_ERROR && nExFlags & FXO_SHARELOCK )
   {
#if defined( HB_USE_BSDLOCKS )
      int iLock, iResult;
      if( ( uiFlags & ( FO_READ | FO_WRITE | FO_READWRITE ) ) == FO_READ ||
          ( uiFlags & ( FO_DENYREAD | FO_DENYWRITE | FO_EXCLUSIVE ) ) == 0 )
         iLock = LOCK_SH | LOCK_NB;
      else
         iLock = LOCK_EX | LOCK_NB;
      hb_vmUnlock();
      HB_FAILURE_RETRY( iResult, flock( hFile, iLock ) );
      hb_vmLock();
      if( iResult != 0 )
#else
      HB_USHORT uiLock;
      if( ( uiFlags & ( FO_READ | FO_WRITE | FO_READWRITE ) ) == FO_READ ||
          ( uiFlags & ( FO_DENYREAD | FO_DENYWRITE | FO_EXCLUSIVE ) ) == 0 )
         uiLock = FL_LOCK | FLX_SHARED;
      else
         uiLock = FL_LOCK | FLX_EXCLUSIVE;

      if( ! hb_fsLockLarge( hFile, HB_SHARELOCK_POS, HB_SHARELOCK_SIZE, uiLock ) )
#endif
      {
         hb_fsClose( hFile );
         hFile = FS_ERROR;
         /*
          * fix for NetErr() support and Clipper compatibility,
          * should be revised with a better multi platform solution.
          */
         hb_fsSetError( ( nExFlags & FXO_TRUNCATE ) ? 5 : 32 );
      }
      else if( nExFlags & FXO_TRUNCATE )
      {
         /* truncate the file only if properly locked */
         hb_fsSeek( hFile, 0, FS_SET );
         hb_fsTruncAt( hFile, 0 );
         if( hb_fsError() != 0 )
         {
            hb_fsClose( hFile );
            hFile = FS_ERROR;
            hb_fsSetError( 5 );
         }
      }
   }
#elif 1
   /*
    * Temporary fix for NetErr() support and Clipper compatibility,
    * should be revised with a better solution.
    */
   if( ( nExFlags & ( FXO_TRUNCATE | FXO_APPEND | FXO_UNIQUE ) ) == 0 &&
       hb_fsError() == 5 )
   {
      hb_fsSetError( 32 );
   }
#endif

   if( pError )
   {
      hb_errPutFileName( pError, szPath );
      if( hFile == FS_ERROR )
      {
         hb_errPutOsCode( pError, hb_fsError() );
         hb_errPutGenCode( pError, ( HB_ERRCODE ) ( ( nExFlags & FXO_TRUNCATE ) ? EG_CREATE : EG_OPEN ) );
      }
   }

   if( nExFlags & FXO_COPYNAME && hFile != FS_ERROR )
      hb_strncpy( ( char * ) pszFileName, szPath, HB_PATH_MAX - 1 );

   hb_xfree( szPath );
   return hFile;
}

HB_BOOL hb_fsEof( HB_FHANDLE hFileHandle )
{
   HB_BOOL fResult;

   hb_vmUnlock();

#if defined( __DJGPP__ ) || defined( __CYGWIN__ ) || \
    defined( HB_OS_WIN ) || defined( HB_OS_WIN_CE ) || \
    defined( HB_OS_UNIX )
{
   HB_FOFFSET curPos;
   HB_FOFFSET endPos;

   curPos = hb_fsSeekLarge( hFileHandle, 0L, FS_RELATIVE );
   if( curPos != -1 )
   {
      HB_FOFFSET newPos;
      endPos = hb_fsSeekLarge( hFileHandle, 0L, FS_END );
      newPos = hb_fsSeekLarge( hFileHandle, curPos, FS_SET );
      fResult = ( endPos != -1 && newPos == curPos );
   }
   else
   {
      endPos = -1;
      fResult = HB_FALSE;
   }
   hb_fsSetIOError( fResult, 0 );
   fResult = ! fResult || curPos >= endPos;
}
#else
   fResult = eof( hFileHandle ) != 0;
   hb_fsSetIOError( fResult, 0 );
#endif

   hb_vmLock();

   return fResult;
}

const char * hb_fsNameConv( const char * pszFileName, char ** pszFree )
{
   int iFileCase, iDirCase;
   char cDirSep;
   HB_BOOL fTrim, fEncodeCP;

/*
   Convert file and dir case. The allowed SET options are:
      LOWER - Convert all caracters of file to lower
      UPPER - Convert all caracters of file to upper
      MIXED - Leave as is

   The allowed environment options are:
      FILECASE - define the case of file
      DIRCASE - define the case of path
      DIRSEPARATOR - define separator of path (Ex. "/")
      TRIMFILENAME - strip trailing and leading spaces (also from extension)
 */

   if( pszFree )
      *pszFree = NULL;

   if( ! hb_vmIsReady() )
      return pszFileName;

   fTrim = hb_setGetTrimFileName();
   fEncodeCP = hb_osUseCP();
   cDirSep = ( char ) hb_setGetDirSeparator();
   iFileCase = hb_setGetFileCase();
   iDirCase = hb_setGetDirCase();
   if( fTrim )
   {
      if( strchr( pszFileName, ' ' ) == NULL )
         fTrim = HB_FALSE;
   }
   if( cDirSep != HB_OS_PATH_DELIM_CHR )
   {
      if( strchr( pszFileName, ( HB_UCHAR ) cDirSep ) == NULL )
         cDirSep = HB_OS_PATH_DELIM_CHR;
   }

   if( fTrim || fEncodeCP ||
       cDirSep != HB_OS_PATH_DELIM_CHR ||
       iFileCase != HB_SET_CASE_MIXED ||
       iDirCase != HB_SET_CASE_MIXED )
   {
      PHB_FNAME pFileName;
      HB_SIZE nLen;
      char * pszPath = NULL, * pszName = NULL, * pszExt = NULL;

      if( pszFree )
      {
         pszFileName = *pszFree = hb_strncpy( ( char * ) hb_xgrab( HB_PATH_MAX ),
                                              pszFileName, HB_PATH_MAX - 1 );
      }

      if( cDirSep != HB_OS_PATH_DELIM_CHR )
      {
         char * p = ( char * ) pszFileName;
         while( *p )
         {
            if( *p == cDirSep )
               *p = HB_OS_PATH_DELIM_CHR;
            p++;
         }
      }

      pFileName = hb_fsFNameSplit( pszFileName );

      /* strip trailing and leading spaces */
      if( fTrim )
      {
         if( pFileName->szName )
         {
            nLen = strlen( pFileName->szName );
            nLen = hb_strRTrimLen( pFileName->szName, nLen, HB_FALSE );
            pFileName->szName = hb_strLTrim( pFileName->szName, &nLen );
            ( ( char * ) pFileName->szName )[ nLen ] = '\0';
         }
         if( pFileName->szExtension )
         {
            nLen = strlen( pFileName->szExtension );
            nLen = hb_strRTrimLen( pFileName->szExtension, nLen, HB_FALSE );
            pFileName->szExtension = hb_strLTrim( pFileName->szExtension, &nLen );
            ( ( char * ) pFileName->szExtension )[ nLen ] = '\0';
         }
      }

      /* FILECASE */
      if( iFileCase == HB_SET_CASE_LOWER )
      {
         if( pFileName->szName )
            pFileName->szName = pszName = hb_cdpnDupLower( hb_vmCDP(), pFileName->szName, NULL );
         if( pFileName->szExtension )
            pFileName->szExtension = pszExt = hb_cdpnDupLower( hb_vmCDP(), pFileName->szExtension, NULL );
      }
      else if( iFileCase == HB_SET_CASE_UPPER )
      {
         if( pFileName->szName )
            pFileName->szName = pszName = hb_cdpnDupUpper( hb_vmCDP(), pFileName->szName, NULL );
         if( pFileName->szExtension )
            pFileName->szExtension = pszExt = hb_cdpnDupUpper( hb_vmCDP(), pFileName->szExtension, NULL );
      }

      /* DIRCASE */
      if( pFileName->szPath )
      {
         if( iDirCase == HB_SET_CASE_LOWER )
            pFileName->szPath = pszPath = hb_cdpnDupLower( hb_vmCDP(), pFileName->szPath, NULL );
         else if( iDirCase == HB_SET_CASE_UPPER )
            pFileName->szPath = pszPath = hb_cdpnDupUpper( hb_vmCDP(), pFileName->szPath, NULL );
      }

      hb_fsFNameMerge( ( char * ) pszFileName, pFileName );
      hb_xfree( pFileName );
      if( pszPath )
         hb_xfree( pszPath );
      if( pszName )
         hb_xfree( pszName );
      if( pszExt )
         hb_xfree( pszExt );

      if( fEncodeCP )
      {
         const char * pszPrev = pszFileName;
         nLen = HB_PATH_MAX;
         pszFileName = hb_osEncodeCP( pszFileName, pszFree, &nLen );
         if( pszFree == NULL && pszFileName != pszPrev )
         {
            hb_strncpy( ( char * ) pszPrev, pszFileName, HB_PATH_MAX - 1 );
            hb_xfree( ( void * ) pszFileName );
            pszFileName = pszPrev;
         }
      }
   }

   return pszFileName;
}

#if defined( HB_OS_WIN )
HB_WCHAR * hb_fsNameConvU16( const char * pszFileName )
{
   char * pszBuffer = NULL;
   HB_WCHAR * lpwFileName;
   HB_SIZE nLen;
   PHB_CODEPAGE cdp;
   int iFileCase, iDirCase;
   char cDirSep;
   HB_BOOL fTrim;

/*
   Convert file and dir case. The allowed SET options are:
      LOWER - Convert all caracters of file to lower
      UPPER - Convert all caracters of file to upper
      MIXED - Leave as is

   The allowed environment options are:
      FILECASE - define the case of file
      DIRCASE - define the case of path
      DIRSEPARATOR - define separator of path (Ex. "/")
      TRIMFILENAME - strip trailing and leading spaces (also from extension)
 */

   if( ! hb_vmIsReady() )
      return hb_mbtowc( pszFileName );  /* No HVM stack */

   cdp = hb_vmCDP();
   fTrim = hb_setGetTrimFileName();
   cDirSep = ( char ) hb_setGetDirSeparator();
   iFileCase = hb_setGetFileCase();
   iDirCase = hb_setGetDirCase();
   if( fTrim )
   {
      if( strchr( pszFileName, ' ' ) == NULL )
         fTrim = HB_FALSE;
   }
   if( cDirSep != HB_OS_PATH_DELIM_CHR )
   {
      if( strchr( pszFileName, ( HB_UCHAR ) cDirSep ) == NULL )
         cDirSep = HB_OS_PATH_DELIM_CHR;
   }

   if( fTrim ||
       cDirSep != HB_OS_PATH_DELIM_CHR ||
       iFileCase != HB_SET_CASE_MIXED ||
       iDirCase != HB_SET_CASE_MIXED )
   {
      char * pszPath = NULL, * pszName = NULL, * pszExt = NULL;
      PHB_FNAME pFileName;

      pszFileName = pszBuffer = hb_strncpy( ( char * ) hb_xgrab( HB_PATH_MAX ),
                                            pszFileName, HB_PATH_MAX - 1 );

      if( cDirSep != HB_OS_PATH_DELIM_CHR )
      {
         char * p = pszBuffer;
         while( *p )
         {
            if( *p == cDirSep )
               *p = HB_OS_PATH_DELIM_CHR;
            p++;
         }
      }

      pFileName = hb_fsFNameSplit( pszBuffer );

      /* strip trailing and leading spaces */
      if( fTrim )
      {
         if( pFileName->szName )
         {
            nLen = strlen( pFileName->szName );
            nLen = hb_strRTrimLen( pFileName->szName, nLen, HB_FALSE );
            pFileName->szName = hb_strLTrim( pFileName->szName, &nLen );
            ( ( char * ) pFileName->szName )[ nLen ] = '\0';
         }
         if( pFileName->szExtension )
         {
            nLen = strlen( pFileName->szExtension );
            nLen = hb_strRTrimLen( pFileName->szExtension, nLen, HB_FALSE );
            pFileName->szExtension = hb_strLTrim( pFileName->szExtension, &nLen );
            ( ( char * ) pFileName->szExtension )[ nLen ] = '\0';
         }
      }

      /* FILECASE */
      if( iFileCase == HB_SET_CASE_LOWER )
      {
         if( pFileName->szName )
            pFileName->szName = pszName = hb_cdpnDupLower( cdp, pFileName->szName, NULL );
         if( pFileName->szExtension )
            pFileName->szExtension = pszExt = hb_cdpnDupLower( cdp, pFileName->szExtension, NULL );
      }
      else if( iFileCase == HB_SET_CASE_UPPER )
      {
         if( pFileName->szName )
            pFileName->szName = pszName = hb_cdpnDupUpper( cdp, pFileName->szName, NULL );
         if( pFileName->szExtension )
            pFileName->szExtension = pszExt = hb_cdpnDupUpper( cdp, pFileName->szExtension, NULL );
      }

      /* DIRCASE */
      if( pFileName->szPath )
      {
         if( iDirCase == HB_SET_CASE_LOWER )
            pFileName->szPath = pszPath = hb_cdpnDupLower( cdp, pFileName->szPath, NULL );
         else if( iDirCase == HB_SET_CASE_UPPER )
            pFileName->szPath = pszPath = hb_cdpnDupUpper( cdp, pFileName->szPath, NULL );
      }

      hb_fsFNameMerge( pszBuffer, pFileName );
      hb_xfree( pFileName );
      if( pszPath )
         hb_xfree( pszPath );
      if( pszName )
         hb_xfree( pszName );
      if( pszExt )
         hb_xfree( pszExt );
   }

   lpwFileName = hb_cdpStrDupU16( cdp, HB_CDP_ENDIAN_NATIVE, pszFileName );
   if( pszBuffer )
      hb_xfree( pszBuffer );

   return lpwFileName;
}
#endif /* HB_OS_WIN */

/* NOTE: pszBuffer must be HB_PATH_MAX long. */
void hb_fsBaseDirBuff( char * pszBuffer )
{
   char * pszBaseName = hb_cmdargProgName();

   if( pszBaseName )
   {
      PHB_FNAME pFileName = hb_fsFNameSplit( pszBaseName );
      pFileName->szName = NULL;
      pFileName->szExtension = NULL;
      hb_fsFNameMerge( pszBuffer, pFileName );
      hb_xfree( pFileName );
      hb_xfree( pszBaseName );
   }
   else
      pszBuffer[ 0 ] = '\0';
}

static HB_BOOL hb_fsDisableWaitLocks( int iSet )
{
   HB_BOOL fRetVal = s_fUseWaitLocks;

   if( iSet >= 0 )
      s_fUseWaitLocks = ( iSet == 0 );

   return fRetVal;
}

HB_FUNC( HB_DISABLEWAITLOCKS )
{
   hb_retl( hb_fsDisableWaitLocks( hb_parldef( 1, -1 ) ) );
}<|MERGE_RESOLUTION|>--- conflicted
+++ resolved
@@ -1672,10 +1672,11 @@
 
 HB_BOOL hb_fsGetFileTime( const char * pszFileName, long * plJulian, long * plMillisec )
 {
-   HB_BOOL fResult = HB_FALSE;
+   HB_BOOL fResult;
 
    HB_TRACE( HB_TR_DEBUG, ( "hb_fsGetFileTime(%s, %p, %p)", pszFileName, plJulian, plMillisec ) );
 
+   fResult = HB_FALSE;
    *plJulian = *plMillisec = 0;
 
    hb_vmUnlock();
@@ -1843,19 +1844,14 @@
 
 HB_BOOL hb_fsGetAttr( const char * pszFileName, HB_FATTR * pnAttr )
 {
-   HB_BOOL fResult = HB_FALSE;
+   HB_BOOL fResult;
 
    HB_TRACE( HB_TR_DEBUG, ( "hb_fsGetAttr(%s, %p)", pszFileName, pnAttr ) );
 
-   *pulAttr = 0;
-
    hb_vmUnlock();
 
-<<<<<<< HEAD
-=======
    *pnAttr = 0;
    fResult = HB_FALSE;
->>>>>>> 1d7ee547
 #if defined( HB_OS_WIN )
    {
       LPCTSTR lpFileName;
