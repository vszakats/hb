/*
 * The Debugger Help
 *
 * Copyright 2002 Antonio Linares <alinares@fivetech.com>
 * Copyright 2014 Viktor Szakats (vszakats.net/harbour) (GetTopics())
 *
 * This program is free software; you can redistribute it and/or modify
 * it under the terms of the GNU General Public License as published by
 * the Free Software Foundation; either version 2 of the License, or
 * (at your option) any later version, with one exception:
 *
 * This program is free software; you can redistribute it and/or modify
 * it under the terms of the GNU General Public License as published by
 * the Free Software Foundation; either version 2, or (at your option)
 * any later version.
 *
 * This program is distributed in the hope that it will be useful,
 * but WITHOUT ANY WARRANTY; without even the implied warranty of
 * MERCHANTABILITY or FITNESS FOR A PARTICULAR PURPOSE.  See the
 * GNU General Public License for more details.
 *
 * You should have received a copy of the GNU General Public License
 * along with this software; see the file COPYING.txt.  If not, write to
 * the Free Software Foundation, Inc., 59 Temple Place, Suite 330,
 * Boston, MA 02111-1307 USA (or visit the web site https://www.gnu.org/).
 *
 * As a special exception, the Harbour Project gives permission for
 * additional uses of the text contained in its release of Harbour.
 *
 * The exception is that, if you link the Harbour libraries with other
 * files to produce an executable, this does not by itself cause the
 * resulting executable to be covered by the GNU General Public License.
 * Your use of that executable is in no way restricted on account of
 * linking the Harbour library code into it.
 *
 * This exception does not however invalidate any other reasons why
 * the executable file might be covered by the GNU General Public License.
 *
 * This exception applies only to the code released by the Harbour
 * Project under the name Harbour.  If you copy code from other
 * Harbour Project or Free Software Foundation releases into a copy of
 * Harbour, as the General Public License permits, the exception does
 * not apply to the code that you add in this way.  To avoid misleading
 * anyone as to the status of such modified files, you must delete
 * this exception notice from them.
 *
 * If you write modifications of your own for Harbour, it is your choice
 * whether to permit this exception to apply to your modifications.
 * If you do not wish that, delete this exception notice.
 *
 */

#pragma -b-

/* NOTE: Don't use SAY/DevOut()/DevPos() for screen output, otherwise
         the debugger output may interfere with the applications output
         redirection, and is also slower. [vszakats] */

#include "box.ch"
#include "inkey.ch"

PROCEDURE __dbgHelp( nTopic )

   LOCAL cColor := iif( __dbg():lMonoDisplay, "N/W, W/N, W+/W, W+/N", "N/W, N/BG, R/W, R/BG" )
   LOCAL oBrw
   LOCAL aTopics := GetTopics()

   LOCAL oDlg := HBDbWindow():New( 2, 2, MaxRow() - 2, MaxCol() - 2, "Help", cColor )

   oBrw := HBDbBrowser():New( oDlg:nTop + 1, oDlg:nLeft + 1, oDlg:nBottom - 1, oDlg:nLeft + 12 )
   oBrw:Cargo := 1
   oBrw:AddColumn( HBDbColumnNew( "", {|| aTopics[ oBrw:Cargo ][ 1 ] }, 12 ) )
   oBrw:ColorSpec := StrTran( __dbg():ClrModal(), ", R/W" )
   oBrw:SkipBlock := {| nSkip, nOld | nOld := oBrw:Cargo, oBrw:Cargo += nSkip, ;
      oBrw:Cargo := Min( Max( oBrw:Cargo, 1 ), Len( aTopics ) ), ;
      oBrw:Cargo - nOld }
   oBrw:GoTopBlock := {|| oBrw:Cargo := 1 }
   oBrw:GoBottomBlock := {|| oBrw:Cargo := Len( aTopics ) }

   hb_default( @nTopic, 1 )
   IF nTopic > 1
      oBrw:nFirstVisible := nTopic
   ENDIF

   oDlg:bPainted := {|| PaintWindow( oDlg, oBrw, aTopics ) }
   oDlg:bKeyPressed := {| nKey | ProcessKey( nKey, oDlg, oBrw, aTopics, oDlg:cColor ) }

   oDlg:ShowModal()

   RETURN

STATIC PROCEDURE PaintWindow( oDlg, oBrw, aTopics )

   hb_DispBox( oDlg:nTop + 1, oDlg:nLeft + 13, oDlg:nBottom - 1, oDlg:nLeft + 13, HB_B_SINGLE_UNI, oDlg:cColor )
   hb_DispOutAtBox( oDlg:nTop, oDlg:nLeft + 13, hb_UTF8ToStrBox( "┬" ), oDlg:cColor )
   hb_DispOutAtBox( oDlg:nBottom, oDlg:nLeft + 13, hb_UTF8ToStrBox( "┴" ), oDlg:cColor )

   oBrw:ForceStable()
   ShowTopic( oDlg, aTopics, oBrw:Cargo, 0 )  // Start on page 1

   RETURN

STATIC PROCEDURE ProcessKey( nKey, oDlg, oBrw, aTopics )

   LOCAL n
   LOCAL nSkip

   SWITCH nKey
   CASE K_UP

      IF oBrw:Cargo > 1
         oBrw:Up()
         oBrw:ForceStable()
         ShowTopic( oDlg, aTopics, oBrw:Cargo, 0 )  // Start on page 1
      ENDIF
      EXIT

   CASE K_DOWN

      IF oBrw:Cargo < Len( aTopics )
         oBrw:Down()
         oBrw:ForceStable()
         ShowTopic( oDlg, aTopics, oBrw:Cargo, 0 )  // Start on page 1
      ENDIF
      EXIT

   CASE K_HOME

      IF oBrw:Cargo > 1
         oBrw:GoTop()
         oBrw:ForceStable()
         ShowTopic( oDlg, aTopics, oBrw:Cargo, 0 )  // Start on page 1
      ENDIF
      EXIT

   CASE K_END

      IF oBrw:Cargo < Len( aTopics )
         oBrw:GoBottom()
         oBrw:ForceStable()
         ShowTopic( oDlg, aTopics, oBrw:Cargo, 0 )  // Start on page 1
      ENDIF
      EXIT

   CASE K_PGUP
   CASE K_CTRL_B

      ShowTopic( oDlg, aTopics, oBrw:Cargo, -1 )  // Skip to prev page
      EXIT

   CASE K_PGDN
#if 0
   CASE K_CTRL_F
#endif
   CASE K_SPACE

      ShowTopic( oDlg, aTopics, oBrw:Cargo, 1 )  // Skip to next page
      EXIT

   CASE K_LBUTTONDOWN

      IF ( nSkip := MRow() - oDlg:nTop - oBrw:RowPos ) != 0
         IF nSkip > 0
            FOR n := 1 TO nSkip
               oBrw:Down()
               oBrw:Stabilize()
            NEXT
         ELSE
            FOR n := 1 TO nSkip + 2 STEP -1
               oBrw:Up()
               oBrw:Stabilize()
            NEXT
         ENDIF
         oBrw:ForceStable()
         ShowTopic( oDlg, aTopics, oBrw:Cargo, 0 )  // Start on page 1
      ENDIF
      EXIT

   ENDSWITCH

   RETURN

STATIC PROCEDURE ShowTopic( oDlg, aTopics, nTopic, nPageOp )

   LOCAL oDebug := __dbg()
   LOCAL nRows  := oDlg:nBottom - oDlg:nTop - 1
   LOCAL nPages
   LOCAL nRowsToPaint
   LOCAL n

   IF nTopic > Len( aTopics )
      nTopic := 1
   ENDIF

   nPages := Int( ( Len( aTopics[ nTopic ][ 2 ] ) + nRows - 1 ) / nRows )

   IF nPages <= 1
      IF nPageOp == -1 .OR. nPageOp == 1
         RETURN
      ENDIF
      oDebug:nHelpPage := 1
   ELSE
      SWITCH nPageOp
      CASE 0  // Show first page

         oDebug:nHelpPage := 1
         EXIT

      CASE 1  // Show next page

         IF oDebug:nHelpPage < nPages
            oDebug:nHelpPage++
         ELSE
            RETURN
         ENDIF
         EXIT

      CASE -1  // Show prev page

         IF oDebug:nHelpPage > 1
            oDebug:nHelpPage--
         ELSE
            RETURN
         ENDIF
         EXIT

      ENDSWITCH
   ENDIF

   hb_Scroll( oDlg:nTop + 1, oDlg:nLeft + 14, oDlg:nBottom - 1, oDlg:nRight - 1,,, oDlg:cColor )

   nRowsToPaint := Min( nRows, Len( aTopics[ nTopic ][ 2 ] ) - ( ( oDebug:nHelpPage - 1 ) * nRows ) )

   FOR n := 1 TO nRowsToPaint
      hb_DispOutAt( 2 + n, 16, aTopics[ nTopic ][ 2 ][ ( ( oDebug:nHelpPage - 1 ) * nRows ) + n ], oDlg:cColor )
   NEXT

<<<<<<< HEAD
   IF Len( aTopics[ nTopic ][ 2 ] ) <= nRows
      hb_DispOutAt( oDlg:nBottom, oDlg:nRight - 16, ;
         " Page 1 of 1 " )
   ELSE
      hb_DispOutAt( oDlg:nBottom, oDlg:nRight - 16, ;
         hb_StrFormat( " Page %1$s of %2$s ", Str( oDebug:nHelpPage, 1 ), Str( nPages, 1 ) ) )
   ENDIF
=======
   hb_DispOutAt( oDlg:nBottom, oDlg:nRight - 16, " Page " + Str( oDebug:nHelpPage, 1 ) + " of " + Str( nPages, 1 ) + " ", oDlg:cColor )
>>>>>>> 3f78fa0b

   RETURN

STATIC FUNCTION GetTopics()

   LOCAL aTopics := {}
   LOCAL cLine

   FOR EACH cLine IN hb_ATokens( help_en(), Chr( 10 ) )
      IF hb_LeftEq( cLine, "--" )
         AAdd( aTopics, { PadR( SubStr( cLine, Len( "--" ) + 1 ), 12 ), {} } )
      ELSEIF ! Empty( aTopics ) .AND. ;
         ( ! Empty( cLine ) .OR. ! cLine:__enumIsLast() )  /* skip last EOL */
         AAdd( ATail( aTopics )[ 2 ], cLine )
      ENDIF
   NEXT

   RETURN aTopics

STATIC FUNCTION help_en()
   #pragma __streaminclude "en.txt" | RETURN %s<|MERGE_RESOLUTION|>--- conflicted
+++ resolved
@@ -235,17 +235,7 @@
       hb_DispOutAt( 2 + n, 16, aTopics[ nTopic ][ 2 ][ ( ( oDebug:nHelpPage - 1 ) * nRows ) + n ], oDlg:cColor )
    NEXT
 
-<<<<<<< HEAD
-   IF Len( aTopics[ nTopic ][ 2 ] ) <= nRows
-      hb_DispOutAt( oDlg:nBottom, oDlg:nRight - 16, ;
-         " Page 1 of 1 " )
-   ELSE
-      hb_DispOutAt( oDlg:nBottom, oDlg:nRight - 16, ;
-         hb_StrFormat( " Page %1$s of %2$s ", Str( oDebug:nHelpPage, 1 ), Str( nPages, 1 ) ) )
-   ENDIF
-=======
    hb_DispOutAt( oDlg:nBottom, oDlg:nRight - 16, " Page " + Str( oDebug:nHelpPage, 1 ) + " of " + Str( nPages, 1 ) + " ", oDlg:cColor )
->>>>>>> 3f78fa0b
 
    RETURN
 
