--- conflicted
+++ resolved
@@ -134,12 +134,7 @@
 
    oBrwSets := HBDbBrowser():New( oWndSets:nTop + 1, oWndSets:nLeft + 1, oWndSets:nBottom - 1, oWndSets:nRight - 1 )
 
-<<<<<<< HEAD
-   oBrwSets:autolite := .T.
    oBrwSets:ColorSpec := __dbg():ClrModal()
-=======
-   oBrwSets:ColorSpec := __Dbg():ClrModal()
->>>>>>> 3f78fa0b
    oBrwSets:GoTopBlock := {|| ::Arrayindex := 1 }
    oBrwSets:GoBottomBlock := {|| ::arrayindex := Len( ::pItems ) }
    oBrwSets:SkipBlock := {| nSkip, nPos | nPos := ::arrayindex, ;
@@ -157,14 +152,8 @@
       ::pItems[ ::ArrayIndex, OMSG_VALUE ], ;
       __dbgValToExp( __dbgObjGetValue( ::TheObj, ::pItems[ ::arrayindex, OMSG_NAME ] ) ) ) } ) )
 
-<<<<<<< HEAD
-   oBrwSets:Cargo := 1  // Actual highlighted row
-   oCol:ColorBlock := {|| { iif( ::Arrayindex == oBrwSets:Cargo, 3, 1 ), 3 } }
-   oCol:width := MaxCol() - 14 - nMaxLen
-=======
    oCol:DefColor := { 1, 3 }
    oCol:width := oWndSets:nRight - oWndSets:nLeft - nMaxLen - 2
->>>>>>> 3f78fa0b
    oBrwSets:colPos := 2
 
    ::aWindows[ ::nCurWindow ]:bPainted    := {|| oBrwSets:ForceStable() }
@@ -175,11 +164,7 @@
 
    RETURN Self
 
-<<<<<<< HEAD
-METHOD PROCEDURE doGet( oBrowse, pItem, nSet ) CLASS HBDbObject
-=======
-METHOD doGet( oBrowse ) CLASS HBDbObject
->>>>>>> 3f78fa0b
+METHOD PROCEDURE doGet( oBrowse ) CLASS HBDbObject
 
    LOCAL oErr
    LOCAL cValue
@@ -210,68 +195,22 @@
 
    RETURN
 
-<<<<<<< HEAD
-METHOD PROCEDURE SetsKeyPressed( nKey, oBrwSets, nSets, aArray ) CLASS HBDbObject
-=======
-METHOD SetsKeyPressed( nKey, oBrwSets ) CLASS HBDbObject
->>>>>>> 3f78fa0b
+METHOD PROCEDURE SetsKeyPressed( nKey, oBrwSets ) CLASS HBDbObject
 
    LOCAL aItemRef
 
    SWITCH nKey
    CASE K_UP
-<<<<<<< HEAD
-
-      IF oBrwSets:Cargo > 1
-         oBrwSets:Cargo--
-         oBrwSets:RefreshCurrent()
-         oBrwSets:Up()
-         oBrwSets:ForceStable()
-      ENDIF
-      EXIT
-
-   CASE K_DOWN
-
-      IF oBrwSets:Cargo < nSets
-         oBrwSets:Cargo++
-         oBrwSets:RefreshCurrent()
-         oBrwSets:Down()
-         oBrwSets:ForceStable()
-      ENDIF
-=======
       oBrwSets:Up()
       EXIT
 
    CASE K_DOWN
       oBrwSets:Down()
->>>>>>> 3f78fa0b
       EXIT
 
    CASE K_HOME
    CASE K_CTRL_PGUP
    CASE K_CTRL_HOME
-<<<<<<< HEAD
-
-      IF oBrwSets:Cargo > 1
-         oBrwSets:Cargo := 1
-         oBrwSets:GoTop()
-         oBrwSets:ForceStable()
-      ENDIF
-      EXIT
-
-   CASE K_END
-   CASE K_CTRL_PGDN
-   CASE K_CTRL_END
-
-      IF oBrwSets:Cargo < nSets
-         oBrwSets:Cargo := nSets
-         oBrwSets:GoBottom()
-         oBrwSets:ForceStable()
-      ENDIF
-      EXIT
-
-   CASE K_PGUP
-=======
       oBrwSets:GoTop()
       EXIT
 
@@ -284,97 +223,42 @@
    CASE K_PGDN
       oBrwSets:pageDown()
       EXIT
->>>>>>> 3f78fa0b
 
    CASE K_PGUP
       oBrwSets:PageUp()
-<<<<<<< HEAD
-      oBrwSets:Cargo := ::ArrayIndex
-      oBrwSets:RefreshCurrent()
-      oBrwSets:ForceStable()
-      EXIT
-
-   CASE K_PGDN
-
-      oBrwSets:PageDown()
-      oBrwSets:Cargo := ::ArrayIndex
-      oBrwSets:RefreshCurrent()
-      oBrwSets:ForceStable()
       EXIT
 
    CASE K_ENTER
 
-      IF nSet == oBrwSets:Cargo
-         DO CASE
-         CASE HB_ISARRAY( aArray[ nSet, 2 ] )
-            IF Len( aArray[ nSet, 2 ] ) > 0
-               HBDbArray():New( aArray[ nSet, 2 ], ::pitems[ nSet, 1 ] )
-            ENDIF
-         CASE HB_ISHASH( aArray[ nSet, 2 ] )
-            IF Len( aArray[ nSet, 2 ] ) > 0
-               HBDbHash():New( aArray[ nSet, 2 ], ::pitems[ nSet, 1 ] )
-            ENDIF
-         CASE HB_ISOBJECT( aArray[ nSet, 2 ] )
-            HBDbObject():New( aArray[ nSet, 2 ], ::pitems[ nSet, 1 ] )
-         CASE ( HB_ISSTRING( aArray[ nSet, 2 ] ) .AND. ;
-            ! aArray[ nSet, 3 ] ) .OR. ;
-            HB_ISPOINTER( aArray[ nSet, 2 ] ) .OR. ;
-            ! ::lEditable
-            __dbgAlert( "Value cannot be edited" )
-         OTHERWISE
-            oBrwSets:RefreshCurrent()
-            ::doGet( oBrwSets, ::arrayReference, nSet )
-            oBrwSets:RefreshCurrent()
-            oBrwSets:ForceStable()
-         ENDCASE
-      ENDIF
-      EXIT
+      aItemRef := ::pItems[ ::ArrayIndex ]
+      DO CASE
+      CASE HB_ISARRAY( aItemRef[ OMSG_VALUE ] )
+         IF Len( aItemRef[ OMSG_VALUE ] ) > 0
+            HBDbArray():New( aItemRef[ OMSG_VALUE ], aItemRef[ OMSG_NAME ] )
+         ENDIF
+      CASE HB_ISHASH( aItemRef[ OMSG_VALUE ] )
+         IF Len( aItemRef[ OMSG_VALUE ] ) > 0
+            HBDbHash():New( aItemRef[ OMSG_VALUE ], aItemRef[ OMSG_NAME ] )
+         ENDIF
+      CASE HB_ISOBJECT( aItemRef[ OMSG_VALUE ] )
+         HBDbObject():New( aItemRef[ OMSG_VALUE ], aItemRef[ OMSG_NAME ] )
+      CASE ! aItemRef[ OMSG_EDIT ] .OR. ;
+           HB_ISBLOCK( aItemRef[ OMSG_VALUE ] ) .OR. ;
+           HB_ISPOINTER( aItemRef[ OMSG_VALUE ] ) .OR. ;
+           ! ::lEditable
+         __dbgAlert( "Value cannot be edited" )
+      OTHERWISE
+         oBrwSets:RefreshCurrent()
+         ::doGet( oBrwSets )
+         oBrwSets:RefreshCurrent()
+         oBrwSets:ForceStable()
+      ENDCASE
 
    ENDSWITCH
 
+   oBrwSets:ForceStable()
+
    RETURN
-
-FUNCTION __dbgObject( aArray, cVarName, lEditable )
-   RETURN HBDbObject():New( aArray, cVarName, lEditable )
-
-STATIC FUNCTION ArrayMaxLen( aArray )
-=======
-      EXIT
-
-   CASE K_ENTER
-
-         aItemRef := ::pItems[ ::ArrayIndex ]
-         IF HB_ISARRAY( aItemRef[ OMSG_VALUE ] )
-            IF Len( aItemRef[ OMSG_VALUE ] ) > 0
-               HBDbArray():New( aItemRef[ OMSG_VALUE ], aItemRef[ OMSG_NAME ] )
-            ENDIF
-         ELSEIF HB_ISHASH( aItemRef[ OMSG_VALUE ] )
-            IF Len( aItemRef[ OMSG_VALUE ] ) > 0
-               HBDbHash():New( aItemRef[ OMSG_VALUE ], aItemRef[ OMSG_NAME ] )
-            ENDIF
-         ELSEIF HB_ISOBJECT( aItemRef[ OMSG_VALUE ] )
-            HBDbObject():New( aItemRef[ OMSG_VALUE ], aItemRef[ OMSG_NAME ] )
-         ELSEIF ! aItemRef[ OMSG_EDIT ] .OR. ;
-                HB_ISBLOCK( aItemRef[ OMSG_VALUE ] ) .OR. ;
-                HB_ISPOINTER( aItemRef[ OMSG_VALUE ] )
-            __dbgAlert( "Value cannot be edited" )
-         ELSE
-            IF ::lEditable
-               oBrwSets:RefreshCurrent()
-               ::doGet( oBrwSets )
-               oBrwSets:RefreshCurrent()
-               oBrwSets:ForceStable()
-            ELSE
-               __dbgAlert( "Value cannot be edited" )
-            ENDIF
-         ENDIF
-
-   ENDSWITCH
->>>>>>> 3f78fa0b
-
-   oBrwSets:ForceStable()
-
-   RETURN NIL
 
 FUNCTION __dbgObject( oObject, cVarName, lEditable )
    RETURN HBDbObject():New( oObject, cVarName, lEditable )
