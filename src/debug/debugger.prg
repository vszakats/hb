/*
 * Harbour Project source code:
 * The Debugger
 *
 * Copyright 1999 Antonio Linares <alinares@fivetechsoft.com>
 * Copyright 2003-2006 Phil Krylov <phil@newstar.rinet.ru>
 * www - http://harbour-project.org
 *
 * This program is free software; you can redistribute it and/or modify
 * it under the terms of the GNU General Public License as published by
 * the Free Software Foundation; either version 2 of the License, or
 * (at your option) any later version, with one exception:
 *
 * This program is free software; you can redistribute it and/or modify
 * it under the terms of the GNU General Public License as published by
 * the Free Software Foundation; either version 2, or (at your option)
 * any later version.
 *
 * This program is distributed in the hope that it will be useful,
 * but WITHOUT ANY WARRANTY; without even the implied warranty of
 * MERCHANTABILITY or FITNESS FOR A PARTICULAR PURPOSE.  See the
 * GNU General Public License for more details.
 *
 * You should have received a copy of the GNU General Public License
 * along with this software; see the file COPYING.txt.  If not, write to
 * the Free Software Foundation, Inc., 59 Temple Place, Suite 330,
 * Boston, MA 02111-1307 USA (or visit the web site https://www.gnu.org/).
 *
 * As a special exception, the Harbour Project gives permission for
 * additional uses of the text contained in its release of Harbour.
 *
 * The exception is that, if you link the Harbour libraries with other
 * files to produce an executable, this does not by itself cause the
 * resulting executable to be covered by the GNU General Public License.
 * Your use of that executable is in no way restricted on account of
 * linking the Harbour library code into it.
 *
 * This exception does not however invalidate any other reasons why
 * the executable file might be covered by the GNU General Public License.
 *
 * This exception applies only to the code released by the Harbour
 * Project under the name Harbour.  If you copy code from other
 * Harbour Project or Free Software Foundation releases into a copy of
 * Harbour, as the General Public License permits, the exception does
 * not apply to the code that you add in this way.  To avoid misleading
 * anyone as to the status of such modified files, you must delete
 * this exception notice from them.
 *
 * If you write modifications of your own for Harbour, it is your choice
 * whether to permit this exception to apply to your modifications.
 * If you do not wish that, delete this exception notice.
 *
 */

/*
 * The following parts are Copyright of the individual authors.
 * www - http://harbour-project.org
 *
 * Copyright 2007 Przemyslaw Czerpak <druzus / at / priv.onet.pl>
 *    __dbgCStr()
 *
 * See COPYING.txt for licensing terms.
 *
 */

/* NOTE: Don't use SAY/DevOut()/DevPos() for screen output, otherwise
         the debugger output may interfere with the applications output
         redirection, and is also slower. [vszakats] */

#pragma -b-

#define HB_CLS_NOTOBJECT      /* do not inherit from HBObject calss */
#include "hbclass.ch"

#include "hbdebug.ch"   /* for "nMode" of __dbgEntry */
#include "hbgtinfo.ch"
#include "hbmemvar.ch"

#include "box.ch"
#include "getexit.ch"
#include "inkey.ch"
#include "setcurs.ch"


/* Information structure stored in DATA aCallStack */
#define CSTACK_MODULE           1  // module name (.prg file)
#define CSTACK_FUNCTION         2  // function name
#define CSTACK_LINE             3  // start line
#define CSTACK_LEVEL            4  // eval stack level of the function
#define CSTACK_LOCALS           5  // an array with local variables
#define CSTACK_STATICS          6  // an array with static variables

/* Information structure stored in aCallStack[ n ][ CSTACK_LOCALS ]
   { cLocalName, nLocalIndex, "Local", ProcName( 1 ), nLevel } */
#define VAR_NAME                1
#define VAR_POS                 2
#define VAR_TYPE                3
#define VAR_LEVEL               4  // eval stack level of the function

/* Information structure stored in ::aWatch (watchpoints) */
#define WP_TYPE                 1  // wp = watchpoint, tr = tracepoint
#define WP_EXPR                 2  // source of an expression

/* Information structure stored in ::aModules */
#define MODULE_NAME             1
#define MODULE_STATICS          2
#define MODULE_GLOBALS          3
#define MODULE_EXTERNGLOBALS    4

/* The dimensions of the debugger window */
#define DEBUGGER_MINROW         0
#define DEBUGGER_MINCOL         0
#define DEBUGGER_MAXROW         22
#define DEBUGGER_MAXCOL         77

/* command window scroll history */
#define DEBUGGER_CMDHIST_SIZE   64

THREAD STATIC t_oDebugger

/* debugger entry point */
PROCEDURE __dbgEntry( nMode, uParam1, uParam2, uParam3, uParam4 )

   LOCAL lStartup

   SWITCH nMode
   CASE HB_DBG_ACTIVATE

      IF ( lStartup := ( t_oDebugger == NIL ) )
         t_oDebugger := HBDebugger():New()
         t_oDebugger:pInfo := uParam1
      ENDIF
      t_oDebugger:nProcLevel := uParam2
      t_oDebugger:aCallStack := uParam3
      t_oDebugger:aModules := uParam4
      IF lStartup
         IF t_oDebugger:lRunAtStartup
            __dbgSetGo( uParam1 )
            RETURN
         ENDIF
      ENDIF
      t_oDebugger:lGo := .F.
      t_oDebugger:Activate()
      RETURN

   CASE HB_DBG_GETENTRY

      __dbgSetEntry()

   ENDSWITCH

   RETURN

CREATE CLASS HBDebugger

   VAR pInfo
   VAR aWindows          INIT {}
   VAR nCurrentWindow    INIT 1
   VAR oPullDown

   VAR oWndCode
   VAR oWndCommand
   VAR oWndStack
   VAR oWndVars

   VAR oBrwText
   VAR cPrgName
   VAR oBrwStack
   VAR oBrwVars
   VAR aVars             INIT {}

   VAR nAppDispCount

   VAR nAppDirCase
   VAR nAppFileCase
   VAR nAppTypeAhead
   VAR nAppLastKey

   VAR nMaxRow
   VAR nMaxCol

   VAR hUserWindow
   VAR hDebuggerWindow
   VAR lDebuggerWindowIsOpen INIT .F.

   VAR aCallStack        INIT {}    // stack of procedures with debug info
   VAR aProcStack        INIT {}    // stack of all procedures
   VAR nProcLevel                   // procedure level where the debugger is currently
   VAR aModules          INIT {}    // array of modules with static and GLOBAL variables
   VAR aWatch            INIT {}
   VAR aColors           INIT { "W+/BG", "N/BG", "R/BG", "N+/BG", "W+/B", "GR+/B", "W/B", "N/W", "R/W", "N/BG", "R/BG" }

   VAR aHistCommands
   VAR aLastCommands
   VAR nCommand
   VAR oGetCommand

   VAR lAnimate          INIT .F.
   VAR lEnd              INIT .F.
   VAR lCaseSensitive    INIT .F.
   VAR lMonoDisplay      INIT .F.
   VAR lSortVars         INIT .F.

   VAR cSearchString     INIT ""
   VAR cPathForFiles
   VAR cSettingsFileName INIT "init.cld"
   VAR aPathDirs

   VAR nTabWidth         INIT 4
   VAR nSpeed            INIT 0

   VAR lShowPublics      INIT .F.
   VAR lShowPrivates     INIT .F.
   VAR lShowStatics      INIT .F.
   VAR lShowLocals       INIT .F.
   VAR lShowGlobals      INIT .F.
   VAR lShowAllGlobals   INIT .F.
   VAR lAll              INIT .F.
   VAR lShowCallStack    INIT .F.
   VAR lGo                          // stores if GO was requested
   VAR lActive           INIT .F.
   VAR lCBTrace          INIT .T.   // stores if codeblock tracing is allowed
   VAR oBrwPnt
   VAR oWndPnt
   VAR lPPO              INIT .F.
   VAR lRunAtStartup     INIT .T.   // Clipper compatible
   VAR lLineNumbers      INIT .T.
   VAR nHelpPage         INIT 1
   VAR nWaFocus          INIT 1
   VAR lWindowsAutoSized INIT .T.

   METHOD New()
   METHOD Activate()

   METHOD All()

   METHOD Animate() INLINE iif( ::lAnimate, ::Step(), NIL )

   METHOD BarDisplay()
   METHOD BuildCommandWindow()
   METHOD BuildBrowseStack()

   METHOD CallStackProcessKey( nKey )
   METHOD ClrModal() INLINE iif( ::lMonoDisplay, "N/W, W+/W, W/N, W+/N", ;
      "N/W, R/W, N/BG, R/BG" )
   METHOD GetColors() INLINE iif( ! ::lMonoDisplay, ::aColors, { ;
      "W+/N", "W+/N", "N/W", "N/W", ;
      "N/W", "N/W", "W+/N", "N/W", ;
      "W+/W", "W/N", "W+/N" } )
   METHOD CodeblockTrace()
   METHOD CodeWindowProcessKey( nKey )
   METHOD Colors()
   METHOD CommandWindowProcessKey( nKey )
   METHOD CommandWindowDisplay( cLine, lCmd )
   METHOD DoCommand( cCommand )
   METHOD DoScript( cFileName )
   METHOD EditColor( nColor, oBrwColors )
   METHOD EditSet( nSet, oBrwSets )
   METHOD EditVar( nVar )
   METHOD Exit() INLINE ::lEnd := .T.
   METHOD FindNext()
   METHOD FindPrevious()
   METHOD GetExprValue( xExpr, lValid )
   METHOD GetSourceFiles()
   METHOD ModuleMatch( cModuleName1, cModuleName2 )

   METHOD Global()

   METHOD Go()
   METHOD GoToLine( nLine )
   METHOD HandleEvent()
   METHOD Hide()
   METHOD HideCallStack()
   METHOD HideVars()
   METHOD InputBox( cMsg, uValue, bValid, lEditable )
   METHOD Inspect( uValue, cValueName )
   METHOD IsValidStopLine( cName, nLine )
   METHOD ListBox( cCaption, aItems )
   METHOD LoadColors()
   METHOD LoadSettings()
   METHOD LoadVars()
   METHOD LoadCallStack()

   METHOD Local()

   METHOD Locate( nMode, cValue )

   METHOD MonoDisplay()
   METHOD NextWindow()
   METHOD Open()
   METHOD OpenMenu( cName )
   METHOD OpenPPO()
   METHOD Resume() INLINE ::ShowCodeLine( 1 )
   METHOD OSShell()
   METHOD PathForFiles( cPathForFiles )

   METHOD PrevWindow()
   METHOD Private()
   METHOD Public()
   METHOD Quit()
   METHOD RefreshVars()
   METHOD RestoreAppScreen()
   METHOD RestoreAppState()
   METHOD RestoreSettings( cFileName )
   METHOD RunAtStartup( lRunAtStartup )
   METHOD SaveAppScreen()
   METHOD SaveAppState()
   METHOD SaveSettings( cFileName )
   METHOD Show()
   METHOD ShowAllGlobals()
   METHOD ShowAppScreen()
   METHOD ShowCallStack()
   METHOD ShowCodeLine( nProc )
   METHOD ShowHelp( nTopic )
   METHOD ShowVars()
   METHOD LocatePrgPath( cPrgName )
   METHOD Sort() INLINE ASort( ::aVars,,, {| x, y | x[ 1 ] < y[ 1 ] } ), ;
      ::lSortVars := .T., ;
      iif( ::oBrwVars != NIL, ::oBrwVars:RefreshAll(), NIL ), ;
      iif( ::oWndVars != NIL .AND. ::oWndVars:lVisible, iif( ! ::lGo .AND. ::oBrwVars != NIL, ::oBrwVars:ForceStable(), NIL ), NIL )

   METHOD Speed() INLINE ::nSpeed := ::InputBox( "Step delay (in tenths of a second)", ::nSpeed )

   METHOD Stack()
   METHOD Static()

   METHOD Step()

   METHOD TabWidth() INLINE ;
      ::nTabWidth := ::InputBox( "Tab width", ::nTabWidth ), ;
      ::oBrwText:nTabWidth := ::nTabWidth, ::oBrwText:RefreshAll()

   METHOD ToggleBreakPoint( nLine, cFileName )
   METHOD DeleteBreakPoint( cPos )
   METHOD ListBreakPoint()

   METHOD Trace()

   METHOD ToCursor()
   METHOD NextRoutine()
   METHOD ViewSets()
   METHOD WndVarsLButtonDown( nMRow, nMCol )
   METHOD LineNumbers( lLineNumbers ) // Toggles numbering of source code lines
   METHOD RemoveWindow( oWnd )
   METHOD SearchLine()
   METHOD ToggleAnimate() INLINE ::oPullDown:GetItemByIdent( "ANIMATE" ):checked := ::lAnimate := ! ::lAnimate
   METHOD ToggleCaseSensitive() INLINE ::oPullDown:GetItemByIdent( "CASE" ):checked := ::lCaseSensitive := ! ::lCaseSensitive
   METHOD ShowWorkAreas() INLINE __dbgShowWorkAreas( Self )

   METHOD TracepointAdd( cExpr )
   METHOD WatchpointAdd( cExpr )
   METHOD WatchpointDel( nPos )
   METHOD WatchpointsShow()
   METHOD WatchpointsHide()
   METHOD WatchpointEdit( nPos )
   METHOD WatchpointInspect( nPos )
   METHOD WatchGetInfo( nWatch )

   METHOD VarGetInfo( aVar )
   METHOD VarGetValue( aVar )
   METHOD VarSetValue( aVar, uValue )

   METHOD ResizeWindows( oWindow )
   METHOD NotSupported() INLINE __dbgAlert( "Not implemented yet!" )

   METHOD OpenDebuggerWindow()
   METHOD CloseDebuggerWindow()

ENDCLASS


METHOD New() CLASS HBDebugger

   t_oDebugger := Self

   /* default the search path for files to the current directory
      that way if the source is in the same directory it will still be found even if the application
      changes the current directory with the SET DEFAULT command. */
   ::cPathForFiles := GetEnv( "HB_DBG_PATH" )
   IF Empty( ::cPathForFiles )
      ::cPathForFiles := GetEnv( "PATH" )
   ENDIF
   ::aPathDirs := PathToArray( ::cPathForFiles )

   ::lGo := ::lRunAtStartup

   /* Store the initial screen dimensions for now */
   ::nMaxRow := MaxRow()
   ::nMaxCol := MaxCol()

   ::oPullDown := __dbgBuildMenu( Self )

   ::oWndCode             := HBDbWindow():New( 1, 0, ::nMaxRow - 6, ::nMaxCol )
   ::oWndCode:Cargo       := { ::oWndCode:nTop, ::oWndCode:nLeft }
   ::oWndCode:bKeyPressed := {| nKey | ::CodeWindowProcessKey( nKey ) }
   ::oWndCode:bGotFocus   := {|| ::oGetCommand:SetFocus() }
   ::oWndCode:bLostFocus  := {|| ::oGetCommand:KillFocus(), SetCursor( SC_NONE ), ;
      ::oWndCode:Cargo[ 1 ] := Row(), ;
      ::oWndCode:Cargo[ 2 ] := Col() }

   AAdd( ::aWindows, ::oWndCode )

   ::BuildCommandWindow()
   ::BuildBrowseStack()

   IF hb_FileExists( ::cSettingsFileName )
      ::LoadSettings()
      ::lGo := ::lRunAtStartup // Once again after settings file is loaded
   ENDIF

   RETURN Self

METHOD OpenDebuggerWindow() CLASS HBDebugger

   IF ! ::lDebuggerWindowIsOpen
      ::hUserWindow := hb_gtInfo( HB_GTI_GETWIN )
      IF ::hDebuggerWindow == NIL
         ::hDebuggerWindow := hb_gtInfo( HB_GTI_GETWIN, ;
            { "Debugger", DEBUGGER_MINROW, DEBUGGER_MINCOL, ;
            DEBUGGER_MAXROW, DEBUGGER_MAXCOL } )
      ELSE
         hb_gtInfo( HB_GTI_SETWIN, ::hDebuggerWindow )
      ENDIF
      ::lDebuggerWindowIsOpen := .T.
   ENDIF

   RETURN NIL


METHOD CloseDebuggerWindow() CLASS HBDebugger

   IF ::lDebuggerWindowIsOpen
      ::hDebuggerWindow := hb_gtInfo( HB_GTI_GETWIN )
      hb_gtInfo( HB_GTI_SETWIN, ::hUserWindow )
      ::lDebuggerWindowIsOpen := .F.
   ENDIF

   RETURN NIL


METHOD Activate() CLASS HBDebugger

   LOCAL lFirst := .F.

   ::LoadCallStack()
   ::SaveAppState()

   IF ! ::lActive
      ::lActive := .T.
      ::Show()
      IF ::lShowCallStack
         ::ShowCallStack()
      ENDIF
      lFirst := .T.
   ELSE
      ::SaveAppScreen()
   ENDIF

   ::LoadVars()
   ::ShowVars()

   IF ::oWndPnt != NIL
      ::WatchpointsShow()
   ENDIF

   // show the topmost procedure
   ::ShowCodeLine( 1 ) // ::aCallStack[ 1 ][ CSTACK_LINE ], ::aCallStack[ 1 ][ CSTACK_MODULE ] )

   // Most commands can be executed only after activation
   IF lFirst
      ::LoadSettings()
   ENDIF

   ::HandleEvent()

   RETURN NIL


METHOD All() CLASS HBDebugger

   ::lShowPublics := ::lShowPrivates := ::lShowStatics := ;
      ::lShowLocals := ::lShowGlobals := ::lAll := ! ::lAll

   ::RefreshVars()

   RETURN NIL

METHOD BarDisplay() CLASS HBDebugger

   LOCAL cClrItem   := __dbgColors()[ 8 ]
   LOCAL cClrHotKey := __dbgColors()[ 9 ]

   DispBegin()

   SetColor( cClrItem )

   hb_Scroll( ::nMaxRow, 0, ::nMaxRow, ::nMaxCol )

   hb_DispOutAt( ::nMaxRow,  0, "F1-Help F2-Zoom F3-Repeat F4-User F5-Go F6-WA F7-Here F8-Step F9-BkPt F10-Trace", cClrItem )
   hb_DispOutAt( ::nMaxRow,  0, "F1", cClrHotKey )
   hb_DispOutAt( ::nMaxRow,  8, "F2", cClrHotKey )
   hb_DispOutAt( ::nMaxRow, 16, "F3", cClrHotKey )
   hb_DispOutAt( ::nMaxRow, 26, "F4", cClrHotKey )
   hb_DispOutAt( ::nMaxRow, 34, "F5", cClrHotKey )
   hb_DispOutAt( ::nMaxRow, 40, "F6", cClrHotKey )
   hb_DispOutAt( ::nMaxRow, 46, "F7", cClrHotKey )
   hb_DispOutAt( ::nMaxRow, 54, "F8", cClrHotKey )
   hb_DispOutAt( ::nMaxRow, 62, "F9", cClrHotKey )
   hb_DispOutAt( ::nMaxRow, 70, "F10", cClrHotKey )

   DispEnd()

   RETURN NIL


METHOD BuildBrowseStack() CLASS HBDebugger

   LOCAL aColors

   IF ::oBrwStack == NIL
      aColors := __dbgColors()
      ::oBrwStack := HBDbBrowser():New( 2, ::nMaxCol - 14, ::nMaxRow - 7, ::nMaxCol - 1 )
      ::oBrwStack:ColorSpec := aColors[ 3 ] + "," + aColors[ 4 ] + "," + aColors[ 5 ] + "," + aColors[ 6 ]
      ::oBrwStack:goTopBlock := {|| ::oBrwStack:Cargo := 1 }
      ::oBrwStack:goBottomBlock := {|| ::oBrwStack:Cargo := Len( ::aProcStack ) }
      ::oBrwStack:skipBlock := {| nSkip, nOld | nOld := ::oBrwStack:Cargo, ;
         ::oBrwStack:Cargo += nSkip, ;
         ::oBrwStack:Cargo := Min( Max( ::oBrwStack:Cargo, 1 ), ;
         Len( ::aProcStack ) ), ::oBrwStack:Cargo - nOld }

      ::oBrwStack:Cargo := 1 // Actual highligthed row

      ::oBrwStack:AddColumn( HBDbColumnNew( "", {|| iif( Len( ::aProcStack ) > 0, ;
         PadC( ::aProcStack[ ::oBrwStack:Cargo ][ CSTACK_FUNCTION ], 14 ), Space( 14 ) ) } ) )
   ENDIF

   RETURN NIL


METHOD BuildCommandWindow() CLASS HBDebugger

   LOCAL nSize

   ::oWndCommand := HBDbWindow():New( ::nMaxRow - 5, 0, ::nMaxRow - 1, ::nMaxCol, "Command" )

   ::oWndCommand:bGotFocus   := {|| ::oGetCommand:SetFocus() }
   ::oWndCommand:bLostFocus  := {|| ::oGetCommand:KillFocus(), SetCursor( SC_NONE ) }
   ::oWndCommand:bKeyPressed := {| nKey | ::CommandWindowProcessKey( nKey ) }
   ::oWndCommand:bPainted    := {|| ::CommandWindowDisplay(), ;
       hb_DispOutAt( ::oWndCommand:nBottom - 1, ::oWndCommand:nLeft + 1, ;
                     "> ", __dbgColors()[ 2 ] ), ;
      ::oGetCommand:SetColor( __dbgColors()[ 2 ] ):display() }
   AAdd( ::aWindows, ::oWndCommand )

   ::aHistCommands := { "" }
   ::aLastCommands := { "" }
   ::nCommand := 1

   nSize := ::oWndCommand:nRight - ::oWndCommand:nLeft - 3
   ::oGetCommand := HbDbInput():new( ::oWndCommand:nBottom - 1, ::oWndCommand:nLeft + 3, ;
      nSize, "", __dbgColors()[ 2 ], Max( nSize, 256 ) )

   RETURN NIL


METHOD CallStackProcessKey( nKey ) CLASS HBDebugger

   LOCAL n
   LOCAL nSkip
   LOCAL lUpdate := .F.

   SWITCH nKey
   CASE K_HOME
   CASE K_CTRL_PGUP
   CASE K_CTRL_HOME

      IF ::oBrwStack:Cargo > 1
         ::oBrwStack:GoTop()
         ::oBrwStack:ForceStable()
         lUpdate := .T.
      ENDIF
      EXIT

   CASE K_END
   CASE K_CTRL_PGDN
   CASE K_CTRL_END

      IF ::oBrwStack:Cargo < Len( ::aProcStack )
         ::oBrwStack:GoBottom()
         ::oBrwStack:ForceStable()
         lUpdate := .T.
      ENDIF
      EXIT

   CASE K_UP

      IF ::oBrwStack:Cargo > 1
         ::oBrwStack:Up()
         ::oBrwStack:ForceStable()
         lUpdate := .T.
      ENDIF
      EXIT

   CASE K_DOWN

      IF ::oBrwStack:Cargo < Len( ::aProcStack )
         ::oBrwStack:Down()
         ::oBrwStack:ForceStable()
         lUpdate := .T.
      ENDIF
      EXIT

   CASE K_PGUP

      ::oBrwStack:PageUp()
      ::oBrwStack:ForceStable()
      lUpdate := .T.
      EXIT

   CASE K_PGDN

      ::oBrwStack:PageDown()
      ::oBrwStack:ForceStable()
      lUpdate := .T.
      EXIT

   CASE K_LBUTTONDOWN

      IF ( nSkip := MRow() - ::oWndStack:nTop - ::oBrwStack:RowPos ) != 0
         IF nSkip > 0
            FOR n := 1 TO nSkip
               ::oBrwStack:Down()
               ::oBrwStack:Stabilize()
            NEXT
         ELSE
            FOR n := 1 TO nSkip + 2 STEP -1
               ::oBrwStack:Up()
               ::oBrwStack:Stabilize()
            NEXT
         ENDIF
         ::oBrwStack:ForceStable()
      ENDIF
      lUpdate := .T.
      EXIT

   ENDSWITCH

   IF lUpdate
      IF ::oWndVars != NIL .AND. ::oWndVars:lVisible
         ::LoadVars()
         ::ShowVars()
      ENDIF

      // jump to source line for a function

      /*
      IF ::aCallStack[ ::oBrwStack:Cargo ][ CSTACK_LINE ] != NIL
         ::ShowCodeLine( ::aCallStack[ ::oBrwStack:Cargo ][ CSTACK_LINE ], ::aCallStack[ ::oBrwStack:Cargo ][ CSTACK_MODULE ] )
      ELSE
         ::GotoLine( 1 )
      ENDIF
      */

      ::ShowCodeLine( ::oBrwStack:Cargo )
   ENDIF

   RETURN NIL


METHOD CodeblockTrace()

   ::oPullDown:GetItemByIdent( "CODEBLOCK" ):checked := ::lCBTrace := ! ::lCBTrace
   __dbgSetCBTrace( ::pInfo, ::lCBTrace )

   RETURN NIL


METHOD CodeWindowProcessKey( nKey ) CLASS HBDebugger

   IF ::oBrwText != NIL

      SWITCH nKey
      CASE K_CTRL_PGUP
      CASE K_CTRL_HOME

         ::oBrwText:GoTop()
         IF ::oWndCode:lFocused
            SetCursor( SC_SPECIAL1 )
         ENDIF
         EXIT

      CASE K_CTRL_PGDN
      CASE K_CTRL_END

         ::oBrwText:GoBottom()
         ::oBrwText:nCol := ::oWndCode:nLeft + 1
         ::oBrwText:nFirstCol := ::oWndCode:nLeft + 1
         SetPos( Row(), ::oWndCode:nLeft + 1 )
         IF ::oWndCode:lFocused
            SetCursor( SC_SPECIAL1 )
         ENDIF
         EXIT

      CASE K_HOME
         ::oBrwText:Home()
         EXIT

      CASE K_END
         ::oBrwText:End()
         EXIT

      CASE K_LEFT
         ::oBrwText:Left()
         EXIT

      CASE K_RIGHT
         ::oBrwText:Right()
         EXIT

      CASE K_UP
         ::oBrwText:Up()
         EXIT

      CASE K_DOWN
         ::oBrwText:Down()
         EXIT

      CASE K_PGUP
         ::oBrwText:PageUp()
         EXIT

      CASE K_PGDN
         ::oBrwText:PageDown()
         EXIT

      ENDSWITCH
   ENDIF

   RETURN NIL


METHOD Colors() CLASS HBDebugger

   LOCAL oWndColors := HBDbWindow():New( 4, 5, 16, ::nMaxCol - 5, ;
      "Debugger Colors[1..11]", ::ClrModal() )
   LOCAL aColors := { ;
      "Border", "Text", "Text High", "Text PPO", "Text Selected", ;
      "Text High Sel.", "Text PPO Sel.", "Menu", "Menu High", ;
      "Menu Selected", "Menu High Sel." }

   LOCAL oBrwColors := HBDbBrowser():New( oWndColors:nTop + 1, oWndColors:nLeft + 1, ;
      oWndColors:nBottom - 1, oWndColors:nRight - 1 )
   LOCAL nWidth := oWndColors:nRight - oWndColors:nLeft - 1
   LOCAL oCol

   IF ::lMonoDisplay
      __dbgAlert( "Monochrome display" )
      RETURN NIL
   ENDIF

   oBrwColors:Cargo := { 1, {} } // Actual highligthed row
   oBrwColors:ColorSpec := ::ClrModal()
   oBrwColors:goTopBlock := {|| oBrwColors:cargo[ 1 ] := 1 }
   oBrwColors:goBottomBlock := {|| oBrwColors:cargo[ 1 ] := Len( oBrwColors:cargo[ 2 ][ 1 ] ) }
   oBrwColors:skipBlock := {| nPos | ( nPos := ArrayBrowseSkip( nPos, oBrwColors ), oBrwColors:cargo[ 1 ] := ;
      oBrwColors:cargo[ 1 ] + nPos, nPos ) }

   oBrwColors:AddColumn( oCol := HBDbColumnNew( "", {|| PadR( aColors[ oBrwColors:Cargo[ 1 ] ], 14 ) } ) )
   oCol:defColor := { 1, 2 }
   AAdd( oBrwColors:Cargo[ 2 ], aColors )
   oBrwColors:AddColumn( oCol := HBDbColumnNew( "", ;
      {|| PadR( '"' + ::aColors[ oBrwColors:Cargo[ 1 ] ] + '"', nWidth - 15 ) } ) )
   AAdd( oBrwColors:Cargo[ 2 ], aColors )
   oCol:defColor := { 1, 3 }
   ocol:width := 50
   oBrwColors:autolite := .F.

   oWndColors:bPainted    := {|| oBrwColors:ForceStable(), RefreshVarsS( oBrwColors ) }

   oWndColors:bKeyPressed := {| nKey | SetsKeyPressed( nKey, oBrwColors, ;
      Len( aColors ), oWndColors, "Debugger Colors", ;
      {|| ::EditColor( oBrwColors:Cargo[ 1 ], oBrwColors ) } ) }
   oWndColors:ShowModal()

   ::LoadColors()

   RETURN NIL


METHOD CommandWindowDisplay( cLine, lCmd ) CLASS HBDebugger

   LOCAL n, nRow, nSize

   IF cLine != NIL
      cLine := iif( lCmd, "> ", "      " ) + cLine
      IF Len( ::aHistCommands ) >= DEBUGGER_CMDHIST_SIZE
         ADel( ::aHistCommands, 1 )
         ::aHistCommands[ Len( ::aHistCommands ) ] := cLine
      ELSE
         AAdd( ::aHistCommands, cLine )
      ENDIF
   ENDIF

   n := Len( ::aHistCommands )
   nRow := ::oWndCommand:nBottom
   nSize := ::oWndCommand:nRight - ::oWndCommand:nLeft - 1
   hb_DispOutAt( --nRow, ::oWndCommand:nLeft + 1, "> ", __dbgColors()[ 2 ] )
   DO WHILE --nRow > ::oWndCommand:nTop
      hb_DispOutAt( nRow, ::oWndCommand:nLeft + 1, ;
                    PadR( iif( n > 0, ::aHistCommands[ n-- ], "" ), nSize ), ;
                    __dbgColors()[ 2 ] )
   ENDDO

   RETURN NIL


METHOD CommandWindowProcessKey( nKey ) CLASS HBDebugger

   LOCAL cCommand
   LOCAL n

   SWITCH nKey
   CASE K_UP
   CASE K_F3
      IF ::nCommand > 1
         ::aLastCommands[ ::nCommand ] := RTrim( ::oGetCommand:getValue() )
         ::oGetCommand:setValue( ::aLastCommands[ --::nCommand ] ):display()
      ENDIF
      EXIT
   CASE K_DOWN
      IF ::nCommand < Len( ::aLastCommands )
         ::aLastCommands[ ::nCommand ] := RTrim( ::oGetCommand:getValue() )
         ::oGetCommand:setValue( ::aLastCommands[ ++::nCommand ] ):display()
      ENDIF
      EXIT
   CASE K_ENTER
      cCommand := RTrim( ::oGetCommand:getValue() )
      IF ! Empty( cCommand )
         IF ( n := hb_AScan( ::aLastCommands, cCommand, , , .T. ) ) > 0 .AND. n < Len( ::aLastCommands )
            hb_ADel( ::aLastCommands, n, .T. )
         ENDIF
         ::nCommand := Len( ::aLastCommands )
         ::aLastCommands[ ::nCommand ] := cCommand
         AAdd( ::aLastCommands, "" )
         ::nCommand := Len( ::aLastCommands )
         ::CommandWindowDisplay( cCommand, .T. )
         ::DoCommand( cCommand )
      ENDIF
      hb_DispOutAt( ::oWndCommand:nBottom - 1, ::oWndCommand:nLeft + 1, ;
                    PadR( "> ", ::oWndCommand:nRight - ::oWndCommand:nLeft - 1 ), ;
                    __dbgColors()[ 2 ] )
      ::oGetCommand:setValue( "" ):display()
      EXIT
   OTHERWISE
      ::oGetCommand:applyKey( nKey )
   ENDSWITCH

   RETURN NIL


/*
 * ?? <expr>
 *      displays inspect window with value or display nothing on error
 * ? <expr>
 *      displays either result or error description in command window
 */
METHOD DoCommand( cCommand ) CLASS HBDebugger

   LOCAL aCmnd[ 3 ]
   LOCAL cParam := ""
   LOCAL cParam1 := ""
   LOCAL cResult
   LOCAL lValid
   LOCAL oWindow
   LOCAL n

   cCommand := AllTrim( cCommand )

   DO CASE
   CASE Empty( cCommand )
      RETURN ""

   CASE starts( cCommand, "??" )
      cParam := AllTrim( SubStr( cCommand, 3 ) )
      cCommand := "??"

   CASE starts( cCommand, "?" )
      cParam := SubStr( cCommand, 2 )
      cCommand := "?"

   OTHERWISE
      IF ( n := At( " ", cCommand ) ) > 0
         cParam := AllTrim( SubStr( cCommand, n + 1 ) )
         cCommand := Left( cCommand, n - 1 )
      ENDIF
      cCommand := Upper( cCommand )

   ENDCASE

   DO CASE
   CASE cCommand == "??" .OR. cCommand == "?"
      aCmnd[ WP_TYPE ] := cCommand
      aCmnd[ WP_EXPR ] := cParam

      ::RestoreAppState()
      cResult := ::GetExprValue( cParam, @lValid )
      ::SaveAppState()

      IF aCmnd[ WP_TYPE ] == "??"
         IF lValid
            ::Inspect( aCmnd[ WP_EXPR ], cResult )
         ENDIF
         cResult := ""  // discard result
      ELSE
         IF lValid
            cResult := __dbgValToStr( cResult )
         ENDIF
      ENDIF
      ::RefreshVars()

   CASE starts( "ANIMATE", cCommand, 4 )
      IF ::lActive
         ::lAnimate := .T.
         ::Animate()
         SetCursor( SC_NORMAL )
      ENDIF

   CASE cCommand == "BP"
      /* TODO: Support BP <cFuncName> */
      IF ! Empty( cParam )
         IF ( n := At( " ", cParam ) ) > 0
            cParam1 := AllTrim( SubStr( cParam, n + 1 ) )
            cParam := Left( cParam, n - 1 )
         ELSE
            cParam1 := ::cPrgName
         ENDIF
         ::ToggleBreakPoint( Val( cParam ), cParam1 )
      ELSE
         ::ToggleBreakPoint()
      ENDIF

   CASE starts( "CALLSTACK", cCommand, 4 )
      ::Stack( Upper( cParam ) == "ON" )

   CASE starts( "DELETE", cCommand, 3 )
      IF ( n := At( " ", cParam ) ) > 0
         cParam1 := Upper( AllTrim( SubStr( cParam, n + 1 ) ) )
         cParam := Left( cParam, n - 1 )
      ENDIF
      cParam := Upper( cParam )

      DO CASE
      CASE cParam == "ALL" .AND. starts( cParam1, "B" )
         ::DeleteBreakPoint( cParam )
      CASE cParam == "BP"
         ::DeleteBreakPoint( cParam1 )
      OTHERWISE
         /* TODO: Support DELETE ALL [TP|WP], DELETE WP|TP <nNumber> */
         cResult := "Command error"
      ENDCASE

   CASE cCommand == "DOS"
      ::OsShell()
      SetCursor( SC_NORMAL )

   CASE starts( "FILE", cCommand )
      cParam := Upper( cParam )
      DO CASE
      CASE Empty( cParam )
         ::OpenMenu( cCommand )
      CASE starts( "OPEN", cParam )
         ::Open()
      CASE starts( "RESUME", cParam )
         ::Resume()
      CASE starts( "OSSHELL", cParam )
         ::OSShell()
      CASE starts( "EXIT", cParam )
         ::Quit()
      OTHERWISE
         cResult := "Command error"
      ENDCASE

   CASE cCommand == "FIND"
      ::Locate( 0, cParam )

   CASE starts( "GOTO", cCommand, 4 ) .AND. Val( cParam ) > 0
      ::GoToLine( Val( cParam ) )

   CASE starts( "GO", cCommand )
      ::Go()

   CASE cCommand == "HELP"
      ::ShowHelp()

   CASE starts( "INPUT", cCommand, 4 )
      IF Empty( cParam )
         cParam := AllTrim( ::InputBox( "File name" ) )
         IF LastKey() == K_ESC
            cParam := ""
         ENDIF
      ENDIF
      IF ! Empty( cParam )
         ::DoScript( cParam )
      ENDIF

   CASE cCommand == "LIST"
      IF ( n := At( " ", cParam ) ) > 0
         cParam := Left( cParam, n - 1 )
      ENDIF
      cParam := Upper( cParam )

      DO CASE
      CASE cParam == "BP"
         ::ListBreakPoint()
      OTHERWISE
         /* TODO: Support LIST WP|TP */
         cResult := "Command error"
      ENDCASE

   CASE starts( "LOCATE", cCommand )
      cParam := Upper( cParam )
      DO CASE
      CASE Empty( cParam )
         ::OpenMenu( cCommand )
      CASE starts( "FIND", cParam )
         ::Locate()
      CASE starts( "NEXT", cParam )
         ::FindNext()
      CASE starts( "PREVIOUS", cParam )
         ::FindPrevious()
      CASE starts( "GOTOLINE", cParam )
         ::SearchLine()
      CASE starts( "CASESENSITIVE", cParam )
         ::ToggleCaseSensitive()
      OTHERWISE
         cResult := "Command error"
      ENDCASE

   CASE starts( "MONITOR", cCommand )

      cParam := Upper( cParam )

      /* Here the order of CASEs makes sense: M P is Public, while M Pr is
       * Private, etc. */
      DO CASE
      CASE starts( "PUBLIC", cParam )
         ::Public()
      CASE starts( "PRIVATE", cParam )
         ::Private()
      CASE starts( "STATIC", cParam )
         ::Static()
      CASE starts( "LOCAL", cParam )
         ::Local()
      CASE starts( "GLOBAL", cParam )
         ::Global()
      CASE starts( "ALL", cParam )
         ::All()
      CASE starts( "SORT", cParam )
         ::Sort()
      CASE starts( "SHOWALLGLOBALS", cParam )
         ::ShowAllGlobals()
      OTHERWISE
         cResult := "Command error"
      ENDCASE

   CASE cCommand == "NEXT"
      ::FindNext()

   CASE cCommand == "NUM"
<<<<<<< HEAD
      DO CASE
      CASE Upper( cParam ) == "OFF"
         ::LineNumbers( .F. )
      CASE Upper( cParam ) == "ON"
         ::LineNumbers( .T. )
      OTHERWISE
         cResult := "Command error"
      ENDCASE
=======
      SWITCH Upper( cParam )
      CASE "OFF"
         ::LineNumbers( .F. ) ; EXIT
      CASE "ON"
         ::LineNumbers( .T. ) ; EXIT
      OTHERWISE
         cResult := "Command error"
      ENDSWITCH
>>>>>>> 96ca3fe4

   CASE starts( "OPTIONS", cCommand )

      IF ( n := At( " ", cParam ) ) > 0
         cParam1 := AllTrim( SubStr( cParam, n + 1 ) )
         cParam := Left( cParam, n - 1 )
      ENDIF

      cParam := Upper( cParam )

      DO CASE
      CASE Empty( cParam )
         ::OpenMenu( cCommand )
      CASE starts( "PREPROCESSEDCODE", cParam )
         ::OpenPPO()
      CASE starts( "LINENUMBERS", cParam )
         ::LineNumbers()
      CASE starts( "EXCHANGESCREENS", cParam ) ;
           .OR. starts( "SWAPONINPUT", cParam ) ;
           .OR. starts( "MENUBAR", cParam )
         ::NotSupported()
      CASE starts( "CODEBLOCKTRACE", cParam )
         ::CodeblockTrace()
      CASE starts( "MONODISPLAY", cParam )
         ::MonoDisplay()
      CASE starts( "COLORS", cParam )
         IF Empty( cParam1 )
            ::Colors()
         ELSE
            cParam1 := SubStr( cParam1, At( "{", cParam1 ) + 1 )
            FOR n := 1 TO 11
               IF "," $ cParam1
                  ::aColors[ n ] := ;
                     StrTran( Left( cParam1, At( ",", cParam1 ) - 1 ), '"' )
                  cParam1 := SubStr( cParam1, At( ",", cParam1 ) + 1 )
               ELSE
                  ::aColors[ n ] := ;
                     StrTran( Left( cParam1, At( "}", cParam1 ) - 1 ), '"' )
               ENDIF
            NEXT
            ::LoadColors()
         ENDIF
      CASE starts( "TABWIDTH", cParam )
         IF Empty( cParam1 )
            ::TabWidth()
         ELSE
            ::nTabWidth := Val( Left( cParam1, 3 ) )
         ENDIF
      CASE starts( "PATHFORFILES", cParam )
         ::PathForFiles( AllTrim( cParam1 ) )
      CASE starts( "RUNATSTARTUP", cParam )
         ::RunAtStartup( .T. )
      CASE starts( "NORUNATSTARTUP", cParam )
         ::RunAtStartup( .F. )
      CASE starts( "SAVESETTINGS", cParam )
         ::SaveSettings( AllTrim( cParam1 ) )
      CASE starts( "RESTORESETTINGS", cParam )
         ::RestoreSettings( AllTrim( cParam1 ) )
      OTHERWISE
         cResult := "Command error"
      ENDCASE

   CASE starts( "OUTPUT", cCommand, 4 )
      SetCursor( SC_NONE )
      ::ShowAppScreen()
      SetCursor( SC_NORMAL )

   CASE starts( "POINT", cCommand )
      cParam := Upper( cParam )
      DO CASE
      CASE Empty( cParam )
         ::OpenMenu( cCommand )
      CASE starts( "WATCHPOINT", cParam )
         ::WatchpointAdd()
      CASE starts( "TRACEPOINT", cParam )
         ::TracepointAdd()
      CASE starts( "BREAKPOINT", cParam )
         ::ToggleBreakPoint()
      CASE starts( "DELETE", cParam )
         ::WatchpointDel()
      OTHERWISE
         cResult := "Command error"
      ENDCASE

   CASE cCommand == "PREV"
      ::FindPrevious()

   CASE starts( "QUIT", cCommand )
      ::Quit()

   /* TODO: Support RESTART */

   CASE starts( "RESUME", cCommand, 4 )
      ::Resume()

   CASE starts( "RUN", cCommand )
      cParam := Upper( cParam )
      DO CASE
      CASE Empty( cParam )
         ::OpenMenu( cCommand )
      CASE starts( "ANIMATE", cParam )
         ::ToggleAnimate()
         ::Animate()
      CASE starts( "STEP", cParam )
         ::Step()
      CASE starts( "TRACE", cParam )
         ::Trace()
      CASE starts( "GO", cParam )
         ::Go()
      CASE starts( "TOCURSOR", cParam )
         ::ToCursor()
      CASE starts( "NEXTROUTINE", cParam )
         ::NextRoutine()
      CASE starts( "SPEED", cParam )
         ::Speed()
      OTHERWISE
         cResult := "Command error"
      ENDCASE

   CASE starts( "SPEED", cCommand, 4 )
      IF ! Empty( cParam )
         ::nSpeed := Val( cParam )
      ELSE
         ::nSpeed := 0
      ENDIF

   CASE cCommand == "STEP"
      ::Step()

   CASE cCommand == "TP"
      ::TracepointAdd( cParam )

   CASE starts( "VIEW", cCommand )
      cParam := Upper( cParam )
      DO CASE
      CASE Empty( cParam )
         ::OpenMenu( cCommand )
      CASE starts( "SETS", cParam )
         ::ViewSets()
      CASE starts( "WORKAREAS", cParam )
         ::ShowWorkAreas()
      CASE starts( "APPSCREEN", cParam )
         ::ShowAppScreen()
      CASE starts( "CALLSTACK", cParam )
         ::Stack()
      OTHERWISE
         cResult := "Command error"
      ENDCASE

   CASE starts( "WINDOW", cCommand )

      IF ( n := At( " ", cParam ) ) > 0
         cParam1 := AllTrim( SubStr( cParam, n + 1 ) )
         cParam := Left( cParam, n - 1 )
      ENDIF

      cParam := Upper( cParam )
      DO CASE
      CASE Empty( cParam )
         ::OpenMenu( cCommand )
      CASE starts( "NEXT", cParam )
         ::NextWindow()
      CASE starts( "PREV", cParam )
         ::PrevWindow()
      CASE starts( "MOVE", cParam )
         IF Empty( cParam1 )
            ::NotSupported()
         ELSE
            oWindow := ::aWindows[ ::nCurrentWindow ]
            n := At( " ", cParam1 )
            IF n > 0
               n := Val( SubStr( cParam1, n ) )
            ENDIF
            oWindow:Resize( Val( cParam1 ), n, ;
               oWindow:nBottom + Val( cParam1 ) - oWindow:nTop, ;
               oWindow:nRight + n - oWindow:nLeft )
            ::lWindowsAutoSized := .F.
         ENDIF
      CASE starts( "SIZE", cParam )
         IF Empty( cParam1 )
            ::NotSupported()
         ELSE
            n := At( " ", cParam1 )
            IF Val( cParam1 ) >= 2 .AND. n > 0 .AND. Val( SubStr( cParam1, n ) ) > 0
               oWindow := ::aWindows[ ::nCurrentWindow ]
               oWindow:Resize( oWindow:nTop, oWindow:nLeft, ;
                  Val( cParam1 ) - 1 + oWindow:nTop, ;
                  Val( SubStr( cParam1, n ) ) - 1 + oWindow:nLeft )
               ::lWindowsAutoSized := .F.
            ENDIF
         ENDIF
      CASE starts( "ZOOM", cParam ) .OR. starts( "ICONIZE", cParam) ;
           .OR. starts( "TILE", cParam )
         ::NotSupported()
      OTHERWISE
         cResult := "Command error"
      ENDCASE

   CASE cCommand == "WP"
      ::WatchpointAdd( cParam )

   OTHERWISE
      cResult := "Command error"

   ENDCASE

   IF ::lActive

      hb_DispOutAt( ::oWndCommand:nBottom - 1, ::oWndCommand:nLeft + 1, ;
                    Space( ::oWndCommand:nRight - ::oWndCommand:nLeft - 1 ), ;
                    __dbgColors()[ 2 ] )
      IF ! Empty( cResult )
         ::CommandWindowDisplay( cResult, .F. )
      ENDIF
   ENDIF

   RETURN cResult


METHOD DoScript( cFileName ) CLASS HBDebugger

   LOCAL cInfo
   LOCAL n, nPos
   LOCAL cLine
   LOCAL nLen

   IF hb_FileExists( cFileName )
      cInfo := MemoRead( cFileName )
      nLen := MLCount( cInfo, 16384, NIL, .F., .T. )
      FOR n := 1 TO nLen
         cLine := AllTrim( MemoLine( cInfo, 16384, n, NIL, .F., .T. ) )
         IF ::lActive .OR. ( ( nPos := At( " ", cLine ) ) > 0 .AND. starts( "OPTIONS", Upper( Left( cLine, nPos - 1 ) ) ) )
            // In inactive debugger, only "OPTIONS" commands can be executed safely
            ::DoCommand( cLine )
         ENDIF
      NEXT
   ENDIF

   RETURN NIL


METHOD EditColor( nColor, oBrwColors ) CLASS HBDebugger

   LOCAL cColor := PadR( '"' + ::aColors[ nColor ] + '"', ;
      oBrwColors:getColumn( 2 ):Width )

   oBrwColors:RefreshCurrent()
   oBrwColors:ForceStable()

   IF __dbgInput( Row(), Col() + 15,, @cColor, ;
         {| cColor | iif( !( Type( cColor ) == "C" ), ;
         ( __dbgAlert( "Must be string" ), .F. ), .T. ) }, ;
         SubStr( ::ClrModal(), 5 ) )
      ::aColors[ nColor ] := &cColor
   ENDIF

   oBrwColors:RefreshCurrent()
   oBrwColors:ForceStable()

   RETURN NIL

METHOD EditSet( nSet, oBrwSets ) CLASS HBDebugger

   LOCAL cSet       := PadR( __dbgValToStr( Set( nSet ) ), oBrwSets:getColumn( 2 ):Width )
   LOCAL cType      := ValType( Set( nSet ) )

   oBrwSets:RefreshCurrent()
   oBrwSets:ForceStable()

   IF __dbgInput( Row(), Col() + 13,, @cSet, ;
      {| cSet | iif( !( Type( cSet ) == cType ), ;
      ( __dbgAlert( "Must be of type '" + cType + "'" ), .F. ), .T. ) }, ;
      SubStr( ::ClrModal(), 5 ) )
      Set( nSet, &cSet )
   ENDIF

   oBrwSets:RefreshCurrent()
   oBrwSets:ForceStable()

   RETURN NIL


METHOD EditVar( nVar ) CLASS HBDebugger

   LOCAL cVarName   := ::aVars[ nVar ][ 1 ]
   LOCAL uVarValue
   LOCAL cVarStr
   LOCAL oErr

   uVarValue := ::VarGetValue( ::aVars[ nVar ] )

   IF ValType( uVarValue ) $ "AHOP"
      ::InputBox( cVarName, uVarValue, NIL, .F. )
   ELSE
      cVarStr := ::InputBox( cVarName, __dbgValToStr( uVarValue ), ;
         {| u | iif( Type( u ) == "UE", ( __dbgAlert( "Expression error" ), .F. ), .T. ) } )
   ENDIF

   IF LastKey() != K_ESC

      DO CASE
      CASE cVarStr == "{ ... }"
         // aArray := ::VarGetValue( ::aVars[ nVar ] )
         IF Len( uVarValue ) > 0
            __dbgArrays( uVarValue, cVarName )
         ELSE
            __dbgAlert( "Array is empty" )
         ENDIF

      CASE Upper( Left( cVarStr, 5 ) ) == "CLASS"
         __dbgObject( uVarValue, cVarName )

      OTHERWISE
         BEGIN SEQUENCE WITH {| oErr | Break( oErr ) }
            ::VarSetValue( ::aVars[ nVar ], &cVarStr )
         RECOVER USING oErr
            __dbgAlert( oErr:description )
         END SEQUENCE
      ENDCASE
   ENDIF

   ::oBrwVars:RefreshCurrent()
   ::oBrwVars:ForceStable()

   RETURN NIL


METHOD FindNext() CLASS HBDebugger
   RETURN ::Locate( 1, ::cSearchString )


METHOD FindPrevious() CLASS HBDebugger
   RETURN ::Locate( 2, ::cSearchString )


METHOD GetExprValue( xExpr, lValid ) CLASS HBDebugger

   LOCAL xResult
   LOCAL oErr

   lValid := .F.

   BEGIN SEQUENCE WITH {| oErr | Break( oErr ) }
      xResult := __dbgGetExprValue( ::pInfo, xExpr, @lValid )
      IF ! lValid
         xResult := "Syntax error"
      ENDIF
   RECOVER USING oErr
      xResult := oErr:operation + ": " + oErr:description
      IF HB_ISARRAY( oErr:args )
         xResult += "; arguments:"
         AEval( oErr:args, {| x | xResult += " " + AllTrim( __dbgCStr( x ) ) } )
      ENDIF
      lValid := .F.
   END SEQUENCE

   RETURN xResult


METHOD GetSourceFiles() CLASS HBDebugger
   RETURN __dbgGetSourceFiles( ::pInfo )


METHOD ModuleMatch( cModuleName1, cModuleName2 ) CLASS HBDebugger
   RETURN __dbgModuleMatch( ::pInfo, cModuleName1, cModuleName2 )


METHOD Global() CLASS HBDebugger

   ::lShowGlobals := ! ::lShowGlobals
   ::RefreshVars()

   RETURN NIL


METHOD Go() CLASS HBDebugger

   // we are starting to run again so reset to the deepest call if
   // displaying stack
   IF ! ::oBrwStack == NIL
      ::oBrwStack:GoTop()
   ENDIF
   ::RestoreAppScreen()
   ::RestoreAppState()
   __dbgSetGo( ::pInfo )
   ::Exit()

   RETURN NIL


METHOD GotoLine( nLine ) CLASS HBDebugger

   LOCAL nRow
   LOCAL nCol

   /*
   IF ::oBrwVars != NIL
      ::ShowVars()
   ENDIF
   */

   ::oBrwText:GotoLine( nLine )
   nRow := Row()
   nCol := Col()

   // no source code line stored yet

   /*
   IF ::oBrwStack != NIL .AND. Len( ::aCallStack ) > 0 .AND. ;
      ::aCallStack[ ::oBrwStack:Cargo ][ CSTACK_LINE ] == NIL
      ::aCallStack[ ::oBrwStack:Cargo ][ CSTACK_LINE ] := nLine
   ENDIF
   */

   IF ::oWndStack != NIL .AND. ! ::oBrwStack:Stable
      ::oBrwStack:ForceStable()
   ENDIF

   IF ::oWndCode:lFocused .AND. SetCursor() != SC_SPECIAL1
      SetPos( nRow, nCol )
      SetCursor( SC_SPECIAL1 )
   ENDIF
   SetPos( nRow, nCol )

   // Store cursor position to be restored by ::oWndCode:bGotFocus
   ::oWndCode:cargo[ 1 ] := nRow
   ::oWndCode:cargo[ 2 ] := nCol

   RETURN NIL


METHOD HandleEvent() CLASS HBDebugger

   LOCAL nPopup
   LOCAL oWnd
   LOCAL nKey
   LOCAL nMRow
   LOCAL nMCol

   IF ::lAnimate
      IF ::nSpeed != 0
         Inkey( ::nSpeed / 10 )
      ENDIF
      IF __dbgInvokeDebug()  // NextKey() == K_ALT_D
         ::lAnimate := .F.
      ELSE
         ::Step()
         RETURN NIL
      ENDIF
   ENDIF

   ::lEnd := .F.

   DO WHILE ! ::lEnd

      nKey := Inkey( 0, INKEY_ALL )
      IF nKey == K_ALT_X
         t_oDebugger:Quit()
      ELSEIF ::oPullDown:IsOpen()
         ::oPullDown:ProcessKey( nKey )
         IF ::oPullDown:nOpenPopup == 0 // Closed
            ::aWindows[ ::nCurrentWindow ]:Show( .T. )
         ENDIF
      ELSE
         SWITCH nKey
         CASE K_LDBLCLK

            IF MRow() != 0 .AND. MRow() != ::nMaxRow

               nMRow := MRow()
               nMCol := MCol()
               FOR EACH oWnd IN ::aWindows
                  IF oWnd:IsOver( nMRow, nMCol )
                     IF ! oWnd:lFocused
                        ::aWindows[ ::nCurrentWindow ]:Show( .F. )
                        ::nCurrentWindow := oWnd:__enumIndex()
                        oWnd:Show( .T. )
                     ENDIF
                     oWnd:LDblClick( nMRow, nMCol )
                     EXIT
                  ENDIF
               NEXT
            ENDIF
            EXIT

         CASE K_LBUTTONDOWN

            IF MRow() == 0

               IF ( nPopup := ::oPullDown:GetItemOrdByCoors( 0, MCol() ) ) != 0
                  IF ! ::oPullDown:IsOpen()
                     IF ::oWndCode:lFocused
                        Eval( ::oWndCode:bLostFocus )
                     ENDIF
                     SetCursor( SC_NONE )
                  ENDIF
                  ::oPullDown:ShowPopup( nPopup )
               ENDIF

            ELSEIF MRow() != ::nMaxRow

               nMRow := MRow()
               nMCol := MCol()
               FOR EACH oWnd IN ::aWindows
                  IF oWnd:IsOver( nMRow, nMCol )
                     IF ! oWnd:lFocused
                        ::aWindows[ ::nCurrentWindow ]:Show( .F. )
                        ::nCurrentWindow := oWnd:__enumIndex()
                        oWnd:Show( .T. )
                     ENDIF
                     oWnd:LButtonDown( nMRow, nMCol )
                     EXIT
                  ENDIF
               NEXT
            ENDIF
            EXIT

         CASE K_RBUTTONDOWN
            EXIT
#if 0
         CASE K_ESC
            ::RestoreAppStatus()
            t_oDebugger := NIL
            s_lExit := .T.
            DispEnd()
            ::Exit()
            EXIT
#endif

         CASE K_ENTER
            IF ! Empty( ::oGetCommand:getValue() )
               ::oWndCommand:KeyPressed( nKey )
               EXIT
            ENDIF
         CASE K_UP
         CASE K_DOWN
         CASE K_LEFT
         CASE K_RIGHT
         CASE K_PGUP
         CASE K_PGDN
         CASE K_HOME
         CASE K_END
         CASE K_DEL
         CASE K_CTRL_PGUP
         CASE K_CTRL_PGDN
         CASE K_CTRL_HOME
         CASE K_CTRL_END
         CASE K_CTRL_ENTER
            ::aWindows[ ::nCurrentWindow ]:KeyPressed( nKey )
            EXIT

         CASE K_F1
            ::ShowHelp()
            EXIT

         CASE K_F4
            ::ShowAppScreen()
            EXIT

         CASE K_F5
            ::Go()
            EXIT

         CASE K_CTRL_F5
            ::NextRoutine()
            EXIT

         CASE K_F6
            ::ShowWorkAreas()
            EXIT

         CASE K_F7
            ::ToCursor()
            EXIT

         CASE K_F8
            ::Step()
            EXIT

         CASE K_F9
            ::ToggleBreakPoint()
            EXIT

         CASE K_F10
            ::Trace()
            EXIT

         CASE K_TAB
            ::NextWindow()
            EXIT

         CASE K_SH_TAB
            ::PrevWindow()
            EXIT

         OTHERWISE
            IF ! ::OpenMenu( __dbgAltToKey( nKey ) )
               ::oWndCommand:KeyPressed( nKey )
            ENDIF
         ENDSWITCH
      ENDIF
   ENDDO

   RETURN NIL

METHOD Hide() CLASS HBDebugger

   ::CloseDebuggerWindow()

   RETURN NIL


METHOD HideCallStack() CLASS HBDebugger

   ::lShowCallStack := .F.

   IF ::oWndStack != NIL
      DispBegin()
      ::oWndStack:Hide()
      IF ::aWindows[ ::nCurrentWindow ] == ::oWndStack
         ::NextWindow()
      ENDIF
      ::RemoveWindow( ::oWndStack )
      ::oWndStack := NIL

      ::oWndCode:Resize( ,,, ::oWndCode:nRight + 16 )
      IF ::oWndVars != NIL
         ::oWndVars:Resize( ,,, ::oWndVars:nRight + 16 )
      ENDIF
      IF ::oWndPnt != NIL
         ::oWndPnt:Resize( ,,, ::oWndPnt:nRight + 16 )
      ENDIF
      DispEnd()
   ENDIF

   RETURN NIL


METHOD HideVars() CLASS HBDebugger

   LOCAL nTop

   IF ::oWndVars == NIL
      RETURN NIL
   ENDIF

   ::oWndVars:Hide()
   IF ::oWndPnt == NIL
      nTop := 1
   ELSE
      ::oWndPnt:Resize( 1, , ::oWndPnt:nBottom - ( ::oWndPnt:nTop - 1 ) )
      ::oBrwPnt:Resize( 2, , ::oWndPnt:nBottom - 1 )
      nTop := ::oWndPnt:nBottom + 1
   ENDIF
   ::oWndCode:Resize( nTop )
   IF ::oBrwText != NIL
      ::oBrwText:Resize( ::oWndCode:nTop + 1 )
   ENDIF
   IF ::oWndCode:lFocused
      ::oWndCode:cargo[ 1 ] := Row()
      ::oWndCode:cargo[ 2 ] := Col()
   ENDIF

   IF ::aWindows[ ::nCurrentWindow ] == ::oWndVars
      ::NextWindow()
   ENDIF

   RETURN NIL


METHOD InputBox( cMsg, uValue, bValid, lEditable ) CLASS HBDebugger

   LOCAL nTop    := Int( ( ::nMaxRow / 2 ) - 5 )
   LOCAL nLeft   := Int( ( ::nMaxCol / 2 ) - 25 )
   LOCAL nBottom := nTop + 2
   LOCAL nRight  := nLeft + 50
   LOCAL cType   := ValType( uValue )
   LOCAL nWidth  := nRight - nLeft - 1
   LOCAL uTemp
   LOCAL nOldCursor
   LOCAL nOldRow
   LOCAL nOldCol
   LOCAL lExit
   LOCAL oWndInput := HBDbWindow():New( nTop, nLeft, nBottom, nRight, cMsg, ;
      ::oPullDown:cClrPopup )

   hb_default( @lEditable, .T. )

   oWndInput:lShadow := .T.
   oWndInput:Show()

   nOldCursor := SetCursor()
   nOldRow := Row()
   nOldCol := Col()

   uTemp := uValue

   IF lEditable

      IF !( cType == "C" ) .OR. Len( uValue ) < nWidth
         uTemp := PadR( uValue, nWidth )
      ENDIF
      __dbgInput( nTop + 1, nLeft + 1, nWidth, @uTemp, bValid, ;
         __dbgColors()[ 5 ], Max( Max( nWidth, Len( uTemp ) ), 256 ) )
      SWITCH cType
      CASE "C" ; uTemp := AllTrim( uTemp ) ; EXIT
      CASE "D" ; uTemp := CToD( uTemp )    ; EXIT
      CASE "N" ; uTemp := Val( uTemp )     ; EXIT
      ENDSWITCH

   ELSE

      hb_DispOutAt( nTop + 1, nLeft + 1, __dbgValToStr( uValue ), "," + __dbgColors()[ 5 ] )
      SetPos( nTop + 1, nLeft + 1 )

      lExit := .F.

      DO WHILE ! lExit

         SWITCH Inkey( 0, INKEY_ALL )
         CASE K_ESC
            lExit := .T.
            EXIT

         CASE K_ENTER

<<<<<<< HEAD
            DO CASE
            CASE cType == "A"
=======
            SWITCH cType
            CASE "A"
>>>>>>> 96ca3fe4
               IF Len( uValue ) == 0
                  __dbgAlert( "Array is empty" )
               ELSE
                  __dbgArrays( uValue, cMsg )
               ENDIF
<<<<<<< HEAD
            CASE cType == "H"
=======
               EXIT
            CASE "H"
>>>>>>> 96ca3fe4
               IF Len( uValue ) == 0
                  __dbgAlert( "Hash is empty" )
               ELSE
                  __dbgHashes( uValue, cMsg )
               ENDIF
<<<<<<< HEAD
            CASE cType == "O"
               __dbgObject( uValue, cMsg )
            OTHERWISE
               __dbgAlert( "Value cannot be edited" )
            ENDCASE
=======
               EXIT
            CASE "O"
               __dbgObject( uValue, cMsg )
               EXIT
            OTHERWISE
               __dbgAlert( "Value cannot be edited" )
            ENDSWITCH
>>>>>>> 96ca3fe4
            EXIT

         OTHERWISE
            __dbgAlert( "Value cannot be edited" )

         ENDSWITCH
      ENDDO

   ENDIF

   SetCursor( nOldCursor )
   SetPos( nOldRow, nOldCol )

   oWndInput:Hide()

   RETURN uTemp


METHOD Inspect( uValue, cValueName ) CLASS HBDebugger

   uValue := ::InputBox( uValue, cValueName,, .F. )

   RETURN NIL


METHOD IsValidStopLine( cName, nLine ) CLASS HBDebugger
   RETURN __dbgIsValidStopLine( ::pInfo, cName, nLine )


METHOD RunAtStartup( lRunAtStartup ) CLASS HBDebugger

   hb_default( @lRunAtStartup, ! ::lRunAtStartup )

   ::lRunAtStartup := lRunAtStartup
   ::oPulldown:GetItemByIdent( "ALTD" ):checked := ::lRunAtStartup

   RETURN Self


METHOD LineNumbers( lLineNumbers ) CLASS HBDebugger

   hb_default( @lLineNumbers, ! ::lLineNumbers )

   ::lLineNumbers := lLineNumbers
   ::oPulldown:GetItemByIdent( "LINE" ):checked := ::lLineNumbers
   IF ::oBrwText != NIL
      ::oBrwText:lLineNumbers := lLineNumbers
      ::oBrwText:RefreshAll()
   ENDIF

   RETURN Self


METHOD ListBox( cCaption, aItems ) CLASS HBDebugger

   LOCAL nItems
   LOCAL nMaxWid
   LOCAL nLeft
   LOCAL nTop
   LOCAL nBottom
   LOCAL nRight
   LOCAL oWndList
   LOCAL aColors
   LOCAL n

   nItems := Len( aItems )
   nMaxWid := Len( cCaption ) + 2
   AEval( aItems, {| x | nMaxWid := Max( Len( x ), nMaxWid ) } )
   nMaxWid += 2

   nTop    := ( ::nMaxRow / 2 ) - Min( nItems, ::nMaxRow - 5 ) / 2
   nBottom := ( ::nMaxRow / 2 ) + Min( nItems, ::nMaxRow - 5 ) / 2 + 1
   nLeft   := ( ::nMaxCol / 2 ) - Min( nMaxWid, ::nMaxCol * 3 / 2 ) / 2
   nRight  := ( ::nMaxCol / 2 ) + Min( nMaxWid, ::nMaxCol * 3 / 2 ) / 2
   oWndList := HBDbWindow():new( nTop, nLeft, nBottom, nRight, cCaption, ;
      ::oPullDown:cClrPopup )
   oWndList:lShadow := .T.
   oWndList:Show()

   aColors := __dbgColors()
   n := __dbgAChoice( nTop + 1, nLeft + 1, nBottom - 1, nRight - 1, aItems, ;
      aColors[ 8 ] + "," + aColors[ 10 ] )
   oWndList:Hide()

   RETURN n


METHOD LoadCallStack() CLASS HBDebugger

   LOCAL i
   LOCAL nDebugLevel
   LOCAL nCurrLevel
   LOCAL nLevel
   LOCAL nPos

   ::aProcStack := Array( ::nProcLevel )

   nCurrLevel := __dbgProcLevel() - 1
   nDebugLevel := nCurrLevel - ::nProcLevel + 1

   FOR i := nDebugLevel TO nCurrLevel
      nLevel := nCurrLevel - i + 1
      nPos := AScan( ::aCallStack, {| a | a[ CSTACK_LEVEL ] == nLevel } )
      IF nPos > 0
         // a procedure with debug info
         ::aProcStack[ i - nDebugLevel + 1 ] := ::aCallStack[ nPos ]
      ELSE
         ::aProcStack[ i - nDebugLevel + 1 ] := iif( ProcLine( i ) != 0, ;
            { ProcFile( i ), ProcName( i ), ProcLine( i ), nLevel, {}, {} }, ;
            {, ProcName( i ) + "(" + hb_ntos( ProcLine( i ) ) + ")", , nLevel, , } )
      ENDIF
   NEXT

   RETURN NIL


METHOD LoadColors() CLASS HBDebugger

   LOCAL oWnd

   ::oPullDown:LoadColors()
   IF ::lActive
      ::oPullDown:Refresh()
      ::BarDisplay()
   ENDIF
   FOR EACH oWnd IN ::aWindows
      oWnd:LoadColors()
      IF ::lActive
         oWnd:Refresh()
      ENDIF
   NEXT

   RETURN NIL


METHOD LoadSettings() CLASS HBDebugger

   ::DoScript( ::cSettingsFileName )

   RETURN NIL


METHOD LoadVars() CLASS HBDebugger // updates monitored variables

   LOCAL nCount
   LOCAL n
   LOCAL m
   LOCAL xValue
   LOCAL cName
   LOCAL aBVars
   LOCAL hSkip

   aBVars := {}

   IF ::lShowPublics
      nCount := __mvDbgInfo( HB_MV_PUBLIC )
      FOR n := nCount TO 1 STEP -1
         xValue := __mvDbgInfo( HB_MV_PUBLIC, n, @cName )
         AAdd( aBVars, { cName, xValue, "Public" } )
      NEXT
   ENDIF

   IF ::lShowPrivates
      /* CA-Cl*pper shows only local private variables in monitor
       * We are marking non local private variables with "^" character
       */
      nCount := __mvDbgInfo( HB_MV_PRIVATE )
      IF nCount > 0
         m := __mvDbgInfo( HB_MV_PRIVATE_LOCAL, ::nProcLevel )
         hSkip := { => }
         hb_HAllocate( hSkip, nCount )
         FOR n := nCount TO 1 STEP -1
            xValue := __mvDbgInfo( HB_MV_PRIVATE, n, @cName )
            IF ! cName $ hSkip
               AAdd( aBVars, { cName, xValue,  iif( m > 0, "Private", "Private^" ) } )
               hSkip[ cName ] := NIL
            ENDIF
            --m
         NEXT
      ENDIF
   ENDIF

   IF ::aProcStack[ ::oBrwStack:Cargo ][ CSTACK_LINE ] != NIL
      IF ::lShowGlobals
         cName := ::aProcStack[ ::oBrwStack:Cargo ][ CSTACK_MODULE ]
         FOR EACH n IN ::aModules
            IF ! ::lShowAllGlobals
               IF ! ::ModuleMatch( n[ MODULE_NAME ], cName )
                  LOOP
               ENDIF
            ENDIF
            FOR EACH m IN n[ MODULE_GLOBALS ]
               AAdd( aBVars, m )
            NEXT
            IF ! ::lShowAllGlobals
               FOR EACH m IN n[ MODULE_EXTERNGLOBALS ]
                  AAdd( aBVars, m )
               NEXT
            ENDIF
         NEXT
      ENDIF

      IF ::lShowStatics
         cName := ::aProcStack[ ::oBrwStack:Cargo ][ CSTACK_MODULE ]
         n := AScan( ::aModules, {| a | ::ModuleMatch( a[ MODULE_NAME ], cName ) } )
         IF n > 0
            FOR EACH m IN ::aModules[ n ][ MODULE_STATICS ]
               AAdd( aBVars, m )
            NEXT
         ENDIF
         FOR EACH n IN ::aProcStack[ ::oBrwStack:Cargo ][ CSTACK_STATICS ]
            AAdd( aBVars, n )
         NEXT
      ENDIF

      IF ::lShowLocals
         FOR EACH n IN ::aProcStack[ ::oBrwStack:Cargo ][ CSTACK_LOCALS ]
            cName := n[ VAR_NAME ]
            m := AScan( aBVars, ; // Is there another var with this name ?
               {| aVar | aVar[ VAR_NAME ] == cName .AND. Left( aVar[ VAR_TYPE ], 1 ) == "S" } )
            IF m > 0
               aBVars[ m ] := n
            ELSE
               AAdd( aBVars, n )
            ENDIF
         NEXT
      ENDIF
   ENDIF

   IF ::oBrwVars != NIL .AND. ::oBrwVars:cargo[ 1 ] > Len( aBVars )
      ::oBrwVars:GoTop()
   ENDIF
   ::aVars := aBVars
   IF ::lSortVars .AND. ! Empty( ::aVars )
      ::Sort()
   ENDIF

   RETURN NIL


METHOD Local() CLASS HBDebugger

   ::lShowLocals := ! ::lShowLocals
   ::RefreshVars()

   RETURN NIL


METHOD Locate( nMode, cValue ) CLASS HBDebugger

   LOCAL lFound

   hb_default( @nMode, 0 )

   IF Empty( cValue )
      ::cSearchString := PadR( ::cSearchString, 256 )
      cValue := ::InputBox( "Search string", ::cSearchString )
      IF Empty( cValue )
         RETURN NIL
      ENDIF
   ENDIF

   ::cSearchString := cValue

   lFound := ::oBrwText:Search( ::cSearchString, ::lCaseSensitive, nMode )

   // Save cursor position to be restored by ::oWndCode:bGotFocus
   ::oWndCode:cargo[ 1 ] := Row()
   ::oWndCode:cargo[ 2 ] := Col()

   RETURN lFound


METHOD LocatePrgPath( cPrgName ) CLASS HBDebugger

   LOCAL cRetPrgName
   LOCAL cDir

   FOR EACH cDir IN ::aPathDirs
      cRetPrgName := cDir + hb_ps() + cPrgName
      IF hb_FileExists( cRetPrgName )
         RETURN cRetPrgName
      ENDIF
   NEXT

   RETURN NIL


METHOD MonoDisplay() CLASS HBDebugger

   ::lMonoDisplay := ! ::lMonoDisplay
   ::oPullDown:GetItemByIdent( "MONO" ):checked := ::lMonoDisplay
   ::LoadColors()

   RETURN NIL


METHOD NextRoutine() CLASS HBDebugger

   ::RestoreAppScreen()
   ::RestoreAppState()
   __dbgSetNextRoutine( ::pInfo )
   ::Exit()

   RETURN Self


METHOD NextWindow() CLASS HBDebugger

   LOCAL oWnd

   IF Len( ::aWindows ) > 0

      oWnd := ::aWindows[ ::nCurrentWindow++ ]
      oWnd:Show( .F. )
      IF ::nCurrentWindow > Len( ::aWindows )
         ::nCurrentWindow := 1
      ENDIF
      DO WHILE ! ::aWindows[ ::nCurrentWindow ]:lVisible
         ::nCurrentWindow++
         IF ::nCurrentWindow > Len( ::aWindows )
            ::nCurrentWindow := 1
         ENDIF
      ENDDO
      oWnd := ::aWindows[ ::nCurrentWindow ]
      oWnd:Show( .T. )
   ENDIF

   RETURN NIL


METHOD Open() CLASS HBDebugger

   LOCAL nFileName
   LOCAL cFileName
   LOCAL cRealName
   LOCAL aFiles := ::GetSourceFiles()
   LOCAL cExt

   ASort( aFiles )
   hb_AIns( aFiles, 1, "(Another file)", .T. )

   nFileName := ::ListBox( "Please choose a source file", aFiles )
<<<<<<< HEAD
   DO CASE
   CASE nFileName == 0
      RETURN NIL
   CASE nFileName == 1
      cFileName := ::InputBox( "Please enter the filename", Space( 255 ) )
      cFileName := AllTrim( cFileName )
   OTHERWISE
      cFileName := aFiles[ nFileName ]
   ENDCASE
=======
   SWITCH nFileName
   CASE 0
      RETURN NIL
   CASE 1
      cFileName := ::InputBox( "Please enter the filename", Space( 255 ) )
      cFileName := AllTrim( cFileName )
      EXIT
   OTHERWISE
      cFileName := aFiles[ nFileName ]
   ENDSWITCH
>>>>>>> 96ca3fe4

   IF ! Empty( cFileName ) ;
      .AND. ( ValType( ::cPrgName ) == "U" .OR. ! hb_FileMatch( cFileName, ::cPrgName ) )

      IF ! hb_FileExists( cFileName ) .AND. ! Empty( ::cPathForFiles )
         cRealName := ::LocatePrgPath( cFileName )
         IF Empty( cRealName )
            __dbgAlert( "File '" + cFileName + "' not found!" )
            RETURN NIL
         ENDIF
         cFileName := cRealName
      ENDIF
      ::cPrgName := cFileName
      hb_FNameSplit( cFileName, NIL, NIL, @cExt )
      ::lPPO := ( Lower( cExt ) == ".ppo" )
      ::oPulldown:GetItemByIdent( "PPO" ):Checked := ::lPPO
      ::oBrwText := HBBrwText():New( ::oWndCode:nTop + 1, ::oWndCode:nLeft + 1, ;
         ::oWndCode:nBottom - 1, ::oWndCode:nRight - 1, cFileName, ;
         __dbgColors()[ 2 ] + "," + __dbgColors()[ 5 ] + "," + ;
         __dbgColors()[ 3 ] + "," + __dbgColors()[ 6 ], ;
         ::lLineNumbers, ::nTabWidth )
      ::oWndCode:Browser := ::oBrwText
      ::oWndCode:SetCaption( ::cPrgName )
      ::oWndCode:Refresh()       // to force the window caption to update
   ENDIF

   RETURN NIL

METHOD OpenMenu( cName ) CLASS HBDebugger

   LOCAL nPopup := ::oPullDown:GetHotKeyPos( Left( cName, 1 ) )

   IF nPopup == 0
      RETURN .F.
   ENDIF
   IF ::oPullDown:nOpenPopup != nPopup
      IF ::oWndCode:lFocused
         Eval( ::oWndCode:bLostFocus )
      ENDIF
      SetCursor( SC_NONE )
      ::oPullDown:ShowPopup( nPopup )
   ENDIF

   RETURN .T.

METHOD OpenPPO() CLASS HBDebugger

   LOCAL lSuccess
   LOCAL cDir
   LOCAL cName
   LOCAL cExt

   IF Empty( ::cPrgName )
      RETURN .F.
   ENDIF

   hb_FNameSplit( ::cPrgName, @cDir, @cName, @cExt )

   IF Lower( cExt ) == ".ppo"
      ::cPrgName := hb_FNameMerge( cDir, cName, ".prg" )
      lSuccess := hb_FileExists( ::cPrgName )
      ::lPPO := ! lSuccess
   ELSE
      ::cPrgName := hb_FNameMerge( cDir, cName, ".ppo" )
      lSuccess := hb_FileExists( ::cPrgName )
      ::lPPO := lSuccess
   ENDIF

   IF lSuccess
      ::oBrwText := HBBrwText():New( ::oWndCode:nTop + 1, ::oWndCode:nLeft + 1, ;
         ::oWndCode:nBottom - 1, ::oWndCode:nRight - 1, ::cPrgName, ;
         __dbgColors()[ 2 ] + "," + __dbgColors()[ 5 ] + "," + ;
         __dbgColors()[ 3 ] + "," + __dbgColors()[ 6 ], ::lLineNumbers, ::nTabWidth )
      ::oWndCode:Browser := ::oBrwText
      ::oWndCode:SetCaption( ::cPrgName )
      ::oWndCode:Refresh() // to force the window caption to update
   ENDIF

   ::oPullDown:GetItemByIdent( "PPO" ):checked := ::lPPO

   RETURN lSuccess


METHOD OSShell() CLASS HBDebugger

   LOCAL cImage := SaveScreen()
   LOCAL cColors := SetColor()
   LOCAL oE

   SetColor( "W/N" )
   CLS
   QOut( "Type 'exit' to RETURN to the Debugger" )
   SetCursor( SC_NORMAL )

   BEGIN SEQUENCE WITH {| objErr | Break( objErr ) }

#if defined( __PLATFORM__WINDOWS ) .OR. ;
    defined( __PLATFORM__DOS ) .OR. ;
    defined( __PLATFORM__OS2 )
      hb_run( GetEnv( "COMSPEC" ) )
#elif defined( __PLATFORM__UNIX )
      hb_run( GetEnv( "SHELL" ) )
#else
      __dbgAlert( "Not implemented yet!" )
#endif

   RECOVER USING oE

      __dbgAlert( "Error: " + oE:description )

   END SEQUENCE

   SetCursor( SC_NONE )
   RestScreen( ,,,, cImage )
   SetColor( cColors )

   RETURN NIL


METHOD Quit() CLASS HBDebugger

   ::Exit()
   ::Hide()
   __dbgSetQuit( ::pInfo )
   t_oDebugger := NIL

   __Quit()

   RETURN NIL


METHOD PathForFiles( cPathForFiles ) CLASS HBDebugger

   IF cPathForFiles == NIL
      cPathForFiles := ::InputBox( "Search path for source files:", ::cPathForFiles )
   ENDIF
   ::cPathForFiles := cPathForFiles
   ::aPathDirs := PathToArray( ::cPathForFiles )

   ::Resume()

   RETURN Self


METHOD PrevWindow() CLASS HBDebugger

   LOCAL oWnd

   IF Len( ::aWindows ) > 0

      oWnd := ::aWindows[ ::nCurrentWindow-- ]
      oWnd:Show( .F. )
      IF ::nCurrentWindow < 1
         ::nCurrentWindow := Len( ::aWindows )
      ENDIF
      DO WHILE ! ::aWindows[ ::nCurrentWindow ]:lVisible
         ::nCurrentWindow--
         IF ::nCurrentWindow < 1
            ::nCurrentWindow := Len( ::aWindows )
         ENDIF
      ENDDO
      oWnd := ::aWindows[ ::nCurrentWindow ]
      oWnd:Show( .T. )
   ENDIF

   RETURN NIL


METHOD Private() CLASS HBDebugger

   ::lShowPrivates := ! ::lShowPrivates
   ::RefreshVars()

   RETURN NIL


METHOD Public() CLASS HBDebugger

   ::lShowPublics := ! ::lShowPublics
   ::RefreshVars()

   RETURN NIL


METHOD RefreshVars() CLASS HBDebugger

   ::oPulldown:GetItemByIdent( "GLOBAL" ):checked := ::lShowGlobals
   ::oPulldown:GetItemByIdent( "LOCAL" ):checked := ::lShowLocals
   ::oPulldown:GetItemByIdent( "PRIVATE" ):checked := ::lShowPrivates
   ::oPulldown:GetItemByIdent( "PUBLIC" ):checked := ::lShowPublics
   ::oPulldown:GetItemByIdent( "STATIC" ):checked := ::lShowStatics
   ::oPulldown:GetItemByIdent( "ALL" ):checked := ::lAll
   ::oPulldown:GetItemByIdent( "SHOWALLGLOBALS" ):checked := ::lShowAllGlobals

   IF ::lActive
      IF ::lShowGlobals .OR. ::lShowPublics .OR. ::lShowPrivates .OR. ::lShowStatics .OR. ::lShowLocals
         ::LoadVars()
         ::ShowVars()
      ELSE
         ::HideVars()
      ENDIF
   ENDIF

   RETURN NIL


METHOD RemoveWindow( oWnd ) CLASS HBDebugger

   LOCAL n := AScan( ::aWindows, {| o | o == oWnd } )

   IF n != 0
      ::aWindows := hb_ADel( ::aWindows, n, .T. )
   ENDIF

   ::nCurrentWindow := 1

   RETURN NIL


METHOD ResizeWindows( oWindow ) CLASS HBDebugger

   LOCAL oWindow2
   LOCAL nTop
   LOCAL lVisible2 := .F.

   DO CASE
   CASE oWindow == ::oWndVars
      oWindow2 := ::oWndPnt
   CASE oWindow == ::oWndPnt
      oWindow2 := ::oWndVars
   ENDCASE

   DispBegin()
   IF oWindow2 == NIL
      nTop := oWindow:nBottom + 1
   ELSE
      lVisible2 := oWindow2:lVisible
      IF oWindow2:lVisible
         IF oWindow:nTop < oWindow2:nTop
            nTop := oWindow2:nBottom - oWindow2:nTop + 1
            oWindow2:Resize( oWindow:nBottom + 1,, oWindow:nBottom + nTop )
         ELSE
            nTop := oWindow:nBottom - oWindow:nTop + 1
            oWindow:Resize( oWindow2:nBottom + 1,, oWindow2:nBottom + nTop )
         ENDIF
         nTop := Max( oWindow:nBottom, oWindow2:nBottom ) + 1
      ELSE
         IF oWindow:nTop > 1
            nTop := oWindow:nBottom - oWindow:nTop + 1
            oWindow:Resize( 1, NIL, nTop )
         ENDIF
         nTop := oWindow:nBottom + 1
      ENDIF
   ENDIF

   oWindow:hide()
   IF oWindow2 != NIL
      oWindow2:hide()
   ENDIF

   ::oWndCode:Resize( nTop )
   IF ::oWndCode:lFocused
      ::oWndCode:cargo[ 1 ] := Row()
      ::oWndCode:cargo[ 2 ] := Col()
   ENDIF

   IF oWindow2 != NIL .AND. lVisible2
      oWindow2:Show()
   ENDIF
   oWindow:Show()
   DispEnd()

   RETURN Self


METHOD RestoreAppScreen() CLASS HBDebugger

   LOCAL i

   ::CloseDebuggerWindow()

   FOR i := 1 TO ::nAppDispCount
      DispBegin()
   NEXT

   RETURN NIL


METHOD RestoreAppState() CLASS HBDebugger

   Set( _SET_DIRCASE, ::nAppDirCase )
   Set( _SET_FILECASE, ::nAppFileCase )
   Set( _SET_TYPEAHEAD, ::nAppTypeAhead )
   hb_keySetLast( ::nAppLastKey )

   RETURN NIL


METHOD RestoreSettings( cFileName ) CLASS HBDebugger

   IF Empty( cFileName )
      ::cSettingsFileName := ::InputBox( "File name", ::cSettingsFileName )
      IF LastKey() == K_ESC
         RETURN NIL
      ENDIF
   ELSE
      ::cSettingsFileName := cFileName
   ENDIF

   ::LoadSettings()
   ::ShowVars()

   RETURN NIL


METHOD SaveAppScreen() CLASS HBDebugger

   LOCAL nRight
   LOCAL nTop
   LOCAL i

   ::nAppDispCount := DispCount()
   FOR i := 1 TO ::nAppDispCount
      DispEnd()
   NEXT

   ::OpenDebuggerWindow()

   IF ::nMaxRow != MaxRow() .OR. ::nMaxCol != MaxCol()
      DispBegin()
      ::nMaxRow := MaxRow()
      ::nMaxCol := MaxCol()
      nTop := 1
      nRight := ::nMaxCol
      ::oWndCommand:Resize( ::nMaxRow - 5, 0, ::nMaxRow - 1, ::nMaxCol )
      ::oGetCommand:newPos( ::oWndCommand:nBottom - 1, ::oWndCommand:nLeft + 3 )
      ::oBrwStack:nTop := 2
      ::oBrwStack:nLeft := ::nMaxCol - 14
      ::oBrwStack:nRight := ::nMaxCol - 1
      ::oBrwStack:nBottom := ::nMaxRow - 7
      IF ::oWndStack != NIL
         nRight -= 16
         ::oWndStack:Resize( , nRight + 1, ::nMaxRow - 6, ::nMaxCol )
      ENDIF
      IF ::oWndVars != NIL
         ::oWndVars:Resize( , , , nRight )
         nTop := Max( nTop, ::oWndVars:nBottom + 1 )
      ENDIF
      IF ::oWndPnt != NIL
         ::oWndPnt:Resize( , , , nRight )
         nTop := Max( nTop, ::oWndPnt:nBottom + 1 )
      ENDIF
      ::oWndCode:Resize( nTop, 0, ::nMaxRow - 6, nRight )
      ::oPullDown:Refresh()
      ::BarDisplay()
      DispEnd()
   ENDIF

   RETURN NIL


METHOD SaveAppState() CLASS HBDebugger

   ::nAppDirCase := Set( _SET_DIRCASE, 0 )
   ::nAppFileCase := Set( _SET_FILECASE, 0 )
   ::nAppTypeAhead := Set( _SET_TYPEAHEAD, 16 )
   ::nAppLastKey := LastKey()

   RETURN NIL


METHOD SaveSettings( cFileName ) CLASS HBDebugger

   LOCAL cInfo := ""
   LOCAL n
   LOCAL oWnd
   LOCAL aBreak, aWatch

   IF Empty( cFileName )
     ::cSettingsFileName := ::InputBox( "File name", ::cSettingsFileName )
     IF LastKey() == K_ESC
        RETURN NIL
     ENDIF
   ELSE
     ::cSettingsFileName := cFileName
   ENDIF

   IF ! Empty( ::cPathForFiles )
      cInfo += "Options Path " + ::cPathForFiles + hb_eol()
   ENDIF

   cInfo += "Options Colors {"
   FOR EACH n IN ::aColors
      cInfo += '"' + n + '"'
      IF ! n:__enumIsLast()
         cInfo += ","
      ENDIF
   NEXT
   cInfo += "}" + hb_eol()

   IF ::lMonoDisplay
      cInfo += "Options mono " + hb_eol()
   ENDIF

   IF ! ::lRunAtStartup
      cInfo += "Options NoRunAtStartup " + hb_eol()
   ENDIF

   IF ::nSpeed != 0
      cInfo += "Run Speed " + hb_ntos( ::nSpeed ) + hb_eol()
   ENDIF

   IF ::nTabWidth != 4
      cInfo += "Options Tab " + hb_ntos( ::nTabWidth ) + hb_eol()
   ENDIF

   IF ::lShowStatics
      cInfo += "Monitor Static" + hb_eol()
   ENDIF

   IF ::lShowPublics
      cInfo += "Monitor Public" + hb_eol()
   ENDIF

   IF ::lShowLocals
      cInfo += "Monitor Local" + hb_eol()
   ENDIF

   IF ::lShowPrivates
      cInfo += "Monitor Private" + hb_eol()
   ENDIF

   IF ::lShowGlobals
      cInfo += "Monitor Global" + hb_eol()
   ENDIF

   IF ::lSortVars
      cInfo += "Monitor Sort" + hb_eol()
   ENDIF

   IF ::lShowCallStack
      cInfo += "View CallStack" + hb_eol()
   ENDIF

   IF ! ::lLineNumbers
      cInfo += "Num Off" + hb_eol()
   ENDIF

   FOR EACH aBreak IN __dbgGetBreakPoints( ::pInfo )
      cInfo += "BP " + hb_ntos( aBreak[ 1 ] ) + " " + ;
               AllTrim( aBreak[ 2 ] ) + hb_eol()
   NEXT

   FOR EACH aWatch IN ::aWatch
      cInfo += Upper( aWatch[ 1 ] ) + " " + aWatch[ 2 ] + hb_eol()
   NEXT

   IF ! ::lWindowsAutoSized
      /* This part of the script must be executed after all windows are created */
      FOR EACH oWnd IN ::aWindows
         cInfo += "Window Size " + hb_ntos( oWnd:nBottom - oWnd:nTop + 1 ) + " "
         cInfo += hb_ntos( oWnd:nRight - oWnd:nLeft + 1 ) + hb_eol()
         cInfo += "Window Move " + hb_ntos( oWnd:nTop ) + " "
         cInfo += hb_ntos( oWnd:nLeft ) + hb_eol()
         cInfo += "Window Next" + hb_eol()
      NEXT
   ENDIF

   hb_MemoWrit( ::cSettingsFileName, cInfo )

   RETURN NIL


METHOD SearchLine() CLASS HBDebugger

   LOCAL cLine := ::InputBox( "Line number", "1" )

   IF Val( cLine ) > 0
      ::GotoLine ( Val( cLine ) )
   ENDIF

   RETURN NIL


METHOD Show() CLASS HBDebugger

   ::SaveAppScreen()
   ::oPullDown:Display()
   ::oWndCode:Show( .T. )
   ::oWndCommand:Show()
   hb_DispOutAt( ::oWndCommand:nBottom - 1, ::oWndCommand:nLeft + 1, ">" )

   ::BarDisplay()

   RETURN NIL


METHOD ShowAllGlobals() CLASS HBDebugger

   ::lShowAllGlobals := ! ::lShowAllGlobals
   ::RefreshVars()

   RETURN NIL


METHOD ShowAppScreen() CLASS HBDebugger

   ::CloseDebuggerWindow()

   IF LastKey() == K_LBUTTONDOWN
      Inkey( 0, INKEY_ALL )
   ENDIF
   DO WHILE Inkey( 0, INKEY_ALL ) == K_MOUSEMOVE
   ENDDO

   ::OpenDebuggerWindow()

   RETURN NIL


METHOD ShowCallStack() CLASS HBDebugger

   ::lShowCallStack := .T.

   IF ::oWndStack == NIL

      SetCursor( SC_NONE )

      DispBegin()
      // Resize code window
      ::oWndCode:Resize( ,,, ::oWndCode:nRight - 16 )
      // Resize vars window
      IF ::oWndVars != NIL
         ::oWndVars:Resize( ,,, ::oWndVars:nRight - 16 )
      ENDIF
      // Resize watchpoints window
      IF ::oWndPnt != NIL
         ::oWndPnt:Resize( ,,, ::oWndPnt:nRight - 16 )
      ENDIF
      DispEnd()

      IF ::aWindows[ ::nCurrentWindow ]:lFocused
         ::aWindows[ ::nCurrentWindow ]:Show( .F. )
      ENDIF

      ::oWndStack := HBDbWindow():New( 1, ::nMaxCol - 15, ::nMaxRow - 6, ::nMaxCol, ;
         "Calls" )
      ::oWndStack:bKeyPressed  := {| nKey | ::CallStackProcessKey( nKey ) }
      ::oWndStack:bLButtonDown := {|| ::CallStackProcessKey( K_LBUTTONDOWN ) }

      // Maintain fixed window array order: code, monitor, watch, callstack, command
      IF ::nCurrentWindow >= Len( ::aWindows )
         ::nCurrentWindow++
      ENDIF
      hb_AIns( ::aWindows, Len( ::aWindows ), ::oWndStack, .T. )

      IF ::oBrwStack == NIL
         ::BuildBrowseStack()
      ENDIF

      ::oWndStack:bPainted := {|| ::oBrwStack:ColorSpec := __dbgColors()[ 2 ] + "," + ;
         __dbgColors()[ 5 ] + "," + __dbgColors()[ 4 ] + "," + __dbgColors()[ 6 ], ;
         ::oBrwStack:RefreshAll(), ::oBrwStack:ForceStable() }
      ::oWndStack:bGotFocus := {|| SetCursor( SC_NONE ) }

      ::oWndStack:Show( .F. )
   ENDIF

   RETURN NIL


METHOD ShowCodeLine( nProc ) CLASS HBDebugger

   LOCAL cDir
   LOCAL cName
   LOCAL nLine
   LOCAL cPrgName

   // we only update the stack window and up a new browse
   // to view the code if we have just broken execution
   IF ! ::lGo
      IF ::oWndStack != NIL
         ::oBrwStack:RefreshAll()
      ENDIF

      nLine := ::aProcStack[ nProc ][ CSTACK_LINE ]
      cPrgName := ::aProcStack[ nProc ][ CSTACK_MODULE ]
      IF nLine == NIL
         ::oBrwText := NIL
         ::oWndCode:Browser := NIL
         ::oWndCode:SetCaption( ::aProcStack[ nProc ][ CSTACK_FUNCTION ] + ;
            ": Code not available" )
         ::oWndCode:Refresh() // to force the window caption to update
         RETURN NIL
      ENDIF

      IF ::lPPO
         hb_FNameSplit( cPrgName, @cDir, @cName, NIL )
         cPrgName := hb_FNameMerge( cDir, cName, ".ppo" )
      ENDIF

      IF ! Empty( cPrgName )

         IF ! ::ModuleMatch( cPrgName, ::cPrgName ) .OR. ;
            ::oBrwText == NIL

            IF ! hb_FileExists( cPrgName ) .AND. ! Empty( ::cPathForFiles )
               cPrgName := ::LocatePrgPath( cPrgName )
            ENDIF

            ::cPrgName := cPrgName

            IF ! hb_FileExists( cPrgName )
               ::oBrwText := NIL
               ::oWndCode:Browser := NIL
               ::oWndCode:SetCaption( ::aProcStack[ nProc ][ CSTACK_MODULE ] + ;
                  "  File not found" )
               ::oWndCode:Refresh()
               RETURN NIL
            ENDIF

            IF ::oBrwText == NIL
               ::oBrwText := HBBrwText():New( ::oWndCode:nTop + 1, ::oWndCode:nLeft + 1, ;
                  ::oWndCode:nBottom - 1, ::oWndCode:nRight - 1, cPrgName, ;
                  __dbgColors()[ 2 ] + "," + __dbgColors()[ 5 ] + "," + ;
                  __dbgColors()[ 3 ] + "," + __dbgColors()[ 6 ], ;
                  ::lLineNumbers, ::nTabWidth )

               ::oWndCode:Browser := ::oBrwText

            ELSE
               ::oBrwText:LoadFile( cPrgName )
            ENDIF

            ::oWndCode:bPainted := {|| iif( ::oBrwText != NIL, ::oBrwText:RefreshAll():ForceStable(), ::oWndCode:Clear() ) }
            ::oWndCode:SetCaption( ::cPrgName )
            ::oWndCode:Refresh()       // to force the window caption to update
         ENDIF
         ::oBrwText:SetActiveLine( nLine )
         ::GotoLine( nLine )
      ENDIF

   ENDIF

   RETURN NIL


METHOD ShowHelp( nTopic ) CLASS HBDebugger

   LOCAL nCursor := SetCursor( SC_NONE )

   __dbgHelp( nTopic )
   SetCursor( nCursor )

   RETURN NIL


#define MAX_VARS_HEIGHT 7

METHOD ShowVars() CLASS HBDebugger

   LOCAL oCol
   LOCAL lRepaint := .F.
   LOCAL nTop
   LOCAL nBottom
   LOCAL lWindowCreated := .F.
   LOCAL aColors

   IF ::lGo
      RETURN NIL
   ENDIF

   IF ! ( ::lShowLocals .OR. ::lShowStatics .OR. ::lShowPrivates .OR. ;
      ::lShowPublics .OR. ::lShowGlobals )
      RETURN NIL
   ENDIF

   DispBegin()

   IF ::oWndVars == NIL

      nTop := iif( ::oWndPnt != NIL .AND. ::oWndPnt:lVisible, ::oWndPnt:nBottom + 1, 1 )
      nBottom := nTop + Min( MAX_VARS_HEIGHT, Len( ::aVars ) + 1 )

      ::oWndVars := HBDbWindow():New( nTop, 0, nBottom, ;
         ::nMaxCol - iif( ::oWndStack != NIL, ::oWndStack:nWidth(), 0 ), ;
         "Monitor:" + ;
         iif( ::lShowGlobals, " Global", "" ) + iif( ::lShowLocals, " Local", "" ) + ;
         iif( ::lShowStatics, " Static", "" ) + iif( ::lShowPrivates, " Private", "" ) + ;
         iif( ::lShowPublics, " Public", "" ) )

      ::oWndVars:bLButtonDown := {| nMRow, nMCol | ::WndVarsLButtonDown( nMRow, nMCol ) }
      ::oWndVars:bLDblClick   := {|| ::EditVar( ::oBrwVars:Cargo[ 1 ] ) }
      ::oWndVars:bPainted     := {|| iif( Len( ::aVars ) > 0, ( ::oBrwVars:RefreshAll():ForceStable(), RefreshVarsS( ::oBrwVars ) ), ) }

      ::oWndVars:bKeyPressed := {| nKey | iif( Len( ::aVars ) == 0, NIL, ( ;
         iif( nKey == K_DOWN, ::oBrwVars:Down(), NIL ), ;
         iif( nKey == K_UP, ::oBrwVars:Up(), NIL ), ;
         iif( nKey == K_PGDN, ::oBrwVars:PageDown(), NIL ), ;
         iif( nKey == K_PGUP, ::oBrwVars:PageUp(), NIL ), ;
         iif( nKey == K_HOME, ::oBrwVars:GoTop(), NIL ), ;
         iif( nKey == K_END, ::oBrwVars:GoBottom(), NIL ), ;
         iif( nKey == K_ENTER, ::EditVar( ::oBrwVars:Cargo[ 1 ] ), NIL ), ;
         iif( Len( ::aVars ) > 0, ::oBrwVars:ForceStable(), NIL ) ) ) }

      // Maintain fixed window array order: code, monitor, watch, callstack, command
      hb_AIns( ::aWindows, 2, ::oWndVars, .T. )
      IF ::nCurrentWindow >= 2
         ::nCurrentWindow++
      ENDIF

      lWindowCreated := .T.
   ELSE

      nTop := ::oWndVars:nTop
      ::oWndVars:cCaption := "Monitor:" + ;
         iif( ::lShowGlobals, " Global", "" ) + ;
         iif( ::lShowLocals, " Local", "" ) + ;
         iif( ::lShowStatics, " Static", "" ) + ;
         iif( ::lShowPrivates, " Private", "" ) + ;
         iif( ::lShowPublics, " Public", "" )

      nBottom := ::oWndVars:nBottom
      DO CASE
      CASE Len( ::aVars ) == 0
         IF ::oWndVars:nBottom - ::oWndVars:nTop > 1
            nBottom := nTop + 1
         ENDIF
      CASE Len( ::aVars ) > ::oWndVars:nBottom - ::oWndVars:nTop - 1
         nBottom := nTop + Min( Len( ::aVars ) + 1, MAX_VARS_HEIGHT )
      CASE Len( ::aVars ) < ::oWndVars:nBottom - ::oWndVars:nTop - 1
         nBottom := nTop + Len( ::aVars ) + 1
      OTHERWISE
         nBottom := ::oWndVars:nBottom
      ENDCASE
   ENDIF

   IF Len( ::aVars ) > 0 .AND. ::oBrwVars == NIL
      ::oBrwVars := HBDbBrowser():New( nTop + 1, 1, nBottom - 1, ;
         ::nMaxCol - iif( ::oWndStack != NIL, ::oWndStack:nWidth(), 0 ) - 1 )
      aColors := __dbgColors()
      ::oBrwVars:Cargo := { 1, {} } // Actual highlighted row
      ::oBrwVars:ColorSpec := aColors[ 2 ] + "," + aColors[ 5 ] + "," + aColors[ 3 ] + "," + aColors[ 6 ]
      ::oBrwVars:goTopBlock := {|| ::oBrwVars:cargo[ 1 ] := Min( 1, Len( ::aVars ) ) }
      ::oBrwVars:goBottomBlock := {|| ::oBrwVars:cargo[ 1 ] := Max( 1, Len( ::aVars ) ) }
      ::oBrwVars:skipBlock := {| nSkip, nOld | ;
         nOld := ::oBrwVars:Cargo[ 1 ], ;
         ::oBrwVars:Cargo[ 1 ] += nSkip, ;
         ::oBrwVars:Cargo[ 1 ] := Min( Max( ::oBrwVars:Cargo[ 1 ], 1 ), Len( ::aVars ) ), ;
         ::oBrwVars:Cargo[ 1 ] - nOld }

      oCol := HBDbColumnNew( "", ;
         {|| PadR( hb_ntos( ::oBrwVars:Cargo[ 1 ] - 1 ) + ") " + ;
         ::VarGetInfo( ::aVars[ Max( ::oBrwVars:Cargo[ 1 ], 1 ) ] ), ;
         ::oWndVars:nWidth() - 2 ) } )
      ::oBrwVars:AddColumn( oCol )
      AAdd( ::oBrwVars:Cargo[ 2 ], ::aVars )
      oCol:DefColor := { 1, 2 }
      ::oBrwVars:ForceStable()
   ELSEIF Len( ::aVars ) == 0
      ::oBrwVars := NIL
      ::oWndVars:Browser := NIL
   ENDIF

   ::oWndVars:Browser := ::oBrwVars

   IF lWindowCreated
      ::oWndVars:Show()
      ::ResizeWindows( ::oWndVars )

   ELSE

      IF ::oBrwVars != NIL
         IF ::oBrwVars:cargo[ 1 ] <= 0
            ::oBrwVars:cargo[ 1 ] := 1
         ENDIF
      ENDIF

      IF Len( ::aVars ) == 0
         IF nBottom == ::oWndVars:nBottom
            /* We still need to redraw window caption, it could have changed */
            ::oWndVars:Refresh()
         ENDIF
      ENDIF
      IF nBottom != ::oWndVars:nBottom
         ::oWndVars:Resize( ,, nBottom )
         lRepaint := .T.
      ELSE
         IF ::oBrwVars != NIL
            ::oBrwVars:RefreshAll():ForceStable()
         ENDIF
         ::oWndVars:Refresh()
      ENDIF
      IF ! ::oWndVars:lVisible .OR. lRepaint
         ::ResizeWindows( ::oWndVars )
      ENDIF
   ENDIF

   DispEnd()

   RETURN NIL


METHOD Stack() CLASS HBDebugger

   ::lShowCallStack := ! ::lShowCallStack
   ::oPulldown:GetItemByIdent( "CALLSTACK" ):checked := ::lShowCallStack

   IF ::lActive
      IF ::lShowCallStack
         ::ShowCallStack()
      ELSE
         ::HideCallStack()
      ENDIF
   ENDIF

   RETURN NIL


METHOD Static() CLASS HBDebugger

   ::lShowStatics := ! ::lShowStatics
   ::RefreshVars()

   RETURN NIL


METHOD Step() CLASS HBDebugger

   // we are starting to run again so reset to the deepest call if displaying stack
   IF ! ::oBrwStack == NIL
      ::oBrwStack:GoTop()
   ENDIF

   ::RestoreAppScreen()
   ::RestoreAppState()
   ::Exit()

   RETURN NIL


METHOD ToCursor() CLASS HBDebugger

   IF ::IsValidStopLine( ::cPrgName, ::oBrwText:RowPos )
      __dbgSetToCursor( ::pInfo, ::cPrgName, ::oBrwText:RowPos )
      ::RestoreAppScreen()
      ::RestoreAppState()
      ::Exit()
   ENDIF

   RETURN Self


// Toggle a breakpoint at the cursor position in the currently viewed file
// which may be different from the file in which execution was broken
METHOD ToggleBreakPoint( nLine, cFileName ) CLASS HBDebugger

   // look for a breakpoint which matches both line number and module name

   LOCAL nAt

   IF ! ::lActive
      RETURN NIL
   ENDIF

   IF nLine == NIL
      cFileName := ::cPrgName
      nLine := ::oBrwText:RowPos
   ENDIF

   IF ( nAt := __dbgIsBreak( ::pInfo, cFileName, nLine ) ) >= 0
      __dbgDelBreak( ::pInfo, nAt )
   ELSEIF ::IsValidStopLine( cFileName, nLine )
      __dbgAddBreak( ::pInfo, cFileName, nLine )
   ENDIF

   ::oBrwText:RefreshAll():ForceStable()

   RETURN NIL


METHOD DeleteBreakPoint( cPos ) CLASS HBDebugger

   LOCAL nAt

   IF Empty( cPos )
      cPos := AllTrim( ::InputBox( "Item number to delete", 0 ) )
      IF LastKey() == K_ESC
         cPos := ""
      ENDIF
   ENDIF

   IF IsDigit( cPos )

      __dbgDelBreak( ::pInfo, Val( cPos ) )

   ELSEIF cPos == "ALL"

      FOR nAt := Len( __dbgGetBreakPoints( ::pInfo ) ) -1 TO 0 STEP -1
         __dbgDelBreak( ::pInfo, nAt )
      NEXT

   ENDIF

   ::oBrwText:RefreshAll():ForceStable()

   RETURN Self


METHOD ListBreakPoint() CLASS HBDebugger

   LOCAL aBreak

   FOR EACH aBreak IN __dbgGetBreakPoints( ::pInfo )
      ::CommandWindowDisplay( hb_ntos( aBreak:__enumIndex() - 1 ) + ") " + ;
                              hb_ntos( aBreak[ 1 ] ) + " " + ;
                              AllTrim( aBreak[ 2 ] ), .F. )
   NEXT

   RETURN Self


METHOD Trace() CLASS HBDebugger

   __dbgSetTrace( ::pInfo )
   ::Step() // forces a Step()

   RETURN Self


METHOD TracepointAdd( cExpr ) CLASS HBDebugger

   LOCAL aWatch

   IF cExpr == NIL
      cExpr := Space( 255 )
      cExpr := AllTrim( ::InputBox( "Enter Tracepoint", cExpr ) )
      IF LastKey() == K_ESC
         RETURN Self
      ENDIF
   ENDIF
   cExpr := AllTrim( cExpr )
   IF Empty( cExpr )
      RETURN Self
   ENDIF
   aWatch := { "tp", cExpr, NIL }
   ::RestoreAppState()
   __dbgAddWatch( ::pInfo, cExpr, .T. )
   ::SaveAppState()
   AAdd( ::aWatch, aWatch )
   ::WatchpointsShow()

   RETURN Self


METHOD VarGetInfo( aVar ) CLASS HBDebugger

   LOCAL uValue := ::VarGetValue( aVar )

   SWITCH Left( aVar[ VAR_TYPE ], 1 )
   CASE "G" ; RETURN aVar[ VAR_NAME ] + " <Global, " + ValType( uValue ) + ">: " + __dbgValToStr( uValue )
   CASE "L" ; RETURN aVar[ VAR_NAME ] + " <Local, " + ValType( uValue ) + ">: " + __dbgValToStr( uValue )
   CASE "S" ; RETURN aVar[ VAR_NAME ] + " <Static, " + ValType( uValue ) + ">: " + __dbgValToStr( uValue )
   OTHERWISE; RETURN aVar[ VAR_NAME ] + " <" + aVar[ VAR_TYPE ] + ", " + ValType( uValue ) + ">: " + __dbgValToStr( uValue )
   ENDSWITCH

   // Never reached

   RETURN ""


METHOD VarGetValue( aVar ) CLASS HBDebugger

   SWITCH Left( aVar[ VAR_TYPE ], 1 )
   CASE "G" ; RETURN __dbgVMVarGGet( aVar[ VAR_LEVEL ], aVar[ VAR_POS ] )
   CASE "L" ; RETURN __dbgVMVarLGet( __dbgProcLevel() - aVar[ VAR_LEVEL ], aVar[ VAR_POS ] )
   CASE "S" ; RETURN __dbgVMVarSGet( aVar[ VAR_LEVEL ], aVar[ VAR_POS ] )
   OTHERWISE; RETURN aVar[ VAR_POS ] // Public or Private
   ENDSWITCH

   // Never reached

   RETURN NIL


METHOD VarSetValue( aVar, uValue ) CLASS HBDebugger

   LOCAL nProcLevel

   SWITCH Left( aVar[ VAR_TYPE ], 1 )
   CASE "G"
      __dbgVMVarGSet( aVar[ VAR_LEVEL ], aVar[ VAR_POS ], uValue )
      EXIT
   CASE "L"
      nProcLevel := __dbgProcLevel() - aVar[ VAR_LEVEL ]   // skip debugger stack
      __dbgVMVarLSet( nProcLevel, aVar[ VAR_POS ], uValue )
      EXIT
   CASE "S"
      __dbgVMVarSSet( aVar[ VAR_LEVEL ], aVar[ VAR_POS ], uValue )
      EXIT
   OTHERWISE
      // Public or Private
      aVar[ VAR_POS ] := uValue
      &( aVar[ VAR_NAME ] ) := uValue
   ENDSWITCH

   RETURN Self


METHOD ViewSets() CLASS HBDebugger

   LOCAL oWndSets := HBDbWindow():New( 1, 8, ::nMaxRow - 2, ::nMaxCol - 8, ;
      "System Settings[1..47]", ::ClrModal() )
   LOCAL aSets := { ;
      "Exact", "Fixed", "Decimals", "DateFormat", "Epoch", "Path", ;
      "Default", "Exclusive", "SoftSeek", "Unique", "Deleted", ;
      "Cancel", "Debug", "TypeAhead", "Color", "Cursor", "Console", ;
      "Alternate", "AltFile", "Device", "Extra", "ExtraFile", ;
      "Printer", "PrintFile", "Margin", "Bell", "Confirm", "Escape", ;
      "Insert", "Exit", "Intensity", "ScoreBoard", "Delimeters", ;
      "DelimChars", "Wrap", "Message", "MCenter", "ScrollBreak", ;
      "EventMask", "VideoMode", "MBlockSize", "MFileExt", ;
      "StrictRead", "Optimize", "Autopen", "Autorder", "AutoShare" }

   LOCAL oBrwSets := HBDbBrowser():new( oWndSets:nTop + 1, oWndSets:nLeft + 1, ;
      oWndSets:nBottom - 1, oWndSets:nRight - 1 )
   LOCAL nWidth := oWndSets:nRight - oWndSets:nLeft - 1
   LOCAL oCol

   oBrwSets:Cargo := { 1, {} } // Actual highlighted row
   oBrwSets:autolite := .F.
   oBrwSets:ColorSpec := ::ClrModal()
   oBrwSets:goTopBlock := {|| oBrwSets:cargo[ 1 ] := 1 }
   oBrwSets:goBottomBlock := {|| oBrwSets:cargo[ 1 ] := Len( oBrwSets:cargo[ 2 ][ 1 ] ) }
   oBrwSets:skipBlock := {| nPos | ( nPos := ArrayBrowseSkip( nPos, oBrwSets ), oBrwSets:cargo[ 1 ] := ;
      oBrwSets:cargo[ 1 ] + nPos, nPos ) }
   oBrwSets:AddColumn( oCol := HBDbColumnNew( "", {|| PadR( aSets[ oBrwSets:cargo[ 1 ] ], 12 ) } ) )
   AAdd( oBrwSets:Cargo[ 2 ], aSets )
   ocol:defcolor := { 1, 2 }
   oBrwSets:AddColumn( oCol := HBDbColumnNew( "", ;
      {|| PadR( __dbgValToStr( Set( oBrwSets:cargo[ 1 ]  ) ), nWidth - 13 ) } ) )
   ocol:defcolor := { 1, 3 }
   ocol:width := 40
   oWndSets:bPainted := {|| oBrwSets:ForceStable(), RefreshVarsS( oBrwSets ) }
   oWndSets:bKeyPressed := {| nKey | SetsKeyPressed( nKey, oBrwSets, Len( aSets ), ;
      oWndSets, "System Settings", ;
      {|| ::EditSet( oBrwSets:Cargo[ 1 ], oBrwSets ) } ) }

   SetCursor( SC_NONE )
   oWndSets:ShowModal()

   RETURN NIL


METHOD WatchGetInfo( nWatch ) CLASS HBDebugger

   LOCAL xVal
   LOCAL cType
   LOCAL lValid
   LOCAL aWatch := ::aWatch[ nWatch ]

   ::RestoreAppState()
   xVal := ::GetExprValue( nWatch, @lValid )
   ::SaveAppState()

   IF lValid
      cType := ValType( xVal )
      xVal  := __dbgValToStr( xVal )
   ELSE
      // xVal contains error description
      cType := "U"
      // xVal := "Undefined"
   ENDIF

   RETURN aWatch[ WP_EXPR ] + " <" + aWatch[ WP_TYPE ] + ", " + cType + ">: " + xVal


METHOD WatchpointAdd( cExpr ) CLASS HBDebugger

   LOCAL aWatch

   IF cExpr == NIL

      cExpr := Space( 255 )
      cExpr := AllTrim( ::InputBox( "Enter Watchpoint", cExpr ) )

      IF LastKey() == K_ESC
         RETURN Self
      ENDIF
   ENDIF

   cExpr := AllTrim( cExpr )

   IF Empty( cExpr )
      RETURN Self
   ENDIF

   aWatch := { "wp", cExpr }
   __dbgAddWatch( ::pInfo, cExpr, .F. )
   AAdd( ::aWatch, aWatch )
   ::WatchpointsShow()

   RETURN Self


METHOD WatchpointDel( nPos ) CLASS HBDebugger

   IF ::oWndPnt != NIL .AND. ::oWndPnt:lVisible
      IF nPos == NIL
         // called from the menu
         nPos := ::InputBox( "Enter item number to delete", ::oBrwPnt:cargo[ 1 ] - 1 )
      ELSE
         nPos--
      ENDIF
      IF LastKey() != K_ESC
         IF nPos >= 0 .AND. nPos < Len( ::aWatch )
            ::oBrwPnt:gotop()
            __dbgDelWatch( ::pInfo, nPos )
            hb_ADel( ::aWatch, nPos + 1, .T. )
            IF Len( ::aWatch ) == 0
               ::WatchpointsHide()
            ELSE
               ::WatchpointsShow()
            ENDIF
         ENDIF
      ENDIF
   ENDIF

   RETURN Self


METHOD WatchpointEdit( nPos ) CLASS HBDebugger

   LOCAL cExpr
   LOCAL aWatch

   cExpr := PadR( ::aWatch[ nPos ][ WP_EXPR ], 255 )
   cExpr := AllTrim( ::InputBox( "Enter Watchpoint", cExpr ) )

   IF LastKey() == K_ESC
      RETURN Self
   ENDIF

   cExpr := AllTrim( cExpr )

   IF Empty( cExpr )
      RETURN Self
   ENDIF

   aWatch := { "wp", cExpr }

   __dbgSetWatch( ::pInfo, nPos - 1, cExpr, .F. )
   ::aWatch[ nPos ] := aWatch
   ::WatchpointsShow()

   RETURN Self


METHOD WatchpointInspect( nPos ) CLASS HBDebugger

   LOCAL xValue
   LOCAL lValid

   ::RestoreAppState()
   xValue := ::GetExprValue( ::aWatch[ nPos ][ WP_EXPR ], @lValid )
   ::SaveAppState()

   ::InputBox( ::aWatch[ nPos ][ WP_EXPR ], xValue, NIL, .F. )
   ::RefreshVars()

   RETURN Self


METHOD WatchpointsHide() CLASS HBDebugger

   ::oWndPnt:Hide()
   ::oWndCode:nTop := iif( ::oWndVars != NIL .AND. ::oWndVars:lVisible, ::oWndVars:nBottom + 1, 1 )
   ::oBrwText:Resize( ::oWndCode:nTop + 1 )
   IF ::aWindows[ ::nCurrentWindow ] == ::oWndPnt
      ::NextWindow()
   ENDIF

   RETURN NIL


METHOD WatchpointsShow() CLASS HBDebugger

   LOCAL oCol
   LOCAL lRepaint := .F.
   LOCAL nTop
   LOCAL aColors
   LOCAL nPos

   IF ::lGo
      RETURN NIL
   ENDIF

   IF Len( ::aWatch ) == 0
      RETURN NIL
   ENDIF

   IF ::oWndPnt == NIL

      nTop := iif( ::oWndVars != NIL .AND. ::oWndVars:lVisible, ::oWndVars:nBottom, 0 ) + 1

      ::oWndPnt := HBDbWindow():New( nTop, ;
         0, ;
         nTop + Min( 4, Len( ::aWatch ) ) + 1, ;
         ::nMaxCol - iif( ::oWndStack != NIL, ::oWndStack:nWidth(), 0 ), ;
         "Watch" )

#if 0
      ::oBrwText:Resize( ::oWndPnt:nBottom + 1 )
      ::oWndCode:nTop := ::oWndPnt:nBottom + 1
      ::oBrwText:Resize( ::oWndCode:nTop + 1 )
      ::oBrwText:RefreshAll()
      ::oWndCode:SetFocus( .T. )

      ::oWndPnt:bLButtonDown := {| nMRow, nMCol | ::WndVarsLButtonDown( nMRow, nMCol ) }
      ::oWndPnt:bLDblClick   := {| nMRow, nMCol | ::EditVar( ::oBrwPnt:Cargo[ 1 ] ) }
#endif

      ::oBrwPnt := HBDbBrowser():New( nTop + 1, 1, ::oWndPnt:nBottom - 1, ::nMaxCol - iif( ::oWndStack != NIL, ;
         ::oWndStack:nWidth(), 0 ) - 1 )

      ::oWndPnt:Browser := ::oBrwPnt

      ::oBrwPnt:Cargo := { 1, {} } // Actual highlighted row
      aColors := __dbgColors()
      ::oBrwPnt:ColorSpec := aColors[ 2 ] + "," + aColors[ 5 ] + "," + aColors[ 3 ] + "," + aColors[ 6 ]
      ::oBrwPnt:goTopBlock := {|| ::oBrwPnt:cargo[ 1 ] := Min( 1, Len( ::aWatch ) ) }
      ::oBrwPnt:goBottomBlock := {|| ::oBrwPnt:cargo[ 1 ] := Len( ::aWatch ) }
      ::oBrwPnt:skipBlock := {| nSkip, nOld | nOld := ::oBrwPnt:Cargo[ 1 ], ;
         ::oBrwPnt:Cargo[ 1 ] += nSkip, ;
         ::oBrwPnt:Cargo[ 1 ] := Min( Max( ::oBrwPnt:Cargo[ 1 ], 1 ), ;
         Len( ::aWatch ) ), ;
         iif( Len( ::aWatch ) > 0, ::oBrwPnt:Cargo[ 1 ] - nOld, 0 ) }

      oCol := HBDbColumnNew( "", ;
         {|| PadR( iif( Len( ::aWatch ) > 0, ;
         hb_ntos( ::oBrwPnt:Cargo[ 1 ] - 1 ) + ") " + ;
         ::WatchGetInfo( Max( ::oBrwPnt:Cargo[ 1 ], 1 ) ), ;
         " " ), ;
         ::oWndPnt:nWidth() - 2 ) } )
      ::oBrwPnt:AddColumn( oCol )
      AAdd( ::oBrwPnt:Cargo[ 2 ], ::aWatch )
      oCol:DefColor := { 1, 2 }

      ::oWndPnt:bPainted := {|| iif( Len( ::aWatch ) > 0, ( ::oBrwPnt:RefreshAll():ForceStable(), RefreshVarsS( ::oBrwPnt ) /*, ::RefreshVars()*/ ) , ) }

      ::oWndPnt:bKeyPressed := {| nKey | ( ;
         iif( nKey == K_DOWN, ::oBrwPnt:Down(), NIL ), ;
         iif( nKey == K_UP, ::oBrwPnt:Up(), NIL ), ;
         iif( nKey == K_PGDN, ::oBrwPnt:PageDown(), NIL ), ;
         iif( nKey == K_PGUP, ::oBrwPnt:PageUp(), NIL ), ;
         iif( nKey == K_HOME, ::oBrwPnt:GoTop(), NIL ), ;
         iif( nKey == K_END, ::oBrwPnt:GoBottom(), NIL ), ;
         iif( nKey == K_DEL, ::WatchpointDel( ::oBrwPnt:Cargo[ 1 ] ), NIL ), ;
         iif( nKey == K_ENTER, ::WatchpointEdit( ::oBrwPnt:Cargo[ 1 ] ), NIL ), ;
         iif( nKey == K_CTRL_ENTER, ::WatchpointInspect( ::oBrwPnt:Cargo[ 1 ] ), NIL ), ;
         ::oBrwPnt:ForceStable() ) }

      // Maintain fixed window array order: code, monitor, watch, callstack, command
      nPos := iif( ::aWindows[ 2 ] == ::oWndVars, 3, 2 )
      hb_AIns( ::aWindows, nPos, ::oWndPnt, .T. )
      IF ::nCurrentWindow >= nPos
         ::nCurrentWindow++
      ENDIF

      ::oWndPnt:Show()
      ::ResizeWindows( ::oWndPnt )
   ELSE
      IF ::oBrwPnt:cargo[ 1 ] <= 0
         ::oBrwPnt:cargo[ 1 ] := 1
      ENDIF
      DispBegin()
      DO CASE
      CASE Len( ::aWatch ) > ::oWndPnt:nBottom - ::oWndPnt:nTop - 1
         // Resize( top, left, bottom, right )
         ::oWndPnt:Resize( ,, ::oWndPnt:nTop + Min( Len( ::aWatch ) + 1, 4 ) )
         lRepaint := .T.
      CASE Len( ::aWatch ) < ::oWndPnt:nBottom - ::oWndPnt:nTop - 1
         ::oWndPnt:Resize( ,, ::oWndPnt:nTop + Len( ::aWatch ) + 1 )
         lRepaint := .T.
      OTHERWISE
         ::oBrwPnt:RefreshAll():ForceStable()
      ENDCASE
      IF ! ::oWndPnt:lVisible .OR. lRepaint
         ::ResizeWindows( ::oWndPnt )
      ENDIF
      DispEnd()
   ENDIF

   RETURN NIL


METHOD WndVarsLButtonDown( nMRow, nMCol ) CLASS HBDebugger

   IF nMRow > ::oWndVars:nTop .AND. ;
      nMRow < ::oWndVars:nBottom .AND. ;
      nMCol > ::oWndVars:nLeft .AND. ;
      nMCol < ::oWndVars:nRight

      IF nMRow - ::oWndVars:nTop >= 1 .AND. ;
         nMRow - ::oWndVars:nTop <= Len( ::aVars )

         DO WHILE ::oBrwVars:RowPos > nMRow - ::oWndVars:nTop
            ::oBrwVars:Up()
            ::oBrwVars:ForceStable()
         ENDDO

         DO WHILE ::oBrwVars:RowPos < nMRow - ::oWndVars:nTop
            ::oBrwVars:Down()
            ::oBrwVars:ForceStable()
         ENDDO

      ENDIF
   ENDIF

   RETURN NIL


STATIC PROCEDURE SetsKeyPressed( nKey, oBrwSets, nSets, oWnd, cCaption, bEdit )

   SWITCH nKey
   CASE K_UP
      oBrwSets:up()
      EXIT

   CASE K_DOWN
      oBrwSets:down()
      EXIT

   CASE K_HOME
   CASE K_CTRL_PGUP
   CASE K_CTRL_HOME
      oBrwSets:goTop()
      EXIT

   CASE K_END
   CASE K_CTRL_PGDN
   CASE K_CTRL_END
      oBrwSets:goBottom()
      EXIT

   CASE K_PGDN

      oBrwSets:pageDown()
      EXIT

   CASE K_PGUP

      oBrwSets:pageUp()
      EXIT

   CASE K_ENTER

      IF bEdit != NIL
         Eval( bEdit )
      ENDIF

      IF LastKey() == K_ENTER
         hb_keyPut( K_DOWN )
      ENDIF
      EXIT

   ENDSWITCH

   RefreshVarsS( oBrwSets )

   oWnd:SetCaption( cCaption + "[" + hb_ntos( oBrwSets:Cargo[ 1 ] ) + ".." + hb_ntos( nSets ) + "]" )

   RETURN


FUNCTION __dbgColors()
   RETURN t_oDebugger:GetColors()


FUNCTION __dbg()
   RETURN t_oDebugger


STATIC PROCEDURE RefreshVarsS( oBrowse )

   LOCAL nLen := oBrowse:colCount

   IF nLen == 2
      oBrowse:deHilite():colPos := 2
   ENDIF
   oBrowse:deHilite():forceStable()

   IF nLen == 2
      oBrowse:hilite():colPos := 1
   ENDIF
   oBrowse:hilite()

   RETURN


STATIC FUNCTION ArrayBrowseSkip( nPos, oBrwSets )
   RETURN iif( oBrwSets:cargo[ 1 ] + nPos < 1, 0 - oBrwSets:cargo[ 1 ] + 1, ;
      iif( oBrwSets:cargo[ 1 ] + nPos > Len( oBrwSets:cargo[ 2 ][ 1 ] ), ;
      Len( oBrwSets:cargo[ 2 ][ 1 ] ) - oBrwSets:cargo[ 1 ], nPos ) )


STATIC FUNCTION PathToArray( cList )

   LOCAL aList := {}
   LOCAL cSep := hb_osPathListSeparator()
   LOCAL cDirSep := hb_osPathDelimiters()
   LOCAL nPos

   IF cList != NIL

      DO WHILE ( nPos := At( cSep, cList ) ) != 0
         AAdd( aList, SubStr( cList, 1, nPos - 1 ) )        // Add a new element
         cList := SubStr( cList, nPos + 1 )
      ENDDO

      AAdd( aList, cList )              // Add final element

      /* Strip ending delimiters */
      AEval( aList, {| x, i | iif( Right( x, 1 ) $ cDirSep,  aList[ i ] := Left( x, Len( x ) - 1 ), ) } )
   ENDIF

   RETURN aList


/* Check if a string starts with another string */
STATIC FUNCTION starts( cLine, cStart, nMin )
   RETURN cStart == Left( cLine, Len( cStart ) ) .AND. ;
          ( nMin == NIL .OR. Len( cStart ) >= nMin )


FUNCTION __dbgInput( nRow, nCol, nWidth, cValue, bValid, cColor, nSize )

   LOCAL nOldCursor := SetCursor( SC_NORMAL )
   LOCAL lOK := .F.
   LOCAL nKey
   LOCAL oGet

   IF ! HB_ISNUMERIC( nWidth )
      nWidth := Len( cValue )
   ENDIF
   oGet := HbDbInput():new( nRow, nCol, nWidth, cValue, cColor, nSize )
   oGet:setFocus()

   DO WHILE .T.
      nKey := Inkey( 0, INKEY_ALL )
      DO CASE
      CASE nKey == K_ESC
         EXIT
      CASE nKey == K_ENTER
         IF bValid == NIL .OR. Eval( bValid, oGet:getValue() )
            cValue := oGet:getValue()
            lOK := .T.
            EXIT
         ENDIF
      OTHERWISE
         oGet:applyKey( nKey )
      ENDCASE
   ENDDO

   SetCursor( nOldCursor )

   RETURN lOK


FUNCTION __dbgAChoice( nTop, nLeft, nBottom, nRight, aItems, cColors )

   LOCAL oBrw
   LOCAL oCol
   LOCAL nRow
   LOCAL nLen

   oBrw := HBDbBrowser():New( nTop, nLeft, nBottom, nRight )
   oBrw:colorSpec := iif( HB_ISSTRING( cColors ), cColors, SetColor() )
   nLen := nRight - nLeft + 1
   nRow := 1
   oCol := HBDbColumnNew( "", {|| PadR( aItems[ nRow ], nLen ) } )
   oBrw:AddColumn( oCol )
   oBrw:goTopBlock := {|| nRow := 1 }
   oBrw:goBottomBlock := {|| nRow := Len( aItems ) }
   oBrw:skipBlock := {| n | n := iif( n < 0, Max( n, 1 - nRow ), ;
      Min( Len( aItems ) - nRow, n ) ), ;
      nRow += n, n }
   DO WHILE .T.
      oBrw:forceStable()
      SWITCH Inkey( 0, INKEY_ALL )
      CASE K_UP;     oBrw:up();        EXIT
      CASE K_DOWN;   oBrw:down();      EXIT
      CASE K_PGUP;   oBrw:pageUp();    EXIT
      CASE K_PGDN;   oBrw:pageDown();  EXIT
      CASE K_HOME;   oBrw:goTop();     EXIT
      CASE K_END;    oBrw:goBottom();  EXIT
      CASE K_ESC;    nRow := 0
      CASE K_ENTER;  RETURN nRow
      ENDSWITCH
   ENDDO

   RETURN 0


FUNCTION __dbgAlert( cMessage )
   RETURN hb_gtAlert( cMessage, { "Ok" }, "W+/R", "W+/B" )


FUNCTION __dbgValToStr( uVal )

   SWITCH ValType( uVal )
   CASE "B" ; RETURN "{|| ... }"
   CASE "A" ; RETURN "{ ... }"
   CASE "C"
   CASE "M" ; RETURN '"' + uVal + '"'
   CASE "L" ; RETURN iif( uVal, ".T.", ".F." )
   CASE "D" ; RETURN DToC( uVal )
   CASE "T" ; RETURN hb_TToC( uVal )
   CASE "N" ; RETURN Str( uVal )
   CASE "O" ; RETURN "Class " + uVal:ClassName() + " object"
   CASE "H" ; RETURN "Hash of " + hb_ntos( Len( uVal ) ) + " elements"
   CASE "P" ; RETURN "Pointer"
   OTHERWISE
      IF uVal == NIL
         RETURN "NIL"
      ENDIF
   ENDSWITCH

   RETURN "U"


/* NOTE: This is a copy of hb_CStr() */

FUNCTION __dbgCStr( xVal )

   LOCAL v := ValType( xVal )

   SWITCH v
   CASE "C"
   CASE "M" ; RETURN xVal
   CASE "N" ; RETURN Str( xVal )
   CASE "D" ; RETURN iif( Empty( xVal ), "0d00000000", "0d" + DToS( xVal ) )
   CASE "T" ; RETURN 't"' + hb_TSToStr( xVal, .T. ) + '"'
   CASE "L" ; RETURN iif( xVal, ".T.", ".F." )
   CASE "S" ; RETURN "@" + xVal:name + "()"
   CASE "B" ; RETURN "{|| ... }"
   CASE "O" ; RETURN "{ " + xVal:className() + " Object }"
   CASE "A" ; RETURN "{ Array of " + hb_ntos( Len( xVal ) ) + " Items }"
   CASE "H" ; RETURN "{ Hash of " + hb_ntos( Len( xVal ) ) + " Items }"
   CASE "P" ; RETURN "<pointer>"
   OTHERWISE
      IF xVal == NIL
         RETURN "NIL"
      ENDIF
   ENDSWITCH

   RETURN "???:" + v<|MERGE_RESOLUTION|>--- conflicted
+++ resolved
@@ -1067,16 +1067,6 @@
       ::FindNext()
 
    CASE cCommand == "NUM"
-<<<<<<< HEAD
-      DO CASE
-      CASE Upper( cParam ) == "OFF"
-         ::LineNumbers( .F. )
-      CASE Upper( cParam ) == "ON"
-         ::LineNumbers( .T. )
-      OTHERWISE
-         cResult := "Command error"
-      ENDCASE
-=======
       SWITCH Upper( cParam )
       CASE "OFF"
          ::LineNumbers( .F. ) ; EXIT
@@ -1085,7 +1075,6 @@
       OTHERWISE
          cResult := "Command error"
       ENDSWITCH
->>>>>>> 96ca3fe4
 
    CASE starts( "OPTIONS", cCommand )
 
@@ -1812,36 +1801,20 @@
 
          CASE K_ENTER
 
-<<<<<<< HEAD
-            DO CASE
-            CASE cType == "A"
-=======
             SWITCH cType
             CASE "A"
->>>>>>> 96ca3fe4
                IF Len( uValue ) == 0
                   __dbgAlert( "Array is empty" )
                ELSE
                   __dbgArrays( uValue, cMsg )
                ENDIF
-<<<<<<< HEAD
-            CASE cType == "H"
-=======
                EXIT
             CASE "H"
->>>>>>> 96ca3fe4
                IF Len( uValue ) == 0
                   __dbgAlert( "Hash is empty" )
                ELSE
                   __dbgHashes( uValue, cMsg )
                ENDIF
-<<<<<<< HEAD
-            CASE cType == "O"
-               __dbgObject( uValue, cMsg )
-            OTHERWISE
-               __dbgAlert( "Value cannot be edited" )
-            ENDCASE
-=======
                EXIT
             CASE "O"
                __dbgObject( uValue, cMsg )
@@ -1849,7 +1822,6 @@
             OTHERWISE
                __dbgAlert( "Value cannot be edited" )
             ENDSWITCH
->>>>>>> 96ca3fe4
             EXIT
 
          OTHERWISE
@@ -2193,17 +2165,6 @@
    hb_AIns( aFiles, 1, "(Another file)", .T. )
 
    nFileName := ::ListBox( "Please choose a source file", aFiles )
-<<<<<<< HEAD
-   DO CASE
-   CASE nFileName == 0
-      RETURN NIL
-   CASE nFileName == 1
-      cFileName := ::InputBox( "Please enter the filename", Space( 255 ) )
-      cFileName := AllTrim( cFileName )
-   OTHERWISE
-      cFileName := aFiles[ nFileName ]
-   ENDCASE
-=======
    SWITCH nFileName
    CASE 0
       RETURN NIL
@@ -2214,7 +2175,6 @@
    OTHERWISE
       cFileName := aFiles[ nFileName ]
    ENDSWITCH
->>>>>>> 96ca3fe4
 
    IF ! Empty( cFileName ) ;
       .AND. ( ValType( ::cPrgName ) == "U" .OR. ! hb_FileMatch( cFileName, ::cPrgName ) )
