/*
 * Harbour Project source code:
 * The Debugger
 *
 * Copyright 1999 Antonio Linares <alinares@fivetechsoft.com>
 * Copyright 2003-2006 Phil Krylov <phil@newstar.rinet.ru>
 * www - http://harbour-project.org
 *
 * This program is free software; you can redistribute it and/or modify
 * it under the terms of the GNU General Public License as published by
 * the Free Software Foundation; either version 2 of the License, or
 * (at your option) any later version, with one exception:
 *
 * This program is free software; you can redistribute it and/or modify
 * it under the terms of the GNU General Public License as published by
 * the Free Software Foundation; either version 2, or (at your option)
 * any later version.
 *
 * This program is distributed in the hope that it will be useful,
 * but WITHOUT ANY WARRANTY; without even the implied warranty of
 * MERCHANTABILITY or FITNESS FOR A PARTICULAR PURPOSE.  See the
 * GNU General Public License for more details.
 *
 * You should have received a copy of the GNU General Public License
 * along with this software; see the file COPYING.txt.  If not, write to
 * the Free Software Foundation, Inc., 59 Temple Place, Suite 330,
 * Boston, MA 02111-1307 USA (or visit the web site http://www.gnu.org/).
 *
 * As a special exception, the Harbour Project gives permission for
 * additional uses of the text contained in its release of Harbour.
 *
 * The exception is that, if you link the Harbour libraries with other
 * files to produce an executable, this does not by itself cause the
 * resulting executable to be covered by the GNU General Public License.
 * Your use of that executable is in no way restricted on account of
 * linking the Harbour library code into it.
 *
 * This exception does not however invalidate any other reasons why
 * the executable file might be covered by the GNU General Public License.
 *
 * This exception applies only to the code released by the Harbour
 * Project under the name Harbour.  If you copy code from other
 * Harbour Project or Free Software Foundation releases into a copy of
 * Harbour, as the General Public License permits, the exception does
 * not apply to the code that you add in this way.  To avoid misleading
 * anyone as to the status of such modified files, you must delete
 * this exception notice from them.
 *
 * If you write modifications of your own for Harbour, it is your choice
 * whether to permit this exception to apply to your modifications.
 * If you do not wish that, delete this exception notice.
 *
 */

/*
 * The following parts are Copyright of the individual authors.
 * www - http://harbour-project.org
 *
 * Copyright 2007 Przemyslaw Czerpak <druzus / at / priv.onet.pl>
 *    __dbgCStr()
 *
 * See COPYING.txt for licensing terms.
 *
 */

/* NOTE: Don't use SAY/DevOut()/DevPos() for screen output, otherwise
         the debugger output may interfere with the applications output
         redirection, and is also slower. [vszakats] */

#pragma -b-

#define HB_CLS_NOTOBJECT      /* do not inherit from HBObject calss */
#include "hbclass.ch"

#include "hbdebug.ch"   /* for "nMode" of __dbgEntry */
#include "hbgtinfo.ch"
#include "hbmemvar.ch"

#include "box.ch"
#include "getexit.ch"
#include "inkey.ch"
#include "setcurs.ch"


/* Information structure stored in DATA aCallStack */
#define CSTACK_MODULE           1  // module name (.prg file)
#define CSTACK_FUNCTION         2  // function name
#define CSTACK_LINE             3  // start line
#define CSTACK_LEVEL            4  // eval stack level of the function
#define CSTACK_LOCALS           5  // an array with local variables
#define CSTACK_STATICS          6  // an array with static variables

/* Information structure stored in aCallStack[ n ][ CSTACK_LOCALS ]
   { cLocalName, nLocalIndex, "Local", ProcName( 1 ), nLevel } */
#define VAR_NAME                1
#define VAR_POS                 2
#define VAR_TYPE                3
#define VAR_LEVEL               4  // eval stack level of the function

/* Information structure stored in ::aWatch (watchpoints) */
#define WP_TYPE                 1  // wp = watchpoint, tr = tracepoint
#define WP_EXPR                 2  // source of an expression

/* Information structure stored in ::aModules */
#define MODULE_NAME             1
#define MODULE_STATICS          2
#define MODULE_GLOBALS          3
#define MODULE_EXTERNGLOBALS    4

/* The dimensions of the debugger window */
#define DEBUGGER_MINROW         0
#define DEBUGGER_MINCOL         0
#define DEBUGGER_MAXROW         22
#define DEBUGGER_MAXCOL         77

THREAD STATIC t_oDebugger

/* debugger entry point */
PROCEDURE __dbgEntry( nMode, uParam1, uParam2, uParam3, uParam4 )

   LOCAL lStartup

   SWITCH nMode
   CASE HB_DBG_ACTIVATE

      IF ( lStartup := ( t_oDebugger == NIL ) )
         t_oDebugger := HBDebugger():New()
         t_oDebugger:pInfo := uParam1
      ENDIF
      t_oDebugger:nProcLevel := uParam2
      t_oDebugger:aCallStack := uParam3
      t_oDebugger:aModules := uParam4
      IF lStartup
         IF t_oDebugger:lRunAtStartup
            __dbgSetGo( uParam1 )
            RETURN
         ENDIF
      ENDIF
      t_oDebugger:lGo := .F.
      t_oDebugger:Activate()
      RETURN

   CASE HB_DBG_GETENTRY

      __dbgSetEntry()

   ENDSWITCH

   RETURN

CREATE CLASS HBDebugger

   VAR pInfo
   VAR aWindows          INIT {}
   VAR nCurrentWindow    INIT 1
   VAR oPullDown

   VAR oWndCode
   VAR oWndCommand
   VAR oWndStack
   VAR oWndVars

   VAR oBrwText
   VAR cPrgName
   VAR oBrwStack
   VAR oBrwVars
   VAR aVars             INIT {}

   VAR nAppDispCount

   VAR nAppDirCase
   VAR nAppFileCase
   VAR nAppTypeAhead
   VAR nAppLastKey

   VAR nMaxRow
   VAR nMaxCol

   VAR hUserWindow
   VAR hDebuggerWindow
   VAR lDebuggerWindowIsOpen INIT .F.

   VAR aCallStack        INIT {}    // stack of procedures with debug info
   VAR aProcStack        INIT {}    // stack of all procedures
   VAR nProcLevel                   // procedure level where the debugger is currently
   VAR aModules          INIT {}    // array of modules with static and GLOBAL variables
   VAR aWatch            INIT {}
   VAR aColors           INIT { "W+/BG", "N/BG", "R/BG", "N+/BG", "W+/B", "GR+/B", "W/B", "N/W", "R/W", "N/BG", "R/BG" }

   VAR aLastCommands
   VAR nCommand
   VAR oGetCommand

   VAR lAnimate          INIT .F.
   VAR lEnd              INIT .F.
   VAR lCaseSensitive    INIT .F.
   VAR lMonoDisplay      INIT .F.
   VAR lSortVars         INIT .F.

   VAR cSearchString     INIT ""
   VAR cPathForFiles
   VAR cSettingsFileName INIT "init.cld"
   VAR aPathDirs

   VAR nTabWidth         INIT 4
   VAR nSpeed            INIT 0

   VAR lShowPublics      INIT .F.
   VAR lShowPrivates     INIT .F.
   VAR lShowStatics      INIT .F.
   VAR lShowLocals       INIT .F.
   VAR lShowGlobals      INIT .F.
   VAR lShowAllGlobals   INIT .F.
   VAR lAll              INIT .F.
   VAR lShowCallStack    INIT .F.
   VAR lGo                          // stores if GO was requested
   VAR lActive           INIT .F.
   VAR lCBTrace          INIT .T.   // stores if codeblock tracing is allowed
   VAR oBrwPnt
   VAR oWndPnt
   VAR lPPO              INIT .F.
   VAR lRunAtStartup     INIT .T.   // Clipper compatible
   VAR lLineNumbers      INIT .T.
   VAR nHelpPage         INIT 1
   VAR nWaFocus          INIT 1
   VAR lWindowsAutoSized INIT .T.

   METHOD New()
   METHOD Activate()

   METHOD All()

   METHOD Animate() INLINE iif( ::lAnimate, ::Step(), NIL )

   METHOD BarDisplay()
   METHOD BuildCommandWindow()
   METHOD BuildBrowseStack()

   METHOD CallStackProcessKey( nKey )
   METHOD ClrModal() INLINE iif( ::lMonoDisplay, "N/W, W+/W, W/N, W+/N", ;
      "N/W, R/W, N/BG, R/BG" )
   METHOD GetColors() INLINE iif( ! ::lMonoDisplay, ::aColors, { ;
      "W+/N", "W+/N", "N/W", "N/W", ;
      "N/W", "N/W", "W+/N", "N/W", ;
      "W+/W", "W/N", "W+/N" } )
   METHOD CodeblockTrace()
   METHOD CodeWindowProcessKey( nKey )
   METHOD Colors()
   METHOD CommandWindowProcessKey( nKey )
   METHOD DoCommand( cCommand )
   METHOD DoScript( cFileName )
   METHOD EditColor( nColor, oBrwColors )
   METHOD EditSet( nSet, oBrwSets )
   METHOD EditVar( nVar )
   METHOD Exit() INLINE ::lEnd := .T.
   METHOD FindNext()
   METHOD FindPrevious()
   METHOD GetExprValue( xExpr, lValid )
   METHOD GetSourceFiles()
   METHOD ModuleMatch( cModuleName1, cModuleName2 )

   METHOD Global()

   METHOD Go()
   METHOD GoToLine( nLine )
   METHOD HandleEvent()
   METHOD Hide()
   METHOD HideCallStack()
   METHOD HideVars()
   METHOD InputBox( cMsg, uValue, bValid, lEditable )
   METHOD Inspect( uValue, cValueName )
   METHOD IsValidStopLine( cName, nLine )
   METHOD ListBox( cCaption, aItems )
   METHOD LoadColors()
   METHOD LoadSettings()
   METHOD LoadVars()
   METHOD LoadCallStack()

   METHOD Local()

   METHOD Locate( nMode, cValue )

   METHOD MonoDisplay()
   METHOD NextWindow()
   METHOD Open()
   METHOD OpenMenu( cName )
   METHOD OpenPPO()
   METHOD Resume() INLINE ::ShowCodeLine( 1 )
   METHOD OSShell()
   METHOD PathForFiles( cPathForFiles )

   METHOD PrevWindow()
   METHOD Private()
   METHOD Public()
   METHOD Quit()
   METHOD RefreshVars()
   METHOD RestoreAppScreen()
   METHOD RestoreAppState()
   METHOD RestoreSettings( cFileName )
   METHOD RunAtStartup( lRunAtStartup )
   METHOD SaveAppScreen()
   METHOD SaveAppState()
   METHOD SaveSettings( cFileName )
   METHOD Show()
   METHOD ShowAllGlobals()
   METHOD ShowAppScreen()
   METHOD ShowCallStack()
   METHOD ShowCodeLine( nProc )
   METHOD ShowHelp( nTopic )
   METHOD ShowVars()
   METHOD LocatePrgPath( cPrgName )
   METHOD Sort() INLINE ASort( ::aVars,,, {| x, y | x[ 1 ] < y[ 1 ] } ), ;
      ::lSortVars := .T., ;
      iif( ::oBrwVars != NIL, ::oBrwVars:RefreshAll(), NIL ), ;
      iif( ::oWndVars != NIL .AND. ::oWndVars:lVisible, iif( ! ::lGo .AND. ::oBrwVars != NIL, ::oBrwVars:ForceStable(), NIL ), NIL )

   METHOD Speed() INLINE ::nSpeed := ::InputBox( "Step delay (in tenths of a second)", ::nSpeed )

   METHOD Stack()
   METHOD Static()

   METHOD Step()

   METHOD TabWidth() INLINE ;
      ::nTabWidth := ::InputBox( "Tab width", ::nTabWidth ), ;
      ::oBrwText:nTabWidth := ::nTabWidth, ::oBrwText:RefreshAll()

   METHOD ToggleBreakPoint( nLine, cFileName )

   METHOD Trace()

   METHOD ToCursor()
   METHOD NextRoutine()
   METHOD ViewSets()
   METHOD WndVarsLButtonDown( nMRow, nMCol )
   METHOD LineNumbers( lLineNumbers ) // Toggles numbering of source code lines
   METHOD RemoveWindow( oWnd )
   METHOD SearchLine()
   METHOD ToggleAnimate() INLINE ::oPullDown:GetItemByIdent( "ANIMATE" ):checked := ::lAnimate := ! ::lAnimate
   METHOD ToggleCaseSensitive() INLINE ::oPullDown:GetItemByIdent( "CASE" ):checked := ::lCaseSensitive := ! ::lCaseSensitive
   METHOD ShowWorkAreas() INLINE __dbgShowWorkAreas( Self )

   METHOD TracepointAdd( cExpr )
   METHOD WatchpointAdd( cExpr )
   METHOD WatchpointDel( nPos )
   METHOD WatchpointsShow()
   METHOD WatchpointsHide()
   METHOD WatchpointEdit( nPos )
   METHOD WatchpointInspect( nPos )
   METHOD WatchGetInfo( nWatch )

   METHOD VarGetInfo( aVar )
   METHOD VarGetValue( aVar )
   METHOD VarSetValue( aVar, uValue )

   METHOD ResizeWindows( oWindow )
   METHOD NotSupported() INLINE __dbgAlert( "Not implemented yet!" )

   METHOD OpenDebuggerWindow()
   METHOD CloseDebuggerWindow()

ENDCLASS


METHOD New() CLASS HBDebugger

   t_oDebugger := Self

   /* default the search path for files to the current directory
      that way if the source is in the same directory it will still be found even if the application
      changes the current directory with the SET DEFAULT command. */
   ::cPathForFiles := GetEnv( "HB_DBG_PATH" )
   IF Empty( ::cPathForFiles )
      ::cPathForFiles := GetEnv( "PATH" )
   ENDIF
   ::aPathDirs := PathToArray( ::cPathForFiles )

   ::lGo := ::lRunAtStartup

   /* Store the initial screen dimensions for now */
   ::nMaxRow := MaxRow()
   ::nMaxCol := MaxCol()

   ::oPullDown := __dbgBuildMenu( Self )

   ::oWndCode             := HBDbWindow():New( 1, 0, ::nMaxRow - 6, ::nMaxCol )
   ::oWndCode:Cargo       := { ::oWndCode:nTop, ::oWndCode:nLeft }
   ::oWndCode:bKeyPressed := {| nKey | ::CodeWindowProcessKey( nKey ) }
   ::oWndCode:bGotFocus   := {|| ::oGetCommand:SetFocus() }
   ::oWndCode:bLostFocus  := {|| ::oGetCommand:KillFocus(), SetCursor( SC_NONE ), ;
      ::oWndCode:Cargo[ 1 ] := Row(), ;
      ::oWndCode:Cargo[ 2 ] := Col() }

   AAdd( ::aWindows, ::oWndCode )

   ::BuildCommandWindow()
   ::BuildBrowseStack()

   IF hb_FileExists( ::cSettingsFileName )
      ::LoadSettings()
      ::lGo := ::lRunAtStartup // Once again after settings file is loaded
   ENDIF

   RETURN Self

METHOD OpenDebuggerWindow() CLASS HBDebugger

   IF ! ::lDebuggerWindowIsOpen
      ::hUserWindow := hb_gtInfo( HB_GTI_GETWIN )
      IF ::hDebuggerWindow == NIL
         ::hDebuggerWindow := hb_gtInfo( HB_GTI_GETWIN, ;
            { "Debugger", DEBUGGER_MINROW, DEBUGGER_MINCOL, ;
            DEBUGGER_MAXROW, DEBUGGER_MAXCOL } )
      ELSE
         hb_gtInfo( HB_GTI_SETWIN, ::hDebuggerWindow )
      ENDIF
      ::lDebuggerWindowIsOpen := .T.
   ENDIF

   RETURN NIL


METHOD CloseDebuggerWindow() CLASS HBDebugger

   IF ::lDebuggerWindowIsOpen
      ::hDebuggerWindow := hb_gtInfo( HB_GTI_GETWIN )
      hb_gtInfo( HB_GTI_SETWIN, ::hUserWindow )
      ::lDebuggerWindowIsOpen := .F.
   ENDIF

   RETURN NIL


METHOD Activate() CLASS HBDebugger

   LOCAL lFirst := .F.

   ::LoadCallStack()
   ::SaveAppState()

   IF ! ::lActive
      ::lActive := .T.
      ::Show()
      IF ::lShowCallStack
         ::ShowCallStack()
      ENDIF
      lFirst := .T.
   ELSE
      ::SaveAppScreen()
   ENDIF

   ::LoadVars()
   ::ShowVars()

   IF ::oWndPnt != NIL
      ::WatchpointsShow()
   ENDIF

   // show the topmost procedure
   ::ShowCodeLine( 1 ) // ::aCallStack[ 1 ][ CSTACK_LINE ], ::aCallStack[ 1 ][ CSTACK_MODULE ] )

   // Most commands can be executed only after activation
   IF lFirst
      ::LoadSettings()
   ENDIF

   ::HandleEvent()

   RETURN NIL


METHOD All() CLASS HBDebugger

   ::lShowPublics := ::lShowPrivates := ::lShowStatics := ;
      ::lShowLocals := ::lShowGlobals := ::lAll := ! ::lAll

   ::RefreshVars()

   RETURN NIL

METHOD BarDisplay() CLASS HBDebugger

   LOCAL cClrItem   := __DbgColors()[ 8 ]
   LOCAL cClrHotKey := __DbgColors()[ 9 ]

   DispBegin()

   SetColor( cClrItem )

   hb_Scroll( ::nMaxRow, 0, ::nMaxRow, ::nMaxCol )

   hb_DispOutAt( ::nMaxRow,  0, "F1-Help F2-Zoom F3-Repeat F4-User F5-Go F6-WA F7-Here F8-Step F9-BkPt F10-Trace", cClrItem )
   hb_DispOutAt( ::nMaxRow,  0, "F1", cClrHotKey )
   hb_DispOutAt( ::nMaxRow,  8, "F2", cClrHotKey )
   hb_DispOutAt( ::nMaxRow, 16, "F3", cClrHotKey )
   hb_DispOutAt( ::nMaxRow, 26, "F4", cClrHotKey )
   hb_DispOutAt( ::nMaxRow, 34, "F5", cClrHotKey )
   hb_DispOutAt( ::nMaxRow, 40, "F6", cClrHotKey )
   hb_DispOutAt( ::nMaxRow, 46, "F7", cClrHotKey )
   hb_DispOutAt( ::nMaxRow, 54, "F8", cClrHotKey )
   hb_DispOutAt( ::nMaxRow, 62, "F9", cClrHotKey )
   hb_DispOutAt( ::nMaxRow, 70, "F10", cClrHotKey )

   DispEnd()

   RETURN NIL


METHOD BuildBrowseStack() CLASS HBDebugger

   LOCAL aColors

   IF ::oBrwStack == NIL
      aColors := __DbgColors()
      ::oBrwStack := HBDbBrowser():New( 2, ::nMaxCol - 14, ::nMaxRow - 7, ::nMaxCol - 1 )
      ::oBrwStack:ColorSpec := aColors[ 3 ] + "," + aColors[ 4 ] + "," + aColors[ 5 ] + "," + aColors[ 6 ]
      ::oBrwStack:goTopBlock := {|| ::oBrwStack:Cargo := 1 }
      ::oBrwStack:goBottomBlock := {|| ::oBrwStack:Cargo := Len( ::aProcStack ) }
      ::oBrwStack:skipBlock := {| nSkip, nOld | nOld := ::oBrwStack:Cargo, ;
         ::oBrwStack:Cargo += nSkip, ;
         ::oBrwStack:Cargo := Min( Max( ::oBrwStack:Cargo, 1 ), ;
         Len( ::aProcStack ) ), ::oBrwStack:Cargo - nOld }

      ::oBrwStack:Cargo := 1 // Actual highligthed row

      ::oBrwStack:AddColumn( HBDbColumnNew( "", {|| iif( Len( ::aProcStack ) > 0, ;
         PadC( ::aProcStack[ ::oBrwStack:Cargo ][ CSTACK_FUNCTION ], 14 ), Space( 14 ) ) } ) )
   ENDIF

   RETURN NIL


METHOD BuildCommandWindow() CLASS HBDebugger

   LOCAL nSize

   ::oWndCommand := HBDbWindow():New( ::nMaxRow - 5, 0, ::nMaxRow - 1, ::nMaxCol, "Command" )

   ::oWndCommand:bGotFocus   := {|| ::oGetCommand:SetFocus() }
   ::oWndCommand:bLostFocus  := {|| ::oGetCommand:KillFocus(), SetCursor( SC_NONE ) }
   ::oWndCommand:bKeyPressed := {| nKey | ::CommandWindowProcessKey( nKey ) }
   ::oWndCommand:bPainted    := {|| hb_DispOutAt( ::oWndCommand:nBottom - 1, ;
      ::oWndCommand:nLeft + 1, "> ", __DbgColors()[ 2 ] ), ;
      ::oGetCommand:SetColor( __DbgColors()[ 2 ] ):display(), ;
      hb_ClrArea( ::oWndCommand:nTop + 1, ::oWndCommand:nLeft + 1, ;
      ::oWndCommand:nBottom - 2, ::oWndCommand:nRight - 1, ;
      iif( ::lMonoDisplay, 15, hb_ColorToN( __DbgColors()[ 2 ] ) ) ) }
   AAdd( ::aWindows, ::oWndCommand )

   ::aLastCommands := { "" }
   ::nCommand := 1

   nSize := ::oWndCommand:nRight - ::oWndCommand:nLeft - 3
   ::oGetCommand := HbDbInput():new( ::oWndCommand:nBottom - 1, ::oWndCommand:nLeft + 3, ;
      nSize, "", __DbgColors()[ 2 ], Max( nSize, 256 ) )

   RETURN NIL


METHOD CallStackProcessKey( nKey ) CLASS HBDebugger

   LOCAL n
   LOCAL nSkip
   LOCAL lUpdate := .F.

   SWITCH nKey
   CASE K_HOME
   CASE K_CTRL_PGUP
   CASE K_CTRL_HOME

      IF ::oBrwStack:Cargo > 1
         ::oBrwStack:GoTop()
         ::oBrwStack:ForceStable()
         lUpdate := .T.
      ENDIF
      EXIT

   CASE K_END
   CASE K_CTRL_PGDN
   CASE K_CTRL_END

      IF ::oBrwStack:Cargo < Len( ::aProcStack )
         ::oBrwStack:GoBottom()
         ::oBrwStack:ForceStable()
         lUpdate := .T.
      ENDIF
      EXIT

   CASE K_UP

      IF ::oBrwStack:Cargo > 1
         ::oBrwStack:Up()
         ::oBrwStack:ForceStable()
         lUpdate := .T.
      ENDIF
      EXIT

   CASE K_DOWN

      IF ::oBrwStack:Cargo < Len( ::aProcStack )
         ::oBrwStack:Down()
         ::oBrwStack:ForceStable()
         lUpdate := .T.
      ENDIF
      EXIT

   CASE K_PGUP

      ::oBrwStack:PageUp()
      ::oBrwStack:ForceStable()
      lUpdate := .T.
      EXIT

   CASE K_PGDN

      ::oBrwStack:PageDown()
      ::oBrwStack:ForceStable()
      lUpdate := .T.
      EXIT

   CASE K_LBUTTONDOWN

      IF ( nSkip := MRow() - ::oWndStack:nTop - ::oBrwStack:RowPos ) != 0
         IF nSkip > 0
            FOR n := 1 TO nSkip
               ::oBrwStack:Down()
               ::oBrwStack:Stabilize()
            NEXT
         ELSE
            FOR n := 1 TO nSkip + 2 STEP -1
               ::oBrwStack:Up()
               ::oBrwStack:Stabilize()
            NEXT
         ENDIF
         ::oBrwStack:ForceStable()
      ENDIF
      lUpdate := .T.
      EXIT

   ENDSWITCH

   IF lUpdate
      IF ::oWndVars != NIL .AND. ::oWndVars:lVisible
         ::LoadVars()
         ::ShowVars()
      ENDIF

      // jump to source line for a function

      /*
      IF ::aCallStack[ ::oBrwStack:Cargo ][ CSTACK_LINE ] != NIL
         ::ShowCodeLine( ::aCallStack[ ::oBrwStack:Cargo ][ CSTACK_LINE ], ::aCallStack[ ::oBrwStack:Cargo ][ CSTACK_MODULE ] )
      ELSE
         ::GotoLine( 1 )
      ENDIF
      */

      ::ShowCodeLine( ::oBrwStack:Cargo )
   ENDIF

   RETURN NIL


METHOD CodeblockTrace()

   ::oPullDown:GetItemByIdent( "CODEBLOCK" ):checked := ::lCBTrace := ! ::lCBTrace
   __dbgSetCBTrace( ::pInfo, ::lCBTrace )

   RETURN NIL


METHOD CodeWindowProcessKey( nKey ) CLASS HBDebugger

   IF ::oBrwText != NIL

      SWITCH nKey
      CASE K_CTRL_PGUP
      CASE K_CTRL_HOME

         ::oBrwText:GoTop()
         IF ::oWndCode:lFocused
            SetCursor( SC_SPECIAL1 )
         ENDIF
         EXIT

      CASE K_CTRL_PGDN
      CASE K_CTRL_END

         ::oBrwText:GoBottom()
         ::oBrwText:nCol := ::oWndCode:nLeft + 1
         ::oBrwText:nFirstCol := ::oWndCode:nLeft + 1
         SetPos( Row(), ::oWndCode:nLeft + 1 )
         IF ::oWndCode:lFocused
            SetCursor( SC_SPECIAL1 )
         ENDIF
         EXIT

      CASE K_HOME
         ::oBrwText:Home()
         EXIT

      CASE K_END
         ::oBrwText:End()
         EXIT

      CASE K_LEFT
         ::oBrwText:Left()
         EXIT

      CASE K_RIGHT
         ::oBrwText:Right()
         EXIT

      CASE K_UP
         ::oBrwText:Up()
         EXIT

      CASE K_DOWN
         ::oBrwText:Down()
         EXIT

      CASE K_PGUP
         ::oBrwText:PageUp()
         EXIT

      CASE K_PGDN
         ::oBrwText:PageDown()
         EXIT

      ENDSWITCH
   ENDIF

   RETURN NIL


METHOD Colors() CLASS HBDebugger

   LOCAL oWndColors := HBDbWindow():New( 4, 5, 16, ::nMaxCol - 5, ;
      "Debugger Colors[1..11]", ::ClrModal() )
   LOCAL aColors := { ;
      "Border", "Text", "Text High", "Text PPO", "Text Selected", ;
      "Text High Sel.", "Text PPO Sel.", "Menu", "Menu High", ;
      "Menu Selected", "Menu High Sel." }

   LOCAL oBrwColors := HBDbBrowser():New( oWndColors:nTop + 1, oWndColors:nLeft + 1, ;
      oWndColors:nBottom - 1, oWndColors:nRight - 1 )
   LOCAL nWidth := oWndColors:nRight - oWndColors:nLeft - 1
   LOCAL oCol

   IF ::lMonoDisplay
      __dbgAlert( "Monochrome display" )
      RETURN NIL
   ENDIF

   oBrwColors:Cargo := { 1, {} } // Actual highligthed row
   oBrwColors:ColorSpec := ::ClrModal()
   oBrwColors:goTopBlock := {|| oBrwColors:cargo[ 1 ] := 1 }
   oBrwColors:goBottomBlock := {|| oBrwColors:cargo[ 1 ] := Len( oBrwColors:cargo[ 2 ][ 1 ] ) }
   oBrwColors:skipBlock := {| nPos | ( nPos := ArrayBrowseSkip( nPos, oBrwColors ), oBrwColors:cargo[ 1 ] := ;
      oBrwColors:cargo[ 1 ] + nPos, nPos ) }

   oBrwColors:AddColumn( oCol := HBDbColumnNew( "", {|| PadR( aColors[ oBrwColors:Cargo[ 1 ] ], 14 ) } ) )
   oCol:defColor := { 1, 2 }
   AAdd( oBrwColors:Cargo[ 2 ], aColors )
   oBrwColors:AddColumn( oCol := HBDbColumnNew( "", ;
      {|| PadR( '"' + ::aColors[ oBrwColors:Cargo[ 1 ] ] + '"', nWidth - 15 ) } ) )
   AAdd( oBrwColors:Cargo[ 2 ], aColors )
   oCol:defColor := { 1, 3 }
   ocol:width := 50
   oBrwColors:autolite := .F.

   oWndColors:bPainted    := {|| oBrwColors:ForceStable(), RefreshVarsS( oBrwColors ) }

   oWndColors:bKeyPressed := {| nKey | SetsKeyPressed( nKey, oBrwColors, ;
      Len( aColors ), oWndColors, "Debugger Colors", ;
      {|| ::EditColor( oBrwColors:Cargo[ 1 ], oBrwColors ) } ) }
   oWndColors:ShowModal()

   ::LoadColors()

   RETURN NIL


METHOD CommandWindowProcessKey( nKey ) CLASS HBDebugger

   LOCAL cCommand
   LOCAL n

   SWITCH nKey
   CASE K_UP
   CASE K_F3
      IF ::nCommand > 1
         ::aLastCommands[ ::nCommand ] := RTrim( ::oGetCommand:getValue() )
         ::oGetCommand:setValue( ::aLastCommands[ --::nCommand ] ):display()
      ENDIF
      EXIT
   CASE K_DOWN
      IF ::nCommand < Len( ::aLastCommands )
         ::aLastCommands[ ::nCommand ] := RTrim( ::oGetCommand:getValue() )
         ::oGetCommand:setValue( ::aLastCommands[ ++::nCommand ] ):display()
      ENDIF
      EXIT
   CASE K_ENTER
      cCommand := RTrim( ::oGetCommand:getValue() )
      IF ! Empty( cCommand )
         IF ( n := hb_AScan( ::aLastCommands, cCommand, , , .T. ) ) > 0 .AND. n < Len( ::aLastCommands )
            hb_ADel( ::aLastCommands, n, .T. )
         ENDIF
         ::nCommand := Len( ::aLastCommands )
         ::aLastCommands[ ::nCommand ] := cCommand
         AAdd( ::aLastCommands, "" )
         ::nCommand := Len( ::aLastCommands )
         ::oWndCommand:ScrollUp( 1 )
         ::DoCommand( cCommand )
      ENDIF
      hb_DispOutAt( ::oWndCommand:nBottom - 1, ::oWndCommand:nLeft + 1, "> ", ;
         __DbgColors()[ 2 ] )
      ::oGetCommand:setValue( "" ):display()
      EXIT
   OTHERWISE
      ::oGetCommand:applyKey( nKey )
   ENDSWITCH

   RETURN NIL


/*
 * ?? <expr>
 *      displays inspect window with value or display nothing on error
 * ? <expr>
 *      displays either result or error description in command window
 */
METHOD DoCommand( cCommand ) CLASS HBDebugger

   LOCAL aCmnd[ 3 ]
   LOCAL cParam := ""
   LOCAL cParam1 := ""
   LOCAL cResult
   LOCAL lValid
   LOCAL oWindow
   LOCAL n

   cCommand := AllTrim( cCommand )

   DO CASE
   CASE Empty( cCommand )
      RETURN ""

   CASE starts( cCommand, "??" )
      cParam := AllTrim( SubStr( cCommand, 3 ) )
      cCommand := "??"

   CASE starts( cCommand, "?" )
      cParam := SubStr( cCommand, 2 )
      cCommand := "?"

   OTHERWISE
      IF ( n := At( " ", cCommand ) ) > 0
         cParam := AllTrim( SubStr( cCommand, n + 1 ) )
         cCommand := Left( cCommand, n - 1 )
      ENDIF
      cCommand := Upper( cCommand )

   ENDCASE

   DO CASE
   CASE cCommand == "??" .OR. cCommand == "?"
      aCmnd[ WP_TYPE ] := cCommand
      aCmnd[ WP_EXPR ] := cParam

      ::RestoreAppState()
      cResult := ::GetExprValue( cParam, @lValid )
      ::SaveAppState()

      IF aCmnd[ WP_TYPE ] == "??"
         IF lValid
            ::Inspect( aCmnd[ WP_EXPR ], cResult )
         ENDIF
         cResult := ""  // discard result
      ELSE
         IF lValid
            cResult := __dbgValToStr( cResult )
         ENDIF
      ENDIF
      ::RefreshVars()

   CASE starts( "ANIMATE", cCommand )
      IF ::lActive
         ::lAnimate := .T.
         ::Animate()
         SetCursor( SC_NORMAL )
      ENDIF

   CASE starts( "BP", cCommand )
      /* TODO: Support BP <cFuncName> */
      IF ! Empty( cParam )
         IF ( n := At( " ", cParam ) ) > 0
            cParam1 := AllTrim( SubStr( cParam, n + 1 ) )
            cParam := Left( cParam, n - 1 )
         ELSE
            cParam1 := ::cPrgName
         ENDIF
         ::ToggleBreakPoint( Val( cParam ), cParam1 )
      ELSE
         ::ToggleBreakPoint()
      ENDIF

   CASE starts( "CALLSTACK", cCommand )
      ::Stack( Upper( cParam ) == "ON" )

   /* TODO: Support DELETE ALL [TP|BP|WP], DELETE WP|TP|BP <nNumber> */

   CASE starts( "DOS", cCommand )
      ::OsShell()
      SetCursor( SC_NORMAL )

   CASE starts( "FILE", cCommand )
      cParam := Upper( cParam )
      DO CASE
      CASE Empty( cParam )
         ::OpenMenu( cCommand )
      CASE starts( "OPEN", cParam )
         ::Open()
      CASE starts( "RESUME", cParam )
         ::Resume()
      CASE starts( "OSSHELL", cParam )
         ::OSShell()
      CASE starts( "EXIT", cParam )
         ::Quit()
      OTHERWISE
         cResult := "Command error"
      ENDCASE

   CASE starts( "FIND", cCommand )
      ::Locate( 0, cParam )

   CASE starts( "GO", cCommand )
      ::Go()

   CASE starts( "GOTO", cCommand ) .AND. Val( cParam ) > 0
      ::GoToLine( Val( cParam ) )

   CASE starts( "HELP", cCommand )
      ::ShowHelp()

   CASE starts( "INPUT", cCommand ) .AND. ! Empty( cParam )
      ::DoScript( cParam )

   /* TODO: Support LIST BP|WP|TP */

   CASE starts( "LOCATE", cCommand )
      cParam := Upper( cParam )
      DO CASE
      CASE Empty( cParam )
         ::OpenMenu( cCommand )
      CASE starts( "FIND", cParam )
         ::Locate()
      CASE starts( "NEXT", cParam )
         ::FindNext()
      CASE starts( "PREVIOUS", cParam )
         ::FindPrevious()
      CASE starts( "GOTOLINE", cParam )
         ::SearchLine()
      CASE starts( "CASESENSITIVE", cParam )
         ::ToggleCaseSensitive()
      OTHERWISE
         cResult := "Command error"
      ENDCASE

   CASE starts( "MONITOR", cCommand )

      cParam := Upper( cParam )

      /* Here the order of CASEs makes sense: M P is Public, while M Pr is
       * Private, etc. */
      DO CASE
      CASE starts( "PUBLIC", cParam )
         ::Public()
      CASE starts( "PRIVATE", cParam )
         ::Private()
      CASE starts( "STATIC", cParam )
         ::Static()
      CASE starts( "LOCAL", cParam )
         ::Local()
      CASE starts( "GLOBAL", cParam )
         ::Global()
      CASE starts( "ALL", cParam )
         ::All()
      CASE starts( "SORT", cParam )
         ::Sort()
      CASE starts( "SHOWALLGLOBALS", cParam )
         ::ShowAllGlobals()
      OTHERWISE
         cResult := "Command error"
      ENDCASE

   CASE starts( "NEXT", cCommand )
      ::FindNext()

   CASE starts( "NUM", cCommand )
      IF Upper( cParam ) == "OFF"
         ::LineNumbers( .F. )
      ELSEIF Upper( cParam ) == "ON"
         ::LineNumbers( .T. )
      ELSE
         cResult := "Command error"
      ENDIF

   CASE starts( "OPTIONS", cCommand )

      IF ( n := At( " ", cParam ) ) > 0
         cParam1 := AllTrim( SubStr( cParam, n + 1 ) )
         cParam := Left( cParam, n - 1 )
      ENDIF

      cParam := Upper( cParam )

      DO CASE
      CASE Empty( cParam )
         ::OpenMenu( cCommand )
      CASE starts( "PREPROCESSEDCODE", cParam )
         ::OpenPPO()
      CASE starts( "LINENUMBERS", cParam )
         ::LineNumbers()
      CASE starts( "EXCHANGESCREENS", cParam ) ;
           .OR. starts( "SWAPONINPUT", cParam ) ;
           .OR. starts( "MENUBAR", cParam )
         ::NotSupported()
      CASE starts( "CODEBLOCKTRACE", cParam )
         ::CodeblockTrace()
      CASE starts( "MONODISPLAY", cParam )
         ::MonoDisplay()
      CASE starts( "COLORS", cParam )
         IF Empty( cParam1 )
            ::Colors()
         ELSE
            cParam1 := SubStr( cParam1, At( "{", cParam1 ) + 1 )
            FOR n := 1 TO 11
               IF At( ",", cParam1 ) != 0
                  ::aColors[ n ] := ;
                     StrTran( Left( cParam1, At( ",", cParam1 ) - 1 ), '"' )
                  cParam1 := SubStr( cParam1, At( ",", cParam1 ) + 1 )
               ELSE
                  ::aColors[ n ] := ;
                     StrTran( Left( cParam1, At( "}", cParam1 ) - 1 ), '"' )
               ENDIF
            NEXT
            ::LoadColors()
         ENDIF
      CASE starts( "TABWIDTH", cParam )
         IF Empty( cParam1 )
            ::TabWidth()
         ELSE
            ::nTabWidth := Val( Left( cParam1, 3 ) )
         ENDIF
      CASE starts( "PATHFORFILES", cParam )
         ::PathForFiles( AllTrim( cParam1 ) )
      CASE starts( "RUNATSTARTUP", cParam )
         ::RunAtStartup( .T. )
      CASE starts( "NORUNATSTARTUP", cParam )
         ::RunAtStartup( .F. )
      CASE starts( "SAVESETTINGS", cParam )
         ::SaveSettings( AllTrim( cParam1 ) )
      CASE starts( "RESTORESETTINGS", cParam )
         ::RestoreSettings( AllTrim( cParam1 ) )
      OTHERWISE
         cResult := "Command error"
      ENDCASE

   CASE starts( "OUTPUT", cCommand )
      SetCursor( SC_NONE )
      ::ShowAppScreen()
      SetCursor( SC_NORMAL )

   CASE starts( "POINT", cCommand )
      cParam := Upper( cParam )
      DO CASE
      CASE Empty( cParam )
         ::OpenMenu( cCommand )
      CASE starts( "WATCHPOINT", cParam )
         ::WatchpointAdd()
      CASE starts( "TRACEPOINT", cParam )
         ::TracepointAdd()
      CASE starts( "BREAKPOINT", cParam )
         ::ToggleBreakPoint()
      CASE starts( "DELETE", cParam )
         ::WatchpointDel()
      OTHERWISE
         cResult := "Command error"
      ENDCASE

   CASE starts( "PREV", cCommand )
      ::FindPrevious()

   CASE starts( "QUIT", cCommand )
      ::Quit()

   /* TODO: Support RESTART */

   CASE starts( "RESUME", cCommand )
      ::Resume()

   CASE starts( "RUN", cCommand )
      cParam := Upper( cParam )
      DO CASE
      CASE Empty( cParam )
         ::OpenMenu( cCommand )
      CASE starts( "ANIMATE", cParam )
         ::ToggleAnimate()
         ::Animate()
      CASE starts( "STEP", cParam )
         ::Step()
      CASE starts( "TRACE", cParam )
         ::Trace()
      CASE starts( "GO", cParam )
         ::Go()
      CASE starts( "TOCURSOR", cParam )
         ::ToCursor()
      CASE starts( "NEXTROUTINE", cParam )
         ::NextRoutine()
      CASE starts( "SPEED", cParam )
         ::Speed()
      OTHERWISE
         cResult := "Command error"
      ENDCASE

   CASE starts( "SPEED", cCommand )
      IF ! Empty( cParam )
         ::nSpeed := Val( cParam )
      ELSE
         ::nSpeed := 0
      ENDIF

   CASE starts( "STEP", cCommand )
      ::Step()

   CASE starts( "TP", cCommand )
      ::TracepointAdd( cParam )

   CASE starts( "VIEW", cCommand )
      cParam := Upper( cParam )
      DO CASE
      CASE Empty( cParam )
         ::OpenMenu( cCommand )
      CASE starts( "SETS", cParam )
         ::ViewSets()
      CASE starts( "WORKAREAS", cParam )
         ::ShowWorkAreas()
      CASE starts( "APPSCREEN", cParam )
         ::ShowAppScreen()
      CASE starts( "CALLSTACK", cParam )
         ::Stack()
      OTHERWISE
         cResult := "Command error"
      ENDCASE

   CASE starts( "WINDOW", cCommand )

      IF ( n := At( " ", cParam ) ) > 0
         cParam1 := AllTrim( SubStr( cParam, n + 1 ) )
         cParam := Left( cParam, n - 1 )
      ENDIF

      cParam := Upper( cParam )
      DO CASE
      CASE Empty( cParam )
         ::OpenMenu( cCommand )
      CASE starts( "NEXT", cParam )
         ::NextWindow()
      CASE starts( "PREV", cParam )
         ::PrevWindow()
      CASE starts( "MOVE", cParam )
         IF Empty( cParam1 )
            ::NotSupported()
         ELSE
            oWindow := ::aWindows[ ::nCurrentWindow ]
            n := At( " ", cParam1 )
            IF n > 0
               n := Val( SubStr( cParam1, n ) )
            ENDIF
            oWindow:Resize( Val( cParam1 ), n, ;
               oWindow:nBottom + Val( cParam1 ) - oWindow:nTop, ;
               oWindow:nRight + n - oWindow:nLeft )
            ::lWindowsAutoSized := .F.
         ENDIF
      CASE starts( "SIZE", cParam )
         IF Empty( cParam1 )
            ::NotSupported()
         ELSE
            n := At( " ", cParam1 )
            IF Val( cParam1 ) >= 2 .AND. n > 0 .AND. Val( SubStr( cParam1, n ) ) > 0
               oWindow := ::aWindows[ ::nCurrentWindow ]
               oWindow:Resize( oWindow:nTop, oWindow:nLeft, ;
                  Val( cParam1 ) - 1 + oWindow:nTop, ;
                  Val( SubStr( cParam1, n ) ) - 1 + oWindow:nLeft )
               ::lWindowsAutoSized := .F.
            ENDIF
         ENDIF
      CASE starts( "ZOOM", cParam ) .OR. starts( "ICONIZE", cParam) ;
           .OR. starts( "TILE", cParam )
         ::NotSupported()
      OTHERWISE
         cResult := "Command error"
      ENDCASE

   CASE starts( "WP", cCommand )
      ::WatchpointAdd( cParam )

   OTHERWISE
      cResult := "Command error"

   ENDCASE

   IF ::lActive
      hb_DispOutAt( ::oWndCommand:nBottom - 1, ::oWndCommand:nLeft + 1, ;
         Space( ::oWndCommand:nRight - ::oWndCommand:nLeft - 1 ), ;
         __DbgColors()[ 2 ] )
      IF ! Empty( cResult )
         hb_DispOutAt( ::oWndCommand:nBottom - 1, ::oWndCommand:nLeft + 3, ;
            cResult, __DbgColors()[ 2 ] )
         ::oWndCommand:ScrollUp( 1 )
      ENDIF
   ENDIF

   RETURN cResult


METHOD DoScript( cFileName ) CLASS HBDebugger

   LOCAL cInfo
   LOCAL n, nPos
   LOCAL cLine
   LOCAL nLen

   IF hb_FileExists( cFileName )
      cInfo := MemoRead( cFileName )
      nLen := MLCount( cInfo, 16384, NIL, .F., .T. )
      FOR n := 1 TO nLen
<<<<<<< HEAD
         cLine := MemoLine( cInfo, 16384, n, NIL, .F., .T. )
         IF ::lActive .OR. ( ( nPos := At( " ", cLine ) ) > 0 .AND. starts( "OPTIONS", Upper( Left( cLine, nPos ) ) ) )
=======
         cLine := AllTrim( MemoLine( cInfo, 16384, n, NIL, .F., .T. ) )
         IF ::lActive .OR. ( ( nPos := At( ' ', cLine ) ) > 0 .AND. starts( "OPTIONS", Upper( Left( cLine, nPos - 1 ) ) ) )
>>>>>>> b2dd9d59
            // In inactive debugger, only "OPTIONS" commands can be executed safely
            ::DoCommand( cLine )
         ENDIF
      NEXT
   ENDIF

   RETURN NIL


METHOD EditColor( nColor, oBrwColors ) CLASS HBDebugger

   LOCAL cColor := PadR( '"' + ::aColors[ nColor ] + '"', ;
      oBrwColors:getColumn( 2 ):Width )

   oBrwColors:RefreshCurrent()
   oBrwColors:ForceStable()

   IF __dbgInput( Row(), Col() + 15,, @cColor, ;
         {| cColor | iif( !( Type( cColor ) == "C" ), ;
         ( __dbgAlert( "Must be string" ), .F. ), .T. ) }, ;
         SubStr( ::ClrModal(), 5 ) )
      ::aColors[ nColor ] := &cColor
   ENDIF

   oBrwColors:RefreshCurrent()
   oBrwColors:ForceStable()

   RETURN NIL

METHOD EditSet( nSet, oBrwSets ) CLASS HBDebugger

   LOCAL cSet       := PadR( __dbgValToStr( Set( nSet ) ), oBrwSets:getColumn( 2 ):Width )
   LOCAL cType      := ValType( Set( nSet ) )

   oBrwSets:RefreshCurrent()
   oBrwSets:ForceStable()

   IF __dbgInput( Row(), Col() + 13,, @cSet, ;
      {| cSet | iif( !( Type( cSet ) == cType ), ;
      ( __dbgAlert( "Must be of type '" + cType + "'" ), .F. ), .T. ) }, ;
      SubStr( ::ClrModal(), 5 ) )
      Set( nSet, &cSet )
   ENDIF

   oBrwSets:RefreshCurrent()
   oBrwSets:ForceStable()

   RETURN NIL


METHOD EditVar( nVar ) CLASS HBDebugger

   LOCAL cVarName   := ::aVars[ nVar ][ 1 ]
   LOCAL uVarValue
   LOCAL cVarStr
   LOCAL oErr

   uVarValue := ::VarGetValue( ::aVars[ nVar ] )

   IF ValType( uVarValue ) $ "AHOP"
      ::InputBox( cVarName, uVarValue, NIL, .F. )
   ELSE
      cVarStr := ::InputBox( cVarName, __dbgValToStr( uVarValue ), ;
         {| u | iif( Type( u ) == "UE", ( __dbgAlert( "Expression error" ), .F. ), .T. ) } )
   ENDIF

   IF LastKey() != K_ESC

      DO CASE
      CASE cVarStr == "{ ... }"
         // aArray := ::VarGetValue( ::aVars[ nVar ] )
         IF Len( uVarValue ) > 0
            __DbgArrays( uVarValue, cVarName )
         ELSE
            __dbgAlert( "Array is empty" )
         ENDIF

      CASE Upper( Left( cVarStr, 5 ) ) == "CLASS"
         __DbgObject( uVarValue, cVarName )

      OTHERWISE
         BEGIN SEQUENCE WITH {| oErr | Break( oErr ) }
            ::VarSetValue( ::aVars[ nVar ], &cVarStr )
         RECOVER USING oErr
            __dbgAlert( oErr:description )
         END SEQUENCE
      ENDCASE
   ENDIF

   ::oBrwVars:RefreshCurrent()
   ::oBrwVars:ForceStable()

   RETURN NIL


METHOD FindNext() CLASS HBDebugger
   RETURN ::Locate( 1, ::cSearchString )


METHOD FindPrevious() CLASS HBDebugger
   RETURN ::Locate( 2, ::cSearchString )


METHOD GetExprValue( xExpr, lValid ) CLASS HBDebugger

   LOCAL xResult
   LOCAL oErr

   lValid := .F.

   BEGIN SEQUENCE WITH {| oErr | Break( oErr ) }
      xResult := __dbgGetExprValue( ::pInfo, xExpr, @lValid )
      IF ! lValid
         xResult := "Syntax error"
      ENDIF
   RECOVER USING oErr
      xResult := oErr:operation + ": " + oErr:description
      IF HB_ISARRAY( oErr:args )
         xResult += "; arguments:"
         AEval( oErr:args, {| x | xResult += " " + AllTrim( __dbgCStr( x ) ) } )
      ENDIF
      lValid := .F.
   END SEQUENCE

   RETURN xResult


METHOD GetSourceFiles() CLASS HBDebugger
   RETURN __dbgGetSourceFiles( ::pInfo )


METHOD ModuleMatch( cModuleName1, cModuleName2 ) CLASS HBDebugger
   RETURN __dbgModuleMatch( ::pInfo, cModuleName1, cModuleName2 )


METHOD Global() CLASS HBDebugger

   ::lShowGlobals := ! ::lShowGlobals
   ::RefreshVars()

   RETURN NIL


METHOD Go() CLASS HBDebugger

   // we are starting to run again so reset to the deepest call if
   // displaying stack
   IF ! ::oBrwStack == NIL
      ::oBrwStack:GoTop()
   ENDIF
   ::RestoreAppScreen()
   ::RestoreAppState()
   __dbgSetGo( ::pInfo )
   ::Exit()

   RETURN NIL


METHOD GotoLine( nLine ) CLASS HBDebugger

   LOCAL nRow
   LOCAL nCol

   /*
   IF ::oBrwVars != NIL
      ::ShowVars()
   ENDIF
   */

   ::oBrwText:GotoLine( nLine )
   nRow := Row()
   nCol := Col()

   // no source code line stored yet

   /*
   IF ::oBrwStack != NIL .AND. Len( ::aCallStack ) > 0 .AND. ;
      ::aCallStack[ ::oBrwStack:Cargo ][ CSTACK_LINE ] == NIL
      ::aCallStack[ ::oBrwStack:Cargo ][ CSTACK_LINE ] := nLine
   ENDIF
   */

   IF ::oWndStack != NIL .AND. ! ::oBrwStack:Stable
      ::oBrwStack:ForceStable()
   ENDIF

   IF ::oWndCode:lFocused .AND. SetCursor() != SC_SPECIAL1
      SetPos( nRow, nCol )
      SetCursor( SC_SPECIAL1 )
   ENDIF
   SetPos( nRow, nCol )

   // Store cursor position to be restored by ::oWndCode:bGotFocus
   ::oWndCode:cargo[ 1 ] := nRow
   ::oWndCode:cargo[ 2 ] := nCol

   RETURN NIL


METHOD HandleEvent() CLASS HBDebugger

   LOCAL nPopup
   LOCAL oWnd
   LOCAL nKey
   LOCAL nMRow
   LOCAL nMCol
   LOCAL n

   IF ::lAnimate
      IF ::nSpeed != 0
         Inkey( ::nSpeed / 10 )
      ENDIF
      IF __dbgInvokeDebug()  // NextKey() == K_ALT_D
         ::lAnimate := .F.
      ELSE
         ::Step()
         RETURN NIL
      ENDIF
   ENDIF

   ::lEnd := .F.

   DO WHILE ! ::lEnd

      nKey := Inkey( 0, INKEY_ALL )
      IF nKey == K_ALT_X
         t_oDebugger:Quit()
      ELSEIF ::oPullDown:IsOpen()
         ::oPullDown:ProcessKey( nKey )
         IF ::oPullDown:nOpenPopup == 0 // Closed
            ::aWindows[ ::nCurrentWindow ]:Show( .T. )
         ENDIF
      ELSE
         SWITCH nKey
         CASE K_LDBLCLK

            IF MRow() != 0 .AND. MRow() != ::nMaxRow

               nMRow := MRow()
               nMCol := MCol()
               FOR n := 1 TO Len( ::aWindows )
                  IF ::aWindows[ n ]:IsOver( nMRow, nMCol )
                     IF ! ::aWindows[ n ]:lFocused
                        ::aWindows[ ::nCurrentWindow ]:Show( .F. )
                        ::nCurrentWindow := n
                        ::aWindows[ n ]:Show( .T. )
                     ENDIF
                     ::aWindows[ n ]:LDblClick( nMRow, nMCol )
                     EXIT
                  ENDIF
               NEXT
            ENDIF
            EXIT

         CASE K_LBUTTONDOWN

            IF MRow() == 0

               IF ( nPopup := ::oPullDown:GetItemOrdByCoors( 0, MCol() ) ) != 0
                  IF ! ::oPullDown:IsOpen()
                     IF ::oWndCode:lFocused
                        Eval( ::oWndCode:bLostFocus )
                     ENDIF
                     SetCursor( SC_NONE )
                  ENDIF
                  ::oPullDown:ShowPopup( nPopup )
               ENDIF

            ELSEIF MRow() != ::nMaxRow

               nMRow := MRow()
               nMCol := MCol()
               FOR n := 1 TO Len( ::aWindows )
                  IF ::aWindows[ n ]:IsOver( nMRow, nMCol )
                     IF ! ::aWindows[ n ]:lFocused
                        ::aWindows[ ::nCurrentWindow ]:Show( .F. )
                        ::nCurrentWindow := n
                        ::aWindows[ n ]:Show( .T. )
                     ENDIF
                     ::aWindows[ n ]:LButtonDown( nMRow, nMCol )
                     EXIT
                  ENDIF
               NEXT
            ENDIF
            EXIT

         CASE K_RBUTTONDOWN
            EXIT
/*
         CASE K_ESC
            ::RestoreAppStatus()
            t_oDebugger := NIL
            s_lExit := .T.
            DispEnd()
            ::Exit()
            EXIT
*/

         CASE K_ENTER
            IF !Empty( ::oGetCommand:getValue() )
               ::oWndCommand:KeyPressed( nKey )
               EXIT
            ENDIF
         CASE K_UP
         CASE K_DOWN
         CASE K_LEFT
         CASE K_RIGHT
         CASE K_PGUP
         CASE K_PGDN
         CASE K_HOME
         CASE K_END
         CASE K_DEL
         CASE K_CTRL_PGUP
         CASE K_CTRL_PGDN
         CASE K_CTRL_HOME
         CASE K_CTRL_END
         CASE K_CTRL_ENTER
            oWnd := ::aWindows[ ::nCurrentWindow ]
            oWnd:KeyPressed( nKey )
            EXIT

         CASE K_F1
            ::ShowHelp()
            EXIT

         CASE K_F4
            ::ShowAppScreen()
            EXIT

         CASE K_F5
            ::Go()
            EXIT

         CASE K_CTRL_F5
            ::NextRoutine()
            EXIT

         CASE K_F6
            ::ShowWorkAreas()
            EXIT

         CASE K_F7
            ::ToCursor()
            EXIT

         CASE K_F8
            ::Step()
            EXIT

         CASE K_F9
            ::ToggleBreakPoint()
            EXIT

         CASE K_F10
            ::Trace()
            EXIT

         CASE K_TAB
            ::NextWindow()
            EXIT

         CASE K_SH_TAB
            ::PrevWindow()
            EXIT

         OTHERWISE
            IF ! ::OpenMenu( __dbgAltToKey( nKey ) )
               ::oWndCommand:KeyPressed( nKey )
            ENDIF
         ENDSWITCH
      ENDIF
   ENDDO

   RETURN NIL

METHOD Hide() CLASS HBDebugger

   ::CloseDebuggerWindow()

   RETURN NIL


METHOD HideCallStack() CLASS HBDebugger

   ::lShowCallStack := .F.

   IF ::oWndStack != NIL
      DispBegin()
      ::oWndStack:Hide()
      IF ::aWindows[ ::nCurrentWindow ] == ::oWndStack
         ::NextWindow()
      ENDIF
      ::RemoveWindow( ::oWndStack )
      ::oWndStack := NIL

      ::oWndCode:Resize( ,,, ::oWndCode:nRight + 16 )
      IF ::oWndVars != NIL
         ::oWndVars:Resize( ,,, ::oWndVars:nRight + 16 )
      ENDIF
      IF ::oWndPnt != NIL
         ::oWndPnt:Resize( ,,, ::oWndPnt:nRight + 16 )
      ENDIF
      DispEnd()
   ENDIF

   RETURN NIL


METHOD HideVars() CLASS HBDebugger

   LOCAL nTop

   IF ::oWndVars == NIL
      RETURN NIL
   ENDIF

   ::oWndVars:Hide()
   IF ::oWndPnt == NIL
      nTop := 1
   ELSE
      ::oWndPnt:Resize( 1, , ::oWndPnt:nBottom - ( ::oWndPnt:nTop - 1 ) )
      ::oBrwPnt:Resize( 2, , ::oWndPnt:nBottom - 1 )
      nTop := ::oWndPnt:nBottom + 1
   ENDIF
   ::oWndCode:Resize( nTop )
   IF ::oBrwText != NIL
      ::oBrwText:Resize( ::oWndCode:nTop + 1 )
   ENDIF
   IF ::oWndCode:lFocused
      ::oWndCode:cargo[ 1 ] := Row()
      ::oWndCode:cargo[ 2 ] := Col()
   ENDIF

   IF ::aWindows[ ::nCurrentWindow ] == ::oWndVars
      ::NextWindow()
   ENDIF

   RETURN NIL


METHOD InputBox( cMsg, uValue, bValid, lEditable ) CLASS HBDebugger

   LOCAL nTop    := Int( ( ::nMaxRow / 2 ) - 5 )
   LOCAL nLeft   := Int( ( ::nMaxCol / 2 ) - 25 )
   LOCAL nBottom := nTop + 2
   LOCAL nRight  := nLeft + 50
   LOCAL cType   := ValType( uValue )
   LOCAL nWidth  := nRight - nLeft - 1
   LOCAL uTemp
   LOCAL nOldCursor
   LOCAL nOldRow
   LOCAL nOldCol
   LOCAL lExit
   LOCAL oWndInput := HBDbWindow():New( nTop, nLeft, nBottom, nRight, cMsg, ;
      ::oPullDown:cClrPopup )

   hb_default( @lEditable, .T. )

   oWndInput:lShadow := .T.
   oWndInput:Show()

   nOldCursor := SetCursor()
   nOldRow := Row()
   nOldCol := Col()

   uTemp := uValue

   IF lEditable

      IF !( cType == "C" ) .OR. Len( uValue ) < nWidth
         uTemp := PadR( uValue, nWidth )
      ENDIF
      __dbgInput( nTop + 1, nLeft + 1, nWidth, @uTemp, bValid, ;
         __DbgColors()[ 5 ], Max( Max( nWidth, Len( uTemp ) ), 256 ) )
      SWITCH cType
      CASE "C" ; uTemp := AllTrim( uTemp ) ; EXIT
      CASE "D" ; uTemp := CToD( uTemp )    ; EXIT
      CASE "N" ; uTemp := Val( uTemp )     ; EXIT
      ENDSWITCH

   ELSE

      hb_DispOutAt( nTop + 1, nLeft + 1, __dbgValToStr( uValue ), "," + __DbgColors()[ 5 ] )
      SetPos( nTop + 1, nLeft + 1 )

      lExit := .F.

      DO WHILE ! lExit

         SWITCH Inkey( 0, INKEY_ALL )
         CASE K_ESC
            lExit := .T.
            EXIT

         CASE K_ENTER
            IF cType == "A"
               IF Len( uValue ) == 0
                  __dbgAlert( "Array is empty" )
               ELSE
                  __DbgArrays( uValue, cMsg )
               ENDIF

            ELSEIF cType == "H"
               IF Len( uValue ) == 0
                  __dbgAlert( "Hash is empty" )
               ELSE
                  __DbgHashes( uValue, cMsg )
               ENDIF

            ELSEIF cType == "O"
               __DbgObject( uValue, cMsg )

            ELSE
               __dbgAlert( "Value cannot be edited" )
            ENDIF
            EXIT

         OTHERWISE
            __dbgAlert( "Value cannot be edited" )

         ENDSWITCH
      ENDDO

   ENDIF

   SetCursor( nOldCursor )
   SetPos( nOldRow, nOldCol )

   oWndInput:Hide()

   RETURN uTemp


METHOD Inspect( uValue, cValueName ) CLASS HBDebugger

   uValue := ::InputBox( uValue, cValueName,, .F. )

   RETURN NIL


METHOD IsValidStopLine( cName, nLine ) CLASS HBDebugger
   RETURN __dbgIsValidStopLine( ::pInfo, cName, nLine )


METHOD RunAtStartup( lRunAtStartup ) CLASS HBDebugger

   hb_default( @lRunAtStartup, ! ::lRunAtStartup )

   ::lRunAtStartup := lRunAtStartup
   ::oPulldown:GetItemByIdent( "ALTD" ):checked := ::lRunAtStartup

   RETURN Self


METHOD LineNumbers( lLineNumbers ) CLASS HBDebugger

   hb_default( @lLineNumbers, ! ::lLineNumbers )

   ::lLineNumbers := lLineNumbers
   ::oPulldown:GetItemByIdent( "LINE" ):checked := ::lLineNumbers
   IF ::oBrwText != NIL
      ::oBrwText:lLineNumbers := lLineNumbers
      ::oBrwText:RefreshAll()
   ENDIF

   RETURN Self


METHOD ListBox( cCaption, aItems ) CLASS HBDebugger

   LOCAL nItems
   LOCAL nMaxWid
   LOCAL nLeft
   LOCAL nTop
   LOCAL nBottom
   LOCAL nRight
   LOCAL oWndList
   LOCAL aColors
   LOCAL n

   nItems := Len( aItems )
   nMaxWid := Len( cCaption ) + 2
   AEval( aItems, {| x | nMaxWid := Max( Len( x ), nMaxWid ) } )
   nMaxWid += 2

   nTop    := ( ::nMaxRow / 2 ) - Min( nItems, ::nMaxRow - 5 ) / 2
   nBottom := ( ::nMaxRow / 2 ) + Min( nItems, ::nMaxRow - 5 ) / 2 + 1
   nLeft   := ( ::nMaxCol / 2 ) - Min( nMaxWid, ::nMaxCol * 3 / 2 ) / 2
   nRight  := ( ::nMaxCol / 2 ) + Min( nMaxWid, ::nMaxCol * 3 / 2 ) / 2
   oWndList := HBDbWindow():new( nTop, nLeft, nBottom, nRight, cCaption, ;
      ::oPullDown:cClrPopup )
   oWndList:lShadow := .T.
   oWndList:Show()

   aColors := __DbgColors()
   n := __dbgAChoice( nTop + 1, nLeft + 1, nBottom - 1, nRight - 1, aItems, ;
      aColors[ 8 ] + "," + aColors[ 10 ] )
   oWndList:Hide()

   RETURN n


METHOD LoadCallStack() CLASS HBDebugger

   LOCAL i
   LOCAL nDebugLevel
   LOCAL nCurrLevel
   LOCAL nLevel
   LOCAL nPos

   ::aProcStack := Array( ::nProcLevel )

   nCurrLevel := __dbgProcLevel() - 1
   nDebugLevel := nCurrLevel - ::nProcLevel + 1

   FOR i := nDebugLevel TO nCurrLevel
      nLevel := nCurrLevel - i + 1
      nPos := AScan( ::aCallStack, {| a | a[ CSTACK_LEVEL ] == nLevel } )
      IF nPos > 0
         // a procedure with debug info
         ::aProcStack[ i - nDebugLevel + 1 ] := ::aCallStack[ nPos ]
      ELSE
         ::aProcStack[ i - nDebugLevel + 1 ] := iif( ProcLine( i ) != 0, ;
            { ProcFile( i ), ProcName( i ), ProcLine( i ), nLevel, {}, {} }, ;
            {, ProcName( i ) + "(" + hb_ntos( ProcLine( i ) ) + ")", , nLevel, , } )
      ENDIF
   NEXT

   RETURN NIL


METHOD LoadColors() CLASS HBDebugger

   LOCAL n

   ::oPullDown:LoadColors()
   IF ::lActive
      ::oPullDown:Refresh()
      ::BarDisplay()
   ENDIF
   FOR n := 1 TO Len( ::aWindows )
      ::aWindows[ n ]:LoadColors()
      IF ::lActive
         ::aWindows[ n ]:Refresh()
      ENDIF
   NEXT

   RETURN NIL


METHOD LoadSettings() CLASS HBDebugger

   ::DoScript( ::cSettingsFileName )

   RETURN NIL


METHOD LoadVars() CLASS HBDebugger // updates monitored variables

   LOCAL nCount
   LOCAL n
   LOCAL m
   LOCAL xValue
   LOCAL cName
   LOCAL aVars
   LOCAL aBVars
   LOCAL hSkip

   aBVars := {}

   IF ::lShowPublics
      nCount := __mvDbgInfo( HB_MV_PUBLIC )
      FOR n := nCount TO 1 STEP -1
         xValue := __mvDbgInfo( HB_MV_PUBLIC, n, @cName )
         AAdd( aBVars, { cName, xValue, "Public" } )
      NEXT
   ENDIF

   IF ::lShowPrivates
      /* CA-Cl*pper shows only local private variables in monitor
       * We are marking non local private variables with "^" character
       */
      nCount := __mvDbgInfo( HB_MV_PRIVATE )
      IF nCount > 0
         m := __mvDbgInfo( HB_MV_PRIVATE_LOCAL, ::nProcLevel )
         hSkip := { => }
         hb_HAllocate( hSkip, nCount )
         FOR n := nCount TO 1 STEP -1
            xValue := __mvDbgInfo( HB_MV_PRIVATE, n, @cName )
            IF ! cName $ hSkip
               AAdd( aBVars, { cName, xValue,  iif( m > 0, "Private", "Private^" ) } )
               hSkip[ cName ] := NIL
            ENDIF
            --m
         NEXT
      ENDIF
   ENDIF

   IF ::aProcStack[ ::oBrwStack:Cargo ][ CSTACK_LINE ] != NIL
      IF ::lShowGlobals
         cName := ::aProcStack[ ::oBrwStack:Cargo ][ CSTACK_MODULE ]
         FOR n := 1 TO Len( ::aModules )
            IF ! ::lShowAllGlobals
               IF ! ::ModuleMatch( ::aModules[ n ][ MODULE_NAME ], cName )
                  LOOP
               ENDIF
            ENDIF
            aVars := ::aModules[ n ][ MODULE_GLOBALS ]
            FOR m := 1 TO Len( aVars )
               AAdd( aBVars, aVars[ m ] )
            NEXT
            IF ! ::lShowAllGlobals
               aVars := ::aModules[ n ][ MODULE_EXTERNGLOBALS ]
               FOR m := 1 TO Len( aVars )
                  AAdd( aBVars, aVars[ m ] )
               NEXT
            ENDIF
         NEXT
      ENDIF

      IF ::lShowStatics
         cName := ::aProcStack[ ::oBrwStack:Cargo ][ CSTACK_MODULE ]
         n := AScan( ::aModules, {| a | ::ModuleMatch( a[ MODULE_NAME ], cName ) } )
         IF n > 0
            aVars := ::aModules[ n ][ MODULE_STATICS ]
            FOR m := 1 TO Len( aVars )
               AAdd( aBVars, aVars[ m ] )
            NEXT
         ENDIF
         aVars := ::aProcStack[ ::oBrwStack:Cargo ][ CSTACK_STATICS ]
         FOR n := 1 TO Len( aVars )
            AAdd( aBVars, aVars[ n ] )
         NEXT
      ENDIF

      IF ::lShowLocals
         aVars := ::aProcStack[ ::oBrwStack:Cargo ][ CSTACK_LOCALS ]
         FOR n := 1 TO Len( aVars )
            cName := aVars[ n ][ VAR_NAME ]
            m := AScan( aBVars, ; // Is there another var with this name ?
            {| aVar | aVar[ VAR_NAME ] == cName .AND. Left( aVar[ VAR_TYPE ], 1 ) == "S" } )
            IF m > 0
               aBVars[ m ] := aVars[ n ]
            ELSE
               AAdd( aBVars, aVars[ n ] )
            ENDIF
         NEXT
      ENDIF
   ENDIF

   IF ::oBrwVars != NIL .AND. ::oBrwVars:cargo[ 1 ] > Len( aBVars )
      ::oBrwVars:GoTop()
   ENDIF
   ::aVars := aBVars
   IF ::lSortVars .AND. ! Empty( ::aVars )
      ::Sort()
   ENDIF

   RETURN NIL


METHOD Local() CLASS HBDebugger

   ::lShowLocals := ! ::lShowLocals
   ::RefreshVars()

   RETURN NIL


METHOD Locate( nMode, cValue ) CLASS HBDebugger

   LOCAL lFound

   hb_default( @nMode, 0 )

   IF Empty( cValue )
      ::cSearchString := PadR( ::cSearchString, 256 )
      cValue := ::InputBox( "Search string", ::cSearchString )
      IF Empty( cValue )
         RETURN NIL
      ENDIF
   ENDIF

   ::cSearchString := cValue

   lFound := ::oBrwText:Search( ::cSearchString, ::lCaseSensitive, nMode )

   // Save cursor position to be restored by ::oWndCode:bGotFocus
   ::oWndCode:cargo[ 1 ] := Row()
   ::oWndCode:cargo[ 2 ] := Col()

   RETURN lFound


METHOD LocatePrgPath( cPrgName ) CLASS HBDebugger

   LOCAL aPaths := ::aPathDirs
   LOCAL iMax := Len( aPaths )
   LOCAL cRetPrgName
   LOCAL i

   FOR i := 1 TO iMax
      cRetPrgName := aPaths[ i ] + hb_ps() + cPrgName
      IF hb_FileExists( cRetPrgName )
         RETURN cRetPrgName
      ENDIF
   NEXT

   RETURN NIL


METHOD MonoDisplay() CLASS HBDebugger

   ::lMonoDisplay := ! ::lMonoDisplay
   ::oPullDown:GetItemByIdent( "MONO" ):checked := ::lMonoDisplay
   ::LoadColors()

   RETURN NIL


METHOD NextRoutine() CLASS HBDebugger

   ::RestoreAppScreen()
   ::RestoreAppState()
   __dbgSetNextRoutine( ::pInfo )
   ::Exit()

   RETURN Self


METHOD NextWindow() CLASS HBDebugger

   LOCAL oWnd

   IF Len( ::aWindows ) > 0
      oWnd := ::aWindows[ ::nCurrentWindow++ ]
      oWnd:Show( .F. )
      IF ::nCurrentWindow > Len( ::aWindows )
         ::nCurrentWindow := 1
      ENDIF
      DO WHILE ! ::aWindows[ ::nCurrentWindow ]:lVisible
         ::nCurrentWindow++
         IF ::nCurrentWindow > Len( ::aWindows )
            ::nCurrentWindow := 1
         ENDIF
      ENDDO
      oWnd := ::aWindows[ ::nCurrentWindow ]
      oWnd:Show( .T. )
   ENDIF

   RETURN NIL


METHOD Open() CLASS HBDebugger

   LOCAL nFileName
   LOCAL cFileName
   LOCAL cRealName
   LOCAL aFiles := ::GetSourceFiles()
   LOCAL cExt

   ASort( aFiles )
   hb_AIns( aFiles, 1, "(Another file)", .T. )

   nFileName := ::ListBox( "Please choose a source file", aFiles )
   IF nFileName == 0
      RETURN NIL
   ELSEIF nFileName == 1
      cFileName := ::InputBox( "Please enter the filename", Space( 255 ) )
      cFileName := AllTrim( cFileName )
   ELSE
      cFileName := aFiles[ nFileName ]
   ENDIF

   IF ! Empty( cFileName ) ;
      .AND. ( ValType( ::cPrgName ) == "U" .OR. ! hb_FileMatch( cFileName, ::cPrgName ) )

      IF ! hb_FileExists( cFileName ) .AND. ! Empty( ::cPathForFiles )
         cRealName := ::LocatePrgPath( cFileName )
         IF Empty( cRealName )
            __dbgAlert( "File '" + cFileName + "' not found!" )
            RETURN NIL
         ENDIF
         cFileName := cRealName
      ENDIF
      ::cPrgName := cFileName
      hb_FNameSplit( cFileName, NIL, NIL, @cExt )
      ::lPPO := ( Lower( cExt ) == ".ppo" )
      ::oPulldown:GetItemByIdent( "PPO" ):Checked := ::lPPO
      ::oBrwText := HBBrwText():New( ::oWndCode:nTop + 1, ::oWndCode:nLeft + 1, ;
         ::oWndCode:nBottom - 1, ::oWndCode:nRight - 1, cFileName, ;
         __DbgColors()[ 2 ] + "," + __DbgColors()[ 5 ] + "," + ;
         __DbgColors()[ 3 ] + "," + __DbgColors()[ 6 ], ;
         ::lLineNumbers, ::nTabWidth )
      ::oWndCode:Browser := ::oBrwText
      ::oWndCode:SetCaption( ::cPrgName )
      ::oWndCode:Refresh()       // to force the window caption to update
   ENDIF

   RETURN NIL

METHOD OpenMenu( cName ) CLASS HBDebugger

   LOCAL nPopup := ::oPullDown:GetHotKeyPos( Left( cName, 1 ) )

   IF nPopup == 0
      RETURN .F.
   ENDIF
   IF ::oPullDown:nOpenPopup != nPopup
      IF ::oWndCode:lFocused
         Eval( ::oWndCode:bLostFocus )
      ENDIF
      SetCursor( SC_NONE )
      ::oPullDown:ShowPopup( nPopup )
   ENDIF

   RETURN .T.

METHOD OpenPPO() CLASS HBDebugger

   LOCAL lSuccess
   LOCAL cDir
   LOCAL cName
   LOCAL cExt

   IF Empty( ::cPrgName )
      RETURN .F.
   ENDIF

   hb_FNameSplit( ::cPrgName, @cDir, @cName, @cExt )

   IF Lower( cExt ) == ".ppo"
      ::cPrgName := hb_FNameMerge( cDir, cName, ".prg" )
      lSuccess := hb_FileExists( ::cPrgName )
      ::lPPO := ! lSuccess
   ELSE
      ::cPrgName := hb_FNameMerge( cDir, cName, ".ppo" )
      lSuccess := hb_FileExists( ::cPrgName )
      ::lPPO := lSuccess
   ENDIF

   IF lSuccess
      ::oBrwText := HBBrwText():New( ::oWndCode:nTop + 1, ::oWndCode:nLeft + 1, ;
         ::oWndCode:nBottom - 1, ::oWndCode:nRight - 1, ::cPrgName, ;
         __DbgColors()[ 2 ] + "," + __DbgColors()[ 5 ] + "," + ;
         __DbgColors()[ 3 ] + "," + __DbgColors()[ 6 ], ::lLineNumbers, ::nTabWidth )
      ::oWndCode:Browser := ::oBrwText
      ::oWndCode:SetCaption( ::cPrgName )
      ::oWndCode:Refresh() // to force the window caption to update
   ENDIF

   ::oPullDown:GetItemByIdent( "PPO" ):checked := ::lPPO

   RETURN lSuccess


METHOD OSShell() CLASS HBDebugger

   LOCAL cImage := SaveScreen()
   LOCAL cColors := SetColor()
   LOCAL oE

   SetColor( "W/N" )
   CLS
   QOut( "Type 'exit' to RETURN to the Debugger" )
   SetCursor( SC_NORMAL )

   BEGIN SEQUENCE WITH {| objErr | Break( objErr ) }

#if defined( __PLATFORM__WINDOWS ) .OR. ;
    defined( __PLATFORM__DOS ) .OR. ;
    defined( __PLATFORM__OS2 )
      hb_run( GetEnv( "COMSPEC" ) )
#elif defined( __PLATFORM__UNIX )
      hb_run( GetEnv( "SHELL" ) )
#else
      __dbgAlert( "Not implemented yet!" )
#endif

   RECOVER USING oE

      __dbgAlert( "Error: " + oE:description )

   END SEQUENCE

   SetCursor( SC_NONE )
   RestScreen( ,,,, cImage )
   SetColor( cColors )

   RETURN NIL


METHOD Quit() CLASS HBDebugger

   ::Exit()
   ::Hide()
   __dbgSetQuit( ::pInfo )
   t_oDebugger := NIL

   __Quit()

   RETURN NIL


METHOD PathForFiles( cPathForFiles ) CLASS HBDebugger

   IF cPathForFiles == NIL
      cPathForFiles := ::InputBox( "Search path for source files:", ::cPathForFiles )
   ENDIF
   ::cPathForFiles := cPathForFiles
   ::aPathDirs := PathToArray( ::cPathForFiles )

   ::Resume()

   RETURN Self


METHOD PrevWindow() CLASS HBDebugger

   LOCAL oWnd

   IF Len( ::aWindows ) > 0

      oWnd := ::aWindows[ ::nCurrentWindow-- ]
      oWnd:Show( .F. )
      IF ::nCurrentWindow < 1
         ::nCurrentWindow := Len( ::aWindows )
      ENDIF
      DO WHILE ! ::aWindows[ ::nCurrentWindow ]:lVisible
         ::nCurrentWindow--
         IF ::nCurrentWindow < 1
            ::nCurrentWindow := Len( ::aWindows )
         ENDIF
      ENDDO
      oWnd := ::aWindows[ ::nCurrentWindow ]
      oWnd:Show( .T. )

   ENDIF

   RETURN NIL


METHOD Private() CLASS HBDebugger

   ::lShowPrivates := ! ::lShowPrivates
   ::RefreshVars()

   RETURN NIL


METHOD Public() CLASS HBDebugger

   ::lShowPublics := ! ::lShowPublics
   ::RefreshVars()

   RETURN NIL


METHOD RefreshVars() CLASS HBDebugger

   ::oPulldown:GetItemByIdent( "GLOBAL" ):checked := ::lShowGlobals
   ::oPulldown:GetItemByIdent( "LOCAL" ):checked := ::lShowLocals
   ::oPulldown:GetItemByIdent( "PRIVATE" ):checked := ::lShowPrivates
   ::oPulldown:GetItemByIdent( "PUBLIC" ):checked := ::lShowPublics
   ::oPulldown:GetItemByIdent( "STATIC" ):checked := ::lShowStatics
   ::oPulldown:GetItemByIdent( "ALL" ):checked := ::lAll
   ::oPulldown:GetItemByIdent( "SHOWALLGLOBALS" ):checked := ::lShowAllGlobals

   IF ::lActive
      IF ::lShowGlobals .OR. ::lShowPublics .OR. ::lShowPrivates .OR. ::lShowStatics .OR. ::lShowLocals
         ::LoadVars()
         ::ShowVars()
      ELSE
         ::HideVars()
      ENDIF
   ENDIF

   RETURN NIL


METHOD RemoveWindow( oWnd ) CLASS HBDebugger

   LOCAL n := AScan( ::aWindows, {| o | o == oWnd } )

   IF n != 0
      ::aWindows := hb_ADel( ::aWindows, n, .T. )
   ENDIF

   ::nCurrentWindow := 1

   RETURN NIL


METHOD ResizeWindows( oWindow ) CLASS HBDebugger

   LOCAL oWindow2
   LOCAL nTop
   LOCAL lVisible2 := .F.

   IF oWindow == ::oWndVars
      oWindow2 := ::oWndPnt
   ELSEIF oWindow == ::oWndPnt
      oWindow2 := ::oWndVars
   ENDIF

   DispBegin()
   IF oWindow2 == NIL
      nTop := oWindow:nBottom + 1
   ELSE
      lVisible2 := oWindow2:lVisible
      IF oWindow2:lVisible
         IF oWindow:nTop < oWindow2:nTop
            nTop := oWindow2:nBottom - oWindow2:nTop + 1
            oWindow2:Resize( oWindow:nBottom + 1,, oWindow:nBottom + nTop )
         ELSE
            nTop := oWindow:nBottom - oWindow:nTop + 1
            oWindow:Resize( oWindow2:nBottom + 1,, oWindow2:nBottom + nTop )
         ENDIF
         nTop := Max( oWindow:nBottom, oWindow2:nBottom ) + 1
      ELSE
         IF oWindow:nTop > 1
            nTop := oWindow:nBottom - oWindow:nTop + 1
            oWindow:Resize( 1, NIL, nTop )
         ENDIF
         nTop := oWindow:nBottom + 1
      ENDIF
   ENDIF

   oWindow:hide()
   IF oWindow2 != NIL
      oWindow2:hide()
   ENDIF

   ::oWndCode:Resize( nTop )
   IF ::oWndCode:lFocused
      ::oWndCode:cargo[ 1 ] := Row()
      ::oWndCode:cargo[ 2 ] := Col()
   ENDIF

   IF oWindow2 != NIL .AND. lVisible2
      oWindow2:Show()
   ENDIF
   oWindow:Show()
   DispEnd()

   RETURN Self


METHOD RestoreAppScreen() CLASS HBDebugger

   LOCAL i

   ::CloseDebuggerWindow()

   FOR i := 1 TO ::nAppDispCount
      DispBegin()
   NEXT

   RETURN NIL


METHOD RestoreAppState() CLASS HBDebugger

   Set( _SET_DIRCASE, ::nAppDirCase )
   Set( _SET_FILECASE, ::nAppFileCase )
   Set( _SET_TYPEAHEAD, ::nAppTypeAhead )
   hb_keySetLast( ::nAppLastKey )

   RETURN NIL


METHOD RestoreSettings( cFileName ) CLASS HBDebugger

   IF Empty( cFileName )
      ::cSettingsFileName := ::InputBox( "File name", ::cSettingsFileName )
      IF LastKey() == K_ESC
         RETURN NIL
      ENDIF
   ELSE
      ::cSettingsFileName := cFileName
   ENDIF

   ::LoadSettings()
   ::ShowVars()

   RETURN NIL


METHOD SaveAppScreen() CLASS HBDebugger

   LOCAL nRight
   LOCAL nTop
   LOCAL i

   ::nAppDispCount := DispCount()
   FOR i := 1 TO ::nAppDispCount
      DispEnd()
   NEXT

   ::OpenDebuggerWindow()

   IF ::nMaxRow != MaxRow() .OR. ::nMaxCol != MaxCol()
      DispBegin()
      ::nMaxRow := MaxRow()
      ::nMaxCol := MaxCol()
      nTop := 1
      nRight := ::nMaxCol
      ::oWndCommand:Resize( ::nMaxRow - 5, 0, ::nMaxRow - 1, ::nMaxCol )
      ::oGetCommand:newPos( ::oWndCommand:nBottom - 1, ::oWndCommand:nLeft + 3 )
      ::oBrwStack:nTop := 2
      ::oBrwStack:nLeft := ::nMaxCol - 14
      ::oBrwStack:nRight := ::nMaxCol - 1
      ::oBrwStack:nBottom := ::nMaxRow - 7
      IF ::oWndStack != NIL
         nRight -= 16
         ::oWndStack:Resize( , nRight + 1, ::nMaxRow - 6, ::nMaxCol )
      ENDIF
      IF ::oWndVars != NIL
         ::oWndVars:Resize( , , , nRight )
         nTop := Max( nTop, ::oWndVars:nBottom + 1 )
      ENDIF
      IF ::oWndPnt != NIL
         ::oWndPnt:Resize( , , , nRight )
         nTop := Max( nTop, ::oWndPnt:nBottom + 1 )
      ENDIF
      ::oWndCode:Resize( nTop, 0, ::nMaxRow - 6, nRight )
      ::oPullDown:Refresh()
      ::BarDisplay()
      DispEnd()
   ENDIF

   RETURN NIL


METHOD SaveAppState() CLASS HBDebugger

   ::nAppDirCase := Set( _SET_DIRCASE, 0 )
   ::nAppFileCase := Set( _SET_FILECASE, 0 )
   ::nAppTypeAhead := Set( _SET_TYPEAHEAD, 16 )
   ::nAppLastKey := LastKey()

   RETURN NIL


METHOD SaveSettings( cFileName ) CLASS HBDebugger

   LOCAL cInfo := ""
   LOCAL n
   LOCAL oWnd
   LOCAL aBreak, aWatch

   IF Empty( cFileName )
     ::cSettingsFileName := ::InputBox( "File name", ::cSettingsFileName )
     IF LastKey() == K_ESC
        RETURN NIL
     ENDIF
   ELSE
     ::cSettingsFileName := cFileName
   ENDIF

   IF ! Empty( ::cPathForFiles )
      cInfo += "Options Path " + ::cPathForFiles + hb_eol()
   ENDIF

   cInfo += "Options Colors {"
   FOR n := 1 TO Len( ::aColors )
      cInfo += '"' + ::aColors[ n ] + '"'
      IF n < Len( ::aColors )
         cInfo += ","
      ENDIF
   NEXT
   cInfo += "}" + hb_eol()

   IF ::lMonoDisplay
      cInfo += "Options mono " + hb_eol()
   ENDIF

   IF ! ::lRunAtStartup
      cInfo += "Options NoRunAtStartup " + hb_eol()
   ENDIF

   IF ::nSpeed != 0
      cInfo += "Run Speed " + hb_ntos( ::nSpeed ) + hb_eol()
   ENDIF

   IF ::nTabWidth != 4
      cInfo += "Options Tab " + hb_ntos( ::nTabWidth ) + hb_eol()
   ENDIF

   IF ::lShowStatics
      cInfo += "Monitor Static" + hb_eol()
   ENDIF

   IF ::lShowPublics
      cInfo += "Monitor Public" + hb_eol()
   ENDIF

   IF ::lShowLocals
      cInfo += "Monitor Local" + hb_eol()
   ENDIF

   IF ::lShowPrivates
      cInfo += "Monitor Private" + hb_eol()
   ENDIF

   IF ::lShowGlobals
      cInfo += "Monitor Global" + hb_eol()
   ENDIF

   IF ::lSortVars
      cInfo += "Monitor Sort" + hb_eol()
   ENDIF

   IF ::lShowCallStack
      cInfo += "View CallStack" + hb_eol()
   ENDIF

   IF ! ::lLineNumbers
      cInfo += "Num Off" + hb_eol()
   ENDIF

   FOR EACH aBreak IN __dbgGetBreakPoints( ::pInfo )
      cInfo += "BP " + hb_ntos( aBreak[ 1 ] ) + " " + ;
               AllTrim( aBreak[ 2 ] ) + hb_eol()
   NEXT

   FOR EACH aWatch IN ::aWatch
      cInfo += Upper( aWatch[ 1 ] ) + " " + aWatch[ 2 ] + hb_eol()
   NEXT

   IF !::lWindowsAutoSized
      /* This part of the script must be executed after all windows are created */
      FOR n := 1 TO Len( ::aWindows )
         oWnd := ::aWindows[ n ]
         cInfo += "Window Size " + hb_ntos( oWnd:nBottom - oWnd:nTop + 1 ) + " "
         cInfo += hb_ntos( oWnd:nRight - oWnd:nLeft + 1 ) + hb_eol()
         cInfo += "Window Move " + hb_ntos( oWnd:nTop ) + " "
         cInfo += hb_ntos( oWnd:nLeft ) + hb_eol()
         cInfo += "Window Next" + hb_eol()
      NEXT
   ENDIF

   hb_MemoWrit( ::cSettingsFileName, cInfo )

   RETURN NIL


METHOD SearchLine() CLASS HBDebugger

   LOCAL cLine := ::InputBox( "Line number", "1" )

   IF Val( cLine ) > 0
      ::GotoLine ( Val( cLine ) )
   ENDIF

   RETURN NIL


METHOD Show() CLASS HBDebugger

   ::SaveAppScreen()
   ::oPullDown:Display()
   ::oWndCode:Show( .T. )
   ::oWndCommand:Show()
   hb_DispOutAt( ::oWndCommand:nBottom - 1, ::oWndCommand:nLeft + 1, ">" )

   ::BarDisplay()

   RETURN NIL


METHOD ShowAllGlobals() CLASS HBDebugger

   ::lShowAllGlobals := ! ::lShowAllGlobals
   ::RefreshVars()

   RETURN NIL


METHOD ShowAppScreen() CLASS HBDebugger

   ::CloseDebuggerWindow()

   IF LastKey() == K_LBUTTONDOWN
      Inkey( 0, INKEY_ALL )
   ENDIF
   DO WHILE Inkey( 0, INKEY_ALL ) == K_MOUSEMOVE
   ENDDO

   ::OpenDebuggerWindow()

   RETURN NIL


METHOD ShowCallStack() CLASS HBDebugger

   ::lShowCallStack := .T.

   IF ::oWndStack == NIL

      SetCursor( SC_NONE )

      DispBegin()
      // Resize code window
      ::oWndCode:Resize( ,,, ::oWndCode:nRight - 16 )
      // Resize vars window
      IF ::oWndVars != NIL
         ::oWndVars:Resize( ,,, ::oWndVars:nRight - 16 )
      ENDIF
      // Resize watchpoints window
      IF ::oWndPnt != NIL
         ::oWndPnt:Resize( ,,, ::oWndPnt:nRight - 16 )
      ENDIF
      DispEnd()

      IF ::aWindows[ ::nCurrentWindow ]:lFocused
         ::aWindows[ ::nCurrentWindow ]:Show( .F. )
      ENDIF

      ::oWndStack := HBDbWindow():New( 1, ::nMaxCol - 15, ::nMaxRow - 6, ::nMaxCol, ;
         "Calls" )
      ::oWndStack:bKeyPressed  := {| nKey | ::CallStackProcessKey( nKey ) }
      ::oWndStack:bLButtonDown := {|| ::CallStackProcessKey( K_LBUTTONDOWN ) }

      // Maintain fixed window array order: code, monitor, watch, callstack, command
      IF ::nCurrentWindow >= Len( ::aWindows )
         ::nCurrentWindow++
      ENDIF
      hb_AIns( ::aWindows, Len( ::aWindows ), ::oWndStack, .T. )

      IF ::oBrwStack == NIL
         ::BuildBrowseStack()
      ENDIF

      ::oWndStack:bPainted := {|| ::oBrwStack:ColorSpec := __DbgColors()[ 2 ] + "," + ;
         __DbgColors()[ 5 ] + "," + __DbgColors()[ 4 ] + "," + __DbgColors()[ 6 ], ;
         ::oBrwStack:RefreshAll(), ::oBrwStack:ForceStable() }
      ::oWndStack:bGotFocus := {|| SetCursor( SC_NONE ) }

      ::oWndStack:Show( .F. )
   ENDIF

   RETURN NIL


METHOD ShowCodeLine( nProc ) CLASS HBDebugger

   LOCAL cDir
   LOCAL cName
   LOCAL nLine
   LOCAL cPrgName

   // we only update the stack window and up a new browse
   // to view the code if we have just broken execution
   IF ! ::lGo
      IF ::oWndStack != NIL
         ::oBrwStack:RefreshAll()
      ENDIF

      nLine := ::aProcStack[ nProc ][ CSTACK_LINE ]
      cPrgName := ::aProcStack[ nProc ][ CSTACK_MODULE ]
      IF nLine == NIL
         ::oBrwText := NIL
         ::oWndCode:Browser := NIL
         ::oWndCode:SetCaption( ::aProcStack[ nProc ][ CSTACK_FUNCTION ] + ;
            ": Code not available" )
         ::oWndCode:Refresh() // to force the window caption to update
         RETURN NIL
      ENDIF

      IF ::lPPO
         hb_FNameSplit( cPrgName, @cDir, @cName, NIL )
         cPrgName := hb_FNameMerge( cDir, cName, ".ppo" )
      ENDIF

      IF ! Empty( cPrgName )

         IF ! ::ModuleMatch( cPrgName, ::cPrgName ) .OR. ;
            ::oBrwText == NIL

            IF ! hb_FileExists( cPrgName ) .AND. ! Empty( ::cPathForFiles )
               cPrgName := ::LocatePrgPath( cPrgName )
            ENDIF

            ::cPrgName := cPrgName

            IF ! hb_FileExists( cPrgName )
               ::oBrwText := NIL
               ::oWndCode:Browser := NIL
               ::oWndCode:SetCaption( ::aProcStack[ nProc ][ CSTACK_MODULE ] + ;
                  "  File not found" )
               ::oWndCode:Refresh()
               RETURN NIL
            ENDIF

            IF ::oBrwText == NIL
               ::oBrwText := HBBrwText():New( ::oWndCode:nTop + 1, ::oWndCode:nLeft + 1, ;
                  ::oWndCode:nBottom - 1, ::oWndCode:nRight - 1, cPrgName, ;
                  __DbgColors()[ 2 ] + "," + __DbgColors()[ 5 ] + "," + ;
                  __DbgColors()[ 3 ] + "," + __DbgColors()[ 6 ], ;
                  ::lLineNumbers, ::nTabWidth )

               ::oWndCode:Browser := ::oBrwText

            ELSE
               ::oBrwText:LoadFile( cPrgName )
            ENDIF

            ::oWndCode:bPainted := {|| iif( ::oBrwText != NIL, ::oBrwText:RefreshAll():ForceStable(), ::oWndCode:Clear() ) }
            ::oWndCode:SetCaption( ::cPrgName )
            ::oWndCode:Refresh()       // to force the window caption to update
         ENDIF
         ::oBrwText:SetActiveLine( nLine )
         ::GotoLine( nLine )
      ENDIF

   ENDIF

   RETURN NIL


METHOD ShowHelp( nTopic ) CLASS HBDebugger

   LOCAL nCursor := SetCursor( SC_NONE )

   __dbgHelp( nTopic )
   SetCursor( nCursor )

   RETURN NIL


#define MAX_VARS_HEIGHT 7

METHOD ShowVars() CLASS HBDebugger

   LOCAL oCol
   LOCAL lRepaint := .F.
   LOCAL nTop
   LOCAL nBottom
   LOCAL lWindowCreated := .F.
   LOCAL aColors

   IF ::lGo
      RETURN NIL
   ENDIF

   IF ! ( ::lShowLocals .OR. ::lShowStatics .OR. ::lShowPrivates .OR. ;
      ::lShowPublics .OR. ::lShowGlobals )
      RETURN NIL
   ENDIF

   DispBegin()

   IF ::oWndVars == NIL

      nTop := iif( ::oWndPnt != NIL .AND. ::oWndPnt:lVisible, ::oWndPnt:nBottom + 1, 1 )
      nBottom := nTop + Min( MAX_VARS_HEIGHT, Len( ::aVars ) + 1 )

      ::oWndVars := HBDbWindow():New( nTop, 0, nBottom, ;
         ::nMaxCol - iif( ::oWndStack != NIL, ::oWndStack:nWidth(), 0 ), ;
         "Monitor:" + ;
         iif( ::lShowGlobals, " Global", "" ) + iif( ::lShowLocals, " Local", "" ) + ;
         iif( ::lShowStatics, " Static", "" ) + iif( ::lShowPrivates, " Private", "" ) + ;
         iif( ::lShowPublics, " Public", "" ) )

      ::oWndVars:bLButtonDown := {| nMRow, nMCol | ::WndVarsLButtonDown( nMRow, nMCol ) }
      ::oWndVars:bLDblClick   := {|| ::EditVar( ::oBrwVars:Cargo[ 1 ] ) }
      ::oWndVars:bPainted     := {|| iif( Len( ::aVars ) > 0, ( ::oBrwVars:RefreshAll():ForceStable(), RefreshVarsS( ::oBrwVars ) ), ) }

      ::oWndVars:bKeyPressed := {| nKey | iif( Len( ::aVars ) == 0, NIL, ( ;
         iif( nKey == K_DOWN, ::oBrwVars:Down(), NIL ), ;
         iif( nKey == K_UP, ::oBrwVars:Up(), NIL ), ;
         iif( nKey == K_PGDN, ::oBrwVars:PageDown(), NIL ), ;
         iif( nKey == K_PGUP, ::oBrwVars:PageUp(), NIL ), ;
         iif( nKey == K_HOME, ::oBrwVars:GoTop(), NIL ), ;
         iif( nKey == K_END, ::oBrwVars:GoBottom(), NIL ), ;
         iif( nKey == K_ENTER, ::EditVar( ::oBrwVars:Cargo[ 1 ] ), NIL ), ;
         iif( Len( ::aVars ) > 0, ::oBrwVars:ForceStable(), NIL ) ) ) }

      // Maintain fixed window array order: code, monitor, watch, callstack, command
      hb_AIns( ::aWindows, 2, ::oWndVars, .T. )
      IF ::nCurrentWindow >= 2
         ::nCurrentWindow++
      ENDIF

      lWindowCreated := .T.
   ELSE

      nTop := ::oWndVars:nTop
      ::oWndVars:cCaption := "Monitor:" + ;
         iif( ::lShowGlobals, " Global", "" ) + ;
         iif( ::lShowLocals, " Local", "" ) + ;
         iif( ::lShowStatics, " Static", "" ) + ;
         iif( ::lShowPrivates, " Private", "" ) + ;
         iif( ::lShowPublics, " Public", "" )

      nBottom := ::oWndVars:nBottom
      IF Len( ::aVars ) == 0
         IF ::oWndVars:nBottom - ::oWndVars:nTop > 1
            nBottom := nTop + 1
         ENDIF
      ELSEIF Len( ::aVars ) > ::oWndVars:nBottom - ::oWndVars:nTop - 1
         nBottom := nTop + Min( Len( ::aVars ) + 1, MAX_VARS_HEIGHT )
      ELSEIF Len( ::aVars ) < ::oWndVars:nBottom - ::oWndVars:nTop - 1
         nBottom := nTop + Len( ::aVars ) + 1
      ELSE
         nBottom := ::oWndVars:nBottom
      ENDIF
   ENDIF

   IF Len( ::aVars ) > 0 .AND. ::oBrwVars == NIL
      ::oBrwVars := HBDbBrowser():New( nTop + 1, 1, nBottom - 1, ;
         ::nMaxCol - iif( ::oWndStack != NIL, ::oWndStack:nWidth(), 0 ) - 1 )
      aColors := __DbgColors()
      ::oBrwVars:Cargo := { 1, {} } // Actual highlighted row
      ::oBrwVars:ColorSpec := aColors[ 2 ] + "," + aColors[ 5 ] + "," + aColors[ 3 ] + "," + aColors[ 6 ]
      ::oBrwVars:goTopBlock := {|| ::oBrwVars:cargo[ 1 ] := Min( 1, Len( ::aVars ) ) }
      ::oBrwVars:goBottomBlock := {|| ::oBrwVars:cargo[ 1 ] := Max( 1, Len( ::aVars ) ) }
      ::oBrwVars:skipBlock := {| nSkip, nOld | ;
         nOld := ::oBrwVars:Cargo[ 1 ], ;
         ::oBrwVars:Cargo[ 1 ] += nSkip, ;
         ::oBrwVars:Cargo[ 1 ] := Min( Max( ::oBrwVars:Cargo[ 1 ], 1 ), Len( ::aVars ) ), ;
         ::oBrwVars:Cargo[ 1 ] - nOld }

      oCol := HBDbColumnNew( "", ;
         {|| PadR( hb_ntos( ::oBrwVars:Cargo[ 1 ] - 1 ) + ") " + ;
         ::VarGetInfo( ::aVars[ Max( ::oBrwVars:Cargo[ 1 ], 1 ) ] ), ;
         ::oWndVars:nWidth() - 2 ) } )
      ::oBrwVars:AddColumn( oCol )
      AAdd( ::oBrwVars:Cargo[ 2 ], ::aVars )
      oCol:DefColor := { 1, 2 }
      ::oBrwVars:ForceStable()
   ELSEIF Len( ::aVars ) == 0
      ::oBrwVars := NIL
      ::oWndVars:Browser := NIL
   ENDIF

   ::oWndVars:Browser := ::oBrwVars

   IF lWindowCreated
      ::oWndVars:Show()
      ::ResizeWindows( ::oWndVars )

   ELSE

      IF ::oBrwVars != NIL
         IF ::oBrwVars:cargo[ 1 ] <= 0
            ::oBrwVars:cargo[ 1 ] := 1
         ENDIF
      ENDIF

      IF Len( ::aVars ) == 0
         IF nBottom == ::oWndVars:nBottom
            /* We still need to redraw window caption, it could have changed */
            ::oWndVars:Refresh()
         ENDIF
      ENDIF
      IF nBottom != ::oWndVars:nBottom
         ::oWndVars:Resize( ,, nBottom )
         lRepaint := .T.
      ELSE
         IF ::oBrwVars != NIL
            ::oBrwVars:RefreshAll():ForceStable()
         ENDIF
         ::oWndVars:Refresh()
      ENDIF
      IF ! ::oWndVars:lVisible .OR. lRepaint
         ::ResizeWindows( ::oWndVars )
      ENDIF
   ENDIF

   DispEnd()

   RETURN NIL


METHOD Stack() CLASS HBDebugger

   ::lShowCallStack := ! ::lShowCallStack
   ::oPulldown:GetItemByIdent( "CALLSTACK" ):checked := ::lShowCallStack

   IF ::lActive
      IF ::lShowCallStack
         ::ShowCallStack()
      ELSE
         ::HideCallStack()
      ENDIF
   ENDIF

   RETURN NIL


METHOD Static() CLASS HBDebugger

   ::lShowStatics := ! ::lShowStatics
   ::RefreshVars()

   RETURN NIL


METHOD Step() CLASS HBDebugger

   // we are starting to run again so reset to the deepest call if displaying stack
   IF ! ::oBrwStack == NIL
      ::oBrwStack:GoTop()
   ENDIF

   ::RestoreAppScreen()
   ::RestoreAppState()
   ::Exit()

   RETURN NIL


METHOD ToCursor() CLASS HBDebugger

   IF ::IsValidStopLine( ::cPrgName, ::oBrwText:RowPos )
      __dbgSetToCursor( ::pInfo, ::cPrgName, ::oBrwText:RowPos )
      ::RestoreAppScreen()
      ::RestoreAppState()
      ::Exit()
   ENDIF

   RETURN Self


// Toggle a breakpoint at the cursor position in the currently viewed file
// which may be different from the file in which execution was broken
METHOD ToggleBreakPoint( nLine, cFileName ) CLASS HBDebugger

   // look for a breakpoint which matches both line number and module name

   LOCAL nAt

   IF ! ::lActive
      RETURN NIL
   ENDIF

   IF nLine == NIL
      cFileName := ::cPrgName
      nLine := ::oBrwText:RowPos
   ENDIF

   IF ( nAt := __dbgIsBreak( ::pInfo, cFileName, nLine ) ) >= 0
      __dbgDelBreak( ::pInfo, nAt )
   ELSEIF ::IsValidStopLine( cFileName, nLine )
      __dbgAddBreak( ::pInfo, cFileName, nLine )
   ENDIF

   ::oBrwText:RefreshCurrent():ForceStable()

   RETURN NIL


METHOD Trace() CLASS HBDebugger

   __dbgSetTrace( ::pInfo )
   ::Step() // forces a Step()

   RETURN Self


METHOD TracepointAdd( cExpr ) CLASS HBDebugger

   LOCAL aWatch

   IF cExpr == NIL
      cExpr := Space( 255 )
      cExpr := AllTrim( ::InputBox( "Enter Tracepoint", cExpr ) )
      IF LastKey() == K_ESC
         RETURN Self
      ENDIF
   ENDIF
   cExpr := AllTrim( cExpr )
   IF Empty( cExpr )
      RETURN Self
   ENDIF
   aWatch := { "tp", cExpr, NIL }
   ::RestoreAppState()
   __dbgAddWatch( ::pInfo, cExpr, .T. )
   ::SaveAppState()
   AAdd( ::aWatch, aWatch )
   ::WatchpointsShow()

   RETURN Self


METHOD VarGetInfo( aVar ) CLASS HBDebugger

   LOCAL uValue := ::VarGetValue( aVar )

   SWITCH Left( aVar[ VAR_TYPE ], 1 )
   CASE "G" ; RETURN aVar[ VAR_NAME ] + " <Global, " + ValType( uValue ) + ">: " + __dbgValToStr( uValue )
   CASE "L" ; RETURN aVar[ VAR_NAME ] + " <Local, " + ValType( uValue ) + ">: " + __dbgValToStr( uValue )
   CASE "S" ; RETURN aVar[ VAR_NAME ] + " <Static, " + ValType( uValue ) + ">: " + __dbgValToStr( uValue )
   OTHERWISE; RETURN aVar[ VAR_NAME ] + " <" + aVar[ VAR_TYPE ] + ", " + ValType( uValue ) + ">: " + __dbgValToStr( uValue )
   ENDSWITCH

   // ; Never reached

   RETURN ""


METHOD VarGetValue( aVar ) CLASS HBDebugger

   SWITCH Left( aVar[ VAR_TYPE ], 1 )
   CASE "G" ; RETURN __dbgVMVarGGet( aVar[ VAR_LEVEL ], aVar[ VAR_POS ] )
   CASE "L" ; RETURN __dbgVMVarLGet( __dbgProcLevel() - aVar[ VAR_LEVEL ], aVar[ VAR_POS ] )
   CASE "S" ; RETURN __dbgVMVarSGet( aVar[ VAR_LEVEL ], aVar[ VAR_POS ] )
   OTHERWISE; RETURN aVar[ VAR_POS ] // Public or Private
   ENDSWITCH

   // ; Never reached

   RETURN NIL


METHOD VarSetValue( aVar, uValue ) CLASS HBDebugger

   LOCAL nProcLevel

   SWITCH Left( aVar[ VAR_TYPE ], 1 )
   CASE "G"
      __dbgVMVarGSet( aVar[ VAR_LEVEL ], aVar[ VAR_POS ], uValue )
      EXIT
   CASE "L"
      nProcLevel := __dbgProcLevel() - aVar[ VAR_LEVEL ]   // skip debugger stack
      __dbgVMVarLSet( nProcLevel, aVar[ VAR_POS ], uValue )
      EXIT
   CASE "S"
      __dbgVMVarSSet( aVar[ VAR_LEVEL ], aVar[ VAR_POS ], uValue )
      EXIT
   OTHERWISE
      // Public or Private
      aVar[ VAR_POS ] := uValue
      &( aVar[ VAR_NAME ] ) := uValue
   ENDSWITCH

   RETURN Self


METHOD ViewSets() CLASS HBDebugger

   LOCAL oWndSets := HBDbWindow():New( 1, 8, ::nMaxRow - 2, ::nMaxCol - 8, ;
      "System Settings[1..47]", ::ClrModal() )
   LOCAL aSets := { ;
      "Exact", "Fixed", "Decimals", "DateFormat", "Epoch", "Path", ;
      "Default", "Exclusive", "SoftSeek", "Unique", "Deleted", ;
      "Cancel", "Debug", "TypeAhead", "Color", "Cursor", "Console", ;
      "Alternate", "AltFile", "Device", "Extra", "ExtraFile", ;
      "Printer", "PrintFile", "Margin", "Bell", "Confirm", "Escape", ;
      "Insert", "Exit", "Intensity", "ScoreBoard", "Delimeters", ;
      "DelimChars", "Wrap", "Message", "MCenter", "ScrollBreak", ;
      "EventMask", "VideoMode", "MBlockSize", "MFileExt", ;
      "StrictRead", "Optimize", "Autopen", "Autorder", "AutoShare" }

   LOCAL oBrwSets := HBDbBrowser():new( oWndSets:nTop + 1, oWndSets:nLeft + 1, ;
      oWndSets:nBottom - 1, oWndSets:nRight - 1 )
   LOCAL nWidth := oWndSets:nRight - oWndSets:nLeft - 1
   LOCAL oCol

   oBrwSets:Cargo := { 1, {} } // Actual highlighted row
   oBrwSets:autolite := .F.
   oBrwSets:ColorSpec := ::ClrModal()
   oBrwSets:goTopBlock := {|| oBrwSets:cargo[ 1 ] := 1 }
   oBrwSets:goBottomBlock := {|| oBrwSets:cargo[ 1 ] := Len( oBrwSets:cargo[ 2 ][ 1 ] ) }
   oBrwSets:skipBlock := {| nPos | ( nPos := ArrayBrowseSkip( nPos, oBrwSets ), oBrwSets:cargo[ 1 ] := ;
      oBrwSets:cargo[ 1 ] + nPos, nPos ) }
   oBrwSets:AddColumn( oCol := HBDbColumnNew( "", {|| PadR( aSets[ oBrwSets:cargo[ 1 ] ], 12 ) } ) )
   AAdd( oBrwSets:Cargo[ 2 ], aSets )
   ocol:defcolor := { 1, 2 }
   oBrwSets:AddColumn( oCol := HBDbColumnNew( "", ;
      {|| PadR( __dbgValToStr( Set( oBrwSets:cargo[ 1 ]  ) ), nWidth - 13 ) } ) )
   ocol:defcolor := { 1, 3 }
   ocol:width := 40
   oWndSets:bPainted := {|| oBrwSets:ForceStable(), RefreshVarsS( oBrwSets ) }
   oWndSets:bKeyPressed := {| nKey | SetsKeyPressed( nKey, oBrwSets, Len( aSets ), ;
      oWndSets, "System Settings", ;
      {|| ::EditSet( oBrwSets:Cargo[ 1 ], oBrwSets ) } ) }

   SetCursor( SC_NONE )
   oWndSets:ShowModal()

   RETURN NIL


METHOD WatchGetInfo( nWatch ) CLASS HBDebugger

   LOCAL xVal
   LOCAL cType
   LOCAL lValid
   LOCAL aWatch := ::aWatch[ nWatch ]

   ::RestoreAppState()
   xVal := ::GetExprValue( nWatch, @lValid )
   ::SaveAppState()

   IF lValid
      cType := ValType( xVal )
      xVal  := __dbgValToStr( xVal )
   ELSE
      // xVal contains error description
      cType := "U"
      // xVal := "Undefined"
   ENDIF

   RETURN aWatch[ WP_EXPR ] + " <" + aWatch[ WP_TYPE ] + ", " + cType + ">: " + xVal


METHOD WatchpointAdd( cExpr ) CLASS HBDebugger

   LOCAL aWatch

   IF cExpr == NIL

      cExpr := Space( 255 )
      cExpr := AllTrim( ::InputBox( "Enter Watchpoint", cExpr ) )

      IF LastKey() == K_ESC
         RETURN Self
      ENDIF
   ENDIF

   cExpr := AllTrim( cExpr )

   IF Empty( cExpr )
      RETURN Self
   ENDIF

   aWatch := { "wp", cExpr }
   __dbgAddWatch( ::pInfo, cExpr, .F. )
   AAdd( ::aWatch, aWatch )
   ::WatchpointsShow()

   RETURN Self


METHOD WatchpointDel( nPos ) CLASS HBDebugger

   IF ::oWndPnt != NIL .AND. ::oWndPnt:lVisible
      IF nPos == NIL
         // called from the menu
         nPos := ::InputBox( "Enter item number to delete", ::oBrwPnt:cargo[ 1 ] - 1 )
      ELSE
         nPos--
      ENDIF
      IF LastKey() != K_ESC
         IF nPos >= 0 .AND. nPos < Len( ::aWatch )
            ::oBrwPnt:gotop()
            __dbgDelWatch( ::pInfo, nPos )
            hb_ADel( ::aWatch, nPos + 1, .T. )
            IF Len( ::aWatch ) == 0
               ::WatchpointsHide()
            ELSE
               ::WatchpointsShow()
            ENDIF
         ENDIF
      ENDIF
   ENDIF

   RETURN Self


METHOD WatchpointEdit( nPos ) CLASS HBDebugger

   LOCAL cExpr
   LOCAL aWatch

   cExpr := PadR( ::aWatch[ nPos ][ WP_EXPR ], 255 )
   cExpr := AllTrim( ::InputBox( "Enter Watchpoint", cExpr ) )

   IF LastKey() == K_ESC
      RETURN Self
   ENDIF

   cExpr := AllTrim( cExpr )

   IF Empty( cExpr )
      RETURN Self
   ENDIF

   aWatch := { "wp", cExpr }

   __dbgSetWatch( ::pInfo, nPos - 1, cExpr, .F. )
   ::aWatch[ nPos ] := aWatch
   ::WatchpointsShow()

   RETURN Self


METHOD WatchpointInspect( nPos ) CLASS HBDebugger

   LOCAL xValue
   LOCAL lValid

   ::RestoreAppState()
   xValue := ::GetExprValue( ::aWatch[ nPos ][ WP_EXPR ], @lValid )
   ::SaveAppState()

   ::InputBox( ::aWatch[ nPos ][ WP_EXPR ], xValue, NIL, .F. )
   ::RefreshVars()

   RETURN Self


METHOD WatchpointsHide() CLASS HBDebugger

   ::oWndPnt:Hide()
   ::oWndCode:nTop := iif( ::oWndVars != NIL .AND. ::oWndVars:lVisible, ::oWndVars:nBottom + 1, 1 )
   ::oBrwText:Resize( ::oWndCode:nTop + 1 )
   IF ::aWindows[ ::nCurrentWindow ] == ::oWndPnt
      ::NextWindow()
   ENDIF

   RETURN NIL


METHOD WatchpointsShow() CLASS HBDebugger

   LOCAL oCol
   LOCAL lRepaint := .F.
   LOCAL nTop
   LOCAL aColors
   LOCAL nPos

   IF ::lGo
      RETURN NIL
   ENDIF

   IF Len( ::aWatch ) == 0
      RETURN NIL
   ENDIF

   IF ::oWndPnt == NIL

      nTop := iif( ::oWndVars != NIL .AND. ::oWndVars:lVisible, ::oWndVars:nBottom, 0 ) + 1

      ::oWndPnt := HBDbWindow():New( nTop, ;
         0, ;
         nTop + Min( 4, Len( ::aWatch ) ) + 1, ;
         ::nMaxCol - iif( ::oWndStack != NIL, ::oWndStack:nWidth(), 0 ), ;
         "Watch" )

#if 0
      ::oBrwText:Resize( ::oWndPnt:nBottom + 1 )
      ::oWndCode:nTop := ::oWndPnt:nBottom + 1
      ::oBrwText:Resize( ::oWndCode:nTop + 1 )
      ::oBrwText:RefreshAll()
      ::oWndCode:SetFocus( .T. )

      ::oWndPnt:bLButtonDown := {| nMRow, nMCol | ::WndVarsLButtonDown( nMRow, nMCol ) }
      ::oWndPnt:bLDblClick   := {| nMRow, nMCol | ::EditVar( ::oBrwPnt:Cargo[ 1 ] ) }
#endif

      ::oBrwPnt := HBDbBrowser():New( nTop + 1, 1, ::oWndPnt:nBottom - 1, ::nMaxCol - iif( ::oWndStack != NIL, ;
         ::oWndStack:nWidth(), 0 ) - 1 )

      ::oWndPnt:Browser := ::oBrwPnt

      ::oBrwPnt:Cargo := { 1, {} } // Actual highlighted row
      aColors := __DbgColors()
      ::oBrwPnt:ColorSpec := aColors[ 2 ] + "," + aColors[ 5 ] + "," + aColors[ 3 ] + "," + aColors[ 6 ]
      ::oBrwPnt:goTopBlock := {|| ::oBrwPnt:cargo[ 1 ] := Min( 1, Len( ::aWatch ) ) }
      ::oBrwPnt:goBottomBlock := {|| ::oBrwPnt:cargo[ 1 ] := Len( ::aWatch ) }
      ::oBrwPnt:skipBlock := {| nSkip, nOld | nOld := ::oBrwPnt:Cargo[ 1 ], ;
         ::oBrwPnt:Cargo[ 1 ] += nSkip, ;
         ::oBrwPnt:Cargo[ 1 ] := Min( Max( ::oBrwPnt:Cargo[ 1 ], 1 ), ;
         Len( ::aWatch ) ), ;
         iif( Len( ::aWatch ) > 0, ::oBrwPnt:Cargo[ 1 ] - nOld, 0 ) }

      oCol := HBDbColumnNew( "", ;
         {|| PadR( iif( Len( ::aWatch ) > 0, ;
         hb_ntos( ::oBrwPnt:Cargo[ 1 ] - 1 ) + ") " + ;
         ::WatchGetInfo( Max( ::oBrwPnt:Cargo[ 1 ], 1 ) ), ;
         " " ), ;
         ::oWndPnt:nWidth() - 2 ) } )
      ::oBrwPnt:AddColumn( oCol )
      AAdd( ::oBrwPnt:Cargo[ 2 ], ::aWatch )
      oCol:DefColor := { 1, 2 }

      ::oWndPnt:bPainted := {|| iif( Len( ::aWatch ) > 0, ( ::oBrwPnt:RefreshAll():ForceStable(), RefreshVarsS( ::oBrwPnt ) /*, ::RefreshVars()*/ ) , ) }

      ::oWndPnt:bKeyPressed := {| nKey | ( ;
         iif( nKey == K_DOWN, ::oBrwPnt:Down(), NIL ), ;
         iif( nKey == K_UP, ::oBrwPnt:Up(), NIL ), ;
         iif( nKey == K_PGDN, ::oBrwPnt:PageDown(), NIL ), ;
         iif( nKey == K_PGUP, ::oBrwPnt:PageUp(), NIL ), ;
         iif( nKey == K_HOME, ::oBrwPnt:GoTop(), NIL ), ;
         iif( nKey == K_END, ::oBrwPnt:GoBottom(), NIL ), ;
         iif( nKey == K_DEL, ::WatchpointDel( ::oBrwPnt:Cargo[ 1 ] ), NIL ), ;
         iif( nKey == K_ENTER, ::WatchpointEdit( ::oBrwPnt:Cargo[ 1 ] ), NIL ), ;
         iif( nKey == K_CTRL_ENTER, ::WatchpointInspect( ::oBrwPnt:Cargo[ 1 ] ), NIL ), ;
         ::oBrwPnt:ForceStable() ) }

      // Maintain fixed window array order: code, monitor, watch, callstack, command
      nPos := iif( ::aWindows[ 2 ] == ::oWndVars, 3, 2 )
      hb_AIns( ::aWindows, nPos, ::oWndPnt, .T. )
      IF ::nCurrentWindow >= nPos
         ::nCurrentWindow++
      ENDIF

      ::oWndPnt:Show()
      ::ResizeWindows( ::oWndPnt )
   ELSE
      IF ::oBrwPnt:cargo[ 1 ] <= 0
         ::oBrwPnt:cargo[ 1 ] := 1
      ENDIF
      DispBegin()
      IF Len( ::aWatch ) > ::oWndPnt:nBottom - ::oWndPnt:nTop - 1
         // Resize( top, left, bottom, right )
         ::oWndPnt:Resize( ,, ::oWndPnt:nTop + Min( Len( ::aWatch ) + 1, 4 ) )
         lRepaint := .T.
      ELSEIF Len( ::aWatch ) < ::oWndPnt:nBottom - ::oWndPnt:nTop - 1
         ::oWndPnt:Resize( ,, ::oWndPnt:nTop + Len( ::aWatch ) + 1 )
         lRepaint := .T.
      ELSE
         ::oBrwPnt:RefreshAll():ForceStable()
      ENDIF
      IF ! ::oWndPnt:lVisible .OR. lRepaint
         ::ResizeWindows( ::oWndPnt )
      ENDIF
      DispEnd()
   ENDIF

   RETURN NIL


METHOD WndVarsLButtonDown( nMRow, nMCol ) CLASS HBDebugger

   IF nMRow > ::oWndVars:nTop .AND. ;
      nMRow < ::oWndVars:nBottom .AND. ;
      nMCol > ::oWndVars:nLeft .AND. ;
      nMCol < ::oWndVars:nRight

      IF nMRow - ::oWndVars:nTop >= 1 .AND. ;
         nMRow - ::oWndVars:nTop <= Len( ::aVars )

         DO WHILE ::oBrwVars:RowPos > nMRow - ::oWndVars:nTop
            ::oBrwVars:Up()
            ::oBrwVars:ForceStable()
         ENDDO

         DO WHILE ::oBrwVars:RowPos < nMRow - ::oWndVars:nTop
            ::oBrwVars:Down()
            ::oBrwVars:ForceStable()
         ENDDO

      ENDIF
   ENDIF

   RETURN NIL


STATIC PROCEDURE SetsKeyPressed( nKey, oBrwSets, nSets, oWnd, cCaption, bEdit )

   SWITCH nKey
   CASE K_UP
      oBrwSets:up()
      EXIT

   CASE K_DOWN
      oBrwSets:down()
      EXIT

   CASE K_HOME
   CASE K_CTRL_PGUP
   CASE K_CTRL_HOME
      oBrwSets:goTop()
      EXIT

   CASE K_END
   CASE K_CTRL_PGDN
   CASE K_CTRL_END
      oBrwSets:goBottom()
      EXIT

   CASE K_PGDN

      oBrwSets:pageDown()
      EXIT

   CASE K_PGUP

      oBrwSets:pageUp()
      EXIT

   CASE K_ENTER

      IF bEdit != NIL
         Eval( bEdit )
      ENDIF

      IF LastKey() == K_ENTER
         hb_keyPut( K_DOWN )
      ENDIF
      EXIT

   ENDSWITCH

   RefreshVarsS( oBrwSets )

   oWnd:SetCaption( cCaption + "[" + hb_ntos( oBrwSets:Cargo[ 1 ] ) + ".." + hb_ntos( nSets ) + "]" )

   RETURN


FUNCTION __DbgColors()
   RETURN t_oDebugger:GetColors()


FUNCTION __Dbg()
   RETURN t_oDebugger


STATIC PROCEDURE RefreshVarsS( oBrowse )

   LOCAL nLen := oBrowse:colCount

   IF nLen == 2
      oBrowse:deHilite():colPos := 2
   ENDIF
   oBrowse:deHilite():forceStable()

   IF nLen == 2
      oBrowse:hilite():colPos := 1
   ENDIF
   oBrowse:hilite()

   RETURN


STATIC FUNCTION ArrayBrowseSkip( nPos, oBrwSets )
   RETURN iif( oBrwSets:cargo[ 1 ] + nPos < 1, 0 - oBrwSets:cargo[ 1 ] + 1, ;
      iif( oBrwSets:cargo[ 1 ] + nPos > Len( oBrwSets:cargo[ 2 ][ 1 ] ), ;
      Len( oBrwSets:cargo[ 2 ][ 1 ] ) - oBrwSets:cargo[ 1 ], nPos ) )


STATIC FUNCTION PathToArray( cList )

   LOCAL aList := {}
   LOCAL cSep := hb_osPathListSeparator()
   LOCAL cDirSep := hb_osPathDelimiters()
   LOCAL nPos

   IF cList != NIL

      DO WHILE ( nPos := At( cSep, cList ) ) != 0
         AAdd( aList, SubStr( cList, 1, nPos - 1 ) )        // Add a new element
         cList := SubStr( cList, nPos + 1 )
      ENDDO

      AAdd( aList, cList )              // Add final element

      /* Strip ending delimiters */
      AEval( aList, {| x, i | iif( Right( x, 1 ) $ cDirSep,  aList[ i ] := Left( x, Len( x ) - 1 ), ) } )
   ENDIF

   RETURN aList


/* Check if a string starts with another string */
STATIC FUNCTION starts( cLine, cStart )
   RETURN cStart == Left( cLine, Len( cStart ) )


FUNCTION __dbgInput( nRow, nCol, nWidth, cValue, bValid, cColor, nSize )

   LOCAL nOldCursor := SetCursor( SC_NORMAL )
   LOCAL lOK := .F.
   LOCAL nKey
   LOCAL oGet

   IF ! HB_ISNUMERIC( nWidth )
      nWidth := Len( cValue )
   ENDIF
   oGet := HbDbInput():new( nRow, nCol, nWidth, cValue, cColor, nSize )
   oGet:setFocus()

   WHILE .T.
      nKey := Inkey( 0, INKEY_ALL )
      IF nKey == K_ESC
         EXIT
      ELSEIF nKey == K_ENTER
         IF bValid == NIL .OR. Eval( bValid, oGet:getValue() )
            cValue := oGet:getValue()
            lOK := .T.
            EXIT
         ENDIF
      ELSE
         oGet:applyKey( nKey )
      ENDIF
   ENDDO

   SetCursor( nOldCursor )

   RETURN lOK


FUNCTION __dbgAchoice( nTop, nLeft, nBottom, nRight, aItems, cColors )

   LOCAL oBrw
   LOCAL oCol
   LOCAL nRow
   LOCAL nLen

   oBrw := HBDbBrowser():New( nTop, nLeft, nBottom, nRight )
   oBrw:colorSpec := iif( HB_ISSTRING( cColors ), cColors, SetColor() )
   nLen := nRight - nLeft + 1
   nRow := 1
   oCol := HBDbColumnNew( "", {|| PadR( aItems[ nRow ], nLen ) } )
   oBrw:AddColumn( oCol )
   oBrw:goTopBlock := {|| nRow := 1 }
   oBrw:goBottomBlock := {|| nRow := Len( aItems ) }
   oBrw:skipBlock := {| n | n := iif( n < 0, Max( n, 1 - nRow ), ;
      Min( Len( aItems ) - nRow, n ) ), ;
      nRow += n, n }
   WHILE .T.
      oBrw:forceStable()
      SWITCH Inkey( 0, INKEY_ALL )
      CASE K_UP;     oBrw:up();        EXIT
      CASE K_DOWN;   oBrw:down();      EXIT
      CASE K_PGUP;   oBrw:pageUp();    EXIT
      CASE K_PGDN;   oBrw:pageDown();  EXIT
      CASE K_HOME;   oBrw:goTop();     EXIT
      CASE K_END;    oBrw:goBottom();  EXIT
      CASE K_ESC;    nRow := 0
      CASE K_ENTER;  RETURN nRow
      ENDSWITCH
   ENDDO

   RETURN 0


FUNCTION __dbgAlert( cMessage )
   RETURN hb_gtAlert( cMessage, { "Ok" }, "W+/R", "W+/B" )


FUNCTION __dbgValToStr( uVal )

   SWITCH ValType( uVal )
   CASE "B" ; RETURN "{|| ... }"
   CASE "A" ; RETURN "{ ... }"
   CASE "C"
   CASE "M" ; RETURN '"' + uVal + '"'
   CASE "L" ; RETURN iif( uVal, ".T.", ".F." )
   CASE "D" ; RETURN DToC( uVal )
   CASE "T" ; RETURN hb_TToC( uVal )
   CASE "N" ; RETURN Str( uVal )
   CASE "O" ; RETURN "Class " + uVal:ClassName() + " object"
   CASE "H" ; RETURN "Hash of " + hb_ntos( Len( uVal ) ) + " elements"
   CASE "P" ; RETURN "Pointer"
   OTHERWISE
      IF uVal == NIL
         RETURN "NIL"
      ENDIF
   ENDSWITCH

   RETURN "U"


/* NOTE: This is a copy of hb_CStr() */

FUNCTION __dbgCStr( xVal )

   LOCAL v := ValType( xVal )

   SWITCH v
   CASE "C"
   CASE "M" ; RETURN xVal
   CASE "N" ; RETURN Str( xVal )
   CASE "D" ; RETURN iif( Empty( xVal ), "0d00000000", "0d" + DToS( xVal ) )
   CASE "T" ; RETURN 't"' + hb_TSToStr( xVal, .T. ) + '"'
   CASE "L" ; RETURN iif( xVal, ".T.", ".F." )
   CASE "S" ; RETURN "@" + xVal:name + "()"
   CASE "B" ; RETURN "{|| ... }"
   CASE "O" ; RETURN "{ " + xVal:className() + " Object }"
   CASE "A" ; RETURN "{ Array of " + hb_ntos( Len( xVal ) ) + " Items }"
   CASE "H" ; RETURN "{ Hash of " + hb_ntos( Len( xVal ) ) + " Items }"
   CASE "P" ; RETURN "<pointer>"
   OTHERWISE
      IF xVal == NIL
         RETURN "NIL"
      ENDIF
   ENDSWITCH

   RETURN "???:" + v<|MERGE_RESOLUTION|>--- conflicted
+++ resolved
@@ -1236,13 +1236,8 @@
       cInfo := MemoRead( cFileName )
       nLen := MLCount( cInfo, 16384, NIL, .F., .T. )
       FOR n := 1 TO nLen
-<<<<<<< HEAD
-         cLine := MemoLine( cInfo, 16384, n, NIL, .F., .T. )
-         IF ::lActive .OR. ( ( nPos := At( " ", cLine ) ) > 0 .AND. starts( "OPTIONS", Upper( Left( cLine, nPos ) ) ) )
-=======
          cLine := AllTrim( MemoLine( cInfo, 16384, n, NIL, .F., .T. ) )
-         IF ::lActive .OR. ( ( nPos := At( ' ', cLine ) ) > 0 .AND. starts( "OPTIONS", Upper( Left( cLine, nPos - 1 ) ) ) )
->>>>>>> b2dd9d59
+         IF ::lActive .OR. ( ( nPos := At( " ", cLine ) ) > 0 .AND. starts( "OPTIONS", Upper( Left( cLine, nPos - 1 ) ) ) )
             // In inactive debugger, only "OPTIONS" commands can be executed safely
             ::DoCommand( cLine )
          ENDIF
