/*
 * The Debugger
 *
 * Copyright 1999 Antonio Linares <alinares@fivetechsoft.com>
 * Copyright 2003-2006 Phil Krylov <phil@newstar.rinet.ru>
 * Copyright 2007 Przemyslaw Czerpak <druzus / at / priv.onet.pl> (__dbgCStr())
 *
 * This program is free software; you can redistribute it and/or modify
 * it under the terms of the GNU General Public License as published by
 * the Free Software Foundation; either version 2 of the License, or
 * (at your option) any later version, with one exception:
 *
 * This program is free software; you can redistribute it and/or modify
 * it under the terms of the GNU General Public License as published by
 * the Free Software Foundation; either version 2, or (at your option)
 * any later version.
 *
 * This program is distributed in the hope that it will be useful,
 * but WITHOUT ANY WARRANTY; without even the implied warranty of
 * MERCHANTABILITY or FITNESS FOR A PARTICULAR PURPOSE.  See the
 * GNU General Public License for more details.
 *
 * You should have received a copy of the GNU General Public License
 * along with this software; see the file COPYING.txt.  If not, write to
 * the Free Software Foundation, Inc., 59 Temple Place, Suite 330,
 * Boston, MA 02111-1307 USA (or visit the web site https://www.gnu.org/).
 *
 * As a special exception, the Harbour Project gives permission for
 * additional uses of the text contained in its release of Harbour.
 *
 * The exception is that, if you link the Harbour libraries with other
 * files to produce an executable, this does not by itself cause the
 * resulting executable to be covered by the GNU General Public License.
 * Your use of that executable is in no way restricted on account of
 * linking the Harbour library code into it.
 *
 * This exception does not however invalidate any other reasons why
 * the executable file might be covered by the GNU General Public License.
 *
 * This exception applies only to the code released by the Harbour
 * Project under the name Harbour.  If you copy code from other
 * Harbour Project or Free Software Foundation releases into a copy of
 * Harbour, as the General Public License permits, the exception does
 * not apply to the code that you add in this way.  To avoid misleading
 * anyone as to the status of such modified files, you must delete
 * this exception notice from them.
 *
 * If you write modifications of your own for Harbour, it is your choice
 * whether to permit this exception to apply to your modifications.
 * If you do not wish that, delete this exception notice.
 *
 */

/* NOTE: Don't use SAY/DevOut()/DevPos() for screen output, otherwise
         the debugger output may interfere with the applications output
         redirection, and is also slower. [vszakats] */

#pragma -b-

#define HB_CLS_NOTOBJECT      /* do not inherit from HBObject calss */
#include "hbclass.ch"

#include "hbdebug.ch"   /* for "nMode" of __dbgEntry */
#include "hbgtinfo.ch"
#include "hbmemvar.ch"

#include "box.ch"
#include "getexit.ch"
#include "inkey.ch"
#include "setcurs.ch"


/* Information structure stored in DATA aCallStack */
#define CSTACK_MODULE           1  // module name (.prg file)
#define CSTACK_FUNCTION         2  // function name
#define CSTACK_LINE             3  // start line
#define CSTACK_LEVEL            4  // eval stack level of the function
#define CSTACK_LOCALS           5  // an array with local variables
#define CSTACK_STATICS          6  // an array with static variables

/* Information structure stored in aCallStack[ n ][ CSTACK_LOCALS ]
   { cLocalName, nLocalIndex, "Local", ProcName( 1 ), nLevel } */
#define VAR_NAME                1
#define VAR_POS                 2
#define VAR_TYPE                3
#define VAR_LEVEL               4  // eval stack level of the function

/* Information structure stored in ::aWatch (watchpoints) */
#define WP_TYPE                 1  // wp: watchpoint, tr: tracepoint
#define WP_EXPR                 2  // source of an expression

/* Information structure stored in ::aModules */
#define MODULE_NAME             1
#define MODULE_STATICS          2
#define MODULE_GLOBALS          3
#define MODULE_EXTERNGLOBALS    4

/* The dimensions of the debugger window */
#define DEBUGGER_MINROW         0
#define DEBUGGER_MINCOL         0
#define DEBUGGER_MAXROW         22
#define DEBUGGER_MAXCOL         77

/* command window scroll history */
#define DEBUGGER_CMDHIST_SIZE   64

THREAD STATIC t_oDebugger

/* debugger entry point */
PROCEDURE __dbgEntry( nMode, uParam1, uParam2, uParam3, uParam4 )

   LOCAL lStartup

   SWITCH nMode
   CASE HB_DBG_ACTIVATE

      IF ( lStartup := ( t_oDebugger == NIL ) )
         t_oDebugger := HBDebugger():New()
         t_oDebugger:pInfo := uParam1
      ENDIF
      t_oDebugger:nProcLevel := uParam2
      t_oDebugger:aCallStack := uParam3
      t_oDebugger:aModules := uParam4
      IF lStartup
         IF t_oDebugger:lRunAtStartup
            __dbgSetGo( uParam1 )
            RETURN
         ENDIF
      ENDIF
      t_oDebugger:lGo := .F.
      t_oDebugger:Activate()
      RETURN

   CASE HB_DBG_GETENTRY

      __dbgSetEntry()

   ENDSWITCH

   RETURN

CREATE CLASS HBDebugger

   VAR pInfo
   VAR aWindows          INIT {}
   VAR nCurrentWindow    INIT 1
   VAR oPullDown

   VAR oWndCode
   VAR oWndCommand
   VAR oWndStack
   VAR oWndVars

   VAR oBrwText
   VAR cPrgName
   VAR oBrwStack
   VAR oBrwVars
   VAR aVars             INIT {}

   VAR nAppDispCount

   VAR nAppDirCase
   VAR nAppFileCase
   VAR nAppTypeAhead
   VAR nAppLastKey

   VAR nMaxRow
   VAR nMaxCol

   VAR hUserWindow
   VAR hDebuggerWindow
   VAR lDebuggerWindowIsOpen INIT .F.

   VAR aCallStack        INIT {}    // stack of procedures with debug info
   VAR aProcStack        INIT {}    // stack of all procedures
   VAR nProcLevel                   // procedure level where the debugger is currently
   VAR aModules          INIT {}    // array of modules with static and GLOBAL variables
   VAR aWatch            INIT {}
   VAR aColors           INIT { "W+/BG", "N/BG", "R/BG", "N+/BG", "W+/B", "GR+/B", "W/B", "N/W", "R/W", "N/BG", "R/BG" }

   VAR aHistCommands
   VAR aLastCommands
   VAR nCommand
   VAR oGetCommand

   VAR lAnimate          INIT .F.
   VAR lEnd              INIT .F.
   VAR lCaseSensitive    INIT .F.
   VAR lMonoDisplay      INIT .F.
   VAR lSortVars         INIT .F.

   VAR cSearchString     INIT ""
   VAR cPathForFiles
   VAR cSettingsFileName INIT "init.cld"
   VAR aPathDirs

   VAR nTabWidth         INIT 4
   VAR nSpeed            INIT 0

   VAR lShowPublics      INIT .F.
   VAR lShowPrivates     INIT .F.
   VAR lShowStatics      INIT .F.
   VAR lShowLocals       INIT .F.
   VAR lShowGlobals      INIT .F.
   VAR lShowAllGlobals   INIT .F.
   VAR lAll              INIT .F.
   VAR lShowCallStack    INIT .F.
   VAR lGo                          // stores if GO was requested
   VAR lActive           INIT .F.
   VAR lCBTrace          INIT .T.   // stores if codeblock tracing is allowed
   VAR oBrwPnt
   VAR oWndPnt
   VAR lPPO              INIT .F.
   VAR lRunAtStartup     INIT .T.   // Clipper compatible
   VAR lLineNumbers      INIT .T.
   VAR nHelpPage         INIT 1
   VAR nWaFocus          INIT 1
   VAR lWindowsAutoSized INIT .T.

   METHOD New()
   METHOD Activate()

   METHOD All()

   METHOD Animate() INLINE iif( ::lAnimate, ::Step(), NIL )

   METHOD BarDisplay()
   METHOD BuildCommandWindow()
   METHOD BuildBrowseStack()

   METHOD CallStackProcessKey( nKey )
   METHOD ClrModal() INLINE iif( ::lMonoDisplay, "N/W, W+/W, W/N, W+/N", ;
      "N/W, R/W, N/BG, R/BG" )
   METHOD GetColors() INLINE iif( ! ::lMonoDisplay, ::aColors, { ;
      "W+/N", "W+/N", "N/W", "N/W", ;
      "N/W", "N/W", "W+/N", "N/W", ;
      "W+/W", "W/N", "W+/N" } )
   METHOD CodeblockTrace()
   METHOD CodeWindowProcessKey( nKey )
   METHOD Colors()
   METHOD CommandWindowProcessKey( nKey )
   METHOD CommandWindowDisplay( cLine, lCmd )
   METHOD DoCommand( cCommand )
   METHOD DoScript( cFileName )
   METHOD EditColor( nColor, oBrwColors )
   METHOD EditSet( nSet, oBrwSets )
   METHOD EditVar( nVar )
   METHOD Exit() INLINE ::lEnd := .T.
   METHOD FindNext()
   METHOD FindPrevious()
   METHOD GetExprValue( xExpr, lValid )
   METHOD GetSourceFiles()
   METHOD ModuleMatch( cModuleName1, cModuleName2 )

   METHOD Global()

   METHOD Go()
   METHOD GoToLine( nLine )
   METHOD HandleEvent()
   METHOD Hide()
   METHOD HideCallStack()
   METHOD HideVars()
   METHOD InputBox( cMsg, uValue, bValid, lEditable )
   METHOD Inspect( uValue, cValueName )
   METHOD IsValidStopLine( cName, nLine )
   METHOD ListBox( cCaption, aItems )
   METHOD LoadColors()
   METHOD LoadSettings()
   METHOD LoadVars()
   METHOD LoadCallStack()

   METHOD Local()

   METHOD Locate( nMode, cValue )

   METHOD MonoDisplay()
   METHOD NextWindow()
   METHOD Open()
   METHOD OpenMenu( cName )
   METHOD OpenPPO()
   METHOD Resume() INLINE ::ShowCodeLine( 1 )
   METHOD OSShell()
   METHOD PathForFiles( cPathForFiles )

   METHOD PrevWindow()
   METHOD Private()
   METHOD Public()
   METHOD Quit()
   METHOD RefreshVars()
   METHOD RestoreAppScreen()
   METHOD RestoreAppState()
   METHOD RestoreSettings( cFileName )
   METHOD RunAtStartup( lRunAtStartup )
   METHOD SaveAppScreen()
   METHOD SaveAppState()
   METHOD SaveSettings( cFileName )
   METHOD Show()
   METHOD ShowAllGlobals()
   METHOD ShowAppScreen()
   METHOD ShowCallStack()
   METHOD ShowCodeLine( nProc )
   METHOD ShowHelp( nTopic )
   METHOD ShowVars()
   METHOD LocatePrgPath( cPrgName )
   METHOD Sort() INLINE ASort( ::aVars,,, {| x, y | x[ 1 ] < y[ 1 ] } ), ;
      ::lSortVars := .T., ;
      iif( ::oBrwVars != NIL, ::oBrwVars:RefreshAll(), NIL ), ;
      iif( ::oWndVars != NIL .AND. ::oWndVars:lVisible, iif( ! ::lGo .AND. ::oBrwVars != NIL, ::oBrwVars:ForceStable(), NIL ), NIL )

   METHOD Speed() INLINE ::nSpeed := ::InputBox( "Step delay (in tenths of a second)", ::nSpeed )

   METHOD Stack()
   METHOD Static()

   METHOD Step()

   METHOD TabWidth() INLINE ;
      ::nTabWidth := ::InputBox( "Tab width", ::nTabWidth ), ;
      ::oBrwText:nTabWidth := ::nTabWidth, ::oBrwText:RefreshAll()

   METHOD ToggleBreakPoint( nLine, cFileName )
   METHOD DeleteBreakPoint( cPos )
   METHOD ListBreakPoint()

   METHOD Trace()

   METHOD ToCursor()
   METHOD NextRoutine()
   METHOD ViewSets()
   METHOD WndVarsLButtonDown( nMRow, nMCol )
   METHOD LineNumbers( lLineNumbers ) // Toggles numbering of source code lines
   METHOD RemoveWindow( oWnd )
   METHOD SearchLine()
   METHOD ToggleAnimate() INLINE ::oPullDown:GetItemByIdent( "ANIMATE" ):checked := ::lAnimate := ! ::lAnimate
   METHOD ToggleCaseSensitive() INLINE ::oPullDown:GetItemByIdent( "CASE" ):checked := ::lCaseSensitive := ! ::lCaseSensitive
   METHOD ShowWorkAreas() INLINE __dbgShowWorkAreas( Self )

   METHOD TracepointAdd( cExpr )
   METHOD WatchpointAdd( cExpr )
   METHOD WatchpointDel( nPos )
   METHOD WatchpointsShow()
   METHOD WatchpointsHide()
   METHOD WatchpointEdit( nPos )
   METHOD WatchpointInspect( nPos )
   METHOD WatchGetInfo( nWatch )

   METHOD VarGetInfo( aVar )
   METHOD VarGetValue( aVar )
   METHOD VarSetValue( aVar, uValue )

   METHOD ResizeWindows( oWindow )
   METHOD NotSupported() INLINE __dbgAlert( "Not implemented yet!" )

   METHOD OpenDebuggerWindow()
   METHOD CloseDebuggerWindow()

ENDCLASS


METHOD New() CLASS HBDebugger

   t_oDebugger := Self

   /* default the search path for files to the current directory
      that way if the source is in the same directory it will still be found even if the application
      changes the current directory with the SET DEFAULT command. */
   ::cPathForFiles := GetEnv( "HB_DBG_PATH" )
   IF Empty( ::cPathForFiles )
      ::cPathForFiles := GetEnv( "PATH" )
   ENDIF
   ::aPathDirs := PathToArray( ::cPathForFiles )

   ::lGo := ::lRunAtStartup

   /* Store the initial screen dimensions for now */
   ::nMaxRow := MaxRow()
   ::nMaxCol := MaxCol()

   ::oPullDown := __dbgBuildMenu( Self )

   ::oWndCode             := HBDbWindow():New( 1, 0, ::nMaxRow - 6, ::nMaxCol )
   ::oWndCode:bKeyPressed := {| nKey | ::CodeWindowProcessKey( nKey ) }

   AAdd( ::aWindows, ::oWndCode )

   ::BuildCommandWindow()
   ::BuildBrowseStack()

   IF hb_FileExists( ::cSettingsFileName )
      ::LoadSettings()
      ::lGo := ::lRunAtStartup // Once again after settings file is loaded
   ENDIF

   RETURN Self

METHOD PROCEDURE OpenDebuggerWindow() CLASS HBDebugger

   IF ! ::lDebuggerWindowIsOpen
      ::hUserWindow := hb_gtInfo( HB_GTI_GETWIN )
      IF ::hDebuggerWindow == NIL
         ::hDebuggerWindow := hb_gtInfo( HB_GTI_GETWIN, ;
            { "Debugger", DEBUGGER_MINROW, DEBUGGER_MINCOL, ;
            DEBUGGER_MAXROW, DEBUGGER_MAXCOL } )
      ELSE
         hb_gtInfo( HB_GTI_SETWIN, ::hDebuggerWindow )
      ENDIF
      ::lDebuggerWindowIsOpen := .T.
   ENDIF

   RETURN


METHOD PROCEDURE CloseDebuggerWindow() CLASS HBDebugger

   IF ::lDebuggerWindowIsOpen
      ::hDebuggerWindow := hb_gtInfo( HB_GTI_GETWIN )
      hb_gtInfo( HB_GTI_SETWIN, ::hUserWindow )
      ::lDebuggerWindowIsOpen := .F.
   ENDIF

   RETURN


METHOD PROCEDURE Activate() CLASS HBDebugger

   LOCAL lFirst := .F.

   ::LoadCallStack()
   ::SaveAppState()

   IF ::lActive
      ::SaveAppScreen()
   ELSE
      ::lActive := .T.
      ::Show()
      IF ::lShowCallStack
         ::ShowCallStack()
      ENDIF
      lFirst := .T.
   ENDIF

   ::LoadVars()
   ::ShowVars()

   IF ::oWndPnt != NIL
      ::WatchpointsShow()
   ENDIF

   // show the topmost procedure
   ::ShowCodeLine( 1 ) // ::aCallStack[ 1 ][ CSTACK_LINE ], ::aCallStack[ 1 ][ CSTACK_MODULE ] )

   // Most commands can be executed only after activation
   IF lFirst
      ::LoadSettings()
   ENDIF

   ::HandleEvent()

   RETURN


METHOD PROCEDURE All() CLASS HBDebugger

   ::lShowPublics := ::lShowPrivates := ::lShowStatics := ;
      ::lShowLocals := ::lShowGlobals := ::lAll := ! ::lAll

   ::RefreshVars()

   RETURN

METHOD PROCEDURE BarDisplay() CLASS HBDebugger

   LOCAL cClrItem   := __dbgColors()[ 8 ]
   LOCAL cClrHotKey := __dbgColors()[ 9 ]

   DispBegin()

   hb_Scroll( ::nMaxRow, 0, ::nMaxRow, ::nMaxCol,,, cClrItem )
   hb_DispOutAt( ::nMaxRow,  0, "F1-Help F2-Zoom F3-Repeat F4-User F5-Go F6-WA F7-Here F8-Step F9-BkPt F10-Trace", cClrItem )
   hb_DispOutAt( ::nMaxRow,  0, "F1", cClrHotKey )
   hb_DispOutAt( ::nMaxRow,  8, "F2", cClrHotKey )
   hb_DispOutAt( ::nMaxRow, 16, "F3", cClrHotKey )
   hb_DispOutAt( ::nMaxRow, 26, "F4", cClrHotKey )
   hb_DispOutAt( ::nMaxRow, 34, "F5", cClrHotKey )
   hb_DispOutAt( ::nMaxRow, 40, "F6", cClrHotKey )
   hb_DispOutAt( ::nMaxRow, 46, "F7", cClrHotKey )
   hb_DispOutAt( ::nMaxRow, 54, "F8", cClrHotKey )
   hb_DispOutAt( ::nMaxRow, 62, "F9", cClrHotKey )
   hb_DispOutAt( ::nMaxRow, 70, "F10", cClrHotKey )

   DispEnd()

   RETURN


METHOD PROCEDURE BuildBrowseStack() CLASS HBDebugger

   LOCAL aColors

   IF ::oBrwStack == NIL
      aColors := __dbgColors()
      ::oBrwStack := HBDbBrowser():New( 2, ::nMaxCol - 14, ::nMaxRow - 7, ::nMaxCol - 1 )
      ::oBrwStack:ColorSpec := aColors[ 3 ] + "," + aColors[ 4 ] + "," + aColors[ 5 ] + "," + aColors[ 6 ]
      ::oBrwStack:goTopBlock := {|| ::oBrwStack:Cargo := 1 }
      ::oBrwStack:goBottomBlock := {|| ::oBrwStack:Cargo := Len( ::aProcStack ) }
      ::oBrwStack:skipBlock := {| nSkip, nOld | nOld := ::oBrwStack:Cargo, ;
         ::oBrwStack:Cargo += nSkip, ;
         ::oBrwStack:Cargo := Min( Max( ::oBrwStack:Cargo, 1 ), ;
         Len( ::aProcStack ) ), ::oBrwStack:Cargo - nOld }

      ::oBrwStack:Cargo := 1 // Actual highligthed row

      ::oBrwStack:AddColumn( HBDbColumnNew( "", {|| iif( Len( ::aProcStack ) > 0, ;
         PadC( ::aProcStack[ ::oBrwStack:Cargo ][ CSTACK_FUNCTION ], 14 ), Space( 14 ) ) } ) )
   ENDIF

   RETURN


METHOD PROCEDURE BuildCommandWindow() CLASS HBDebugger

   LOCAL nSize

   ::oWndCommand := HBDbWindow():New( ::nMaxRow - 5, 0, ::nMaxRow - 1, ::nMaxCol, "Command" )

   ::oWndCommand:bKeyPressed := {| nKey | ::CommandWindowProcessKey( nKey ) }
   ::oWndCommand:bPainted    := {|| ::CommandWindowDisplay(), ;
       hb_DispOutAt( ::oWndCommand:nBottom - 1, ::oWndCommand:nLeft + 1, ;
                     "> ", __dbgColors()[ 2 ] ), ;
      ::oGetCommand:SetColor( __dbgColors()[ 2 ] ):display() }
   AAdd( ::aWindows, ::oWndCommand )

   ::aHistCommands := { "" }
   ::aLastCommands := { "" }
   ::nCommand := 1

   nSize := ::oWndCommand:nRight - ::oWndCommand:nLeft - 3
   ::oGetCommand := HbDbInput():new( ::oWndCommand:nBottom - 1, ::oWndCommand:nLeft + 3, ;
                                     nSize, "", __dbgColors()[ 2 ], Max( nSize, 256 ) )

   RETURN


METHOD PROCEDURE CallStackProcessKey( nKey ) CLASS HBDebugger

   LOCAL n
   LOCAL nSkip
   LOCAL lUpdate := .F.

   SWITCH nKey
   CASE K_HOME
   CASE K_CTRL_PGUP
   CASE K_CTRL_HOME

      IF ::oBrwStack:Cargo > 1
         ::oBrwStack:GoTop()
         ::oBrwStack:ForceStable()
         lUpdate := .T.
      ENDIF
      EXIT

   CASE K_END
   CASE K_CTRL_PGDN
   CASE K_CTRL_END

      IF ::oBrwStack:Cargo < Len( ::aProcStack )
         ::oBrwStack:GoBottom()
         ::oBrwStack:ForceStable()
         lUpdate := .T.
      ENDIF
      EXIT

   CASE K_UP

      IF ::oBrwStack:Cargo > 1
         ::oBrwStack:Up()
         ::oBrwStack:ForceStable()
         lUpdate := .T.
      ENDIF
      EXIT

   CASE K_DOWN

      IF ::oBrwStack:Cargo < Len( ::aProcStack )
         ::oBrwStack:Down()
         ::oBrwStack:ForceStable()
         lUpdate := .T.
      ENDIF
      EXIT

   CASE K_PGUP

      ::oBrwStack:PageUp()
      ::oBrwStack:ForceStable()
      lUpdate := .T.
      EXIT

   CASE K_PGDN

      ::oBrwStack:PageDown()
      ::oBrwStack:ForceStable()
      lUpdate := .T.
      EXIT

   CASE K_LBUTTONDOWN

      IF ( nSkip := MRow() - ::oWndStack:nTop - ::oBrwStack:RowPos ) != 0
         IF nSkip > 0
            FOR n := 1 TO nSkip
               ::oBrwStack:Down()
               ::oBrwStack:Stabilize()
            NEXT
         ELSE
            FOR n := 1 TO nSkip + 2 STEP -1
               ::oBrwStack:Up()
               ::oBrwStack:Stabilize()
            NEXT
         ENDIF
         ::oBrwStack:ForceStable()
      ENDIF
      lUpdate := .T.
      EXIT

   ENDSWITCH

   IF lUpdate
      IF ::oWndVars != NIL .AND. ::oWndVars:lVisible
         ::LoadVars()
         ::ShowVars()
      ENDIF

      // jump to source line for a function

#if 0
      IF ::aCallStack[ ::oBrwStack:Cargo ][ CSTACK_LINE ] != NIL
         ::ShowCodeLine( ::aCallStack[ ::oBrwStack:Cargo ][ CSTACK_LINE ], ::aCallStack[ ::oBrwStack:Cargo ][ CSTACK_MODULE ] )
      ELSE
         ::GotoLine( 1 )
      ENDIF
#endif

      ::ShowCodeLine( ::oBrwStack:Cargo )
   ENDIF

   RETURN


METHOD PROCEDURE CodeblockTrace() CLASS HBDebugger

   ::oPullDown:GetItemByIdent( "CODEBLOCK" ):checked := ::lCBTrace := ! ::lCBTrace
   __dbgSetCBTrace( ::pInfo, ::lCBTrace )

   RETURN


METHOD PROCEDURE CodeWindowProcessKey( nKey ) CLASS HBDebugger

   IF ::oBrwText != NIL

      SWITCH nKey
      CASE K_CTRL_PGUP
      CASE K_CTRL_HOME

         ::oBrwText:GoTop()
         EXIT

      CASE K_CTRL_PGDN
      CASE K_CTRL_END

         ::oBrwText:GoBottom()
         ::oBrwText:nCol := ::oWndCode:nLeft + 1
         ::oBrwText:nFirstCol := ::oWndCode:nLeft + 1
         EXIT

      CASE K_HOME
         ::oBrwText:Home()
         EXIT

      CASE K_END
         ::oBrwText:End()
         EXIT

      CASE K_LEFT
         ::oBrwText:Left()
         EXIT

      CASE K_RIGHT
         ::oBrwText:Right()
         EXIT

      CASE K_UP
         ::oBrwText:Up()
         EXIT

      CASE K_DOWN
         ::oBrwText:Down()
         EXIT

      CASE K_PGUP
         ::oBrwText:PageUp()
         EXIT

      CASE K_PGDN
         ::oBrwText:PageDown()
         EXIT

      ENDSWITCH
   ENDIF

   RETURN


METHOD PROCEDURE Colors() CLASS HBDebugger

   LOCAL oWndColors := HBDbWindow():New( 4, 5, 16, ::nMaxCol - 5, ;
      "Debugger Colors[1..11]", ::ClrModal() )
   LOCAL aColors := { ;
      "Border", "Text", "Text High", "Text PPO", "Text Selected", ;
      "Text High Sel.", "Text PPO Sel.", "Menu", "Menu High", ;
      "Menu Selected", "Menu High Sel." }

   LOCAL oBrwColors := HBDbBrowser():New( oWndColors:nTop + 1, oWndColors:nLeft + 1, ;
      oWndColors:nBottom - 1, oWndColors:nRight - 1 )
   LOCAL nWidth := oWndColors:nRight - oWndColors:nLeft - 1
   LOCAL oCol

   IF ::lMonoDisplay
      __dbgAlert( "Monochrome display" )
      RETURN
   ENDIF

   oBrwColors:Cargo := { 1, {} }  // Actual highligthed row
   oBrwColors:ColorSpec := ::ClrModal()
   oBrwColors:goTopBlock := {|| oBrwColors:cargo[ 1 ] := 1 }
   oBrwColors:goBottomBlock := {|| oBrwColors:cargo[ 1 ] := Len( oBrwColors:cargo[ 2 ][ 1 ] ) }
   oBrwColors:skipBlock := {| nPos | ( nPos := ArrayBrowseSkip( nPos, oBrwColors ), oBrwColors:cargo[ 1 ] := ;
      oBrwColors:cargo[ 1 ] + nPos, nPos ) }

   oBrwColors:AddColumn( oCol := HBDbColumnNew( "", {|| PadR( aColors[ oBrwColors:Cargo[ 1 ] ], 14 ) } ) )
   oCol:defColor := { 1, 2 }
   AAdd( oBrwColors:Cargo[ 2 ], aColors )
   oBrwColors:AddColumn( oCol := HBDbColumnNew( "", ;
      {|| PadR( '"' + ::aColors[ oBrwColors:Cargo[ 1 ] ] + '"', nWidth - 15 ) } ) )
   AAdd( oBrwColors:Cargo[ 2 ], aColors )
   oCol:defColor := { 1, 3 }
   ocol:width := 50
   oBrwColors:autolite := .F.

   oWndColors:bPainted    := {|| oBrwColors:ForceStable(), RefreshVarsS( oBrwColors ) }

   oWndColors:bKeyPressed := {| nKey | SetsKeyPressed( nKey, oBrwColors, ;
      Len( aColors ), oWndColors, "Debugger Colors", ;
      {|| ::EditColor( oBrwColors:Cargo[ 1 ], oBrwColors ) } ) }

   oWndColors:ShowModal()

   ::LoadColors()

   RETURN


METHOD PROCEDURE CommandWindowDisplay( cLine, lCmd ) CLASS HBDebugger

   LOCAL n, nRow, nSize

   IF cLine != NIL
      cLine := iif( lCmd, "> ", "      " ) + cLine
      IF Len( ::aHistCommands ) >= DEBUGGER_CMDHIST_SIZE
         ADel( ::aHistCommands, 1 )
         ::aHistCommands[ Len( ::aHistCommands ) ] := cLine
      ELSE
         AAdd( ::aHistCommands, cLine )
      ENDIF
   ENDIF

   n := Len( ::aHistCommands )
   nRow := ::oWndCommand:nBottom
   nSize := ::oWndCommand:nRight - ::oWndCommand:nLeft - 1
   hb_DispOutAt( --nRow, ::oWndCommand:nLeft + 1, PadR( "> ", nSize ), ;
                 __dbgColors()[ 2 ] )
   DO WHILE --nRow > ::oWndCommand:nTop
      hb_DispOutAt( nRow, ::oWndCommand:nLeft + 1, ;
                    PadR( iif( n > 0, ::aHistCommands[ n-- ], "" ), nSize ), ;
                    __dbgColors()[ 2 ] )
   ENDDO

   RETURN


METHOD PROCEDURE CommandWindowProcessKey( nKey ) CLASS HBDebugger

   LOCAL cCommand
   LOCAL n

   SWITCH nKey
   CASE K_UP
   CASE K_F3
      IF ::nCommand > 1
         ::aLastCommands[ ::nCommand ] := RTrim( ::oGetCommand:getValue() )
         ::oGetCommand:setValue( ::aLastCommands[ --::nCommand ] ):display()
      ENDIF
      EXIT
   CASE K_DOWN
      IF ::nCommand < Len( ::aLastCommands )
         ::aLastCommands[ ::nCommand ] := RTrim( ::oGetCommand:getValue() )
         ::oGetCommand:setValue( ::aLastCommands[ ++::nCommand ] ):display()
      ENDIF
      EXIT
   CASE K_ENTER
      cCommand := RTrim( ::oGetCommand:getValue() )
      IF ! Empty( cCommand )
         IF ( n := hb_AScan( ::aLastCommands, cCommand, , , .T. ) ) > 0 .AND. n < Len( ::aLastCommands )
            hb_ADel( ::aLastCommands, n, .T. )
         ENDIF
         ::nCommand := Len( ::aLastCommands )
         ::aLastCommands[ ::nCommand ] := cCommand
         AAdd( ::aLastCommands, "" )
         ::nCommand := Len( ::aLastCommands )
         ::CommandWindowDisplay( cCommand, .T. )
         ::DoCommand( cCommand )
      ENDIF
      hb_DispOutAt( ::oWndCommand:nBottom - 1, ::oWndCommand:nLeft + 1, ;
                    PadR( "> ", ::oWndCommand:nRight - ::oWndCommand:nLeft - 1 ), ;
                    __dbgColors()[ 2 ] )
      ::oGetCommand:setValue( "" ):display()
      EXIT
   OTHERWISE
      ::oGetCommand:applyKey( nKey )
   ENDSWITCH

   RETURN


/*
 * ?? <expr>
 *      displays inspect window with value or display nothing on error
 * ? <expr>
 *      displays either result or error description in command window
 */
METHOD DoCommand( cCommand ) CLASS HBDebugger

   LOCAL aCmnd[ 3 ]
   LOCAL cParam := ""
   LOCAL cParam1 := ""
   LOCAL cResult
   LOCAL lValid
   LOCAL oWindow
   LOCAL n

   cCommand := AllTrim( cCommand )

   DO CASE
   CASE Empty( cCommand )
      RETURN ""

   CASE hb_LeftEq( cCommand, "??" )
      cParam := AllTrim( SubStr( cCommand, 3 ) )
      cCommand := "??"

   CASE hb_LeftEq( cCommand, "?" )
      cParam := SubStr( cCommand, 2 )
      cCommand := "?"

   OTHERWISE
      IF ( n := At( " ", cCommand ) ) > 0
         cParam := AllTrim( SubStr( cCommand, n + 1 ) )
         cCommand := Left( cCommand, n - 1 )
      ENDIF
      cCommand := Upper( cCommand )

   ENDCASE

   DO CASE
   CASE cCommand == "??" .OR. cCommand == "?"
      aCmnd[ WP_TYPE ] := cCommand
      aCmnd[ WP_EXPR ] := cParam

      ::RestoreAppState()
      cResult := ::GetExprValue( cParam, @lValid )
      ::SaveAppState()

      IF aCmnd[ WP_TYPE ] == "??"
         IF lValid
            ::Inspect( aCmnd[ WP_EXPR ], cResult )
         ENDIF
         cResult := ""  // discard result
      ELSEIF lValid
         cResult := __dbgValToStr( cResult )
      ENDIF
      ::RefreshVars()

   CASE hb_LeftEqN( "ANIMATE", cCommand, 4 )
      IF ::lActive
         ::lAnimate := .T.
         ::Animate()
      ENDIF

   CASE cCommand == "BP"
      /* TODO: Support BP <cFuncName> */
      IF Empty( cParam )
         ::ToggleBreakPoint()
      ELSE
         IF ( n := At( " ", cParam ) ) > 0
            cParam1 := AllTrim( SubStr( cParam, n + 1 ) )
            cParam := Left( cParam, n - 1 )
         ELSE
            cParam1 := ::cPrgName
         ENDIF
         ::ToggleBreakPoint( Val( cParam ), cParam1 )
      ENDIF

   CASE hb_LeftEqN( "CALLSTACK", cCommand, 4 )
      ::Stack( Upper( cParam ) == "ON" )

   CASE hb_LeftEqN( "DELETE", cCommand, 3 )
      IF ( n := At( " ", cParam ) ) > 0
         cParam1 := Upper( AllTrim( SubStr( cParam, n + 1 ) ) )
         cParam := Left( cParam, n - 1 )
      ENDIF
      cParam := Upper( cParam )

      DO CASE
      CASE cParam == "ALL" .AND. hb_LeftEq( cParam1, "B" )
         ::DeleteBreakPoint( cParam )
      CASE cParam == "BP"
         ::DeleteBreakPoint( cParam1 )
      OTHERWISE
         /* TODO: Support DELETE ALL [TP|WP], DELETE WP|TP <nNumber> */
         cResult := "Command error"
      ENDCASE

   CASE cCommand == "DOS"
      ::OsShell()

   CASE hb_LeftEq( "FILE", cCommand )
      cParam := Upper( cParam )
      DO CASE
      CASE Empty( cParam )
         ::OpenMenu( cCommand )
      CASE hb_LeftEq( "OPEN", cParam )
         ::Open()
      CASE hb_LeftEq( "RESUME", cParam )
         ::Resume()
      CASE hb_LeftEq( "OSSHELL", cParam )
         ::OSShell()
      CASE hb_LeftEq( "EXIT", cParam )
         ::Quit()
      OTHERWISE
         cResult := "Command error"
      ENDCASE

   CASE cCommand == "FIND"
      ::Locate( 0, cParam )

   CASE hb_LeftEqN( "GOTO", cCommand, 4 ) .AND. Val( cParam ) > 0
      ::GoToLine( Val( cParam ) )

   CASE hb_LeftEq( "GO", cCommand )
      ::Go()

   CASE cCommand == "HELP"
      ::ShowHelp()

   CASE hb_LeftEqN( "INPUT", cCommand, 4 )
      IF Empty( cParam )
         cParam := AllTrim( ::InputBox( "File name" ) )
         IF LastKey() == K_ESC
            cParam := ""
         ENDIF
      ENDIF
      IF ! Empty( cParam )
         ::DoScript( cParam )
      ENDIF

   CASE cCommand == "LIST"
      IF ( n := At( " ", cParam ) ) > 0
         cParam := Left( cParam, n - 1 )
      ENDIF
      cParam := Upper( cParam )

      DO CASE
      CASE cParam == "BP"
         ::ListBreakPoint()
      OTHERWISE
         /* TODO: Support LIST WP|TP */
         cResult := "Command error"
      ENDCASE

   CASE hb_LeftEq( "LOCATE", cCommand )
      cParam := Upper( cParam )
      DO CASE
      CASE Empty( cParam )
         ::OpenMenu( cCommand )
      CASE hb_LeftEq( "FIND", cParam )
         ::Locate()
      CASE hb_LeftEq( "NEXT", cParam )
         ::FindNext()
      CASE hb_LeftEq( "PREVIOUS", cParam )
         ::FindPrevious()
      CASE hb_LeftEq( "GOTOLINE", cParam )
         ::SearchLine()
      CASE hb_LeftEq( "CASESENSITIVE", cParam )
         ::ToggleCaseSensitive()
      OTHERWISE
         cResult := "Command error"
      ENDCASE

   CASE hb_LeftEq( "MONITOR", cCommand )

      cParam := Upper( cParam )

      /* Here the order of CASEs makes sense: M P is Public, while M Pr is
       * Private, etc. */
      DO CASE
      CASE hb_LeftEq( "PUBLIC", cParam )
         ::Public()
      CASE hb_LeftEq( "PRIVATE", cParam )
         ::Private()
      CASE hb_LeftEq( "STATIC", cParam )
         ::Static()
      CASE hb_LeftEq( "LOCAL", cParam )
         ::Local()
      CASE hb_LeftEq( "GLOBAL", cParam )
         ::Global()
      CASE hb_LeftEq( "ALL", cParam )
         ::All()
      CASE hb_LeftEq( "SORT", cParam )
         ::Sort()
      CASE hb_LeftEq( "SHOWALLGLOBALS", cParam )
         ::ShowAllGlobals()
      OTHERWISE
         cResult := "Command error"
      ENDCASE

   CASE cCommand == "NEXT"
      ::FindNext()

   CASE cCommand == "NUM"
      SWITCH Upper( cParam )
      CASE "OFF"
         ::LineNumbers( .F. ) ; EXIT
      CASE "ON"
         ::LineNumbers( .T. ) ; EXIT
      OTHERWISE
         cResult := "Command error"
      ENDSWITCH

   CASE hb_LeftEq( "OPTIONS", cCommand )

      IF ( n := At( " ", cParam ) ) > 0
         cParam1 := AllTrim( SubStr( cParam, n + 1 ) )
         cParam := Left( cParam, n - 1 )
      ENDIF

      cParam := Upper( cParam )

      DO CASE
      CASE Empty( cParam )
         ::OpenMenu( cCommand )
      CASE hb_LeftEq( "PREPROCESSEDCODE", cParam )
         ::OpenPPO()
      CASE hb_LeftEq( "LINENUMBERS", cParam )
         ::LineNumbers()
      CASE hb_LeftEq( "EXCHANGESCREENS", cParam ) .OR. ;
           hb_LeftEq( "SWAPONINPUT", cParam ) .OR. ;
           hb_LeftEq( "MENUBAR", cParam )
         ::NotSupported()
      CASE hb_LeftEq( "CODEBLOCKTRACE", cParam )
         ::CodeblockTrace()
      CASE hb_LeftEq( "MONODISPLAY", cParam )
         ::MonoDisplay()
      CASE hb_LeftEq( "COLORS", cParam )
         IF Empty( cParam1 )
            ::Colors()
         ELSE
            cParam1 := SubStr( cParam1, At( "{", cParam1 ) + 1 )
            FOR n := 1 TO 11
               IF "," $ cParam1
                  ::aColors[ n ] := ;
                     StrTran( Left( cParam1, At( ",", cParam1 ) - 1 ), '"' )
                  cParam1 := SubStr( cParam1, At( ",", cParam1 ) + 1 )
               ELSE
                  ::aColors[ n ] := ;
                     StrTran( Left( cParam1, At( "}", cParam1 ) - 1 ), '"' )
               ENDIF
            NEXT
            ::LoadColors()
         ENDIF
      CASE hb_LeftEq( "TABWIDTH", cParam )
         IF Empty( cParam1 )
            ::TabWidth()
         ELSE
            ::nTabWidth := Val( Left( cParam1, 3 ) )
         ENDIF
      CASE hb_LeftEq( "PATHFORFILES", cParam )
         ::PathForFiles( AllTrim( cParam1 ) )
      CASE hb_LeftEq( "RUNATSTARTUP", cParam )
         ::RunAtStartup( .T. )
      CASE hb_LeftEq( "NORUNATSTARTUP", cParam )
         ::RunAtStartup( .F. )
      CASE hb_LeftEq( "SAVESETTINGS", cParam )
         ::SaveSettings( AllTrim( cParam1 ) )
      CASE hb_LeftEq( "RESTORESETTINGS", cParam )
         ::RestoreSettings( AllTrim( cParam1 ) )
      OTHERWISE
         cResult := "Command error"
      ENDCASE

<<<<<<< HEAD
   CASE hb_LeftEqN( "OUTPUT", cCommand, 4 )
      SetCursor( SC_NONE )
=======
   CASE starts( "OUTPUT", cCommand, 4 )
>>>>>>> 3f78fa0b
      ::ShowAppScreen()

   CASE hb_LeftEq( "POINT", cCommand )
      cParam := Upper( cParam )
      DO CASE
      CASE Empty( cParam )
         ::OpenMenu( cCommand )
      CASE hb_LeftEq( "WATCHPOINT", cParam )
         ::WatchpointAdd()
      CASE hb_LeftEq( "TRACEPOINT", cParam )
         ::TracepointAdd()
      CASE hb_LeftEq( "BREAKPOINT", cParam )
         ::ToggleBreakPoint()
      CASE hb_LeftEq( "DELETE", cParam )
         ::WatchpointDel()
      OTHERWISE
         cResult := "Command error"
      ENDCASE

   CASE cCommand == "PREV"
      ::FindPrevious()

   CASE hb_LeftEq( "QUIT", cCommand )
      ::Quit()

   /* TODO: Support RESTART */

   CASE hb_LeftEqN( "RESUME", cCommand, 4 )
      ::Resume()

   CASE hb_LeftEq( "RUN", cCommand )
      cParam := Upper( cParam )
      DO CASE
      CASE Empty( cParam )
         ::OpenMenu( cCommand )
      CASE hb_LeftEq( "ANIMATE", cParam )
         ::ToggleAnimate()
         ::Animate()
      CASE hb_LeftEq( "STEP", cParam )
         ::Step()
      CASE hb_LeftEq( "TRACE", cParam )
         ::Trace()
      CASE hb_LeftEq( "GO", cParam )
         ::Go()
      CASE hb_LeftEq( "TOCURSOR", cParam )
         ::ToCursor()
      CASE hb_LeftEq( "NEXTROUTINE", cParam )
         ::NextRoutine()
      CASE hb_LeftEq( "SPEED", cParam )
         ::Speed()
      OTHERWISE
         cResult := "Command error"
      ENDCASE

   CASE hb_LeftEqN( "SPEED", cCommand, 4 )
      IF Empty( cParam )
         ::nSpeed := 0
      ELSE
         ::nSpeed := Val( cParam )
      ENDIF

   CASE cCommand == "STEP"
      ::Step()

   CASE cCommand == "TP"
      ::TracepointAdd( cParam )

   CASE hb_LeftEq( "VIEW", cCommand )
      cParam := Upper( cParam )
      DO CASE
      CASE Empty( cParam )
         ::OpenMenu( cCommand )
      CASE hb_LeftEq( "SETS", cParam )
         ::ViewSets()
      CASE hb_LeftEq( "WORKAREAS", cParam )
         ::ShowWorkAreas()
      CASE hb_LeftEq( "APPSCREEN", cParam )
         ::ShowAppScreen()
      CASE hb_LeftEq( "CALLSTACK", cParam )
         ::Stack()
      OTHERWISE
         cResult := "Command error"
      ENDCASE

   CASE hb_LeftEq( "WINDOW", cCommand )

      IF ( n := At( " ", cParam ) ) > 0
         cParam1 := AllTrim( SubStr( cParam, n + 1 ) )
         cParam := Left( cParam, n - 1 )
      ENDIF

      cParam := Upper( cParam )
      DO CASE
      CASE Empty( cParam )
         ::OpenMenu( cCommand )
      CASE hb_LeftEq( "NEXT", cParam )
         ::NextWindow()
      CASE hb_LeftEq( "PREV", cParam )
         ::PrevWindow()
      CASE hb_LeftEq( "MOVE", cParam )
         IF Empty( cParam1 )
            ::NotSupported()
         ELSE
            oWindow := ::aWindows[ ::nCurrentWindow ]
            IF ( n := At( " ", cParam1 ) ) > 0
               n := Val( SubStr( cParam1, n ) )
            ENDIF
            oWindow:Resize( Val( cParam1 ), n, ;
               oWindow:nBottom + Val( cParam1 ) - oWindow:nTop, ;
               oWindow:nRight + n - oWindow:nLeft )
            ::lWindowsAutoSized := .F.
         ENDIF
      CASE hb_LeftEq( "SIZE", cParam )
         IF Empty( cParam1 )
            ::NotSupported()
         ELSE
            IF Val( cParam1 ) >= 2 .AND. ;
              ( n := At( " ", cParam1 ) ) > 0 .AND. Val( SubStr( cParam1, n ) ) > 0
               oWindow := ::aWindows[ ::nCurrentWindow ]
               oWindow:Resize( oWindow:nTop, oWindow:nLeft, ;
                  Val( cParam1 ) - 1 + oWindow:nTop, ;
                  Val( SubStr( cParam1, n ) ) - 1 + oWindow:nLeft )
               ::lWindowsAutoSized := .F.
            ENDIF
         ENDIF
<<<<<<< HEAD
      CASE hb_LeftEq( "ZOOM", cParam ) .OR. ;
           hb_LeftEq( "ICONIZE", cParam ) .OR. ;
           hb_LeftEq( "TILE", cParam )
=======
      CASE starts( "ZOOM", cParam ) .OR. ;
           starts( "ICONIZE", cParam) .OR. ;
           starts( "TILE", cParam )
>>>>>>> 3f78fa0b
         ::NotSupported()
      OTHERWISE
         cResult := "Command error"
      ENDCASE

   CASE cCommand == "WP"
      ::WatchpointAdd( cParam )

   OTHERWISE
      cResult := "Command error"

   ENDCASE

   IF ::lActive

      hb_DispOutAt( ::oWndCommand:nBottom - 1, ::oWndCommand:nLeft + 1, ;
                    Space( ::oWndCommand:nRight - ::oWndCommand:nLeft - 1 ), ;
                    __dbgColors()[ 2 ] )
      IF ! Empty( cResult )
         ::CommandWindowDisplay( cResult, .F. )
      ENDIF
   ENDIF

   RETURN cResult


METHOD PROCEDURE DoScript( cFileName ) CLASS HBDebugger

   LOCAL cInfo
   LOCAL n, nPos
   LOCAL cLine
   LOCAL nLen

   IF hb_FileExists( cFileName )
      cInfo := MemoRead( cFileName )
      nLen := MLCount( cInfo, 16384,, .F., .T. )
      FOR n := 1 TO nLen
<<<<<<< HEAD
         cLine := AllTrim( MemoLine( cInfo, 16384, n,, .F., .T. ) )
         IF ::lActive .OR. ( ( nPos := At( " ", cLine ) ) > 0 .AND. hb_LeftEqI( "OPTIONS", Left( cLine, nPos - 1 ) ) )
=======
         cLine := AllTrim( MemoLine( cInfo, 16384, n, NIL, .F., .T. ) )
         IF ::lActive .OR. ( ( nPos := At( " ", cLine ) ) > 0 .AND. ;
            starts( "OPTIONS", Upper( Left( cLine, nPos - 1 ) ) ) )
>>>>>>> 3f78fa0b
            // In inactive debugger, only "OPTIONS" commands can be executed safely
            ::DoCommand( cLine )
         ENDIF
      NEXT
   ENDIF

   RETURN


METHOD PROCEDURE EditColor( nColor, oBrwColors ) CLASS HBDebugger

   LOCAL cColor := PadR( '"' + ::aColors[ nColor ] + '"', ;
                         oBrwColors:getColumn( 2 ):Width )

   oBrwColors:RefreshCurrent()
   oBrwColors:ForceStable()

   IF __dbgInput( Row(), Col() + 15,, @cColor, ;
         {| cColor | iif( Type( cColor ) == "C", .T., ;
         ( __dbgAlert( "Must be string" ), .F. ) ) }, ;
         SubStr( ::ClrModal(), 5 ) )
      ::aColors[ nColor ] := &cColor
   ENDIF

   oBrwColors:RefreshCurrent()
   oBrwColors:ForceStable()

   RETURN

METHOD PROCEDURE EditSet( nSet, oBrwSets ) CLASS HBDebugger

<<<<<<< HEAD
   LOCAL cSet  := PadR( __dbgValToStr( Set( nSet ) ), oBrwSets:getColumn( 2 ):Width )
=======
   LOCAL cSet  := __dbgValToExp( Set( nSet ) )
>>>>>>> 3f78fa0b
   LOCAL cType := ValType( Set( nSet ) )

   oBrwSets:RefreshCurrent()
   oBrwSets:ForceStable()

<<<<<<< HEAD
   IF __dbgInput( Row(), Col() + 13,, @cSet, ;
      {| cSet | iif( Type( cSet ) == cType, .T., ;
      ( __dbgAlert( "Must be of type '" + cType + "'" ), .F. ) ) }, ;
      SubStr( ::ClrModal(), 5 ) )
=======
   IF __dbgInput( Row(), Col() + 13, oBrwSets:getColumn( 2 ):Width, @cSet, ;
                  {| cSet | Type( cSet ) == cType .OR. ;
                            (  __dbgAlert( "Must be of type '" + cType + "'" ), .F. ) }, ;
                  SubStr( ::ClrModal(), 5 ), 256 )
>>>>>>> 3f78fa0b
      Set( nSet, &cSet )
   ENDIF

   oBrwSets:RefreshCurrent()
   oBrwSets:ForceStable()

   RETURN


METHOD PROCEDURE EditVar( nVar ) CLASS HBDebugger

   LOCAL cVarName := ::aVars[ nVar ][ 1 ]
   LOCAL cVarStr
   LOCAL oErr

   LOCAL uVarValue := ::VarGetValue( ::aVars[ nVar ] )

<<<<<<< HEAD
   IF ValType( uVarValue ) $ "AHOP"
=======
   IF ValType( uVarValue ) $ "AHOPB"
>>>>>>> 3f78fa0b
      ::InputBox( cVarName, uVarValue,, .F. )
   ELSE
      cVarStr := ::InputBox( cVarName, __dbgValToExp( uVarValue ), __dbgExprValidBlock() )

<<<<<<< HEAD
      CASE hb_LeftEqI( cVarStr, "CLASS" )
         __dbgObject( uVarValue, cVarName )

      OTHERWISE
=======
      IF LastKey() != K_ESC
>>>>>>> 3f78fa0b
         BEGIN SEQUENCE WITH {| oErr | Break( oErr ) }
            ::VarSetValue( ::aVars[ nVar ], &cVarStr )
         RECOVER USING oErr
            __dbgAlert( oErr:description )
         END SEQUENCE
      ENDIF
   ENDIF

   ::oBrwVars:RefreshCurrent()
   ::oBrwVars:ForceStable()

   RETURN


METHOD FindNext() CLASS HBDebugger
   RETURN ::Locate( 1, ::cSearchString )


METHOD FindPrevious() CLASS HBDebugger
   RETURN ::Locate( 2, ::cSearchString )


METHOD GetExprValue( xExpr, lValid ) CLASS HBDebugger

   LOCAL xResult
   LOCAL oErr

   lValid := .F.

   BEGIN SEQUENCE WITH {| oErr | Break( oErr ) }
      xResult := __dbgGetExprValue( ::pInfo, xExpr, @lValid )
      IF ! lValid
         xResult := "Syntax error"
      ENDIF
   RECOVER USING oErr
      xResult := oErr:operation + ": " + oErr:description
      IF HB_ISARRAY( oErr:args )
         xResult += "; arguments:"
         AEval( oErr:args, {| x, i | xResult += iif( i == 1, " ", ", " ) + ;
                                                AllTrim( __dbgValToStr( x ) ) } )
      ENDIF
      lValid := .F.
   END SEQUENCE

   RETURN xResult


METHOD GetSourceFiles() CLASS HBDebugger
   RETURN __dbgGetSourceFiles( ::pInfo )


METHOD ModuleMatch( cModuleName1, cModuleName2 ) CLASS HBDebugger
   RETURN __dbgModuleMatch( ::pInfo, cModuleName1, cModuleName2 )


METHOD PROCEDURE Global() CLASS HBDebugger

   ::lShowGlobals := ! ::lShowGlobals
   ::RefreshVars()

   RETURN


METHOD PROCEDURE Go() CLASS HBDebugger

   // we are starting to run again so reset to the deepest call if
   // displaying stack
   IF ::oBrwStack != NIL
      ::oBrwStack:GoTop()
   ENDIF
   ::RestoreAppScreen()
   ::RestoreAppState()
   __dbgSetGo( ::pInfo )
   ::Exit()

   RETURN


METHOD PROCEDURE GotoLine( nLine ) CLASS HBDebugger

<<<<<<< HEAD
   LOCAL nRow
   LOCAL nCol

#if 0
   IF ::oBrwVars != NIL
      ::ShowVars()
   ENDIF
#endif

   ::oBrwText:GotoLine( nLine )
   nRow := Row()
   nCol := Col()

   // no source code line stored yet

#if 0
   IF ::oBrwStack != NIL .AND. Len( ::aCallStack ) > 0 .AND. ;
      ::aCallStack[ ::oBrwStack:Cargo ][ CSTACK_LINE ] == NIL
      ::aCallStack[ ::oBrwStack:Cargo ][ CSTACK_LINE ] := nLine
   ENDIF
#endif

   IF ::oWndStack != NIL .AND. ! ::oBrwStack:Stable
      ::oBrwStack:ForceStable()
   ENDIF

   IF ::oWndCode:lFocused .AND. SetCursor() != SC_SPECIAL1
      SetPos( nRow, nCol )
      SetCursor( SC_SPECIAL1 )
   ENDIF
   SetPos( nRow, nCol )

   // Store cursor position to be restored by ::oWndCode:bGotFocus
   ::oWndCode:cargo[ 1 ] := nRow
   ::oWndCode:cargo[ 2 ] := nCol
=======
   ::oBrwText:GotoLine( nLine )
>>>>>>> 3f78fa0b

   RETURN


METHOD PROCEDURE HandleEvent() CLASS HBDebugger

   LOCAL nPopup
   LOCAL oWnd
   LOCAL nKey
   LOCAL nMRow
   LOCAL nMCol

   IF ::lAnimate
      IF ::nSpeed != 0
         Inkey( ::nSpeed / 10 )
      ENDIF
      IF __dbgInvokeDebug()  // NextKey() == K_ALT_D
         ::lAnimate := .F.
      ELSE
         ::Step()
         RETURN
      ENDIF
   ENDIF

   ::lEnd := .F.

   DO WHILE ! ::lEnd

      IF ::oWndCommand:lFocused
         ::oGetCommand:showCursor()
      ELSEIF ::oWndCode:lFocused .AND. ::oBrwText != NIL
         ::oBrwText:ForceStable()
         SetCursor( SC_SPECIAL1 )
      ELSE
         SetCursor( SC_NONE )
      ENDIF
      nKey := __dbgInkey()
      SetCursor( SC_NONE )

      IF nKey == K_ALT_X
         t_oDebugger:Quit()
      ELSEIF ::oPullDown:IsOpen()
         ::oPullDown:ProcessKey( nKey )
         IF ::oPullDown:nOpenPopup == 0 // Closed
            ::aWindows[ ::nCurrentWindow ]:Show( .T. )
         ENDIF
      ELSE
         SWITCH nKey
         CASE K_LDBLCLK

            IF MRow() != 0 .AND. MRow() != ::nMaxRow

               nMRow := MRow()
               nMCol := MCol()
               FOR EACH oWnd IN ::aWindows
                  IF oWnd:IsOver( nMRow, nMCol )
                     IF ! oWnd:lFocused
                        ::aWindows[ ::nCurrentWindow ]:Show( .F. )
                        ::nCurrentWindow := oWnd:__enumIndex()
                        oWnd:Show( .T. )
                     ENDIF
                     oWnd:LDblClick( nMRow, nMCol )
                     EXIT
                  ENDIF
               NEXT
            ENDIF
            EXIT

         CASE K_LBUTTONDOWN

            IF MRow() == 0

               IF ( nPopup := ::oPullDown:GetItemOrdByCoors( 0, MCol() ) ) != 0
                  ::oPullDown:ShowPopup( nPopup )
               ENDIF

            ELSEIF MRow() != ::nMaxRow

               nMRow := MRow()
               nMCol := MCol()
               FOR EACH oWnd IN ::aWindows
                  IF oWnd:IsOver( nMRow, nMCol )
                     IF ! oWnd:lFocused
                        ::aWindows[ ::nCurrentWindow ]:Show( .F. )
                        ::nCurrentWindow := oWnd:__enumIndex()
                        oWnd:Show( .T. )
                     ENDIF
                     oWnd:LButtonDown( nMRow, nMCol )
                     EXIT
                  ENDIF
               NEXT
            ENDIF
            EXIT

         CASE K_RBUTTONDOWN
            EXIT
#if 0
         CASE K_ESC
            ::RestoreAppStatus()
            t_oDebugger := NIL
            s_lExit := .T.
            DispEnd()
            ::Exit()
            EXIT
#endif

         CASE K_ENTER
            IF ! Empty( ::oGetCommand:getValue() )
               ::oWndCommand:KeyPressed( nKey )
               EXIT
            ENDIF
         CASE K_UP
         CASE K_DOWN
         CASE K_LEFT
         CASE K_RIGHT
         CASE K_PGUP
         CASE K_PGDN
         CASE K_HOME
         CASE K_END
         CASE K_DEL
         CASE K_CTRL_PGUP
         CASE K_CTRL_PGDN
         CASE K_CTRL_HOME
         CASE K_CTRL_END
         CASE K_CTRL_ENTER
            ::aWindows[ ::nCurrentWindow ]:KeyPressed( nKey )
            EXIT

         CASE K_ALT_G /* Grow active window */
         CASE K_ALT_S /* Shrink active window */
         CASE K_ALT_U /* Move the border between Command and Code windows Up */
         CASE K_ALT_D /* Move the border between Command and Code windows Down */
            ::NotSupported()
            EXIT

         CASE K_F1
            ::ShowHelp()
            EXIT

         CASE K_F2
            ::NotSupported()
            EXIT

         CASE K_F4
            ::ShowAppScreen()
            EXIT

         CASE K_F5
            ::Go()
            EXIT

         CASE K_CTRL_F5
            ::NextRoutine()
            EXIT

         CASE K_F6
            ::ShowWorkAreas()
            EXIT

         CASE K_F7
            ::ToCursor()
            EXIT

         CASE K_F8
            ::Step()
            EXIT

         CASE K_F9
            ::ToggleBreakPoint()
            EXIT

         CASE K_F10
            ::Trace()
            EXIT

         CASE K_TAB
            ::NextWindow()
            EXIT

         CASE K_SH_TAB
            ::PrevWindow()
            EXIT

         OTHERWISE
            IF ! ::OpenMenu( __dbgAltToKey( nKey ) )
               ::oWndCommand:KeyPressed( nKey )
            ENDIF
         ENDSWITCH
      ENDIF
   ENDDO

   RETURN

<<<<<<< HEAD
METHOD PROCEDURE Hide() CLASS HBDebugger
=======

METHOD Hide() CLASS HBDebugger
>>>>>>> 3f78fa0b

   ::CloseDebuggerWindow()

   RETURN


METHOD PROCEDURE HideCallStack() CLASS HBDebugger

   ::lShowCallStack := .F.

   IF ::oWndStack != NIL
      DispBegin()
      ::oWndStack:Hide()
      IF ::aWindows[ ::nCurrentWindow ] == ::oWndStack
         ::NextWindow()
      ENDIF
      ::RemoveWindow( ::oWndStack )
      ::oWndStack := NIL

      ::oWndCode:Resize( ,,, ::oWndCode:nRight + 16 )
      IF ::oWndVars != NIL
         ::oWndVars:Resize( ,,, ::oWndVars:nRight + 16 )
      ENDIF
      IF ::oWndPnt != NIL
         ::oWndPnt:Resize( ,,, ::oWndPnt:nRight + 16 )
      ENDIF
      DispEnd()
   ENDIF

   RETURN


METHOD PROCEDURE HideVars() CLASS HBDebugger

   LOCAL nTop

   IF ::oWndVars == NIL
      RETURN
   ENDIF

   ::oWndVars:Hide()
   IF ::oWndPnt == NIL
      nTop := 1
   ELSE
      ::oWndPnt:Resize( 1, , ::oWndPnt:nBottom - ( ::oWndPnt:nTop - 1 ) )
      ::oBrwPnt:Resize( 2, , ::oWndPnt:nBottom - 1 )
      nTop := ::oWndPnt:nBottom + 1
   ENDIF
   ::oWndCode:Resize( nTop )
   IF ::oBrwText != NIL
      ::oBrwText:Resize( ::oWndCode:nTop + 1 )
   ENDIF

   IF ::aWindows[ ::nCurrentWindow ] == ::oWndVars
      ::NextWindow()
   ENDIF

   RETURN


METHOD InputBox( cMsg, uValue, bValid, lEditable ) CLASS HBDebugger

   LOCAL nTop    := Int( ( ::nMaxRow / 2 ) - 5 )
   LOCAL nLeft   := Int( ( ::nMaxCol / 2 ) - 25 )
   LOCAL nBottom := nTop + 2
   LOCAL nRight  := nLeft + 50
   LOCAL cType   := ValType( uValue )
   LOCAL nWidth  := nRight - nLeft - 1
   LOCAL uTemp
   LOCAL lExit
<<<<<<< HEAD
   LOCAL oWndInput := HBDbWindow():New( nTop, nLeft, nBottom, nRight, cMsg, ;
      ::oPullDown:cClrPopup )

=======
   LOCAL oWndInput

   oWndInput := HBDbWindow():New( nTop, nLeft, nBottom, nRight, cMsg, ;
                                  ::oPullDown:cClrPopup )
>>>>>>> 3f78fa0b
   oWndInput:lShadow := .T.
   oWndInput:Show()

   uTemp := uValue

   IF hb_defaultValue( lEditable, .T. )

      IF ! cType == "C" .OR. Len( uValue ) < nWidth
         uTemp := PadR( uValue, nWidth )
      ENDIF
      __dbgInput( nTop + 1, nLeft + 1, nWidth, @uTemp, bValid, ;
                  __dbgColors()[ 5 ], Max( Max( nWidth, Len( uTemp ) ), 256 ) )
      SWITCH cType
      CASE "C" ; uTemp := AllTrim( uTemp ) ; EXIT
      CASE "D" ; uTemp := CToD( uTemp )    ; EXIT
      CASE "N" ; uTemp := Val( uTemp )     ; EXIT
      ENDSWITCH

   ELSE

      hb_DispOutAt( nTop + 1, nLeft + 1, left( __dbgValToStr( uValue ), nRight - nLeft - 1 ), ;
                    __dbgColors()[ 2 ] + "," + __dbgColors()[ 5 ] )
      SetPos( nTop + 1, nLeft + 1 )

      lExit := .F.

      DO WHILE ! lExit

         SWITCH __dbgInkey()
         CASE K_ESC
            lExit := .T.
            EXIT

         CASE K_ENTER

            SWITCH cType
            CASE "A"
               IF Len( uValue ) == 0
                  __dbgAlert( "Array is empty" )
               ELSE
                  __dbgArrays( uValue, cMsg )
               ENDIF
               LOOP
            CASE "H"
               IF Len( uValue ) == 0
                  __dbgAlert( "Hash is empty" )
               ELSE
                  __dbgHashes( uValue, cMsg )
               ENDIF
               LOOP
            CASE "O"
               __dbgObject( uValue, cMsg )
               LOOP
            ENDSWITCH

         OTHERWISE
            __dbgAlert( "Value cannot be edited" )

         ENDSWITCH
      ENDDO
   ENDIF

   oWndInput:Hide()

   RETURN uTemp


METHOD PROCEDURE Inspect( uValue, cValueName ) CLASS HBDebugger

   ::InputBox( uValue, cValueName,, .F. )

   RETURN


METHOD IsValidStopLine( cName, nLine ) CLASS HBDebugger
   RETURN __dbgIsValidStopLine( ::pInfo, cName, nLine )


METHOD RunAtStartup( lRunAtStartup ) CLASS HBDebugger

   ::lRunAtStartup := hb_defaultValue( lRunAtStartup, ! ::lRunAtStartup )
   ::oPulldown:GetItemByIdent( "ALTD" ):checked := ::lRunAtStartup

   RETURN Self


METHOD LineNumbers( lLineNumbers ) CLASS HBDebugger

   ::lLineNumbers := hb_defaultValue( lLineNumbers, ! ::lLineNumbers )
   ::oPulldown:GetItemByIdent( "LINE" ):checked := ::lLineNumbers
   IF ::oBrwText != NIL
      ::oBrwText:lLineNumbers := ::lLineNumbers
      ::oBrwText:RefreshAll()
   ENDIF

   RETURN Self


METHOD ListBox( cCaption, aItems ) CLASS HBDebugger

   LOCAL nItems
   LOCAL nMaxWid
   LOCAL nLeft
   LOCAL nTop
   LOCAL nBottom
   LOCAL nRight
   LOCAL oWndList
   LOCAL aColors
   LOCAL n

   nItems := Len( aItems )
   nMaxWid := Len( cCaption ) + 2
   AEval( aItems, {| x | nMaxWid := Max( Len( x ), nMaxWid ) } )
   nMaxWid += 2

   nTop    := Int( ( ::nMaxRow / 2 ) - Min( nItems, ::nMaxRow - 5 ) / 2 )
   nBottom := Int( ( ::nMaxRow / 2 ) + Min( nItems, ::nMaxRow - 5 ) / 2 + 1 )
   nLeft   := Int( ( ::nMaxCol / 2 ) - Min( nMaxWid, ::nMaxCol * 3 / 2 ) / 2 )
   nRight  := Int( ( ::nMaxCol / 2 ) + Min( nMaxWid, ::nMaxCol * 3 / 2 ) / 2 )
   oWndList := HBDbWindow():new( nTop, nLeft, nBottom, nRight, cCaption, ;
      ::oPullDown:cClrPopup )
   oWndList:lShadow := .T.
   oWndList:Show()

   aColors := __dbgColors()
   n := __dbgAChoice( nTop + 1, nLeft + 1, nBottom - 1, nRight - 1, aItems, ;
      aColors[ 8 ] + "," + aColors[ 10 ] )
   oWndList:Hide()

   RETURN n


METHOD PROCEDURE LoadCallStack() CLASS HBDebugger

   LOCAL i
   LOCAL nDebugLevel
   LOCAL nCurrLevel
   LOCAL nLevel
   LOCAL nPos

   ::aProcStack := Array( ::nProcLevel )

   nCurrLevel := __dbgProcLevel() - 1
   nDebugLevel := nCurrLevel - ::nProcLevel + 1

   FOR i := nDebugLevel TO nCurrLevel
      nLevel := nCurrLevel - i + 1
      IF ( nPos := AScan( ::aCallStack, {| a | a[ CSTACK_LEVEL ] == nLevel } ) ) > 0
         // a procedure with debug info
         ::aProcStack[ i - nDebugLevel + 1 ] := ::aCallStack[ nPos ]
      ELSE
         ::aProcStack[ i - nDebugLevel + 1 ] := iif( ProcLine( i ) != 0, ;
            { ProcFile( i ), ProcName( i ), ProcLine( i ), nLevel, {}, {} }, ;
            {, ProcName( i ) + "(" + hb_ntos( ProcLine( i ) ) + ")", , nLevel, , } )
      ENDIF
   NEXT

   RETURN


METHOD PROCEDURE LoadColors() CLASS HBDebugger

   LOCAL oWnd

   ::oPullDown:LoadColors()
   IF ::lActive
      ::oPullDown:Refresh()
      ::BarDisplay()
   ENDIF
   FOR EACH oWnd IN ::aWindows
      oWnd:LoadColors()
      IF ::lActive
         oWnd:Refresh()
      ENDIF
   NEXT

   RETURN


METHOD PROCEDURE LoadSettings() CLASS HBDebugger

   ::DoScript( ::cSettingsFileName )

   RETURN


METHOD PROCEDURE LoadVars() CLASS HBDebugger  // updates monitored variables

   LOCAL nCount
   LOCAL n
   LOCAL m
   LOCAL xValue
   LOCAL cName
   LOCAL hSkip

   LOCAL aBVars := {}

   IF ::lShowPublics
      nCount := __mvDbgInfo( HB_MV_PUBLIC )
      FOR n := nCount TO 1 STEP -1
         xValue := __mvDbgInfo( HB_MV_PUBLIC, n, @cName )
         AAdd( aBVars, { cName, xValue, "Public" } )
      NEXT
   ENDIF

   IF ::lShowPrivates
      /* CA-Cl*pper shows only local private variables in monitor
       * We are marking non local private variables with "^" character
       */
      nCount := __mvDbgInfo( HB_MV_PRIVATE )
      IF nCount > 0
         m := __mvDbgInfo( HB_MV_PRIVATE_LOCAL, ::nProcLevel )
         hSkip := { => }
         hb_HAllocate( hSkip, nCount )
         FOR n := nCount TO 1 STEP -1
            xValue := __mvDbgInfo( HB_MV_PRIVATE, n, @cName )
            IF ! cName $ hSkip
               AAdd( aBVars, { cName, xValue, iif( m > 0, "Private", "Private^" ) } )
               hSkip[ cName ] := NIL
            ENDIF
            --m
         NEXT
      ENDIF
   ENDIF

   IF ::aProcStack[ ::oBrwStack:Cargo ][ CSTACK_LINE ] != NIL
      IF ::lShowGlobals
         cName := ::aProcStack[ ::oBrwStack:Cargo ][ CSTACK_MODULE ]
         FOR EACH n IN ::aModules
            IF ! ::lShowAllGlobals
               IF ! ::ModuleMatch( n[ MODULE_NAME ], cName )
                  LOOP
               ENDIF
            ENDIF
            FOR EACH m IN n[ MODULE_GLOBALS ]
               AAdd( aBVars, m )
            NEXT
            IF ! ::lShowAllGlobals
               FOR EACH m IN n[ MODULE_EXTERNGLOBALS ]
                  AAdd( aBVars, m )
               NEXT
            ENDIF
         NEXT
      ENDIF

      IF ::lShowStatics
         cName := ::aProcStack[ ::oBrwStack:Cargo ][ CSTACK_MODULE ]
         IF ( n := AScan( ::aModules, {| a | ::ModuleMatch( a[ MODULE_NAME ], cName ) } ) ) > 0
            FOR EACH m IN ::aModules[ n ][ MODULE_STATICS ]
               AAdd( aBVars, m )
            NEXT
         ENDIF
         FOR EACH n IN ::aProcStack[ ::oBrwStack:Cargo ][ CSTACK_STATICS ]
            AAdd( aBVars, n )
         NEXT
      ENDIF

      IF ::lShowLocals
         FOR EACH n IN ::aProcStack[ ::oBrwStack:Cargo ][ CSTACK_LOCALS ]
            cName := n[ VAR_NAME ]
            // Is there another var with this name ?
            IF ( m := AScan( aBVars, {| aVar | aVar[ VAR_NAME ] == cName .AND. hb_LeftEq( aVar[ VAR_TYPE ], "S" ) } ) ) > 0
               aBVars[ m ] := n
            ELSE
               AAdd( aBVars, n )
            ENDIF
         NEXT
      ENDIF
   ENDIF

   IF ::oBrwVars != NIL .AND. ::oBrwVars:cargo[ 1 ] > Len( aBVars )
      ::oBrwVars:GoTop()
   ENDIF
   ::aVars := aBVars
   IF ::lSortVars .AND. ! Empty( ::aVars )
      ::Sort()
   ENDIF

   RETURN


METHOD PROCEDURE Local() CLASS HBDebugger

   ::lShowLocals := ! ::lShowLocals
   ::RefreshVars()

   RETURN


METHOD Locate( nMode, cValue ) CLASS HBDebugger

   LOCAL lFound

   IF Empty( cValue )
      cValue := ::InputBox( "Search string", ::cSearchString )
      IF Empty( cValue )
         RETURN NIL
      ENDIF
   ENDIF

   ::cSearchString := cValue

   lFound := ::oBrwText:Search( ::cSearchString, ::lCaseSensitive, nMode )

   RETURN lFound


METHOD LocatePrgPath( cPrgName ) CLASS HBDebugger

   LOCAL cRetPrgName
   LOCAL cDir

   FOR EACH cDir IN ::aPathDirs
      cRetPrgName := cDir + hb_ps() + cPrgName
      IF hb_FileExists( cRetPrgName )
         RETURN cRetPrgName
      ENDIF
   NEXT

   RETURN NIL


METHOD PROCEDURE MonoDisplay() CLASS HBDebugger

   ::lMonoDisplay := ! ::lMonoDisplay
   ::oPullDown:GetItemByIdent( "MONO" ):checked := ::lMonoDisplay
   ::LoadColors()

   RETURN


METHOD NextRoutine() CLASS HBDebugger

   ::RestoreAppScreen()
   ::RestoreAppState()
   __dbgSetNextRoutine( ::pInfo )
   ::Exit()

   RETURN Self


METHOD PROCEDURE NextWindow() CLASS HBDebugger

   LOCAL oWnd

   IF Len( ::aWindows ) > 0

      oWnd := ::aWindows[ ::nCurrentWindow++ ]
      oWnd:Show( .F. )
      IF ::nCurrentWindow > Len( ::aWindows )
         ::nCurrentWindow := 1
      ENDIF
      DO WHILE ! ::aWindows[ ::nCurrentWindow ]:lVisible
         ::nCurrentWindow++
         IF ::nCurrentWindow > Len( ::aWindows )
            ::nCurrentWindow := 1
         ENDIF
      ENDDO
      oWnd := ::aWindows[ ::nCurrentWindow ]
      oWnd:Show( .T. )
   ENDIF

   RETURN


METHOD PROCEDURE Open() CLASS HBDebugger

   LOCAL nFileName
   LOCAL cFileName
   LOCAL cRealName
   LOCAL aFiles := ::GetSourceFiles()

   ASort( aFiles )
   hb_AIns( aFiles, 1, "(Another file)", .T. )

   nFileName := ::ListBox( "Please choose a source file", aFiles )
   SWITCH nFileName
   CASE 0
      RETURN
   CASE 1
<<<<<<< HEAD
      cFileName := AllTrim( ::InputBox( "Please enter the filename", Space( 255 ) ) )
=======
      cFileName := AllTrim( ::InputBox( "Please enter the filename" ) )
>>>>>>> 3f78fa0b
      EXIT
   OTHERWISE
      cFileName := aFiles[ nFileName ]
   ENDSWITCH

   IF ! Empty( cFileName ) .AND. ;
      ( ! HB_ISSTRING( ::cPrgName ) .OR. ! hb_FileMatch( cFileName, ::cPrgName ) )

      IF ! hb_FileExists( cFileName ) .AND. ! Empty( ::cPathForFiles )
         cRealName := ::LocatePrgPath( cFileName )
         IF Empty( cRealName )
            __dbgAlert( "File '" + cFileName + "' not found!" )
            RETURN
         ENDIF
         cFileName := cRealName
      ENDIF
      ::cPrgName := cFileName
      ::lPPO := ( Lower( hb_FNameExt( cFileName ) ) == ".ppo" )
      ::oPulldown:GetItemByIdent( "PPO" ):Checked := ::lPPO
      ::oBrwText := HBBrwText():New( ::oWndCode:nTop + 1, ::oWndCode:nLeft + 1, ;
         ::oWndCode:nBottom - 1, ::oWndCode:nRight - 1, cFileName, ;
         __dbgColors()[ 2 ] + "," + __dbgColors()[ 5 ] + "," + ;
         __dbgColors()[ 3 ] + "," + __dbgColors()[ 6 ], ;
         ::lLineNumbers, ::nTabWidth )
      ::oWndCode:Browser := ::oBrwText
      ::oWndCode:SetCaption( ::cPrgName )
      ::oWndCode:Refresh()       // to force the window caption to update
   ENDIF

   RETURN

METHOD OpenMenu( cName ) CLASS HBDebugger

   LOCAL nPopup := ::oPullDown:GetHotKeyPos( Left( cName, 1 ) )

   IF nPopup == 0
      RETURN .F.
   ENDIF
   IF ::oPullDown:nOpenPopup != nPopup
      ::oPullDown:ShowPopup( nPopup )
   ENDIF

   RETURN .T.

METHOD OpenPPO() CLASS HBDebugger

   LOCAL lSuccess

   IF Empty( ::cPrgName )
      RETURN .F.
   ENDIF

   IF Lower( hb_FNameExt( ::cPrgName ) ) == ".ppo"
      ::cPrgName := hb_FNameExtSet( ::cPrgName, ".prg" )
      lSuccess := hb_FileExists( ::cPrgName )
      ::lPPO := ! lSuccess
   ELSE
      ::cPrgName := hb_FNameExtSet( ::cPrgName, ".ppo" )
      lSuccess := hb_FileExists( ::cPrgName )
      ::lPPO := lSuccess
   ENDIF

   IF lSuccess
      ::oBrwText := HBBrwText():New( ::oWndCode:nTop + 1, ::oWndCode:nLeft + 1, ;
         ::oWndCode:nBottom - 1, ::oWndCode:nRight - 1, ::cPrgName, ;
         __dbgColors()[ 2 ] + "," + __dbgColors()[ 5 ] + "," + ;
         __dbgColors()[ 3 ] + "," + __dbgColors()[ 6 ], ::lLineNumbers, ::nTabWidth )
      ::oWndCode:Browser := ::oBrwText
      ::oWndCode:SetCaption( ::cPrgName )
      ::oWndCode:Refresh()  // to force the window caption to update
   ENDIF

   ::oPullDown:GetItemByIdent( "PPO" ):checked := ::lPPO

   RETURN lSuccess


METHOD PROCEDURE OSShell() CLASS HBDebugger

   LOCAL cImage := SaveScreen()
   LOCAL cColors := SetColor()
   LOCAL oE

   SetColor( "W/N" )
   CLS
   QOut( "Type 'exit' to RETURN to the Debugger" )
   SetCursor( SC_NORMAL )     // standard cursor for OS shell

   BEGIN SEQUENCE WITH {| objErr | Break( objErr ) }

#if defined( __PLATFORM__WINDOWS ) .OR. ;
    defined( __PLATFORM__DOS ) .OR. ;
    defined( __PLATFORM__OS2 )
      hb_run( GetEnv( "COMSPEC" ) )
#elif defined( __PLATFORM__UNIX )
      hb_run( GetEnv( "SHELL" ) )
#else
      ::NotSupported()
#endif

   RECOVER USING oE

      __dbgAlert( "Error: " + oE:description )

   END SEQUENCE

   SetCursor( SC_NONE )
   RestScreen( ,,,, cImage )
   SetColor( cColors )

   RETURN


METHOD PROCEDURE Quit() CLASS HBDebugger

   ::Exit()
   ::Hide()
   __dbgSetQuit( ::pInfo )
   t_oDebugger := NIL

   __Quit()

   RETURN


METHOD PathForFiles( cPathForFiles ) CLASS HBDebugger

   IF cPathForFiles == NIL
      cPathForFiles := ::InputBox( "Search path for source files:", ::cPathForFiles )
   ENDIF
   ::cPathForFiles := cPathForFiles
   ::aPathDirs := PathToArray( ::cPathForFiles )

   ::Resume()

   RETURN Self


METHOD PROCEDURE PrevWindow() CLASS HBDebugger

   LOCAL oWnd

   IF Len( ::aWindows ) > 0

      oWnd := ::aWindows[ ::nCurrentWindow-- ]
      oWnd:Show( .F. )
      IF ::nCurrentWindow < 1
         ::nCurrentWindow := Len( ::aWindows )
      ENDIF
      DO WHILE ! ::aWindows[ ::nCurrentWindow ]:lVisible
         ::nCurrentWindow--
         IF ::nCurrentWindow < 1
            ::nCurrentWindow := Len( ::aWindows )
         ENDIF
      ENDDO
      oWnd := ::aWindows[ ::nCurrentWindow ]
      oWnd:Show( .T. )
   ENDIF

   RETURN


METHOD PROCEDURE Private() CLASS HBDebugger

   ::lShowPrivates := ! ::lShowPrivates
   ::RefreshVars()

   RETURN


METHOD PROCEDURE Public() CLASS HBDebugger

   ::lShowPublics := ! ::lShowPublics
   ::RefreshVars()

   RETURN


METHOD PROCEDURE RefreshVars() CLASS HBDebugger

   ::oPulldown:GetItemByIdent( "GLOBAL" ):checked := ::lShowGlobals
   ::oPulldown:GetItemByIdent( "LOCAL" ):checked := ::lShowLocals
   ::oPulldown:GetItemByIdent( "PRIVATE" ):checked := ::lShowPrivates
   ::oPulldown:GetItemByIdent( "PUBLIC" ):checked := ::lShowPublics
   ::oPulldown:GetItemByIdent( "STATIC" ):checked := ::lShowStatics
   ::oPulldown:GetItemByIdent( "ALL" ):checked := ::lAll
   ::oPulldown:GetItemByIdent( "SHOWALLGLOBALS" ):checked := ::lShowAllGlobals

   IF ::lActive
      IF ::lShowGlobals .OR. ::lShowPublics .OR. ::lShowPrivates .OR. ::lShowStatics .OR. ::lShowLocals
         ::LoadVars()
         ::ShowVars()
      ELSE
         ::HideVars()
      ENDIF
   ENDIF

   RETURN


METHOD PROCEDURE RemoveWindow( oWnd ) CLASS HBDebugger

   LOCAL n

   IF ( n := hb_AScan( ::aWindows, oWnd,,, .T. ) ) > 0
      ::aWindows := hb_ADel( ::aWindows, n, .T. )
   ENDIF

   ::nCurrentWindow := 1

   RETURN


METHOD ResizeWindows( oWindow ) CLASS HBDebugger

   LOCAL oWindow2
   LOCAL nTop
   LOCAL lVisible2 := .F.

   DO CASE
   CASE oWindow == ::oWndVars
      oWindow2 := ::oWndPnt
   CASE oWindow == ::oWndPnt
      oWindow2 := ::oWndVars
   ENDCASE

   DispBegin()
   IF oWindow2 == NIL
      nTop := oWindow:nBottom + 1
   ELSE
      lVisible2 := oWindow2:lVisible
      IF oWindow2:lVisible
         IF oWindow:nTop < oWindow2:nTop
            nTop := oWindow2:nBottom - oWindow2:nTop + 1
            oWindow2:Resize( oWindow:nBottom + 1,, oWindow:nBottom + nTop )
         ELSE
            nTop := oWindow:nBottom - oWindow:nTop + 1
            oWindow:Resize( oWindow2:nBottom + 1,, oWindow2:nBottom + nTop )
         ENDIF
         nTop := Max( oWindow:nBottom, oWindow2:nBottom ) + 1
      ELSE
         IF oWindow:nTop > 1
            nTop := oWindow:nBottom - oWindow:nTop + 1
            oWindow:Resize( 1,, nTop )
         ENDIF
         nTop := oWindow:nBottom + 1
      ENDIF
   ENDIF

   oWindow:hide()
   IF oWindow2 != NIL
      oWindow2:hide()
   ENDIF

   ::oWndCode:Resize( nTop )

   IF oWindow2 != NIL .AND. lVisible2
      oWindow2:Show()
   ENDIF
   oWindow:Show()
   DispEnd()

   RETURN Self


METHOD PROCEDURE RestoreAppScreen() CLASS HBDebugger

   LOCAL i

   ::CloseDebuggerWindow()

   FOR i := 1 TO ::nAppDispCount
      DispBegin()
   NEXT

   RETURN


METHOD PROCEDURE RestoreAppState() CLASS HBDebugger

   Set( _SET_DIRCASE, ::nAppDirCase )
   Set( _SET_FILECASE, ::nAppFileCase )
   Set( _SET_TYPEAHEAD, ::nAppTypeAhead )
   hb_keySetLast( ::nAppLastKey )

   RETURN


METHOD PROCEDURE RestoreSettings( cFileName ) CLASS HBDebugger

   IF Empty( cFileName )
      ::cSettingsFileName := ::InputBox( "File name", ::cSettingsFileName )
      IF LastKey() == K_ESC
         RETURN
      ENDIF
   ELSE
      ::cSettingsFileName := cFileName
   ENDIF

   ::LoadSettings()
   ::ShowVars()

   RETURN


METHOD PROCEDURE SaveAppScreen() CLASS HBDebugger

   LOCAL nRight
   LOCAL nTop
   LOCAL i

   ::nAppDispCount := DispCount()
   FOR i := 1 TO ::nAppDispCount
      DispEnd()
   NEXT

   ::OpenDebuggerWindow()

   IF ::nMaxRow != MaxRow() .OR. ::nMaxCol != MaxCol()
      DispBegin()
      ::nMaxRow := MaxRow()
      ::nMaxCol := MaxCol()
      nTop := 1
      nRight := ::nMaxCol
      ::oWndCommand:Resize( ::nMaxRow - 5, 0, ::nMaxRow - 1, ::nMaxCol )
      ::oGetCommand:newPos( ::oWndCommand:nBottom - 1, ::oWndCommand:nLeft + 3 )
      ::oBrwStack:nTop := 2
      ::oBrwStack:nLeft := ::nMaxCol - 14
      ::oBrwStack:nRight := ::nMaxCol - 1
      ::oBrwStack:nBottom := ::nMaxRow - 7
      IF ::oWndStack != NIL
         nRight -= 16
         ::oWndStack:Resize( , nRight + 1, ::nMaxRow - 6, ::nMaxCol )
      ENDIF
      IF ::oWndVars != NIL
         ::oWndVars:Resize( , , , nRight )
         nTop := Max( nTop, ::oWndVars:nBottom + 1 )
      ENDIF
      IF ::oWndPnt != NIL
         ::oWndPnt:Resize( , , , nRight )
         nTop := Max( nTop, ::oWndPnt:nBottom + 1 )
      ENDIF
      ::oWndCode:Resize( nTop, 0, ::nMaxRow - 6, nRight )
      ::oPullDown:Refresh()
      ::BarDisplay()
      DispEnd()
   ENDIF

   RETURN


METHOD PROCEDURE SaveAppState() CLASS HBDebugger

   ::nAppDirCase := Set( _SET_DIRCASE, HB_SET_CASE_MIXED )
   ::nAppFileCase := Set( _SET_FILECASE, HB_SET_CASE_MIXED )
   ::nAppTypeAhead := Set( _SET_TYPEAHEAD, 16 )
   ::nAppLastKey := LastKey()

   RETURN


METHOD PROCEDURE SaveSettings( cFileName ) CLASS HBDebugger

   LOCAL cInfo := ""
   LOCAL n
   LOCAL oWnd
   LOCAL aBreak, aWatch

   IF Empty( cFileName )
      ::cSettingsFileName := ::InputBox( "File name", ::cSettingsFileName )
      IF LastKey() == K_ESC
         RETURN
      ENDIF
   ELSE
      ::cSettingsFileName := cFileName
   ENDIF

   IF ! Empty( ::cPathForFiles )
      cInfo += "Options Path " + ::cPathForFiles + hb_eol()
   ENDIF

   cInfo += "Options Colors {"
   FOR EACH n IN ::aColors
      cInfo += '"' + n + '"'
      IF ! n:__enumIsLast()
         cInfo += ","
      ENDIF
   NEXT
   cInfo += "}" + hb_eol()

   IF ::lMonoDisplay
      cInfo += "Options mono " + hb_eol()
   ENDIF

   IF ! ::lRunAtStartup
      cInfo += "Options NoRunAtStartup " + hb_eol()
   ENDIF

   IF ::nSpeed != 0
      cInfo += "Run Speed " + hb_ntos( ::nSpeed ) + hb_eol()
   ENDIF

   IF ::nTabWidth != 4
      cInfo += "Options Tab " + hb_ntos( ::nTabWidth ) + hb_eol()
   ENDIF

   IF ::lShowStatics
      cInfo += "Monitor Static" + hb_eol()
   ENDIF

   IF ::lShowPublics
      cInfo += "Monitor Public" + hb_eol()
   ENDIF

   IF ::lShowLocals
      cInfo += "Monitor Local" + hb_eol()
   ENDIF

   IF ::lShowPrivates
      cInfo += "Monitor Private" + hb_eol()
   ENDIF

   IF ::lShowGlobals
      cInfo += "Monitor Global" + hb_eol()
   ENDIF

   IF ::lSortVars
      cInfo += "Monitor Sort" + hb_eol()
   ENDIF

   IF ::lShowCallStack
      cInfo += "View CallStack" + hb_eol()
   ENDIF

   IF ! ::lLineNumbers
      cInfo += "Num Off" + hb_eol()
   ENDIF

   FOR EACH aBreak IN __dbgGetBreakPoints( ::pInfo )
      cInfo += "BP " + hb_ntos( aBreak[ 1 ] ) + " " + ;
               AllTrim( aBreak[ 2 ] ) + hb_eol()
   NEXT

   FOR EACH aWatch IN ::aWatch
      cInfo += Upper( aWatch[ 1 ] ) + " " + aWatch[ 2 ] + hb_eol()
   NEXT

   IF ! ::lWindowsAutoSized
      /* This part of the script must be executed after all windows are created */
      FOR EACH oWnd IN ::aWindows
         cInfo += ;
            "Window Size " + hb_ntos( oWnd:nBottom - oWnd:nTop + 1 ) + " " + ;
            hb_ntos( oWnd:nRight - oWnd:nLeft + 1 ) + hb_eol() + ;
            "Window Move " + hb_ntos( oWnd:nTop ) + " " + ;
            hb_ntos( oWnd:nLeft ) + hb_eol() + ;
            "Window Next" + hb_eol()
      NEXT
   ENDIF

   hb_MemoWrit( ::cSettingsFileName, cInfo )

   RETURN


METHOD PROCEDURE SearchLine() CLASS HBDebugger

   ::GotoLine( Max( 1, ::InputBox( "Line number", 1 ) ) )

   RETURN


METHOD PROCEDURE Show() CLASS HBDebugger

   ::SaveAppScreen()
   ::oPullDown:Display()
   ::oWndCode:Show( .T. )
   ::oWndCommand:Show()
   hb_DispOutAt( ::oWndCommand:nBottom - 1, ::oWndCommand:nLeft + 1, ">", __dbgColors()[ 2 ] )

   ::BarDisplay()

   RETURN


METHOD PROCEDURE ShowAllGlobals() CLASS HBDebugger

   ::lShowAllGlobals := ! ::lShowAllGlobals
   ::RefreshVars()

   RETURN


METHOD PROCEDURE ShowAppScreen() CLASS HBDebugger

   ::CloseDebuggerWindow()

   IF LastKey() == K_LBUTTONDOWN
      __dbgInkey()
   ENDIF
   DO WHILE __dbgInkey() == K_MOUSEMOVE
   ENDDO

   ::OpenDebuggerWindow()

   RETURN


METHOD PROCEDURE ShowCallStack() CLASS HBDebugger

   ::lShowCallStack := .T.

   IF ::oWndStack == NIL

      DispBegin()
      // Resize code window
      ::oWndCode:Resize( ,,, ::oWndCode:nRight - 16 )
      // Resize vars window
      IF ::oWndVars != NIL
         ::oWndVars:Resize( ,,, ::oWndVars:nRight - 16 )
      ENDIF
      // Resize watchpoints window
      IF ::oWndPnt != NIL
         ::oWndPnt:Resize( ,,, ::oWndPnt:nRight - 16 )
      ENDIF
      DispEnd()

      IF ::aWindows[ ::nCurrentWindow ]:lFocused
         ::aWindows[ ::nCurrentWindow ]:Show( .F. )
      ENDIF

      ::oWndStack := HBDbWindow():New( 1, ::nMaxCol - 15, ::nMaxRow - 6, ::nMaxCol, ;
         "Calls" )
      ::oWndStack:bKeyPressed  := {| nKey | ::CallStackProcessKey( nKey ) }
      ::oWndStack:bLButtonDown := {|| ::CallStackProcessKey( K_LBUTTONDOWN ) }

      // Maintain fixed window array order: code, monitor, watch, callstack, command
      IF ::nCurrentWindow >= Len( ::aWindows )
         ::nCurrentWindow++
      ENDIF
      hb_AIns( ::aWindows, Len( ::aWindows ), ::oWndStack, .T. )

      IF ::oBrwStack == NIL
         ::BuildBrowseStack()
      ENDIF

      ::oWndStack:bPainted := {|| ::oBrwStack:ColorSpec := __dbgColors()[ 2 ] + "," + ;
         __dbgColors()[ 5 ] + "," + __dbgColors()[ 4 ] + "," + __dbgColors()[ 6 ], ;
         ::oBrwStack:RefreshAll(), ::oBrwStack:ForceStable() }

      ::oWndStack:Show( .F. )
   ENDIF

   RETURN


METHOD PROCEDURE ShowCodeLine( nProc ) CLASS HBDebugger

   LOCAL nLine
   LOCAL cPrgName

   // we only update the stack window and up a new browse
   // to view the code if we have just broken execution
   IF ! ::lGo
      IF ::oWndStack != NIL
         ::oBrwStack:RefreshAll()
      ENDIF

      nLine := ::aProcStack[ nProc ][ CSTACK_LINE ]
      cPrgName := ::aProcStack[ nProc ][ CSTACK_MODULE ]
      IF nLine == NIL
         ::oBrwText := NIL
         ::oWndCode:Browser := NIL
         ::oWndCode:SetCaption( ::aProcStack[ nProc ][ CSTACK_FUNCTION ] + ;
            ": Code not available" )
         ::oWndCode:Refresh() // to force the window caption to update
         RETURN
      ENDIF

      IF ::lPPO
         cPrgName := hb_FNameExtSet( cPrgName, ".ppo" )
      ENDIF

      IF ! Empty( cPrgName )

         IF ! ::ModuleMatch( cPrgName, ::cPrgName ) .OR. ;
            ::oBrwText == NIL

            IF ! hb_FileExists( cPrgName ) .AND. ! Empty( ::cPathForFiles )
               cPrgName := ::LocatePrgPath( cPrgName )
            ENDIF

            ::cPrgName := cPrgName

            IF ! hb_FileExists( cPrgName )
               ::oBrwText := NIL
               ::oWndCode:Browser := NIL
               ::oWndCode:SetCaption( ::aProcStack[ nProc ][ CSTACK_MODULE ] + ;
                  "  File not found" )
               ::oWndCode:Refresh()
               RETURN
            ENDIF

            IF ::oBrwText == NIL
               ::oBrwText := HBBrwText():New( ::oWndCode:nTop + 1, ::oWndCode:nLeft + 1, ;
                  ::oWndCode:nBottom - 1, ::oWndCode:nRight - 1, cPrgName, ;
                  __dbgColors()[ 2 ] + "," + __dbgColors()[ 5 ] + "," + ;
                  __dbgColors()[ 3 ] + "," + __dbgColors()[ 6 ], ;
                  ::lLineNumbers, ::nTabWidth )

               ::oWndCode:Browser := ::oBrwText
            ELSE
               ::oBrwText:LoadFile( cPrgName )
            ENDIF

            ::oWndCode:bPainted := {|| iif( ::oBrwText != NIL, ::oBrwText:RefreshAll():ForceStable(), ::oWndCode:Clear() ) }
            ::oWndCode:SetCaption( ::cPrgName )
            ::oWndCode:Refresh()       // to force the window caption to update
         ENDIF
         ::oBrwText:SetActiveLine( nLine )
         ::GotoLine( nLine )
      ENDIF
   ENDIF

   RETURN


METHOD PROCEDURE ShowHelp( nTopic ) CLASS HBDebugger

   __dbgHelp( nTopic )
<<<<<<< HEAD

   SetCursor( nCursor )
=======
>>>>>>> 3f78fa0b

   RETURN


#define MAX_VARS_HEIGHT  7

METHOD PROCEDURE ShowVars() CLASS HBDebugger

   LOCAL oCol
   LOCAL lRepaint := .F.
   LOCAL nTop
   LOCAL nBottom
   LOCAL lWindowCreated := .F.
   LOCAL aColors

   IF ::lGo
      RETURN
   ENDIF

   IF ! ( ::lShowLocals .OR. ::lShowStatics .OR. ::lShowPrivates .OR. ;
      ::lShowPublics .OR. ::lShowGlobals )
      RETURN
   ENDIF

   DispBegin()

   IF ::oWndVars == NIL

      nTop := iif( ::oWndPnt != NIL .AND. ::oWndPnt:lVisible, ::oWndPnt:nBottom + 1, 1 )
      nBottom := nTop + Min( MAX_VARS_HEIGHT, Len( ::aVars ) + 1 )

      ::oWndVars := HBDbWindow():New( nTop, 0, nBottom, ;
         ::nMaxCol - iif( ::oWndStack != NIL, ::oWndStack:nWidth(), 0 ), ;
         "Monitor:" + ;
         iif( ::lShowGlobals, " Global", "" ) + iif( ::lShowLocals, " Local", "" ) + ;
         iif( ::lShowStatics, " Static", "" ) + iif( ::lShowPrivates, " Private", "" ) + ;
         iif( ::lShowPublics, " Public", "" ) )

      ::oWndVars:bLButtonDown := {| nMRow, nMCol | ::WndVarsLButtonDown( nMRow, nMCol ) }
      ::oWndVars:bLDblClick   := {|| ::EditVar( ::oBrwVars:Cargo[ 1 ] ) }
      ::oWndVars:bPainted     := {|| iif( Len( ::aVars ) > 0, ( ::oBrwVars:RefreshAll():ForceStable(), RefreshVarsS( ::oBrwVars ) ), ) }

      ::oWndVars:bKeyPressed := {| nKey | iif( Len( ::aVars ) == 0, NIL, ( ;
         iif( nKey == K_DOWN, ::oBrwVars:Down(), NIL ), ;
         iif( nKey == K_UP, ::oBrwVars:Up(), NIL ), ;
         iif( nKey == K_PGDN, ::oBrwVars:PageDown(), NIL ), ;
         iif( nKey == K_PGUP, ::oBrwVars:PageUp(), NIL ), ;
         iif( nKey == K_HOME, ::oBrwVars:GoTop(), NIL ), ;
         iif( nKey == K_END, ::oBrwVars:GoBottom(), NIL ), ;
         iif( nKey == K_ENTER, ::EditVar( ::oBrwVars:Cargo[ 1 ] ), NIL ), ;
         iif( Len( ::aVars ) > 0, ::oBrwVars:ForceStable(), NIL ) ) ) }

      // Maintain fixed window array order: code, monitor, watch, callstack, command
      hb_AIns( ::aWindows, 2, ::oWndVars, .T. )
      IF ::nCurrentWindow >= 2
         ::nCurrentWindow++
      ENDIF

      lWindowCreated := .T.
   ELSE

      nTop := ::oWndVars:nTop
      ::oWndVars:cCaption := "Monitor:" + ;
         iif( ::lShowGlobals, " Global", "" ) + ;
         iif( ::lShowLocals, " Local", "" ) + ;
         iif( ::lShowStatics, " Static", "" ) + ;
         iif( ::lShowPrivates, " Private", "" ) + ;
         iif( ::lShowPublics, " Public", "" )

      nBottom := ::oWndVars:nBottom
      DO CASE
      CASE Len( ::aVars ) == 0
         IF ::oWndVars:nBottom - ::oWndVars:nTop > 1
            nBottom := nTop + 1
         ENDIF
      CASE Len( ::aVars ) > ::oWndVars:nBottom - ::oWndVars:nTop - 1
         nBottom := nTop + Min( Len( ::aVars ) + 1, MAX_VARS_HEIGHT )
      CASE Len( ::aVars ) < ::oWndVars:nBottom - ::oWndVars:nTop - 1
         nBottom := nTop + Len( ::aVars ) + 1
      OTHERWISE
         nBottom := ::oWndVars:nBottom
      ENDCASE
   ENDIF

   IF Len( ::aVars ) > 0 .AND. ::oBrwVars == NIL
      ::oBrwVars := HBDbBrowser():New( nTop + 1, 1, nBottom - 1, ;
         ::nMaxCol - iif( ::oWndStack != NIL, ::oWndStack:nWidth(), 0 ) - 1 )
      aColors := __dbgColors()
      ::oBrwVars:Cargo := { 1, {} } // Actual highlighted row
      ::oBrwVars:ColorSpec := aColors[ 2 ] + "," + aColors[ 5 ] + "," + aColors[ 3 ] + "," + aColors[ 6 ]
      ::oBrwVars:goTopBlock := {|| ::oBrwVars:cargo[ 1 ] := Min( 1, Len( ::aVars ) ) }
      ::oBrwVars:goBottomBlock := {|| ::oBrwVars:cargo[ 1 ] := Max( 1, Len( ::aVars ) ) }
      ::oBrwVars:skipBlock := {| nSkip, nOld | ;
         nOld := ::oBrwVars:Cargo[ 1 ], ;
         ::oBrwVars:Cargo[ 1 ] += nSkip, ;
         ::oBrwVars:Cargo[ 1 ] := Min( Max( ::oBrwVars:Cargo[ 1 ], 1 ), Len( ::aVars ) ), ;
         ::oBrwVars:Cargo[ 1 ] - nOld }

      oCol := HBDbColumnNew( "", ;
         {|| PadR( hb_ntos( ::oBrwVars:Cargo[ 1 ] - 1 ) + ") " + ;
         ::VarGetInfo( ::aVars[ Max( ::oBrwVars:Cargo[ 1 ], 1 ) ] ), ;
         ::oWndVars:nWidth() - 2 ) } )
      ::oBrwVars:AddColumn( oCol )
      AAdd( ::oBrwVars:Cargo[ 2 ], ::aVars )
      oCol:DefColor := { 1, 2 }
      ::oBrwVars:ForceStable()
   ELSEIF Len( ::aVars ) == 0
      ::oBrwVars := NIL
      ::oWndVars:Browser := NIL
   ENDIF

   ::oWndVars:Browser := ::oBrwVars

   IF lWindowCreated
      ::oWndVars:Show()
      ::ResizeWindows( ::oWndVars )

   ELSE

      IF ::oBrwVars != NIL
         IF ::oBrwVars:cargo[ 1 ] <= 0
            ::oBrwVars:cargo[ 1 ] := 1
         ENDIF
      ENDIF

      IF Len( ::aVars ) == 0
         IF nBottom == ::oWndVars:nBottom
            /* We still need to redraw window caption, it could have changed */
            ::oWndVars:Refresh()
         ENDIF
      ENDIF
      IF nBottom != ::oWndVars:nBottom
         ::oWndVars:Resize( ,, nBottom )
         lRepaint := .T.
      ELSE
         IF ::oBrwVars != NIL
            ::oBrwVars:RefreshAll():ForceStable()
         ENDIF
         ::oWndVars:Refresh()
      ENDIF
      IF ! ::oWndVars:lVisible .OR. lRepaint
         ::ResizeWindows( ::oWndVars )
      ENDIF
   ENDIF

   DispEnd()

   RETURN


METHOD PROCEDURE Stack() CLASS HBDebugger

   ::lShowCallStack := ! ::lShowCallStack
   ::oPulldown:GetItemByIdent( "CALLSTACK" ):checked := ::lShowCallStack

   IF ::lActive
      IF ::lShowCallStack
         ::ShowCallStack()
      ELSE
         ::HideCallStack()
      ENDIF
   ENDIF

   RETURN


METHOD PROCEDURE Static() CLASS HBDebugger

   ::lShowStatics := ! ::lShowStatics
   ::RefreshVars()

   RETURN


METHOD PROCEDURE Step() CLASS HBDebugger

   // we are starting to run again so reset to the deepest call if displaying stack
   IF ::oBrwStack != NIL
      ::oBrwStack:GoTop()
   ENDIF

   ::RestoreAppScreen()
   ::RestoreAppState()
   ::Exit()

   RETURN


METHOD ToCursor() CLASS HBDebugger

   IF ::IsValidStopLine( ::cPrgName, ::oBrwText:RowPos )
      __dbgSetToCursor( ::pInfo, ::cPrgName, ::oBrwText:RowPos )
      ::RestoreAppScreen()
      ::RestoreAppState()
      ::Exit()
   ENDIF

   RETURN Self


// Toggle a breakpoint at the cursor position in the currently viewed file
// which may be different from the file in which execution was broken
METHOD PROCEDURE ToggleBreakPoint( nLine, cFileName ) CLASS HBDebugger

   // look for a breakpoint which matches both line number and module name

   LOCAL nAt

   IF ! ::lActive
      RETURN
   ENDIF

   IF nLine == NIL
      cFileName := ::cPrgName
      nLine := ::oBrwText:RowPos
   ENDIF

   IF ( nAt := __dbgIsBreak( ::pInfo, cFileName, nLine ) ) >= 0
      __dbgDelBreak( ::pInfo, nAt )
   ELSEIF ::IsValidStopLine( cFileName, nLine )
      __dbgAddBreak( ::pInfo, cFileName, nLine )
   ENDIF

   ::oBrwText:RefreshAll():ForceStable()

   RETURN


METHOD DeleteBreakPoint( cPos ) CLASS HBDebugger

   LOCAL nAt

   IF Empty( cPos )
      cPos := AllTrim( ::InputBox( "Item number to delete", "0" ) )
      IF LastKey() == K_ESC
         cPos := ""
      ENDIF
   ENDIF

   IF IsDigit( cPos )
      __dbgDelBreak( ::pInfo, Val( cPos ) )
   ELSEIF cPos == "ALL"
      FOR nAt := Len( __dbgGetBreakPoints( ::pInfo ) ) - 1 TO 0 STEP -1
         __dbgDelBreak( ::pInfo, nAt )
      NEXT
   ENDIF

   ::oBrwText:RefreshAll():ForceStable()

   RETURN Self


METHOD ListBreakPoint() CLASS HBDebugger

   LOCAL aBreak

   FOR EACH aBreak IN __dbgGetBreakPoints( ::pInfo )
      ::CommandWindowDisplay( ;
         hb_ntos( aBreak:__enumIndex() - 1 ) + ") " + ;
         hb_ntos( aBreak[ 1 ] ) + " " + ;
         AllTrim( aBreak[ 2 ] ), .F. )
   NEXT

   RETURN Self


METHOD Trace() CLASS HBDebugger

   __dbgSetTrace( ::pInfo )
   ::Step() // forces a Step()

   RETURN Self


METHOD TracepointAdd( cExpr ) CLASS HBDebugger

   LOCAL aWatch

   IF cExpr == NIL
<<<<<<< HEAD
      cExpr := AllTrim( ::InputBox( "Enter Tracepoint", Space( 255 ) ) )
=======
      cExpr := AllTrim( ::InputBox( "Enter Tracepoint",, __dbgExprValidBlock() ) )
>>>>>>> 3f78fa0b
      IF LastKey() == K_ESC
         RETURN Self
      ENDIF
   ENDIF
   cExpr := AllTrim( cExpr )
   IF Empty( cExpr )
      RETURN Self
   ENDIF
   aWatch := { "tp", cExpr, NIL }
   ::RestoreAppState()
   __dbgAddWatch( ::pInfo, cExpr, .T. )
   ::SaveAppState()
   AAdd( ::aWatch, aWatch )
   ::WatchpointsShow()

   RETURN Self


METHOD VarGetInfo( aVar ) CLASS HBDebugger

   LOCAL uValue := ::VarGetValue( aVar )
   LOCAL cType

   SWITCH Left( aVar[ VAR_TYPE ], 1 )
<<<<<<< HEAD
   CASE "G" ; RETURN aVar[ VAR_NAME ] + " <Global, " + ValType( uValue ) + ">: " + __dbgValToStr( uValue )
   CASE "L" ; RETURN aVar[ VAR_NAME ] + " <Local, " + ValType( uValue ) + ">: " + __dbgValToStr( uValue )
   CASE "S" ; RETURN aVar[ VAR_NAME ] + " <Static, " + ValType( uValue ) + ">: " + __dbgValToStr( uValue )
   ENDSWITCH

   RETURN aVar[ VAR_NAME ] + " <" + aVar[ VAR_TYPE ] + ", " + ValType( uValue ) + ">: " + __dbgValToStr( uValue )
=======
   CASE "G"
      cType := "Global"
      EXIT
   CASE "L"
      cType := "Local"
      EXIT
   CASE "S"
      cType := "Static"
      EXIT
   OTHERWISE
      cType := aVar[ VAR_TYPE ]
   ENDSWITCH
   RETURN aVar[ VAR_NAME ] + " <" + cType + ", " + ValType( uValue ) + ">: " + __dbgValToStr( uValue )
>>>>>>> 3f78fa0b


METHOD VarGetValue( aVar ) CLASS HBDebugger

   SWITCH Left( aVar[ VAR_TYPE ], 1 )
   CASE "G" ; RETURN __dbgVMVarGGet( aVar[ VAR_LEVEL ], aVar[ VAR_POS ] )
   CASE "L" ; RETURN __dbgVMVarLGet( __dbgProcLevel() - aVar[ VAR_LEVEL ], aVar[ VAR_POS ] )
   CASE "S" ; RETURN __dbgVMVarSGet( aVar[ VAR_LEVEL ], aVar[ VAR_POS ] )
   ENDSWITCH

   RETURN aVar[ VAR_POS ]  // Public or Private


METHOD VarSetValue( aVar, uValue ) CLASS HBDebugger

   LOCAL nProcLevel

   SWITCH Left( aVar[ VAR_TYPE ], 1 )
   CASE "G"
      __dbgVMVarGSet( aVar[ VAR_LEVEL ], aVar[ VAR_POS ], uValue )
      EXIT
   CASE "L"
      nProcLevel := __dbgProcLevel() - aVar[ VAR_LEVEL ]  // skip debugger stack
      __dbgVMVarLSet( nProcLevel, aVar[ VAR_POS ], uValue )
      EXIT
   CASE "S"
      __dbgVMVarSSet( aVar[ VAR_LEVEL ], aVar[ VAR_POS ], uValue )
      EXIT
   OTHERWISE
      // Public or Private
      aVar[ VAR_POS ] := uValue
      &( aVar[ VAR_NAME ] ) := uValue
   ENDSWITCH

   RETURN Self


METHOD PROCEDURE ViewSets() CLASS HBDebugger

   LOCAL oWndSets := HBDbWindow():New( 1, 8, ::nMaxRow - 2, ::nMaxCol - 8, ;
      "System Settings[1..47]", ::ClrModal() )
   LOCAL aSets := { ;
      "Exact", "Fixed", "Decimals", "DateFormat", "Epoch", "Path", ;
      "Default", "Exclusive", "SoftSeek", "Unique", "Deleted", ;
      "Cancel", "Debug", "TypeAhead", "Color", "Cursor", "Console", ;
      "Alternate", "AltFile", "Device", "Extra", "ExtraFile", ;
      "Printer", "PrintFile", "Margin", "Bell", "Confirm", "Escape", ;
      "Insert", "Exit", "Intensity", "ScoreBoard", "Delimeters", ;
      "DelimChars", "Wrap", "Message", "MCenter", "ScrollBreak", ;
      "EventMask", "VideoMode", "MBlockSize", "MFileExt", ;
      "StrictRead", "Optimize", "Autopen", "Autorder", "AutoShare" }

   LOCAL oBrwSets := HBDbBrowser():new( oWndSets:nTop + 1, oWndSets:nLeft + 1, ;
      oWndSets:nBottom - 1, oWndSets:nRight - 1 )
   LOCAL nWidth := oWndSets:nRight - oWndSets:nLeft - 1
   LOCAL oCol

   oBrwSets:Cargo := { 1, {} } // Actual highlighted row
   oBrwSets:autolite := .F.
   oBrwSets:ColorSpec := ::ClrModal()
   oBrwSets:goTopBlock := {|| oBrwSets:cargo[ 1 ] := 1 }
   oBrwSets:goBottomBlock := {|| oBrwSets:cargo[ 1 ] := Len( oBrwSets:cargo[ 2 ][ 1 ] ) }
   oBrwSets:skipBlock := {| nPos | ( nPos := ArrayBrowseSkip( nPos, oBrwSets ), oBrwSets:cargo[ 1 ] := ;
      oBrwSets:cargo[ 1 ] + nPos, nPos ) }
   oBrwSets:AddColumn( oCol := HBDbColumnNew( "", {|| PadR( aSets[ oBrwSets:cargo[ 1 ] ], 12 ) } ) )
   AAdd( oBrwSets:Cargo[ 2 ], aSets )
   ocol:defcolor := { 1, 2 }
   oBrwSets:AddColumn( oCol := HBDbColumnNew( "", ;
<<<<<<< HEAD
      {|| PadR( __dbgValToStr( Set( oBrwSets:cargo[ 1 ] ) ), nWidth - 13 ) } ) )
=======
      {|| PadR( __dbgValToExp( Set( oBrwSets:cargo[ 1 ]  ) ), nWidth - 13 ) } ) )
>>>>>>> 3f78fa0b
   ocol:defcolor := { 1, 3 }
   ocol:width := 40
   oWndSets:bPainted := {|| oBrwSets:ForceStable(), RefreshVarsS( oBrwSets ) }
   oWndSets:bKeyPressed := {| nKey | SetsKeyPressed( nKey, oBrwSets, Len( aSets ), ;
      oWndSets, "System Settings", ;
      {|| ::EditSet( oBrwSets:Cargo[ 1 ], oBrwSets ) } ) }

   oWndSets:ShowModal()

   RETURN


METHOD WatchGetInfo( nWatch ) CLASS HBDebugger

   LOCAL xVal
   LOCAL cType
   LOCAL lValid
   LOCAL aWatch := ::aWatch[ nWatch ]

   ::RestoreAppState()
   xVal := ::GetExprValue( nWatch, @lValid )
   ::SaveAppState()

   IF lValid
      cType := ValType( xVal )
      xVal  := __dbgValToStr( xVal )
   ELSE
      cType := "U"
      xVal := "Undefined"
   ENDIF

   RETURN aWatch[ WP_EXPR ] + " <" + aWatch[ WP_TYPE ] + ", " + cType + ">: " + xVal


METHOD WatchpointAdd( cExpr ) CLASS HBDebugger

   LOCAL aWatch

   IF cExpr == NIL
<<<<<<< HEAD
      cExpr := AllTrim( ::InputBox( "Enter Watchpoint", Space( 255 ) ) )

=======
      cExpr := ::InputBox( "Enter Watchpoint",, __dbgExprValidBlock() )
>>>>>>> 3f78fa0b
      IF LastKey() == K_ESC
         RETURN Self
      ENDIF
   ENDIF

   cExpr := AllTrim( cExpr )

   IF Empty( cExpr )
      RETURN Self
   ENDIF

   aWatch := { "wp", cExpr }
   __dbgAddWatch( ::pInfo, cExpr, .F. )
   AAdd( ::aWatch, aWatch )
   ::WatchpointsShow()

   RETURN Self


METHOD WatchpointDel( nPos ) CLASS HBDebugger

   IF ::oWndPnt != NIL .AND. ::oWndPnt:lVisible
      IF nPos == NIL
         // called from the menu
         nPos := ::InputBox( "Enter item number to delete", ::oBrwPnt:cargo[ 1 ] - 1 )
         IF LastKey() == K_ESC
            nPos := -1
         ENDIF
      ELSE
         nPos--
      ENDIF
      IF nPos >= 0 .AND. nPos < Len( ::aWatch )
         ::oBrwPnt:gotop()
         __dbgDelWatch( ::pInfo, nPos )
         hb_ADel( ::aWatch, nPos + 1, .T. )
         IF Len( ::aWatch ) == 0
            ::WatchpointsHide()
         ELSE
            ::WatchpointsShow()
         ENDIF
      ENDIF
   ENDIF

   RETURN Self


METHOD WatchpointEdit( nPos ) CLASS HBDebugger

   LOCAL cExpr := AllTrim( ::InputBox( "Enter Watchpoint", PadR( ::aWatch[ nPos ][ WP_EXPR ], 255 ) ) )
   LOCAL aWatch

<<<<<<< HEAD
=======
   cExpr := ::InputBox( "Enter Watchpoint", ::aWatch[ nPos ][ WP_EXPR ], __dbgExprValidBlock() )
>>>>>>> 3f78fa0b
   IF LastKey() == K_ESC
      RETURN Self
   ENDIF

   cExpr := AllTrim( cExpr )

   IF Empty( cExpr )
      RETURN Self
   ENDIF

   aWatch := { "wp", cExpr }

   __dbgSetWatch( ::pInfo, nPos - 1, cExpr, .F. )
   ::aWatch[ nPos ] := aWatch
   ::WatchpointsShow()

   RETURN Self


METHOD WatchpointInspect( nPos ) CLASS HBDebugger

   LOCAL xValue
   LOCAL lValid

   ::RestoreAppState()
   xValue := ::GetExprValue( ::aWatch[ nPos ][ WP_EXPR ], @lValid )
   ::SaveAppState()

   ::InputBox( ::aWatch[ nPos ][ WP_EXPR ], xValue,, .F. )
   ::RefreshVars()

   RETURN Self


METHOD PROCEDURE WatchpointsHide() CLASS HBDebugger

   ::oWndPnt:Hide()
   ::oWndCode:nTop := iif( ::oWndVars != NIL .AND. ::oWndVars:lVisible, ::oWndVars:nBottom + 1, 1 )
   ::oBrwText:Resize( ::oWndCode:nTop + 1 )
   IF ::aWindows[ ::nCurrentWindow ] == ::oWndPnt
      ::NextWindow()
   ENDIF

   RETURN


METHOD PROCEDURE WatchpointsShow() CLASS HBDebugger

   LOCAL oCol
   LOCAL lRepaint := .F.
   LOCAL nTop
   LOCAL aColors
   LOCAL nPos

   IF ::lGo
      RETURN
   ENDIF

   IF Len( ::aWatch ) == 0
      RETURN
   ENDIF

   IF ::oWndPnt == NIL

      nTop := iif( ::oWndVars != NIL .AND. ::oWndVars:lVisible, ::oWndVars:nBottom, 0 ) + 1

      ::oWndPnt := HBDbWindow():New( nTop, ;
         0, ;
         nTop + Min( 4, Len( ::aWatch ) ) + 1, ;
         ::nMaxCol - iif( ::oWndStack != NIL, ::oWndStack:nWidth(), 0 ), ;
         "Watch" )

#if 0
      ::oBrwText:Resize( ::oWndPnt:nBottom + 1 )
      ::oWndCode:nTop := ::oWndPnt:nBottom + 1
      ::oBrwText:Resize( ::oWndCode:nTop + 1 )
      ::oBrwText:RefreshAll()
      ::oWndCode:SetFocus( .T. )

      ::oWndPnt:bLButtonDown := {| nMRow, nMCol | ::WndVarsLButtonDown( nMRow, nMCol ) }
      ::oWndPnt:bLDblClick   := {| nMRow, nMCol | ::EditVar( ::oBrwPnt:Cargo[ 1 ] ) }
#endif

      ::oBrwPnt := HBDbBrowser():New( nTop + 1, 1, ::oWndPnt:nBottom - 1, ::nMaxCol - iif( ::oWndStack != NIL, ;
         ::oWndStack:nWidth(), 0 ) - 1 )

      ::oWndPnt:Browser := ::oBrwPnt

      ::oBrwPnt:Cargo := { 1, {} } // Actual highlighted row
      aColors := __dbgColors()
      ::oBrwPnt:ColorSpec := aColors[ 2 ] + "," + aColors[ 5 ] + "," + aColors[ 3 ] + "," + aColors[ 6 ]
      ::oBrwPnt:goTopBlock := {|| ::oBrwPnt:cargo[ 1 ] := Min( 1, Len( ::aWatch ) ) }
      ::oBrwPnt:goBottomBlock := {|| ::oBrwPnt:cargo[ 1 ] := Len( ::aWatch ) }
      ::oBrwPnt:skipBlock := {| nSkip, nOld | nOld := ::oBrwPnt:Cargo[ 1 ], ;
         ::oBrwPnt:Cargo[ 1 ] += nSkip, ;
         ::oBrwPnt:Cargo[ 1 ] := Min( Max( ::oBrwPnt:Cargo[ 1 ], 1 ), ;
         Len( ::aWatch ) ), ;
         iif( Len( ::aWatch ) > 0, ::oBrwPnt:Cargo[ 1 ] - nOld, 0 ) }

      oCol := HBDbColumnNew( "", ;
         {|| PadR( iif( Len( ::aWatch ) > 0, ;
                        hb_ntos( ::oBrwPnt:Cargo[ 1 ] - 1 ) + ") " + ;
                           ::WatchGetInfo( Max( ::oBrwPnt:Cargo[ 1 ], 1 ) ), ;
                        " " ), ::oWndPnt:nWidth() - 2 ) } )
      ::oBrwPnt:AddColumn( oCol )
      AAdd( ::oBrwPnt:Cargo[ 2 ], ::aWatch )
      oCol:DefColor := { 1, 2 }

      ::oWndPnt:bPainted := {|| iif( Len( ::aWatch ) > 0, ( ::oBrwPnt:RefreshAll():ForceStable(), RefreshVarsS( ::oBrwPnt ) /*, ::RefreshVars()*/ ) , ) }

      ::oWndPnt:bKeyPressed := {| nKey | ( ;
         iif( nKey == K_DOWN, ::oBrwPnt:Down(), NIL ), ;
         iif( nKey == K_UP, ::oBrwPnt:Up(), NIL ), ;
         iif( nKey == K_PGDN, ::oBrwPnt:PageDown(), NIL ), ;
         iif( nKey == K_PGUP, ::oBrwPnt:PageUp(), NIL ), ;
         iif( nKey == K_HOME, ::oBrwPnt:GoTop(), NIL ), ;
         iif( nKey == K_END, ::oBrwPnt:GoBottom(), NIL ), ;
         iif( nKey == K_DEL, ::WatchpointDel( ::oBrwPnt:Cargo[ 1 ] ), NIL ), ;
         iif( nKey == K_ENTER, ::WatchpointEdit( ::oBrwPnt:Cargo[ 1 ] ), NIL ), ;
         iif( nKey == K_CTRL_ENTER, ::WatchpointInspect( ::oBrwPnt:Cargo[ 1 ] ), NIL ), ;
         ::oBrwPnt:ForceStable() ) }

      // Maintain fixed window array order: code, monitor, watch, callstack, command
      nPos := iif( ::aWindows[ 2 ] == ::oWndVars, 3, 2 )
      hb_AIns( ::aWindows, nPos, ::oWndPnt, .T. )
      IF ::nCurrentWindow >= nPos
         ::nCurrentWindow++
      ENDIF

      ::oWndPnt:Show()
      ::ResizeWindows( ::oWndPnt )
   ELSE
      IF ::oBrwPnt:cargo[ 1 ] <= 0
         ::oBrwPnt:cargo[ 1 ] := 1
      ENDIF
      DispBegin()
      DO CASE
      CASE Len( ::aWatch ) > ::oWndPnt:nBottom - ::oWndPnt:nTop - 1
         // Resize( top, left, bottom, right )
         ::oWndPnt:Resize( ,, ::oWndPnt:nTop + Min( Len( ::aWatch ) + 1, 4 ) )
         lRepaint := .T.
      CASE Len( ::aWatch ) < ::oWndPnt:nBottom - ::oWndPnt:nTop - 1
         ::oWndPnt:Resize( ,, ::oWndPnt:nTop + Len( ::aWatch ) + 1 )
         lRepaint := .T.
      OTHERWISE
         ::oBrwPnt:RefreshAll():ForceStable()
      ENDCASE
      IF ! ::oWndPnt:lVisible .OR. lRepaint
         ::ResizeWindows( ::oWndPnt )
      ENDIF
      DispEnd()
   ENDIF

   RETURN


METHOD PROCEDURE WndVarsLButtonDown( nMRow, nMCol ) CLASS HBDebugger

   IF nMRow > ::oWndVars:nTop .AND. ;
      nMRow < ::oWndVars:nBottom .AND. ;
      nMCol > ::oWndVars:nLeft .AND. ;
      nMCol < ::oWndVars:nRight

      IF nMRow - ::oWndVars:nTop >= 1 .AND. ;
         nMRow - ::oWndVars:nTop <= Len( ::aVars )

         DO WHILE ::oBrwVars:RowPos > nMRow - ::oWndVars:nTop
            ::oBrwVars:Up()
            ::oBrwVars:ForceStable()
         ENDDO

         DO WHILE ::oBrwVars:RowPos < nMRow - ::oWndVars:nTop
            ::oBrwVars:Down()
            ::oBrwVars:ForceStable()
         ENDDO

      ENDIF
   ENDIF

   RETURN


STATIC PROCEDURE SetsKeyPressed( nKey, oBrwSets, nSets, oWnd, cCaption, bEdit )

   SWITCH nKey
   CASE K_UP
      oBrwSets:up()
      EXIT

   CASE K_DOWN
      oBrwSets:down()
      EXIT

   CASE K_HOME
   CASE K_CTRL_PGUP
   CASE K_CTRL_HOME
      oBrwSets:goTop()
      EXIT

   CASE K_END
   CASE K_CTRL_PGDN
   CASE K_CTRL_END
      oBrwSets:goBottom()
      EXIT

   CASE K_PGDN

      oBrwSets:pageDown()
      EXIT

   CASE K_PGUP

      oBrwSets:pageUp()
      EXIT

   CASE K_ENTER

      IF bEdit != NIL
         Eval( bEdit )
      ENDIF

      IF LastKey() == K_ENTER
         hb_keyPut( K_DOWN )
      ENDIF
      EXIT

   ENDSWITCH

   RefreshVarsS( oBrwSets )

   oWnd:SetCaption( cCaption + "[" + hb_ntos( oBrwSets:Cargo[ 1 ] ) + ".." + hb_ntos( nSets ) + "]" )

   RETURN


FUNCTION __dbgColors()
   RETURN t_oDebugger:GetColors()


FUNCTION __dbg()
   RETURN t_oDebugger


STATIC PROCEDURE RefreshVarsS( oBrowse )

   LOCAL nLen := oBrowse:colCount

   IF nLen == 2
      oBrowse:deHilite():colPos := 2
   ENDIF
   oBrowse:deHilite():forceStable()

   IF nLen == 2
      oBrowse:hilite():colPos := 1
   ENDIF
   oBrowse:hilite()

   RETURN


STATIC FUNCTION ArrayBrowseSkip( nPos, oBrwSets )
   RETURN iif( oBrwSets:cargo[ 1 ] + nPos < 1, 0 - oBrwSets:cargo[ 1 ] + 1, ;
      iif( oBrwSets:cargo[ 1 ] + nPos > Len( oBrwSets:cargo[ 2 ][ 1 ] ), ;
      Len( oBrwSets:cargo[ 2 ][ 1 ] ) - oBrwSets:cargo[ 1 ], nPos ) )


STATIC FUNCTION PathToArray( cList )

   LOCAL aList := {}
   LOCAL cSep := hb_osPathListSeparator()
   LOCAL cDirSep := hb_osPathDelimiters()
   LOCAL nPos

   IF cList != NIL

      DO WHILE ( nPos := At( cSep, cList ) ) > 0
         AAdd( aList, Left( cList, nPos - 1 ) )        // Add a new element
         cList := SubStr( cList, nPos + 1 )
      ENDDO

      AAdd( aList, cList )              // Add final element

      /* Strip ending delimiters */
      AEval( aList, {| x, i | iif( Right( x, 1 ) $ cDirSep, aList[ i ] := hb_StrShrink( x ), ) } )
   ENDIF

   RETURN aList


/* Check if a string starts with another string with a min length */
STATIC FUNCTION hb_LeftEqN( cLine, cStart, nMin )
   RETURN Len( cStart ) >= nMin .AND. hb_LeftEq( cLine, cStart )


FUNCTION __dbgExprValidBlock()
   RETURN {| u | ! Type( u ) == "UE" .OR. ( __dbgAlert( "Expression error" ), .F. ) }


FUNCTION __dbgInput( nRow, nCol, nWidth, cValue, bValid, cColor, nSize )

   LOCAL lOK := .F.
   LOCAL nKey
   LOCAL oGet

   IF ! HB_ISNUMERIC( nWidth )
      nWidth := Len( cValue )
   ENDIF
   oGet := HbDbInput():new( nRow, nCol, nWidth, cValue, cColor, nSize )

   oGet:display()

   DO WHILE .T.
      oGet:showCursor()
      nKey := __dbgInkey()
      DO CASE
      CASE nKey == K_ESC
         EXIT
      CASE nKey == K_ENTER
         IF bValid == NIL .OR. Eval( bValid, oGet:getValue() )
            cValue := oGet:getValue()
            lOK := .T.
            EXIT
         ENDIF
      OTHERWISE
         oGet:applyKey( nKey )
      ENDCASE
   ENDDO

   SetCursor( SC_NONE )

   RETURN lOK


FUNCTION __dbgAChoice( nTop, nLeft, nBottom, nRight, aItems, cColors )

   LOCAL oBrw
   LOCAL oCol
   LOCAL nRow
   LOCAL nLen

   oBrw := HBDbBrowser():New( nTop, nLeft, nBottom, nRight )
   oBrw:colorSpec := cColors
   nLen := nRight - nLeft + 1
   nRow := 1
   oCol := HBDbColumnNew( "", {|| PadR( aItems[ nRow ], nLen ) } )
   oBrw:AddColumn( oCol )
   oBrw:goTopBlock := {|| nRow := 1 }
   oBrw:goBottomBlock := {|| nRow := Len( aItems ) }
   oBrw:skipBlock := {| n | n := iif( n < 0, Max( n, 1 - nRow ), ;
      Min( Len( aItems ) - nRow, n ) ), ;
      nRow += n, n }
   DO WHILE .T.
      oBrw:forceStable()
      SWITCH __dbgInkey()
      CASE K_UP;     oBrw:up();        EXIT
      CASE K_DOWN;   oBrw:down();      EXIT
      CASE K_PGUP;   oBrw:pageUp();    EXIT
      CASE K_PGDN;   oBrw:pageDown();  EXIT
      CASE K_HOME;   oBrw:goTop();     EXIT
      CASE K_END;    oBrw:goBottom();  EXIT
      CASE K_ESC;    nRow := 0
      CASE K_ENTER;  RETURN nRow
      ENDSWITCH
   ENDDO

   RETURN 0


FUNCTION __dbgAlert( cMessage )
   RETURN hb_gtAlert( cMessage, { "Ok" }, "W+/R", "W+/B" )


FUNCTION __dbgInkey()

   LOCAL nKey
   LOCAL lDebug, lCancel

   lDebug := Set( _SET_DEBUG, .F. )
   lCancel := Set( _SET_CANCEL, .F. )
   nKey := Inkey( 0, INKEY_ALL )
   Set( _SET_CANCEL, lCancel )
   Set( _SET_DEBUG, lDebug )

   RETURN nKey


FUNCTION __dbgValToStr( uVal )

   SWITCH ValType( uVal )
#ifdef HB_CLP_STRICT
   CASE "C"
   CASE "M" ; RETURN '"' + uVal + '"'
   CASE "D" ; RETURN DToC( uVal )
   CASE "T" ; RETURN hb_TToC( uVal )
   CASE "O" ; RETURN "{ ... }"
#else
   CASE "C"
   CASE "M" ; RETURN hb_StrToExp( uVal )
   CASE "D" ; RETURN Left( hb_TSToStr( uVal, .F. ), 10 )
   CASE "T" ; RETURN hb_TSToStr( uVal, .T. )
   CASE "O" ; RETURN "Class " + uVal:ClassName() + " object"
#endif
   CASE "N" ; RETURN Str( uVal )
   CASE "L" ; RETURN iif( uVal, ".T.", ".F." )
   CASE "S" ; RETURN "@" + uVal:name + "()"
   CASE "B" ; RETURN "{|| ... }"
   CASE "A" ; RETURN "{ ... }"
   CASE "H" ; RETURN "{ => }"
   CASE "P" ; RETURN "<pointer>"
   OTHERWISE
      IF uVal == NIL
         RETURN "NIL"
      ENDIF
   ENDSWITCH

   RETURN "U"


FUNCTION __dbgValToExp( uVal )

<<<<<<< HEAD
   LOCAL v

   SWITCH v := ValType( xVal )
   CASE "C"
   CASE "M" ; RETURN xVal
   CASE "N" ; RETURN Str( xVal )
   CASE "D" ; RETURN "0d" + iif( Empty( xVal ), "0", DToS( xVal ) )
   CASE "T" ; RETURN 't"' + hb_TSToStr( xVal, .T. ) + '"'
   CASE "L" ; RETURN iif( xVal, ".T.", ".F." )
   CASE "S" ; RETURN "@" + xVal:name + "()"
=======
   SWITCH ValType( uVal )
#ifdef HB_CLP_STRICT
   CASE "C"
   CASE "M" ; RETURN '"' + uVal + '"'
   CASE "D" ; RETURN 'CTOD("' + DToC( uVal ) + '")'
   CASE "T" ; RETURN 'HB_CTOT("' + hb_TToC( uVal ) + '")'
   CASE "O" ; RETURN "Object"
#else
   CASE "C"
   CASE "M" ; RETURN hb_StrToExp( uVal )
   CASE "D" ; RETURN 'd"' + Left( hb_TSToStr( uVal, .F. ), 10 ) + '"'
   CASE "T" ; RETURN 't"' + hb_TSToStr( uVal, .T. ) + '"'
   CASE "O" ; RETURN "{ " + uVal:className() + " Object }"
#endif
   CASE "N" ; RETURN hb_ntos( uVal )
   CASE "L" ; RETURN iif( uVal, ".T.", ".F." )
   CASE "S" ; RETURN "@" + uVal:name + "()"
>>>>>>> 3f78fa0b
   CASE "B" ; RETURN "{|| ... }"
   CASE "A" ; RETURN "{ ... }"
   CASE "H" ; RETURN "{ => }"
   CASE "P" ; RETURN "<pointer>"
   OTHERWISE
      IF uVal == NIL
         RETURN "NIL"
      ENDIF
   ENDSWITCH

   RETURN "U"<|MERGE_RESOLUTION|>--- conflicted
+++ resolved
@@ -3,7 +3,7 @@
  *
  * Copyright 1999 Antonio Linares <alinares@fivetechsoft.com>
  * Copyright 2003-2006 Phil Krylov <phil@newstar.rinet.ru>
- * Copyright 2007 Przemyslaw Czerpak <druzus / at / priv.onet.pl> (__dbgCStr())
+ * Copyright 2007 Przemyslaw Czerpak <druzus / at / priv.onet.pl>
  *
  * This program is free software; you can redistribute it and/or modify
  * it under the terms of the GNU General Public License as published by
@@ -1106,12 +1106,7 @@
          cResult := "Command error"
       ENDCASE
 
-<<<<<<< HEAD
    CASE hb_LeftEqN( "OUTPUT", cCommand, 4 )
-      SetCursor( SC_NONE )
-=======
-   CASE starts( "OUTPUT", cCommand, 4 )
->>>>>>> 3f78fa0b
       ::ShowAppScreen()
 
    CASE hb_LeftEq( "POINT", cCommand )
@@ -1237,15 +1232,9 @@
                ::lWindowsAutoSized := .F.
             ENDIF
          ENDIF
-<<<<<<< HEAD
       CASE hb_LeftEq( "ZOOM", cParam ) .OR. ;
            hb_LeftEq( "ICONIZE", cParam ) .OR. ;
            hb_LeftEq( "TILE", cParam )
-=======
-      CASE starts( "ZOOM", cParam ) .OR. ;
-           starts( "ICONIZE", cParam) .OR. ;
-           starts( "TILE", cParam )
->>>>>>> 3f78fa0b
          ::NotSupported()
       OTHERWISE
          cResult := "Command error"
@@ -1283,14 +1272,9 @@
       cInfo := MemoRead( cFileName )
       nLen := MLCount( cInfo, 16384,, .F., .T. )
       FOR n := 1 TO nLen
-<<<<<<< HEAD
          cLine := AllTrim( MemoLine( cInfo, 16384, n,, .F., .T. ) )
-         IF ::lActive .OR. ( ( nPos := At( " ", cLine ) ) > 0 .AND. hb_LeftEqI( "OPTIONS", Left( cLine, nPos - 1 ) ) )
-=======
-         cLine := AllTrim( MemoLine( cInfo, 16384, n, NIL, .F., .T. ) )
          IF ::lActive .OR. ( ( nPos := At( " ", cLine ) ) > 0 .AND. ;
-            starts( "OPTIONS", Upper( Left( cLine, nPos - 1 ) ) ) )
->>>>>>> 3f78fa0b
+            hb_LeftEqI( "OPTIONS", Left( cLine, nPos - 1 ) ) )
             // In inactive debugger, only "OPTIONS" commands can be executed safely
             ::DoCommand( cLine )
          ENDIF
@@ -1309,8 +1293,8 @@
    oBrwColors:ForceStable()
 
    IF __dbgInput( Row(), Col() + 15,, @cColor, ;
-         {| cColor | iif( Type( cColor ) == "C", .T., ;
-         ( __dbgAlert( "Must be string" ), .F. ) ) }, ;
+         {| cColor | Type( cColor ) == "C" .OR. ;
+         ( __dbgAlert( "Must be string" ), .F. ) }, ;
          SubStr( ::ClrModal(), 5 ) )
       ::aColors[ nColor ] := &cColor
    ENDIF
@@ -1322,27 +1306,16 @@
 
 METHOD PROCEDURE EditSet( nSet, oBrwSets ) CLASS HBDebugger
 
-<<<<<<< HEAD
-   LOCAL cSet  := PadR( __dbgValToStr( Set( nSet ) ), oBrwSets:getColumn( 2 ):Width )
-=======
    LOCAL cSet  := __dbgValToExp( Set( nSet ) )
->>>>>>> 3f78fa0b
    LOCAL cType := ValType( Set( nSet ) )
 
    oBrwSets:RefreshCurrent()
    oBrwSets:ForceStable()
 
-<<<<<<< HEAD
    IF __dbgInput( Row(), Col() + 13,, @cSet, ;
-      {| cSet | iif( Type( cSet ) == cType, .T., ;
-      ( __dbgAlert( "Must be of type '" + cType + "'" ), .F. ) ) }, ;
-      SubStr( ::ClrModal(), 5 ) )
-=======
-   IF __dbgInput( Row(), Col() + 13, oBrwSets:getColumn( 2 ):Width, @cSet, ;
-                  {| cSet | Type( cSet ) == cType .OR. ;
-                            (  __dbgAlert( "Must be of type '" + cType + "'" ), .F. ) }, ;
-                  SubStr( ::ClrModal(), 5 ), 256 )
->>>>>>> 3f78fa0b
+         {| cSet | Type( cSet ) == cType .OR. ;
+         ( __dbgAlert( "Must be of type '" + cType + "'" ), .F. ) }, ;
+         SubStr( ::ClrModal(), 5 ), 256 )
       Set( nSet, &cSet )
    ENDIF
 
@@ -1360,23 +1333,12 @@
 
    LOCAL uVarValue := ::VarGetValue( ::aVars[ nVar ] )
 
-<<<<<<< HEAD
-   IF ValType( uVarValue ) $ "AHOP"
-=======
    IF ValType( uVarValue ) $ "AHOPB"
->>>>>>> 3f78fa0b
       ::InputBox( cVarName, uVarValue,, .F. )
    ELSE
       cVarStr := ::InputBox( cVarName, __dbgValToExp( uVarValue ), __dbgExprValidBlock() )
 
-<<<<<<< HEAD
-      CASE hb_LeftEqI( cVarStr, "CLASS" )
-         __dbgObject( uVarValue, cVarName )
-
-      OTHERWISE
-=======
       IF LastKey() != K_ESC
->>>>>>> 3f78fa0b
          BEGIN SEQUENCE WITH {| oErr | Break( oErr ) }
             ::VarSetValue( ::aVars[ nVar ], &cVarStr )
          RECOVER USING oErr
@@ -1457,45 +1419,7 @@
 
 METHOD PROCEDURE GotoLine( nLine ) CLASS HBDebugger
 
-<<<<<<< HEAD
-   LOCAL nRow
-   LOCAL nCol
-
-#if 0
-   IF ::oBrwVars != NIL
-      ::ShowVars()
-   ENDIF
-#endif
-
    ::oBrwText:GotoLine( nLine )
-   nRow := Row()
-   nCol := Col()
-
-   // no source code line stored yet
-
-#if 0
-   IF ::oBrwStack != NIL .AND. Len( ::aCallStack ) > 0 .AND. ;
-      ::aCallStack[ ::oBrwStack:Cargo ][ CSTACK_LINE ] == NIL
-      ::aCallStack[ ::oBrwStack:Cargo ][ CSTACK_LINE ] := nLine
-   ENDIF
-#endif
-
-   IF ::oWndStack != NIL .AND. ! ::oBrwStack:Stable
-      ::oBrwStack:ForceStable()
-   ENDIF
-
-   IF ::oWndCode:lFocused .AND. SetCursor() != SC_SPECIAL1
-      SetPos( nRow, nCol )
-      SetCursor( SC_SPECIAL1 )
-   ENDIF
-   SetPos( nRow, nCol )
-
-   // Store cursor position to be restored by ::oWndCode:bGotFocus
-   ::oWndCode:cargo[ 1 ] := nRow
-   ::oWndCode:cargo[ 2 ] := nCol
-=======
-   ::oBrwText:GotoLine( nLine )
->>>>>>> 3f78fa0b
 
    RETURN
 
@@ -1689,12 +1613,8 @@
 
    RETURN
 
-<<<<<<< HEAD
+
 METHOD PROCEDURE Hide() CLASS HBDebugger
-=======
-
-METHOD Hide() CLASS HBDebugger
->>>>>>> 3f78fa0b
 
    ::CloseDebuggerWindow()
 
@@ -1765,16 +1685,9 @@
    LOCAL nWidth  := nRight - nLeft - 1
    LOCAL uTemp
    LOCAL lExit
-<<<<<<< HEAD
    LOCAL oWndInput := HBDbWindow():New( nTop, nLeft, nBottom, nRight, cMsg, ;
       ::oPullDown:cClrPopup )
 
-=======
-   LOCAL oWndInput
-
-   oWndInput := HBDbWindow():New( nTop, nLeft, nBottom, nRight, cMsg, ;
-                                  ::oPullDown:cClrPopup )
->>>>>>> 3f78fa0b
    oWndInput:lShadow := .T.
    oWndInput:Show()
 
@@ -2155,11 +2068,7 @@
    CASE 0
       RETURN
    CASE 1
-<<<<<<< HEAD
-      cFileName := AllTrim( ::InputBox( "Please enter the filename", Space( 255 ) ) )
-=======
       cFileName := AllTrim( ::InputBox( "Please enter the filename" ) )
->>>>>>> 3f78fa0b
       EXIT
    OTHERWISE
       cFileName := aFiles[ nFileName ]
@@ -2789,11 +2698,6 @@
 METHOD PROCEDURE ShowHelp( nTopic ) CLASS HBDebugger
 
    __dbgHelp( nTopic )
-<<<<<<< HEAD
-
-   SetCursor( nCursor )
-=======
->>>>>>> 3f78fa0b
 
    RETURN
 
@@ -3073,11 +2977,7 @@
    LOCAL aWatch
 
    IF cExpr == NIL
-<<<<<<< HEAD
-      cExpr := AllTrim( ::InputBox( "Enter Tracepoint", Space( 255 ) ) )
-=======
       cExpr := AllTrim( ::InputBox( "Enter Tracepoint",, __dbgExprValidBlock() ) )
->>>>>>> 3f78fa0b
       IF LastKey() == K_ESC
          RETURN Self
       ENDIF
@@ -3102,28 +3002,13 @@
    LOCAL cType
 
    SWITCH Left( aVar[ VAR_TYPE ], 1 )
-<<<<<<< HEAD
-   CASE "G" ; RETURN aVar[ VAR_NAME ] + " <Global, " + ValType( uValue ) + ">: " + __dbgValToStr( uValue )
-   CASE "L" ; RETURN aVar[ VAR_NAME ] + " <Local, " + ValType( uValue ) + ">: " + __dbgValToStr( uValue )
-   CASE "S" ; RETURN aVar[ VAR_NAME ] + " <Static, " + ValType( uValue ) + ">: " + __dbgValToStr( uValue )
+   CASE "G"  ; cType := "Global" ; EXIT
+   CASE "L"  ; cType := "Local" ; EXIT
+   CASE "S"  ; cType := "Static" ; EXIT
+   OTHERWISE ; cType := aVar[ VAR_TYPE ]
    ENDSWITCH
 
-   RETURN aVar[ VAR_NAME ] + " <" + aVar[ VAR_TYPE ] + ", " + ValType( uValue ) + ">: " + __dbgValToStr( uValue )
-=======
-   CASE "G"
-      cType := "Global"
-      EXIT
-   CASE "L"
-      cType := "Local"
-      EXIT
-   CASE "S"
-      cType := "Static"
-      EXIT
-   OTHERWISE
-      cType := aVar[ VAR_TYPE ]
-   ENDSWITCH
    RETURN aVar[ VAR_NAME ] + " <" + cType + ", " + ValType( uValue ) + ">: " + __dbgValToStr( uValue )
->>>>>>> 3f78fa0b
 
 
 METHOD VarGetValue( aVar ) CLASS HBDebugger
@@ -3192,11 +3077,7 @@
    AAdd( oBrwSets:Cargo[ 2 ], aSets )
    ocol:defcolor := { 1, 2 }
    oBrwSets:AddColumn( oCol := HBDbColumnNew( "", ;
-<<<<<<< HEAD
-      {|| PadR( __dbgValToStr( Set( oBrwSets:cargo[ 1 ] ) ), nWidth - 13 ) } ) )
-=======
-      {|| PadR( __dbgValToExp( Set( oBrwSets:cargo[ 1 ]  ) ), nWidth - 13 ) } ) )
->>>>>>> 3f78fa0b
+      {|| PadR( __dbgValToExp( Set( oBrwSets:cargo[ 1 ] ) ), nWidth - 13 ) } ) )
    ocol:defcolor := { 1, 3 }
    ocol:width := 40
    oWndSets:bPainted := {|| oBrwSets:ForceStable(), RefreshVarsS( oBrwSets ) }
@@ -3236,12 +3117,7 @@
    LOCAL aWatch
 
    IF cExpr == NIL
-<<<<<<< HEAD
-      cExpr := AllTrim( ::InputBox( "Enter Watchpoint", Space( 255 ) ) )
-
-=======
       cExpr := ::InputBox( "Enter Watchpoint",, __dbgExprValidBlock() )
->>>>>>> 3f78fa0b
       IF LastKey() == K_ESC
          RETURN Self
       ENDIF
@@ -3290,13 +3166,9 @@
 
 METHOD WatchpointEdit( nPos ) CLASS HBDebugger
 
-   LOCAL cExpr := AllTrim( ::InputBox( "Enter Watchpoint", PadR( ::aWatch[ nPos ][ WP_EXPR ], 255 ) ) )
+   LOCAL cExpr := ::InputBox( "Enter Watchpoint", ::aWatch[ nPos ][ WP_EXPR ], __dbgExprValidBlock() )
    LOCAL aWatch
 
-<<<<<<< HEAD
-=======
-   cExpr := ::InputBox( "Enter Watchpoint", ::aWatch[ nPos ][ WP_EXPR ], __dbgExprValidBlock() )
->>>>>>> 3f78fa0b
    IF LastKey() == K_ESC
       RETURN Self
    ENDIF
@@ -3717,24 +3589,12 @@
 
 FUNCTION __dbgValToExp( uVal )
 
-<<<<<<< HEAD
-   LOCAL v
-
-   SWITCH v := ValType( xVal )
-   CASE "C"
-   CASE "M" ; RETURN xVal
-   CASE "N" ; RETURN Str( xVal )
-   CASE "D" ; RETURN "0d" + iif( Empty( xVal ), "0", DToS( xVal ) )
-   CASE "T" ; RETURN 't"' + hb_TSToStr( xVal, .T. ) + '"'
-   CASE "L" ; RETURN iif( xVal, ".T.", ".F." )
-   CASE "S" ; RETURN "@" + xVal:name + "()"
-=======
    SWITCH ValType( uVal )
 #ifdef HB_CLP_STRICT
    CASE "C"
    CASE "M" ; RETURN '"' + uVal + '"'
-   CASE "D" ; RETURN 'CTOD("' + DToC( uVal ) + '")'
-   CASE "T" ; RETURN 'HB_CTOT("' + hb_TToC( uVal ) + '")'
+   CASE "D" ; RETURN 'CToD("' + DToC( uVal ) + '")'
+   CASE "T" ; RETURN 'hb_CToT("' + hb_TToC( uVal ) + '")'
    CASE "O" ; RETURN "Object"
 #else
    CASE "C"
@@ -3746,7 +3606,6 @@
    CASE "N" ; RETURN hb_ntos( uVal )
    CASE "L" ; RETURN iif( uVal, ".T.", ".F." )
    CASE "S" ; RETURN "@" + uVal:name + "()"
->>>>>>> 3f78fa0b
    CASE "B" ; RETURN "{|| ... }"
    CASE "A" ; RETURN "{ ... }"
    CASE "H" ; RETURN "{ => }"
