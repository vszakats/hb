--- conflicted
+++ resolved
@@ -138,12 +138,7 @@
 
 METHOD PROCEDURE ScrollUp( nLines ) CLASS HBDbWindow
 
-<<<<<<< HEAD
-   SetColor( ::cColor )
-   hb_Scroll( ::nTop + 1, ::nLeft + 1, ::nBottom - 1, ::nRight - 1, hb_defaultValue( nLines, 1 ) )
-=======
-   hb_Scroll( ::nTop + 1, ::nLeft + 1, ::nBottom - 1, ::nRight - 1, nLines,, ::cColor )
->>>>>>> 3f78fa0b
+   hb_Scroll( ::nTop + 1, ::nLeft + 1, ::nBottom - 1, ::nRight - 1, hb_defaultValue( nLines, 1 ),, ::cColor )
 
    RETURN
 
@@ -196,23 +191,10 @@
 
 METHOD PROCEDURE Show( lFocused ) CLASS HBDbWindow
 
-<<<<<<< HEAD
-   LOCAL nRow := Row()
-   LOCAL nCol := Col()
-
-   ::cBackImage := SaveScreen( ::nTop, ::nLeft, ::nBottom + iif( ::lShadow, 1, 0 ), ;
-      ::nRight + iif( ::lShadow, 2, 0 ) )
-   SetColor( ::cColor )
-   hb_Scroll( ::nTop, ::nLeft, ::nBottom, ::nRight )
-   ::SetFocus( hb_defaultValue( lFocused, ::lFocused ) )
-=======
-   hb_default( @lFocused, ::lFocused )
-
    ::cBackImage := SaveScreen( ::nTop, ::nLeft, ::nBottom + iif( ::lShadow, 1, 0 ), ;
       ::nRight + iif( ::lShadow, 2, 0 ) )
    hb_Scroll( ::nTop, ::nLeft, ::nBottom, ::nRight,,, ::cColor )
-   ::SetFocus( lFocused )
->>>>>>> 3f78fa0b
+   ::SetFocus( hb_defaultValue( lFocused, ::lFocused ) )
 
    IF ::lShadow
       hb_Shadow( ::nTop, ::nLeft, ::nBottom, ::nRight )
@@ -221,13 +203,7 @@
    ::Refresh()
    ::lVisible := .T.
 
-<<<<<<< HEAD
-   SetPos( nRow, nCol )
-
-   RETURN
-=======
-   RETURN NIL
->>>>>>> 3f78fa0b
+   RETURN
 
 METHOD PROCEDURE ShowModal() CLASS HBDbWindow
 
@@ -288,19 +264,11 @@
    LOCAL nKey
 
    DO WHILE .T.
-
       RestScreen( ,,,, ::cBackImage )
       hb_DispBox( ::nTop, ::nLeft, ::nRight, ::nBottom, Replicate( hb_UTF8ToStrBox( "░" ), 8 ) + " ", ::cColor )
 
-<<<<<<< HEAD
-      SWITCH nKey := Inkey( 0, INKEY_ALL )
+      SWITCH nKey := __dbgInkey()
       CASE K_UP
-=======
-      nKey := __dbgInkey()
-
-      DO CASE
-      CASE nKey == K_UP
->>>>>>> 3f78fa0b
 
          IF ::nTop != 0
             ::nTop--
@@ -347,14 +315,9 @@
       ENDIF
    ENDDO
 
-<<<<<<< HEAD
 #if 0
-   hb_keyPut( 0 )
-   Inkey()
+   hb_keySetLast( 0 )
 #endif
-=======
-   // hb_keySetLast( 0 )
->>>>>>> 3f78fa0b
 
    RETURN
 
