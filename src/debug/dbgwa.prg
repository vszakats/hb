--- conflicted
+++ resolved
@@ -72,11 +72,7 @@
 
    LOCAL nOldArea := Select()
 
-<<<<<<< HEAD
-   hb_WAEval( {|| AAdd( aAlias, { Select(), Alias() } ), iif( n1 == nOldArea, cur_id := Len( aAlias ), ) } )
-=======
    hb_WAEval( {|| AAdd( aAlias, { select(), Alias() } ) } )
->>>>>>> 3f78fa0b
 
    IF Len( aAlias ) == 0
       __dbgAlert( "No workareas in use" )
@@ -149,17 +145,10 @@
       aBrw[ 3 ]:Cargo := n3 := iif( nSkip > 0, Min( Len( aStruc ), n3 + nSkip ), ;
       Max( 1, n3 + nSkip ) ), n3 - nPos }
 
-<<<<<<< HEAD
-   aBrw[ 3 ]:AddColumn( HBDbColumnNew( "", {|| PadR( aStruc[ n3 ][ DBS_NAME ], 11 ) + ;
-      aStruc[ n3 ][ DBS_TYPE ] + ;
-      Str( aStruc[ n3 ][ DBS_LEN ], 4 ) + ;
-      Str( aStruc[ n3 ][ DBS_DEC ], 3 ) } ) )
-=======
-   aBrw[ 3 ]:AddColumn( HBDbColumnNew( "", {|| PadR( aStruc[ n3, 1 ], 10 ) + " " + ;
-      Padr( aStruc[ n3, 2 ], 1 ) + " " + ;
-      Str( aStruc[ n3, 3 ], 3 ) + " " + ;
-      Str( aStruc[ n3, 4 ], 2 ) } ) )
->>>>>>> 3f78fa0b
+   aBrw[ 3 ]:AddColumn( HBDbColumnNew( "", {|| PadR( aStruc[ n3 ][ DBS_NAME ], 10 ) + " " + ;
+      PadR( aStruc[ n3 ][ DBS_TYPE ], 1 ) + " " + ;
+      Str( aStruc[ n3 ][ DBS_LEN ], 3 ) + " " + ;
+      Str( aStruc[ n3 ][ DBS_DEC ], 2 ) } ) )
 
    /* Show dialog */
 
@@ -335,25 +324,7 @@
 
    FOR nFor := 1 TO FCount()
 
-<<<<<<< HEAD
       xValue := __dbg():GetExprValue( "FieldGet(" + hb_ntos( nFor ) + ")" )
-
-      SWITCH ValType( xValue )
-      CASE "C"
-      CASE "M" ; cValue := xValue ; EXIT
-      CASE "N" ; cValue := hb_ntos( xValue ) ; EXIT
-      CASE "D" ; cValue := DToC( xValue ) ; EXIT
-      CASE "T" ; cValue := hb_TSToStr( xValue ) ; EXIT
-      CASE "L" ; cValue := iif( xValue, ".T.", ".F." ) ; EXIT
-      CASE "A" ; cValue := "Array" ; EXIT
-      CASE "H" ; cValue := "Hash" ; EXIT
-      CASE "U" ; cValue := "NIL" ; EXIT
-      OTHERWISE ; cValue := "Error"
-      ENDSWITCH
-
-      AAdd( aInfo, Space( 8 ) + PadR( FieldName( nFor ), 10 ) + " = " + PadR( cValue, 17 ) )
-=======
-      xValue := __Dbg():GetExprValue( "FieldGet(" + hb_ntos( nFor ) + ")" )
 
       SWITCH ValType( xValue )
       CASE "C"
@@ -370,7 +341,6 @@
 
       AAdd( aInfo, Space( 8 ) + PadR( FieldName( nFor ), 10 ) + " = " + PadR( cValue, 19 ) )
 
->>>>>>> 3f78fa0b
    NEXT
 
    RETURN aInfo
