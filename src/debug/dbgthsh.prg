--- conflicted
+++ resolved
@@ -195,10 +195,6 @@
       EXIT
 
    CASE K_ENTER
-<<<<<<< HEAD
-
-=======
->>>>>>> 3f78fa0b
       uValue := hb_HValueAt( hHash, nSet )
 
       IF HB_ISHASH( uValue )
@@ -242,7 +238,7 @@
    oBrwSets:forcestable()
 
    ::aWindows[ ::nCurwindow ]:SetCaption( cName + "[" + hb_ntos( oBrwSets:cargo[ 1 ] ) + ".." + ;
-                                          hb_ntos( Len( hHash ) ) + "]" )
+      hb_ntos( Len( hHash ) ) + "]" )
 
    RETURN self
 
@@ -256,16 +252,10 @@
    RETURN iif( nPos < MaxRow() - 2, nPos, MaxRow() - 2 )
 
 STATIC FUNCTION HashBrowseSkip( nPos, oBrwSets )
-<<<<<<< HEAD
    RETURN ;
       iif( oBrwSets:cargo[ 1 ] + nPos < 1, -oBrwSets:cargo[ 1 ] + 1, ;
       iif( oBrwSets:cargo[ 1 ] + nPos > Len( oBrwSets:cargo[ 2 ][ 1 ] ), ;
       Len( oBrwSets:cargo[ 2 ][ 1 ] ) - oBrwSets:cargo[ 1 ], nPos ) )
-=======
-   RETURN iif( oBrwSets:cargo[ 1 ] + nPos < 1, 0 - oBrwSets:cargo[ 1 ] + 1, ;
-               iif( oBrwSets:cargo[ 1 ] + nPos > Len( oBrwSets:cargo[ 2 ][ 1 ] ), ;
-                    Len( oBrwSets:cargo[ 2 ][ 1 ] ) - oBrwSets:cargo[ 1 ], nPos ) )
->>>>>>> 3f78fa0b
 
 STATIC FUNCTION HashKeyString( hHash, nAt )
    RETURN __dbgValToExp( hb_HKeyAt( hHash, nAt ) )