--- conflicted
+++ resolved
@@ -217,21 +217,12 @@
 
    LOCAL oMenuItem
 
-<<<<<<< HEAD
-   SetColor( ::cClrPopup )
-
    IF ::lPopup
-=======
-   IF ! ::lPopup
-      hb_Scroll( 0, 0, 0, MaxCol(),,, ::cClrPopup )
-   ELSE
->>>>>>> 3f78fa0b
       ::cBackImage := SaveScreen( ::nTop, ::nLeft, ::nBottom + 1, ::nRight + 2 )
       hb_DispBox( ::nTop, ::nLeft, ::nBottom, ::nRight, HB_B_SINGLE_UNI, ::cClrPopup )
       hb_Shadow( ::nTop, ::nLeft, ::nBottom, ::nRight )
    ELSE
-      hb_DispOutAt( 0, 0, Space( MaxCol() + 1 ), ::cClrPopup )
-      SetPos( 0, 0 )
+      hb_Scroll( 0, 0, 0, MaxCol(),,, ::cClrPopup )
    ENDIF
 
    FOR EACH oMenuItem IN ::aItems
