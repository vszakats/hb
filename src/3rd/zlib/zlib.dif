diff -urN zlib.orig/crc32.c zlib/crc32.c
<<<<<<< HEAD
--- zlib.orig/crc32.c	Fri May 17 16:28:44 2013
+++ zlib/crc32.c	Fri May 17 16:28:44 2013
=======
--- zlib.orig/crc32.c	2014-01-24 13:47:54.784020679 +0100
+++ zlib/crc32.c	2014-01-24 13:47:54.784020679 +0100
>>>>>>> 053ea387
@@ -21,6 +21,8 @@
   DYNAMIC_CRC_TABLE and MAKECRCH can be #defined to write out crc32.h.
  */
 
+#define NOBYFOUR
+
 #ifdef MAKECRCH
 #  include <stdio.h>
 #  ifndef DYNAMIC_CRC_TABLE
diff -urN zlib.orig/deflate.c zlib/deflate.c
<<<<<<< HEAD
--- zlib.orig/deflate.c	Fri May 17 16:28:44 2013
+++ zlib/deflate.c	Fri May 17 16:28:44 2013
=======
--- zlib.orig/deflate.c	2014-01-24 13:47:54.796020679 +0100
+++ zlib/deflate.c	2014-01-24 13:47:54.796020679 +0100
>>>>>>> 053ea387
@@ -51,6 +51,10 @@
 
 #include "deflate.h"
 
+#ifdef STDC           /* need ANSI C limits.h to determine sizes */
+#  include <limits.h>
+#endif
+
 const char deflate_copyright[] =
    " deflate 1.2.8 Copyright 1995-2013 Jean-loup Gailly and Mark Adler ";
 /*
@@ -1401,6 +1405,7 @@
         more = (unsigned)(s->window_size -(ulg)s->lookahead -(ulg)s->strstart);
 
         /* Deal with !@#$% 64K limit: */
+#if defined( UINT_MAX ) && UINT_MAX <= 0xFFFF
         if (sizeof(int) <= 2) {
             if (more == 0 && s->strstart == 0 && s->lookahead == 0) {
                 more = wsize;
@@ -1412,6 +1417,7 @@
                 more--;
             }
         }
+#endif
 
         /* If the window is almost full and there is insufficient lookahead,
          * move the upper half to the lower one to make room in the upper half.
@@ -1863,7 +1869,7 @@
     int flush;
 {
     int bflush;             /* set if current block must be flushed */
-    uInt prev;              /* byte at distance one to match */
+    Byte prev;              /* byte at distance one to match */
     Bytef *scan, *strend;   /* scan goes up to strend for length of run */
 
     for (;;) {
diff -urN zlib.orig/gzguts.h zlib/gzguts.h
<<<<<<< HEAD
--- zlib.orig/gzguts.h	Fri May 17 16:28:44 2013
+++ zlib/gzguts.h	Fri May 17 16:28:44 2013
=======
--- zlib.orig/gzguts.h	2014-01-24 13:47:54.796020679 +0100
+++ zlib/gzguts.h	2014-01-24 13:47:54.796020679 +0100
>>>>>>> 053ea387
@@ -31,7 +31,8 @@
 #  include <stddef.h>
 #endif
 
-#if defined(__TURBOC__) || defined(_MSC_VER) || defined(_WIN32)
+#if defined(__TURBOC__) || defined(_MSC_VER) || defined(_WIN32) || \
+    defined(__XCC__) || defined(__POCC__)
 #  include <io.h>
 #endif
 
@@ -46,7 +47,8 @@
 #  define NO_GZCOMPRESS
 #endif
 
-#if defined(STDC99) || (defined(__TURBOC__) && __TURBOC__ >= 0x550)
+#if defined(STDC99) || (defined(__TURBOC__) && __TURBOC__ >= 0x550) || \
+    defined(__WATCOMC__)
 #  ifndef HAVE_VSNPRINTF
 #    define HAVE_VSNPRINTF
 #  endif
diff -urN zlib.orig/gzlib.c zlib/gzlib.c
<<<<<<< HEAD
--- zlib.orig/gzlib.c	Fri May 17 16:28:44 2013
+++ zlib/gzlib.c	Fri May 17 16:28:44 2013
=======
--- zlib.orig/gzlib.c	2014-01-24 13:47:54.796020679 +0100
+++ zlib/gzlib.c	2014-01-24 13:47:54.796020679 +0100
>>>>>>> 053ea387
@@ -5,7 +5,11 @@
 
 #include "gzguts.h"
 
-#if defined(_WIN32) && !defined(__BORLANDC__)
+#if defined(__XCC__) || defined(__DMC__) || defined(__MINGW32CE__)
+#  define LSEEK lseek
+#elif defined(__POCC__)
+#  define LSEEK _lseek64
+#elif defined(_WIN32) && !defined(__BORLANDC__)
 #  define LSEEK _lseeki64
 #else
 #if defined(_LARGEFILE64_SOURCE) && _LFS64_LARGEFILE-0
diff -urN zlib.orig/inflate.c zlib/inflate.c
<<<<<<< HEAD
--- zlib.orig/inflate.c	Fri May 17 16:28:44 2013
+++ zlib/inflate.c	Fri May 17 16:28:44 2013
=======
--- zlib.orig/inflate.c	2014-01-24 13:47:54.808020680 +0100
+++ zlib/inflate.c	2014-01-24 13:47:54.808020680 +0100
>>>>>>> 053ea387
@@ -429,6 +429,7 @@
 /* Macros for inflate(): */
 
 /* check function to use adler32() for zlib or crc32() for gzip */
+#undef UPDATE /* VxWorks defines it */
 #ifdef GUNZIP
 #  define UPDATE(check, buf, len) \
     (state->flags ? crc32(check, buf, len) : adler32(check, buf, len))
diff -urN zlib.orig/zconf.h zlib/zconf.h
<<<<<<< HEAD
--- zlib.orig/zconf.h	Fri May 17 16:28:44 2013
+++ zlib/zconf.h	Fri May 17 16:28:44 2013
=======
--- zlib.orig/zconf.h	2014-01-24 13:47:54.816020680 +0100
+++ zlib/zconf.h	2014-01-24 13:47:54.816020680 +0100
>>>>>>> 053ea387
@@ -161,7 +161,18 @@
 #if defined(_WINDOWS) && !defined(WINDOWS)
 #  define WINDOWS
 #endif
-#if defined(_WIN32) || defined(_WIN32_WCE) || defined(__WIN32__)
+#if defined(__CEGCC__) || defined(__MINGW32CE__) || \
+    defined(UNDER_CE) || defined(_WIN32_WCE)
+#  ifndef _WINCE
+#    define _WINCE
+#  endif
+#endif
+#if defined(_WINCE)
+#  ifndef NO_ERRNO_H
+#    define NO_ERRNO_H
+#  endif
+#endif
+#if defined(_WIN32) || defined(_WINCE) || defined(__WIN32__)
 #  ifndef WIN32
 #    define WIN32
 #  endif
<<<<<<< HEAD
@@ -346,6 +357,16 @@
 #    else
 #      define ZEXPORT   __declspec(dllimport)
 #      define ZEXPORTVA __declspec(dllimport)
+#    endif
+#  endif
+#endif
=======
@@ -349,6 +360,16 @@
 #    endif
 #  endif
 #endif
>>>>>>> 053ea387
+
+#if defined(OS2) && defined(__WATCOMC__)
+#  ifdef ZLIB_DLL
+#    ifdef ZLIB_INTERNAL
+#      define ZEXTERN   extern __declspec(dllexport)
+#    else
+#      define ZEXPORT   extern __declspec(dllimport)
 #    endif
 #  endif
 #endif
diff -urN zlib.orig/zlib.h zlib/zlib.h
<<<<<<< HEAD
--- zlib.orig/zlib.h	Fri May 17 16:28:44 2013
+++ zlib/zlib.h	Fri May 17 16:28:44 2013
=======
--- zlib.orig/zlib.h	2014-01-24 13:47:54.820020680 +0100
+++ zlib/zlib.h	2014-01-24 13:47:54.820020680 +0100
>>>>>>> 053ea387
@@ -1728,6 +1728,8 @@
    ZEXTERN z_off_t ZEXPORT gzoffset OF((gzFile));
    ZEXTERN uLong ZEXPORT adler32_combine OF((uLong, uLong, z_off_t));
    ZEXTERN uLong ZEXPORT crc32_combine OF((uLong, uLong, z_off_t));
+   ZEXTERN uLong ZEXPORT adler32_combine64 OF((uLong, uLong, z_off64_t));
+   ZEXTERN uLong ZEXPORT crc32_combine64 OF((uLong, uLong, z_off64_t));
 #endif
 
 #else /* Z_SOLO */
diff -urN zlib.orig/zutil.c zlib/zutil.c
<<<<<<< HEAD
--- zlib.orig/zutil.c	Fri May 17 16:28:44 2013
+++ zlib/zutil.c	Fri May 17 16:28:44 2013
=======
--- zlib.orig/zutil.c	2014-01-24 13:47:54.820020680 +0100
+++ zlib/zutil.c	2014-01-24 13:47:54.820020680 +0100
>>>>>>> 053ea387
@@ -139,7 +139,7 @@
     return ERR_MSG(err);
 }
 
-#if defined(_WIN32_WCE)
+#if defined(_WINCE)
     /* The Microsoft C Run-Time Library for Windows CE doesn't have
      * errno.  We define it as a global variable to simplify porting.
      * Its value is always 0 and should not be used.
diff -urN zlib.orig/zutil.h zlib/zutil.h
<<<<<<< HEAD
--- zlib.orig/zutil.h	Fri May 17 16:28:44 2013
+++ zlib/zutil.h	Fri May 17 16:28:44 2013
=======
--- zlib.orig/zutil.h	2014-01-24 13:47:54.824020680 +0100
+++ zlib/zutil.h	2014-01-24 13:47:54.824020680 +0100
>>>>>>> 053ea387
@@ -22,7 +22,7 @@
 #include "zlib.h"
 
 #if defined(STDC) && !defined(Z_SOLO)
-#  if !(defined(_WIN32_WCE) && defined(_MSC_VER))
+#  if !(defined(_WINCE) && defined(_MSC_VER))
 #    include <stddef.h>
 #  endif
 #  include <string.h>
@@ -150,7 +150,7 @@
 #endif
 
 #if (defined(_MSC_VER) && (_MSC_VER > 600)) && !defined __INTERIX
-#  if defined(_WIN32_WCE)
+#  if defined(_WINCE)
 #    define fdopen(fd,mode) NULL /* No fdopen() */
 #    ifndef _PTRDIFF_T_DEFINED
        typedef int ptrdiff_t;<|MERGE_RESOLUTION|>--- conflicted
+++ resolved
@@ -1,11 +1,6 @@
 diff -urN zlib.orig/crc32.c zlib/crc32.c
-<<<<<<< HEAD
---- zlib.orig/crc32.c	Fri May 17 16:28:44 2013
-+++ zlib/crc32.c	Fri May 17 16:28:44 2013
-=======
 --- zlib.orig/crc32.c	2014-01-24 13:47:54.784020679 +0100
 +++ zlib/crc32.c	2014-01-24 13:47:54.784020679 +0100
->>>>>>> 053ea387
 @@ -21,6 +21,8 @@
    DYNAMIC_CRC_TABLE and MAKECRCH can be #defined to write out crc32.h.
   */
@@ -16,13 +11,8 @@
  #  include <stdio.h>
  #  ifndef DYNAMIC_CRC_TABLE
 diff -urN zlib.orig/deflate.c zlib/deflate.c
-<<<<<<< HEAD
---- zlib.orig/deflate.c	Fri May 17 16:28:44 2013
-+++ zlib/deflate.c	Fri May 17 16:28:44 2013
-=======
 --- zlib.orig/deflate.c	2014-01-24 13:47:54.796020679 +0100
 +++ zlib/deflate.c	2014-01-24 13:47:54.796020679 +0100
->>>>>>> 053ea387
 @@ -51,6 +51,10 @@
  
  #include "deflate.h"
@@ -60,13 +50,8 @@
  
      for (;;) {
 diff -urN zlib.orig/gzguts.h zlib/gzguts.h
-<<<<<<< HEAD
---- zlib.orig/gzguts.h	Fri May 17 16:28:44 2013
-+++ zlib/gzguts.h	Fri May 17 16:28:44 2013
-=======
 --- zlib.orig/gzguts.h	2014-01-24 13:47:54.796020679 +0100
 +++ zlib/gzguts.h	2014-01-24 13:47:54.796020679 +0100
->>>>>>> 053ea387
 @@ -31,7 +31,8 @@
  #  include <stddef.h>
  #endif
@@ -88,13 +73,8 @@
  #    define HAVE_VSNPRINTF
  #  endif
 diff -urN zlib.orig/gzlib.c zlib/gzlib.c
-<<<<<<< HEAD
---- zlib.orig/gzlib.c	Fri May 17 16:28:44 2013
-+++ zlib/gzlib.c	Fri May 17 16:28:44 2013
-=======
 --- zlib.orig/gzlib.c	2014-01-24 13:47:54.796020679 +0100
 +++ zlib/gzlib.c	2014-01-24 13:47:54.796020679 +0100
->>>>>>> 053ea387
 @@ -5,7 +5,11 @@
  
  #include "gzguts.h"
@@ -109,13 +89,8 @@
  #else
  #if defined(_LARGEFILE64_SOURCE) && _LFS64_LARGEFILE-0
 diff -urN zlib.orig/inflate.c zlib/inflate.c
-<<<<<<< HEAD
---- zlib.orig/inflate.c	Fri May 17 16:28:44 2013
-+++ zlib/inflate.c	Fri May 17 16:28:44 2013
-=======
 --- zlib.orig/inflate.c	2014-01-24 13:47:54.808020680 +0100
 +++ zlib/inflate.c	2014-01-24 13:47:54.808020680 +0100
->>>>>>> 053ea387
 @@ -429,6 +429,7 @@
  /* Macros for inflate(): */
  
@@ -125,13 +100,8 @@
  #  define UPDATE(check, buf, len) \
      (state->flags ? crc32(check, buf, len) : adler32(check, buf, len))
 diff -urN zlib.orig/zconf.h zlib/zconf.h
-<<<<<<< HEAD
---- zlib.orig/zconf.h	Fri May 17 16:28:44 2013
-+++ zlib/zconf.h	Fri May 17 16:28:44 2013
-=======
 --- zlib.orig/zconf.h	2014-01-24 13:47:54.816020680 +0100
 +++ zlib/zconf.h	2014-01-24 13:47:54.816020680 +0100
->>>>>>> 053ea387
 @@ -161,7 +161,18 @@
  #if defined(_WINDOWS) && !defined(WINDOWS)
  #  define WINDOWS
@@ -152,20 +122,10 @@
  #  ifndef WIN32
  #    define WIN32
  #  endif
-<<<<<<< HEAD
-@@ -346,6 +357,16 @@
- #    else
- #      define ZEXPORT   __declspec(dllimport)
- #      define ZEXPORTVA __declspec(dllimport)
-+#    endif
-+#  endif
-+#endif
-=======
 @@ -349,6 +360,16 @@
  #    endif
  #  endif
  #endif
->>>>>>> 053ea387
 +
 +#if defined(OS2) && defined(__WATCOMC__)
 +#  ifdef ZLIB_DLL
@@ -173,17 +133,15 @@
 +#      define ZEXTERN   extern __declspec(dllexport)
 +#    else
 +#      define ZEXPORT   extern __declspec(dllimport)
- #    endif
- #  endif
- #endif
++#    endif
++#  endif
++#endif
+ 
+ #ifndef ZEXTERN
+ #  define ZEXTERN extern
 diff -urN zlib.orig/zlib.h zlib/zlib.h
-<<<<<<< HEAD
---- zlib.orig/zlib.h	Fri May 17 16:28:44 2013
-+++ zlib/zlib.h	Fri May 17 16:28:44 2013
-=======
 --- zlib.orig/zlib.h	2014-01-24 13:47:54.820020680 +0100
 +++ zlib/zlib.h	2014-01-24 13:47:54.820020680 +0100
->>>>>>> 053ea387
 @@ -1728,6 +1728,8 @@
     ZEXTERN z_off_t ZEXPORT gzoffset OF((gzFile));
     ZEXTERN uLong ZEXPORT adler32_combine OF((uLong, uLong, z_off_t));
@@ -194,13 +152,8 @@
  
  #else /* Z_SOLO */
 diff -urN zlib.orig/zutil.c zlib/zutil.c
-<<<<<<< HEAD
---- zlib.orig/zutil.c	Fri May 17 16:28:44 2013
-+++ zlib/zutil.c	Fri May 17 16:28:44 2013
-=======
 --- zlib.orig/zutil.c	2014-01-24 13:47:54.820020680 +0100
 +++ zlib/zutil.c	2014-01-24 13:47:54.820020680 +0100
->>>>>>> 053ea387
 @@ -139,7 +139,7 @@
      return ERR_MSG(err);
  }
@@ -211,13 +164,8 @@
       * errno.  We define it as a global variable to simplify porting.
       * Its value is always 0 and should not be used.
 diff -urN zlib.orig/zutil.h zlib/zutil.h
-<<<<<<< HEAD
---- zlib.orig/zutil.h	Fri May 17 16:28:44 2013
-+++ zlib/zutil.h	Fri May 17 16:28:44 2013
-=======
 --- zlib.orig/zutil.h	2014-01-24 13:47:54.824020680 +0100
 +++ zlib/zutil.h	2014-01-24 13:47:54.824020680 +0100
->>>>>>> 053ea387
 @@ -22,7 +22,7 @@
  #include "zlib.h"
  
