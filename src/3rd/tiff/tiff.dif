--- conflicted
+++ resolved
@@ -685,13 +685,8 @@
 @@ -124,4 +163,22 @@
  #define PHOTOSHOP_SUPPORT
  #define IPTC_SUPPORT
-<<<<<<< HEAD
- 
-+#if ! defined( HB_OS_DARWIN )
-=======
-+
+ 
 +#if ! defined( HB_OS_UNIX )
->>>>>>> b2b67222
 +#ifndef O_RDONLY
 +#define O_RDONLY 0
 +#endif
