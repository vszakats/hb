ROOT := ../../../

include $(TOP)$(ROOT)config/global.mk

LIBNAME := png

HB_BUILD_WARN := no
HB_BUILD_MODE := c

C_SOURCES := \
   png.c \
   pngerror.c \
   pngget.c \
   pngmem.c \
   pngpread.c \
   pngread.c \
   pngrio.c \
   pngrtran.c \
   pngrutil.c \
   pngset.c \
   pngtrans.c \
   pngwio.c \
   pngwrite.c \
   pngwtran.c \
   pngwutil.c \

ifeq ($(filter $(HB_COMPILER),poccarm xcc tcc),)

   _DET_DSP_NAME := libpng
   _DET_VAR_INC_ := HB_INC_PNG
   _DET_VAR_HAS_ := HB_HAS_PNG
   _DET_FLT_PLAT :=
   _DET_FLT_COMP :=
   _DET_INC_DEFP := /usr/include /boot/develop/headers/3rdparty
   _DET_INC_LOCL := src/3rd/png
   _DET_INC_HEAD := /png.h
   include $(TOP)$(ROOT)config/detfun.mk

   ifneq ($(HB_HAS_PNG_LOCAL),)

      ifneq ($(HB_HAS_ZLIB),)

         HB_CFLAGS += $(foreach d,$(HB_HAS_ZLIB),-I$(d))
         HB_CFLAGS_DYN := -DPNG_BUILD_DLL

<<<<<<< HEAD
         # requirement for wce and for win/msvc with -sdl option
         HB_CFLAGS += -DPNG_NO_STDIO

         ifneq ($(filter $(HB_COMPILER),djgpp dmc),)
            HB_CFLAGS += -DPNG_NO_SNPRINTF
         endif
=======
         HB_CFLAGS += -DPNG_NO_STDIO

>>>>>>> 9b3f803d
         ifneq ($(filter $(HB_COMPILER),pocc pocc64 poccarm),)
            HB_CFLAGS += -DPNG_ALLOCATED
         endif

         include $(TOP)$(ROOT)config/lib.mk
      else
         HB_SKIP_REASON := $(_DET_RES_TEXT)
         include $(TOP)$(ROOT)config/none.mk
      endif
   else
      HB_SKIP_REASON := unused
      include $(TOP)$(ROOT)config/none.mk
   endif
else
   HB_SKIP_REASON := compiler not supported
   include $(TOP)$(ROOT)config/none.mk
endif

# ORIGIN http://libpng.org/pub/png/libpng.html
# VER    1.6.8
<<<<<<< HEAD
# URL    https://downloads.sourceforge.net/libpng/libpng-1.6.8.tar.gz
=======
# URL    http://downloads.sourceforge.net/libpng/libpng-1.6.8.tar.gz
>>>>>>> 9b3f803d
# DIFF   png.dif
#
# MAP    LICENSE
# MAP    png.c
# MAP    pngconf.h
# MAP    scripts/pnglibconf.h.prebuilt           pnglconf.h
# MAP    pngerror.c
# MAP    pngget.c
# MAP    png.h
# MAP    pngmem.c
# MAP    pngpread.c
# MAP    pngpriv.h
# MAP    pngread.c
# MAP    pngrio.c
# MAP    pngrtran.c
# MAP    pngrutil.c
# MAP    pngset.c
# MAP    pngtrans.c
# MAP    pngwio.c
# MAP    pngwrite.c
# MAP    pngwtran.c
# MAP    pngwutil.c
# MAP    pnginfo.h
# MAP    pngstruct.h                             pngstru.h
# MAP    pngdebug.h<|MERGE_RESOLUTION|>--- conflicted
+++ resolved
@@ -43,17 +43,9 @@
          HB_CFLAGS += $(foreach d,$(HB_HAS_ZLIB),-I$(d))
          HB_CFLAGS_DYN := -DPNG_BUILD_DLL
 
-<<<<<<< HEAD
          # requirement for wce and for win/msvc with -sdl option
          HB_CFLAGS += -DPNG_NO_STDIO
 
-         ifneq ($(filter $(HB_COMPILER),djgpp dmc),)
-            HB_CFLAGS += -DPNG_NO_SNPRINTF
-         endif
-=======
-         HB_CFLAGS += -DPNG_NO_STDIO
-
->>>>>>> 9b3f803d
          ifneq ($(filter $(HB_COMPILER),pocc pocc64 poccarm),)
             HB_CFLAGS += -DPNG_ALLOCATED
          endif
@@ -74,11 +66,7 @@
 
 # ORIGIN http://libpng.org/pub/png/libpng.html
 # VER    1.6.8
-<<<<<<< HEAD
 # URL    https://downloads.sourceforge.net/libpng/libpng-1.6.8.tar.gz
-=======
-# URL    http://downloads.sourceforge.net/libpng/libpng-1.6.8.tar.gz
->>>>>>> 9b3f803d
 # DIFF   png.dif
 #
 # MAP    LICENSE
