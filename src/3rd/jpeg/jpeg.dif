--- conflicted
+++ resolved
@@ -1,11 +1,6 @@
 diff -urN jpeg.orig/jmorecfg.h jpeg/jmorecfg.h
-<<<<<<< HEAD
---- jpeg.orig/jmorecfg.h	Sun Feb 02 22:13:53 2014
-+++ jpeg/jmorecfg.h	Sun Feb 02 22:13:54 2014
-=======
 --- jpeg.orig/jmorecfg.h	2014-02-03 09:20:24.192055857 +0100
 +++ jpeg/jmorecfg.h	2014-02-03 09:20:24.192055857 +0100
->>>>>>> 2075a508
 @@ -189,7 +189,9 @@
  #ifdef CHAR_IS_UNSIGNED
  typedef char UINT8;
