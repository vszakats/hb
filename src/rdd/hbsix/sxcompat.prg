--- conflicted
+++ resolved
@@ -175,17 +175,6 @@
 
    LOCAL xRetVal
 
-<<<<<<< HEAD
-   DO CASE
-   CASE cType $ "CM"
-      xRetVal := _sx_StrCompress( xVal )
-   CASE cType == "A"
-      xRetVal := Array( Len( xVal ) )
-      AEval( xVal, {| x | xRetVal := sx_Compress( x ) } )
-   OTHERWISE
-      xRetVal := xVal
-   ENDCASE
-=======
    SWITCH ValType( xVal )
    CASE "C"
    CASE "M"
@@ -195,7 +184,6 @@
       AEval( xVal, {| x, i | xRetVal[ i ] := sx_Compress( x ) } )
       RETURN xRetVal
    ENDSWITCH
->>>>>>> 96ca3fe4
 
    RETURN xVal
 
@@ -203,17 +191,6 @@
 
    LOCAL xRetVal
 
-<<<<<<< HEAD
-   DO CASE
-   CASE cType $ "CM"
-      xRetVal := _sx_StrDecompress( xVal )
-   CASE cType == "A"
-      xRetVal := Array( Len( xVal ) )
-      AEval( xVal, {| x | xRetVal := sx_Decompress( x ) } )
-   OTHERWISE
-      xRetVal := xVal
-   ENDCASE
-=======
    SWITCH ValType( xVal )
    CASE "C"
    CASE "M"
@@ -223,7 +200,6 @@
       AEval( xVal, {| x, i | xRetVal[ i ] := sx_Decompress( x ) } )
       RETURN xRetVal
    ENDSWITCH
->>>>>>> 96ca3fe4
 
    RETURN xVal
 
