/*
 * USRRDD
 *
 * Copyright 2006 Przemyslaw Czerpak <druzus / at / priv.onet.pl>
 *
 * This program is free software; you can redistribute it and/or modify
 * it under the terms of the GNU General Public License as published by
 * the Free Software Foundation; either version 2, or (at your option)
 * any later version.
 *
 * This program is distributed in the hope that it will be useful,
 * but WITHOUT ANY WARRANTY; without even the implied warranty of
 * MERCHANTABILITY or FITNESS FOR A PARTICULAR PURPOSE.  See the
 * GNU General Public License for more details.
 *
 * You should have received a copy of the GNU General Public License
 * along with this software; see the file COPYING.txt.  If not, write to
 * the Free Software Foundation, Inc., 59 Temple Place, Suite 330,
 * Boston, MA 02111-1307 USA (or visit the web site https://www.gnu.org/).
 *
 * As a special exception, the Harbour Project gives permission for
 * additional uses of the text contained in its release of Harbour.
 *
 * The exception is that, if you link the Harbour libraries with other
 * files to produce an executable, this does not by itself cause the
 * resulting executable to be covered by the GNU General Public License.
 * Your use of that executable is in no way restricted on account of
 * linking the Harbour library code into it.
 *
 * This exception does not however invalidate any other reasons why
 * the executable file might be covered by the GNU General Public License.
 *
 * This exception applies only to the code released by the Harbour
 * Project under the name Harbour.  If you copy code from other
 * Harbour Project or Free Software Foundation releases into a copy of
 * Harbour, as the General Public License permits, the exception does
 * not apply to the code that you add in this way.  To avoid misleading
 * anyone as to the status of such modified files, you must delete
 * this exception notice from them.
 *
 * If you write modifications of your own for Harbour, it is your choice
 * whether to permit this exception to apply to your modifications.
 * If you do not wish that, delete this exception notice.
 *
 */


#include "hbapi.h"
#include "hbapiitm.h"
#include "hbapierr.h"
#include "hbapilng.h"
#include "hbapirdd.h"
#include "hbvm.h"
#include "hbxvm.h"
#include "hbstack.h"
#include "hbinit.h"
#include "rddsys.ch"
#include "hbusrrdd.ch"

#define SELF_USRNODE( w )  ( s_pUsrRddNodes[ ( w )->rddID ] )
#define SELF_USRDATA( w )  ( ( LPUSRRDDDATA ) ( ( HB_BYTE * ) ( w ) + \
                                                SELF_USRNODE( w )->uiDataOffset ) )

#undef _SUPERTABLE
#define _SUPERTABLE( w )   ( SELF_USRNODE( w )->pSuperTable )
#undef __SUPERTABLE
#define __SUPERTABLE( r )  ( &( ( r )->pSuperTable ) )

typedef struct _USRRDDNODE
{
   HB_USHORT uiDataOffset;
   PRDDFUNCS pSuperTable;
   PHB_ITEM  pMethods;
   PHB_ITEM  pItem;
} USRRDDNODE;
typedef USRRDDNODE * LPUSRRDDNODE;

typedef struct _USRRDDDATA
{
   PHB_ITEM pItem;
} USRRDDDATA;
typedef USRRDDDATA * LPUSRRDDDATA;

static HB_USHORT      s_uiUsrNodes   = 0;
static LPUSRRDDNODE * s_pUsrRddNodes = NULL;

static HB_BOOL hb_usrIsMethod( PHB_ITEM pMethods, HB_USHORT uiMethod )
{
   PHB_ITEM pItem = hb_arrayGetItemPtr( pMethods, uiMethod );

   return pItem && HB_IS_EVALITEM( pItem );
}

static HB_BOOL hb_usrPushMethod( PHB_ITEM pMethods, HB_USHORT uiMethod )
{
   PHB_ITEM pItem = hb_arrayGetItemPtr( pMethods, uiMethod );

   if( pItem )
   {
      if( HB_IS_SYMBOL( pItem ) )
      {
         hb_vmPush( pItem );
         hb_vmPushNil();
         return HB_TRUE;
      }
      else if( HB_IS_BLOCK( pItem ) )
      {
         hb_vmPushEvalSym();
         hb_vmPush( pItem );
         return HB_TRUE;
      }
   }
   return HB_FALSE;
}

static HB_ERRCODE hb_usrReturn( void )
{
   HB_ERRCODE errCode = hb_parni( -1 );

   /*
    * clear the return value - it's not strictly necessary and Clipper
    * does not make it in many functions but it will much nicer ;-)
    */
   hb_ret();

   return errCode;
}

static HB_ERRCODE hb_usrEvalRddFunc( PHB_ITEM pMethods, HB_USHORT uiMethod, HB_USHORT uiRddID )
{
   if( hb_usrPushMethod( pMethods, uiMethod ) )
   {
      hb_vmPushInteger( uiRddID );
      hb_vmDo( 1 );
      return hb_usrReturn();
   }

   return HB_SUCCESS;
}

static HB_ERRCODE hb_usrEvalAreaFunc( PHB_ITEM pMethods, HB_USHORT uiMethod, AREAP pArea )
{
   if( hb_usrPushMethod( pMethods, uiMethod ) )
   {
      hb_vmPushPointer( pArea );
      hb_vmDo( 1 );
      return hb_usrReturn();
   }

   return HB_SUCCESS;
}

static AREAP hb_usrGetAreaPointer( int iArea )
{
   if( iArea != 0 )
      return ( AREAP ) hb_rddGetWorkAreaPointer( iArea );
   else
      return NULL;
}



/*
 * RDD structures conversions
 */

static PHB_ITEM hb_usrArrayGet( PHB_ITEM pArray, HB_SIZE nPos, HB_TYPE uiType )
{
   PHB_ITEM pItem = hb_arrayGetItemPtr( pArray, nPos );

   if( pItem && ( hb_itemType( pItem ) & uiType ) != 0 )
      return pItem;
   else
      return NULL;
}

static const char * hb_usrArrayGetCPtr( PHB_ITEM pArray, HB_SIZE nPos )
{
   PHB_ITEM pItem = hb_arrayGetItemPtr( pArray, nPos );

   if( pItem && HB_IS_STRING( pItem ) )
      return hb_itemGetCPtr( pItem );
   else
      return NULL;
}

static PHB_ITEM hb_usrFieldInfoToItem( LPDBFIELDINFO pFieldInfo )
{
   PHB_ITEM pItem;

   pItem = hb_itemArrayNew( UR_FI_SIZE );
   if( pFieldInfo->atomName )
      hb_itemPutC( hb_arrayGetItemPtr( pItem, UR_FI_NAME ), pFieldInfo->atomName );
   hb_itemPutNI( hb_arrayGetItemPtr( pItem, UR_FI_TYPE ), pFieldInfo->uiType );
   hb_itemPutNI( hb_arrayGetItemPtr( pItem, UR_FI_TYPEEXT ), pFieldInfo->uiTypeExtended );
   hb_itemPutNI( hb_arrayGetItemPtr( pItem, UR_FI_LEN ), pFieldInfo->uiLen );
   hb_itemPutNI( hb_arrayGetItemPtr( pItem, UR_FI_DEC ), pFieldInfo->uiDec );

   return pItem;
}

static HB_BOOL hb_usrItemToFieldInfo( PHB_ITEM pItem, LPDBFIELDINFO pFieldInfo )
{
   if( pItem && hb_arrayLen( pItem ) == UR_FI_SIZE )
   {
      pFieldInfo->atomName       = hb_usrArrayGetCPtr( pItem, UR_FI_NAME );
      pFieldInfo->uiType         = ( HB_USHORT ) hb_arrayGetNI( pItem, UR_FI_TYPE );
      pFieldInfo->uiTypeExtended = ( HB_USHORT ) hb_arrayGetNI( pItem, UR_FI_TYPEEXT );
      pFieldInfo->uiLen          = ( HB_USHORT ) hb_arrayGetNI( pItem, UR_FI_LEN );
      pFieldInfo->uiDec          = ( HB_USHORT ) hb_arrayGetNI( pItem, UR_FI_DEC );
      return HB_TRUE;
   }
   return HB_FALSE;
}

static PHB_ITEM hb_usrOpenInfoToItem( LPDBOPENINFO pOpenInfo )
{
   PHB_ITEM pItem;

   pItem = hb_itemArrayNew( UR_OI_SIZE );
   hb_itemPutNI( hb_arrayGetItemPtr( pItem, UR_OI_AREA ), pOpenInfo->uiArea );
   if( pOpenInfo->abName )
      hb_itemPutC( hb_arrayGetItemPtr( pItem, UR_OI_NAME ), pOpenInfo->abName );
   if( pOpenInfo->atomAlias )
      hb_itemPutC( hb_arrayGetItemPtr( pItem, UR_OI_ALIAS ), pOpenInfo->atomAlias );
   hb_itemPutL( hb_arrayGetItemPtr( pItem, UR_OI_SHARED ), pOpenInfo->fShared );
   hb_itemPutL( hb_arrayGetItemPtr( pItem, UR_OI_READONLY ), pOpenInfo->fReadonly );
   if( pOpenInfo->cdpId )
      hb_itemPutC( hb_arrayGetItemPtr( pItem, UR_OI_CDPID ), pOpenInfo->cdpId );
   hb_itemPutNL( hb_arrayGetItemPtr( pItem, UR_OI_CONNECT ), pOpenInfo->ulConnection );
   if( pOpenInfo->lpdbHeader )
      hb_itemPutPtr( hb_arrayGetItemPtr( pItem, UR_OI_HEADER ), pOpenInfo->lpdbHeader );

   return pItem;
}

static HB_BOOL hb_usrItemToOpenInfo( PHB_ITEM pItem, LPDBOPENINFO pOpenInfo )
{
   if( pItem && hb_arrayLen( pItem ) == UR_OI_SIZE )
   {
      pOpenInfo->uiArea       = ( HB_USHORT ) hb_arrayGetNI( pItem, UR_OI_AREA );
      pOpenInfo->abName       = hb_usrArrayGetCPtr( pItem, UR_OI_NAME );
      pOpenInfo->atomAlias    = hb_usrArrayGetCPtr( pItem, UR_OI_ALIAS );
      pOpenInfo->fShared      = hb_arrayGetL( pItem, UR_OI_SHARED );
      pOpenInfo->fReadonly    = hb_arrayGetL( pItem, UR_OI_READONLY );
      pOpenInfo->cdpId        = hb_usrArrayGetCPtr( pItem, UR_OI_CDPID );
      pOpenInfo->ulConnection = hb_arrayGetNL( pItem, UR_OI_CONNECT );
      pOpenInfo->lpdbHeader   = hb_arrayGetPtr( pItem, UR_OI_HEADER );
      return HB_TRUE;
   }
   return HB_FALSE;
}

static PHB_ITEM hb_usrFilterInfoToItem( LPDBFILTERINFO pFilterInfo )
{
   PHB_ITEM pItem;

   pItem = hb_itemArrayNew( UR_FRI_SIZE );
   if( pFilterInfo->itmCobExpr )
      hb_itemCopy( hb_arrayGetItemPtr( pItem, UR_FRI_BEXPR ), pFilterInfo->itmCobExpr );
   if( pFilterInfo->abFilterText )
      hb_itemCopy( hb_arrayGetItemPtr( pItem, UR_FRI_CEXPR ), pFilterInfo->abFilterText );
   hb_itemPutL( hb_arrayGetItemPtr( pItem, UR_FRI_ACTIVE ), pFilterInfo->fFilter );
   hb_itemPutL( hb_arrayGetItemPtr( pItem, UR_FRI_OPTIMIZED ), pFilterInfo->fOptimized );
   hb_itemPutPtr( hb_arrayGetItemPtr( pItem, UR_FRI_CARGO ), pFilterInfo->lpvCargo );

   return pItem;
}

static HB_BOOL hb_usrItemToFilterInfo( PHB_ITEM pItem, LPDBFILTERINFO pFilterInfo )
{
   if( pItem && hb_arrayLen( pItem ) == UR_FRI_SIZE )
   {
      pFilterInfo->itmCobExpr   = hb_usrArrayGet( pItem, UR_FRI_BEXPR, HB_IT_ANY );
      pFilterInfo->abFilterText = hb_usrArrayGet( pItem, UR_FRI_CEXPR, HB_IT_ANY );
      pFilterInfo->fFilter      = hb_arrayGetL( pItem, UR_FRI_ACTIVE );
      pFilterInfo->fOptimized   = hb_arrayGetL( pItem, UR_FRI_OPTIMIZED );
      pFilterInfo->lpvCargo     = hb_arrayGetPtr( pItem, UR_FRI_CARGO );
      return HB_TRUE;
   }
   return HB_FALSE;
}

static PHB_ITEM hb_usrRelInfoToItem( LPDBRELINFO pRelInfo )
{
   PHB_ITEM pItem;

   pItem = hb_itemArrayNew( UR_RI_SIZE );
   if( pRelInfo->itmCobExpr )
      hb_itemCopy( hb_arrayGetItemPtr( pItem, UR_RI_BEXPR ), pRelInfo->itmCobExpr );
   if( pRelInfo->abKey )
      hb_itemCopy( hb_arrayGetItemPtr( pItem, UR_RI_CEXPR ), pRelInfo->abKey );
   hb_itemPutL( hb_arrayGetItemPtr( pItem, UR_RI_SCOPED ), pRelInfo->isScoped );
   hb_itemPutL( hb_arrayGetItemPtr( pItem, UR_RI_OPTIMIZED ), pRelInfo->isOptimized );
   hb_itemPutNI( hb_arrayGetItemPtr( pItem, UR_RI_PARENT ), pRelInfo->lpaParent ? pRelInfo->lpaParent->uiArea : 0 );
   hb_itemPutNI( hb_arrayGetItemPtr( pItem, UR_RI_CHILD ), pRelInfo->lpaChild ? pRelInfo->lpaChild->uiArea : 0 );
   hb_itemPutPtr( hb_arrayGetItemPtr( pItem, UR_RI_NEXT ), pRelInfo->lpdbriNext );

   return pItem;
}

static HB_BOOL hb_usrItemToRelInfo( PHB_ITEM pItem, LPDBRELINFO pRelInfo )
{
   if( pItem && hb_arrayLen( pItem ) == UR_RI_SIZE )
   {
      pRelInfo->itmCobExpr  = hb_usrArrayGet( pItem, UR_RI_BEXPR, HB_IT_ANY );
      pRelInfo->abKey       = hb_usrArrayGet( pItem, UR_RI_CEXPR, HB_IT_ANY );
      pRelInfo->isScoped    = hb_arrayGetL( pItem, UR_RI_SCOPED );
      pRelInfo->isOptimized = hb_arrayGetL( pItem, UR_RI_OPTIMIZED );
      pRelInfo->lpaParent   = hb_usrGetAreaPointer( hb_arrayGetNI( pItem, UR_RI_PARENT ) );
      pRelInfo->lpaChild    = hb_usrGetAreaPointer( hb_arrayGetNI( pItem, UR_RI_CHILD ) );
      pRelInfo->lpdbriNext  = ( LPDBRELINFO ) hb_arrayGetPtr( pItem, UR_RI_NEXT );
      return HB_TRUE;
   }
   return HB_FALSE;
}

static PHB_ITEM hb_usrLockInfoToItem( LPDBLOCKINFO pLockInfo )
{
   PHB_ITEM pItem;

   pItem = hb_itemArrayNew( UR_LI_SIZE );
   if( pLockInfo->itmRecID )
      hb_itemCopy( hb_arrayGetItemPtr( pItem, UR_LI_RECORD ), pLockInfo->itmRecID );
   hb_itemPutNI( hb_arrayGetItemPtr( pItem, UR_LI_METHOD ), pLockInfo->uiMethod );
   hb_itemPutL( hb_arrayGetItemPtr( pItem, UR_LI_RESULT ), pLockInfo->fResult );

   return pItem;
}

static HB_BOOL hb_usrItemToLockInfo( PHB_ITEM pItem, LPDBLOCKINFO pLockInfo )
{
   if( pItem && hb_arrayLen( pItem ) == UR_LI_SIZE )
   {
      pLockInfo->itmRecID = hb_usrArrayGet( pItem, UR_LI_RECORD, HB_IT_ANY );
      pLockInfo->uiMethod = ( HB_USHORT ) hb_arrayGetNI( pItem, UR_LI_METHOD );
      pLockInfo->fResult  = ( HB_USHORT ) hb_arrayGetL( pItem, UR_LI_RESULT );
      return HB_TRUE;
   }
   return HB_FALSE;
}

static PHB_ITEM hb_usrScopeInfoToItem( LPDBSCOPEINFO pScopeInfo )
{
   PHB_ITEM pItem;

   pItem = hb_itemArrayNew( UR_SI_SIZE );
   if( pScopeInfo->itmCobFor )
      hb_itemCopy( hb_arrayGetItemPtr( pItem, UR_SI_BFOR ), pScopeInfo->itmCobFor );
   if( pScopeInfo->lpstrFor )
      hb_itemCopy( hb_arrayGetItemPtr( pItem, UR_SI_CFOR ), pScopeInfo->lpstrFor );
   if( pScopeInfo->itmCobWhile )
      hb_itemCopy( hb_arrayGetItemPtr( pItem, UR_SI_BWHILE ), pScopeInfo->itmCobWhile );
   if( pScopeInfo->lpstrWhile )
      hb_itemCopy( hb_arrayGetItemPtr( pItem, UR_SI_CWHILE ), pScopeInfo->lpstrWhile );
   if( pScopeInfo->lNext )
      hb_itemCopy( hb_arrayGetItemPtr( pItem, UR_SI_NEXT ), pScopeInfo->lNext );
   if( pScopeInfo->itmRecID )
      hb_itemCopy( hb_arrayGetItemPtr( pItem, UR_SI_RECORD ), pScopeInfo->itmRecID );
   if( pScopeInfo->fRest )
      hb_itemCopy( hb_arrayGetItemPtr( pItem, UR_SI_REST ), pScopeInfo->fRest );
   hb_itemPutL( hb_arrayGetItemPtr( pItem, UR_SI_IGNOREFILTER ), pScopeInfo->fIgnoreFilter );
   hb_itemPutL( hb_arrayGetItemPtr( pItem, UR_SI_INCLUDEDELETED ), pScopeInfo->fIncludeDeleted );
   hb_itemPutL( hb_arrayGetItemPtr( pItem, UR_SI_LAST ), pScopeInfo->fLast );
   hb_itemPutL( hb_arrayGetItemPtr( pItem, UR_SI_IGNOREDUPS ), pScopeInfo->fIgnoreDuplicates );
   hb_itemPutL( hb_arrayGetItemPtr( pItem, UR_SI_BACKWARD ), pScopeInfo->fBackward );
   hb_itemPutL( hb_arrayGetItemPtr( pItem, UR_SI_OPTIMIZED ), pScopeInfo->fOptimized );

   return pItem;
}

static HB_BOOL hb_usrItemToScopeInfo( PHB_ITEM pItem, LPDBSCOPEINFO pScopeInfo )
{
   if( pItem && hb_arrayLen( pItem ) == UR_SI_SIZE )
   {
      pScopeInfo->itmCobFor         = hb_usrArrayGet( pItem, UR_SI_BFOR, HB_IT_ANY );
      pScopeInfo->lpstrFor          = hb_usrArrayGet( pItem, UR_SI_CFOR, HB_IT_ANY );
      pScopeInfo->itmCobWhile       = hb_usrArrayGet( pItem, UR_SI_BWHILE, HB_IT_ANY );
      pScopeInfo->lpstrWhile        = hb_usrArrayGet( pItem, UR_SI_CWHILE, HB_IT_ANY );
      pScopeInfo->lNext             = hb_usrArrayGet( pItem, UR_SI_NEXT, HB_IT_ANY );
      pScopeInfo->itmRecID          = hb_usrArrayGet( pItem, UR_SI_RECORD, HB_IT_ANY );
      pScopeInfo->fRest             = hb_usrArrayGet( pItem, UR_SI_REST, HB_IT_ANY );
      pScopeInfo->fIgnoreFilter     = hb_arrayGetL( pItem, UR_SI_IGNOREFILTER );
      pScopeInfo->fIncludeDeleted   = hb_arrayGetL( pItem, UR_SI_INCLUDEDELETED );
      pScopeInfo->fLast             = hb_arrayGetL( pItem, UR_SI_LAST );
      pScopeInfo->fIgnoreDuplicates = hb_arrayGetL( pItem, UR_SI_IGNOREDUPS );
      pScopeInfo->fBackward         = hb_arrayGetL( pItem, UR_SI_BACKWARD );
      pScopeInfo->fOptimized        = hb_arrayGetL( pItem, UR_SI_OPTIMIZED );
      return HB_TRUE;
   }
   return HB_FALSE;
}

static PHB_ITEM hb_usrEvalInfoToItem( LPDBEVALINFO pEvalInfo )
{
   PHB_ITEM pItem, pScope;

   pScope = hb_usrScopeInfoToItem( &pEvalInfo->dbsci );
   pItem = hb_itemArrayNew( UR_EI_SIZE );
   if( pEvalInfo->itmBlock )
      hb_itemCopy( hb_arrayGetItemPtr( pItem, UR_EI_BLOCK ), pEvalInfo->itmBlock );
   if( pEvalInfo->abBlock )
      hb_itemCopy( hb_arrayGetItemPtr( pItem, UR_EI_CEXPR ), pEvalInfo->abBlock );
   hb_itemMove( hb_arrayGetItemPtr( pItem, UR_EI_SCOPE ), pScope );
   hb_itemRelease( pScope );

   return pItem;
}

static HB_BOOL hb_usrItemToEvalInfo( PHB_ITEM pItem, LPDBEVALINFO pEvalInfo )
{
   if( pItem && hb_arrayLen( pItem ) == UR_EI_SIZE )
   {
      pEvalInfo->itmBlock = hb_usrArrayGet( pItem, UR_EI_BLOCK, HB_IT_ANY );
      pEvalInfo->abBlock  = hb_usrArrayGet( pItem, UR_EI_CEXPR, HB_IT_ANY );
      return hb_usrItemToScopeInfo( hb_arrayGetItemPtr( pItem, UR_EI_SCOPE ),
                                    &pEvalInfo->dbsci );
   }
   return HB_FALSE;
}

static PHB_ITEM hb_usrTransInfoToItem( LPDBTRANSINFO pTransInfo )
{
   PHB_ITEM pItem, pScope;

   pScope = hb_usrScopeInfoToItem( &pTransInfo->dbsci );
   pItem = hb_itemArrayNew( UR_TI_SIZE );
   hb_itemPutNI( hb_arrayGetItemPtr( pItem, UR_TI_SRCAREA ), pTransInfo->lpaSource->uiArea );
   hb_itemPutNI( hb_arrayGetItemPtr( pItem, UR_TI_DSTAREA ), pTransInfo->lpaDest->uiArea );
   hb_itemMove( hb_arrayGetItemPtr( pItem, UR_TI_SCOPE ), pScope );
   hb_itemPutNI( hb_arrayGetItemPtr( pItem, UR_TI_FLAGS ), pTransInfo->uiFlags );
   hb_itemPutNI( hb_arrayGetItemPtr( pItem, UR_TI_ITEMCOUNT ), pTransInfo->uiItemCount );
   if( pTransInfo->uiItemCount )
   {
      PHB_ITEM pItems = hb_arrayGetItemPtr( pItem, UR_TI_ITEMS ), pItm;
      LPDBTRANSITEM pTransItem = pTransInfo->lpTransItems;
      HB_USHORT uiCount;

      hb_arrayNew( pItems, pTransInfo->uiItemCount );
      for( uiCount = 1; uiCount <= pTransInfo->uiItemCount; ++uiCount, ++pTransItem )
      {
         pItm = hb_arrayGetItemPtr( pItems, uiCount );
         hb_arrayNew( pItm, UR_TITEM_SIZE );
         hb_itemPutNI( hb_arrayGetItemPtr( pItm, UR_TITEM_SOURCE ), pTransItem->uiSource );
         hb_itemPutNI( hb_arrayGetItemPtr( pItm, UR_TITEM_DESTIN ), pTransItem->uiDest );
      }
   }
   hb_itemRelease( pScope );

   return pItem;
}

static HB_BOOL hb_usrItemToTransInfo( PHB_ITEM pItem, LPDBTRANSINFO pTransInfo )
{
   if( pItem && hb_arrayLen( pItem ) == UR_TI_SIZE )
   {
      HB_USHORT uiItemCount = ( HB_USHORT ) hb_arrayGetNI( pItem, UR_TI_ITEMCOUNT ), uiCount;
      PHB_ITEM pItems = hb_arrayGetItemPtr( pItem, UR_TI_ITEMS ), pItm;

      if( hb_arrayLen( pItems ) == ( HB_SIZE ) uiItemCount &&
          hb_usrItemToScopeInfo( hb_arrayGetItemPtr( pItem, UR_TI_SCOPE ),
                                 &pTransInfo->dbsci ) )
      {
         pTransInfo->lpaSource   = hb_usrGetAreaPointer( hb_arrayGetNI( pItem, UR_TI_SRCAREA ) );
         pTransInfo->lpaDest     = hb_usrGetAreaPointer( hb_arrayGetNI( pItem, UR_TI_DSTAREA ) );
         pTransInfo->uiFlags     = ( HB_USHORT ) hb_arrayGetNI( pItem, UR_TI_FLAGS );
         pTransInfo->uiItemCount = uiItemCount;
         if( uiItemCount )
         {
            LPDBTRANSITEM pTransItem;

            pTransInfo->lpTransItems = pTransItem =
               ( LPDBTRANSITEM ) hb_xgrab( uiItemCount * sizeof( DBTRANSITEM ) );

            for( uiCount = 1; uiCount <= uiItemCount; ++uiCount, ++pTransItem )
            {
               pItm = hb_arrayGetItemPtr( pItems, uiCount );
               pTransItem->uiSource = ( HB_USHORT ) hb_arrayGetNI( pItm, UR_TITEM_SOURCE );
               pTransItem->uiDest   = ( HB_USHORT ) hb_arrayGetNI( pItm, UR_TITEM_DESTIN );
            }
         }
         else
         {
            pTransInfo->lpTransItems = NULL;
         }
         return HB_TRUE;
      }
   }
   return HB_FALSE;
}

static void hb_usrTransInfoFree( LPDBTRANSINFO pTransInfo )
{
   if( pTransInfo->uiItemCount )
      hb_xfree( pTransInfo->lpTransItems );
}

static PHB_ITEM hb_usrSortInfoToItem( LPDBSORTINFO pSortInfo )
{
   PHB_ITEM pItem, pTrans;

   pTrans = hb_usrTransInfoToItem( &pSortInfo->dbtri );
   pItem = hb_itemArrayNew( UR_SRI_SIZE );
   hb_itemMove( hb_arrayGetItemPtr( pItem, UR_SRI_TRANSINFO ), pTrans );
   hb_itemPutNI( hb_arrayGetItemPtr( pItem, UR_SRI_ITEMCOUNT ), pSortInfo->uiItemCount );
   if( pSortInfo->uiItemCount )
   {
      PHB_ITEM pItems = hb_arrayGetItemPtr( pItem, UR_SRI_ITEMS ), pItm;
      LPDBSORTITEM pSortItem = pSortInfo->lpdbsItem;
      HB_USHORT uiCount;

      hb_arrayNew( pItems, pSortInfo->uiItemCount );
      for( uiCount = 1; uiCount <= pSortInfo->uiItemCount; ++uiCount, ++pSortItem )
      {
         pItm = hb_arrayGetItemPtr( pItems, uiCount );
         hb_arrayNew( pItm, UR_SITEM_SIZE );
         hb_itemPutNI( hb_arrayGetItemPtr( pItm, UR_SITEM_FIELD ), pSortItem->uiField );
         hb_itemPutNI( hb_arrayGetItemPtr( pItm, UR_SITEM_FLAGS ), pSortItem->uiFlags );
      }
   }
   hb_itemRelease( pTrans );

   return pItem;
}

static HB_BOOL hb_usrItemToSortInfo( PHB_ITEM pItem, LPDBSORTINFO pSortInfo )
{
   if( pItem && hb_arrayLen( pItem ) == UR_SRI_SIZE )
   {
      HB_USHORT uiItemCount = ( HB_USHORT ) hb_arrayGetNI( pItem, UR_SRI_ITEMCOUNT ), uiCount;
      PHB_ITEM pItems = hb_arrayGetItemPtr( pItem, UR_SRI_ITEMS ), pItm;

      if( hb_arrayLen( pItems ) == ( HB_SIZE ) uiItemCount &&
          hb_usrItemToTransInfo( hb_arrayGetItemPtr( pItem, UR_SRI_TRANSINFO ),
                                 &pSortInfo->dbtri ) )
      {
         pSortInfo->uiItemCount = uiItemCount;
         if( uiItemCount )
         {
            LPDBSORTITEM pSortItem;

            pSortInfo->lpdbsItem = pSortItem =
               ( LPDBSORTITEM ) hb_xgrab( uiItemCount * sizeof( DBSORTITEM ) );

            for( uiCount = 1; uiCount <= uiItemCount; ++uiCount, ++pSortItem )
            {
               pItm = hb_arrayGetItemPtr( pItems, uiCount );
               pSortItem->uiField = ( HB_USHORT ) hb_arrayGetNI( pItm, UR_SITEM_FIELD );
               pSortItem->uiFlags = ( HB_USHORT ) hb_arrayGetNI( pItm, UR_SITEM_FLAGS );
            }
         }
         else
         {
            pSortInfo->lpdbsItem = NULL;
         }
         return HB_TRUE;
      }
   }
   return HB_FALSE;
}

static void hb_usrSortInfoFree( LPDBSORTINFO pSortInfo )
{
   hb_usrTransInfoFree( &pSortInfo->dbtri );
   if( pSortInfo->uiItemCount )
      hb_xfree( pSortInfo->lpdbsItem );
}

static PHB_ITEM hb_usrOrderInfoToItem( LPDBORDERINFO pOrderInfo )
{
   PHB_ITEM pItem;

   pItem = hb_itemArrayNew( UR_ORI_SIZE );
   if( pOrderInfo->atomBagName )
      hb_itemCopy( hb_arrayGetItemPtr( pItem, UR_ORI_BAG ), pOrderInfo->atomBagName );
   if( pOrderInfo->itmOrder )
      hb_itemCopy( hb_arrayGetItemPtr( pItem, UR_ORI_TAG ), pOrderInfo->itmOrder );
   if( pOrderInfo->itmCobExpr )
      hb_itemCopy( hb_arrayGetItemPtr( pItem, UR_ORI_BLOCK ), pOrderInfo->itmCobExpr );
   if( pOrderInfo->itmResult )
      hb_itemCopy( hb_arrayGetItemPtr( pItem, UR_ORI_RESULT ), pOrderInfo->itmResult );
   if( pOrderInfo->itmNewVal )
      hb_itemCopy( hb_arrayGetItemPtr( pItem, UR_ORI_NEWVAL ), pOrderInfo->itmNewVal );
   hb_itemPutL( hb_arrayGetItemPtr( pItem, UR_ORI_ALLTAGS ), pOrderInfo->fAllTags );

   return pItem;
}

static HB_BOOL hb_usrItemToOrderInfo( PHB_ITEM pItem, LPDBORDERINFO pOrderInfo )
{
   if( pItem && hb_arrayLen( pItem ) == UR_ORI_SIZE )
   {
      pOrderInfo->atomBagName = hb_usrArrayGet( pItem, UR_ORI_BAG, HB_IT_ANY );
      pOrderInfo->itmOrder    = hb_usrArrayGet( pItem, UR_ORI_TAG, HB_IT_ANY );
      pOrderInfo->itmCobExpr  = hb_usrArrayGet( pItem, UR_ORI_BLOCK, HB_IT_ANY );
      pOrderInfo->itmResult   = hb_usrArrayGet( pItem, UR_ORI_RESULT, HB_IT_ANY );
      pOrderInfo->itmNewVal   = hb_usrArrayGet( pItem, UR_ORI_NEWVAL, HB_IT_ANY );
      pOrderInfo->fAllTags    = hb_arrayGetL( pItem, UR_ORI_ALLTAGS );
      return HB_TRUE;
   }
   return HB_FALSE;
}

static PHB_ITEM hb_usrOrderCondInfoToItem( LPDBORDERCONDINFO pOrderCondInfo )
{
   PHB_ITEM pItem;

   pItem = hb_itemArrayNew( UR_ORC_SIZE );
   hb_itemPutL( hb_arrayGetItemPtr( pItem, UR_ORC_ACTIVE ), pOrderCondInfo->fActive );
   if( pOrderCondInfo->abFor )
      hb_itemPutC( hb_arrayGetItemPtr( pItem, UR_ORC_CFOR ), pOrderCondInfo->abFor );
   if( pOrderCondInfo->abWhile )
      hb_itemPutC( hb_arrayGetItemPtr( pItem, UR_ORC_CWHILE ), pOrderCondInfo->abWhile );
   if( pOrderCondInfo->itmCobFor )
      hb_itemCopy( hb_arrayGetItemPtr( pItem, UR_ORC_BFOR ), pOrderCondInfo->itmCobFor );
   if( pOrderCondInfo->itmCobWhile )
      hb_itemCopy( hb_arrayGetItemPtr( pItem, UR_ORC_BWHILE ), pOrderCondInfo->itmCobWhile );
   if( pOrderCondInfo->itmCobEval )
      hb_itemCopy( hb_arrayGetItemPtr( pItem, UR_ORC_BEVAL ), pOrderCondInfo->itmCobEval );
   hb_itemPutNL( hb_arrayGetItemPtr( pItem, UR_ORC_STEP ), pOrderCondInfo->lStep );
   if( pOrderCondInfo->itmStartRecID )
      hb_itemCopy( hb_arrayGetItemPtr( pItem, UR_ORC_STARTREC ), pOrderCondInfo->itmStartRecID );
   hb_itemPutNL( hb_arrayGetItemPtr( pItem, UR_ORC_NEXT ), pOrderCondInfo->lNextCount );
   if( pOrderCondInfo->itmRecID )
      hb_itemCopy( hb_arrayGetItemPtr( pItem, UR_ORC_RECORD ), pOrderCondInfo->itmRecID );
   hb_itemPutL( hb_arrayGetItemPtr( pItem, UR_ORC_REST ), pOrderCondInfo->fRest );
   hb_itemPutL( hb_arrayGetItemPtr( pItem, UR_ORC_DESCEND ), pOrderCondInfo->fDescending );
   hb_itemPutL( hb_arrayGetItemPtr( pItem, UR_ORC_SCOPED ), pOrderCondInfo->fScoped );
   hb_itemPutL( hb_arrayGetItemPtr( pItem, UR_ORC_ALL ), pOrderCondInfo->fAll );
   hb_itemPutL( hb_arrayGetItemPtr( pItem, UR_ORC_ADDITIVE ), pOrderCondInfo->fAdditive );
   hb_itemPutL( hb_arrayGetItemPtr( pItem, UR_ORC_USECURRENT ), pOrderCondInfo->fUseCurrent );
   hb_itemPutL( hb_arrayGetItemPtr( pItem, UR_ORC_CUSTOM ), pOrderCondInfo->fCustom );
   hb_itemPutL( hb_arrayGetItemPtr( pItem, UR_ORC_NOOPTIMIZE ), pOrderCondInfo->fNoOptimize );
   hb_itemPutL( hb_arrayGetItemPtr( pItem, UR_ORC_COMPOUND ), pOrderCondInfo->fCompound );
   hb_itemPutL( hb_arrayGetItemPtr( pItem, UR_ORC_USEFILTER ), pOrderCondInfo->fUseFilter );
   hb_itemPutL( hb_arrayGetItemPtr( pItem, UR_ORC_TEMPORARY ), pOrderCondInfo->fTemporary );
   hb_itemPutL( hb_arrayGetItemPtr( pItem, UR_ORC_EXCLUSIVE ), pOrderCondInfo->fExclusive );
   hb_itemPutPtr( hb_arrayGetItemPtr( pItem, UR_ORC_CARGO ), pOrderCondInfo->lpvCargo );

   return pItem;
}

static HB_BOOL hb_usrItemToOrderCondInfo( PHB_ITEM pItem,
                                          LPDBORDERCONDINFO pOrderCondInfo )
{
   if( pItem && hb_arrayLen( pItem ) == UR_ORC_SIZE )
   {
      pOrderCondInfo->fActive       = hb_arrayGetL( pItem, UR_ORC_ACTIVE );
      pOrderCondInfo->abFor         = hb_arrayGetC( pItem, UR_ORC_CFOR );
      pOrderCondInfo->abWhile       = hb_arrayGetC( pItem, UR_ORC_CWHILE );
      pOrderCondInfo->itmCobFor     = hb_usrArrayGet( pItem, UR_ORC_BFOR, HB_IT_ANY );
      pOrderCondInfo->itmCobWhile   = hb_usrArrayGet( pItem, UR_ORC_BWHILE, HB_IT_ANY );
      pOrderCondInfo->itmCobEval    = hb_usrArrayGet( pItem, UR_ORC_BEVAL, HB_IT_ANY );
      pOrderCondInfo->lStep         = hb_arrayGetNL( pItem, UR_ORC_STEP );
      pOrderCondInfo->itmStartRecID = hb_usrArrayGet( pItem, UR_ORC_STARTREC, HB_IT_ANY );
      pOrderCondInfo->lNextCount    = hb_arrayGetNL( pItem, UR_ORC_NEXT );
      pOrderCondInfo->itmRecID      = hb_usrArrayGet( pItem, UR_ORC_RECORD, HB_IT_ANY );
      pOrderCondInfo->fRest         = hb_arrayGetL( pItem, UR_ORC_REST );
      pOrderCondInfo->fDescending   = hb_arrayGetL( pItem, UR_ORC_DESCEND );
      pOrderCondInfo->fScoped       = hb_arrayGetL( pItem, UR_ORC_SCOPED );
      pOrderCondInfo->fAll          = hb_arrayGetL( pItem, UR_ORC_ALL );
      pOrderCondInfo->fAdditive     = hb_arrayGetL( pItem, UR_ORC_ADDITIVE );
      pOrderCondInfo->fUseCurrent   = hb_arrayGetL( pItem, UR_ORC_USECURRENT );
      pOrderCondInfo->fCustom       = hb_arrayGetL( pItem, UR_ORC_CUSTOM );
      pOrderCondInfo->fNoOptimize   = hb_arrayGetL( pItem, UR_ORC_NOOPTIMIZE );
      pOrderCondInfo->fCompound     = hb_arrayGetL( pItem, UR_ORC_COMPOUND );
      pOrderCondInfo->fUseFilter    = hb_arrayGetL( pItem, UR_ORC_USEFILTER );
      pOrderCondInfo->fTemporary    = hb_arrayGetL( pItem, UR_ORC_TEMPORARY );
      pOrderCondInfo->fExclusive    = hb_arrayGetL( pItem, UR_ORC_EXCLUSIVE );
      pOrderCondInfo->lpvCargo      = hb_arrayGetPtr( pItem, UR_ORC_CARGO );
      return HB_TRUE;
   }
   return HB_FALSE;
}

static void hb_usrOrderCondFree( LPDBORDERCONDINFO pOrderCondInfo )
{
   if( pOrderCondInfo->abFor )
      hb_xfree( pOrderCondInfo->abFor );
   if( pOrderCondInfo->abWhile )
      hb_xfree( pOrderCondInfo->abWhile );
   if( pOrderCondInfo->itmCobFor )
      hb_itemRelease( pOrderCondInfo->itmCobFor );
   if( pOrderCondInfo->itmCobWhile )
      hb_itemRelease( pOrderCondInfo->itmCobWhile );
   if( pOrderCondInfo->itmCobEval )
      hb_itemRelease( pOrderCondInfo->itmCobEval );
   if( pOrderCondInfo->itmStartRecID )
      hb_itemRelease( pOrderCondInfo->itmStartRecID );
   if( pOrderCondInfo->itmRecID )
      hb_itemRelease( pOrderCondInfo->itmRecID );
   hb_xfree( pOrderCondInfo );
}

static void hb_usrOrderCondClone( LPDBORDERCONDINFO pOrderCondInfo )
{
   if( pOrderCondInfo->abFor )
      pOrderCondInfo->abFor = hb_strdup( pOrderCondInfo->abFor );
   if( pOrderCondInfo->abWhile )
      pOrderCondInfo->abWhile = hb_strdup( pOrderCondInfo->abWhile );
   if( pOrderCondInfo->itmCobFor )
      pOrderCondInfo->itmCobFor = hb_itemNew( pOrderCondInfo->itmCobFor );
   if( pOrderCondInfo->itmCobWhile )
      pOrderCondInfo->itmCobWhile = hb_itemNew( pOrderCondInfo->itmCobWhile );
   if( pOrderCondInfo->itmCobEval )
      pOrderCondInfo->itmCobEval = hb_itemNew( pOrderCondInfo->itmCobEval );
   if( pOrderCondInfo->itmStartRecID )
      pOrderCondInfo->itmStartRecID = hb_itemNew( pOrderCondInfo->itmStartRecID );
   if( pOrderCondInfo->itmRecID )
      pOrderCondInfo->itmRecID = hb_itemNew( pOrderCondInfo->itmRecID );
}

static PHB_ITEM hb_usrOrderCreateInfoToItem( LPDBORDERCREATEINFO pOrderCreateInfo )
{
   PHB_ITEM pItem, pCond;

   pItem = hb_itemArrayNew( UR_ORCR_SIZE );
   if( pOrderCreateInfo->lpdbOrdCondInfo )
   {
      pCond = hb_usrOrderCondInfoToItem( pOrderCreateInfo->lpdbOrdCondInfo );
      hb_arraySet( pItem, UR_ORCR_CONDINFO, pCond );
      hb_itemRelease( pCond );
   }
   if( pOrderCreateInfo->abBagName )
      hb_itemPutC( hb_arrayGetItemPtr( pItem, UR_ORCR_BAGNAME ), pOrderCreateInfo->abBagName );
   if( pOrderCreateInfo->atomBagName )
      hb_itemPutC( hb_arrayGetItemPtr( pItem, UR_ORCR_TAGNAME ), pOrderCreateInfo->atomBagName );
   if( pOrderCreateInfo->itmOrder )
      hb_itemCopy( hb_arrayGetItemPtr( pItem, UR_ORCR_ORDER ), pOrderCreateInfo->itmOrder );
   hb_itemPutL( hb_arrayGetItemPtr( pItem, UR_ORCR_UNIQUE ), pOrderCreateInfo->fUnique );
   if( pOrderCreateInfo->itmCobExpr )
      hb_itemCopy( hb_arrayGetItemPtr( pItem, UR_ORCR_BKEY ), pOrderCreateInfo->itmCobExpr );
   if( pOrderCreateInfo->abExpr )
      hb_itemCopy( hb_arrayGetItemPtr( pItem, UR_ORCR_CKEY ), pOrderCreateInfo->abExpr );

   return pItem;
}

static HB_BOOL hb_usrItemToOrderCreateInfo( PHB_ITEM pItem,
                                            LPDBORDERCREATEINFO pOrderCreateInfo )
{
   if( pItem && hb_arrayLen( pItem ) == UR_ORCR_SIZE )
   {
      PHB_ITEM pCond = hb_arrayGetItemPtr( pItem, UR_ORCR_CONDINFO );

      if( hb_arrayLen( pCond ) > 0 )
      {
         LPDBORDERCONDINFO pOrderCondInfo;
         pOrderCondInfo = ( LPDBORDERCONDINFO ) hb_xgrab( sizeof( DBORDERCONDINFO ) );
         if( ! hb_usrItemToOrderCondInfo( pCond, pOrderCondInfo ) )
         {
            hb_xfree( pOrderCondInfo );
            return HB_FALSE;
         }
         pOrderCreateInfo->lpdbOrdCondInfo = pOrderCondInfo;
      }
      else
      {
         pOrderCreateInfo->lpdbOrdCondInfo = NULL;
      }

      pOrderCreateInfo->abBagName   = hb_usrArrayGetCPtr( pItem, UR_ORCR_BAGNAME );
      pOrderCreateInfo->atomBagName = hb_usrArrayGetCPtr( pItem, UR_ORCR_TAGNAME );
      pOrderCreateInfo->itmOrder    = hb_usrArrayGet( pItem, UR_ORCR_ORDER, HB_IT_ANY );
      pOrderCreateInfo->fUnique     = hb_arrayGetL( pItem, UR_ORCR_UNIQUE );
      pOrderCreateInfo->itmCobExpr  = hb_usrArrayGet( pItem, UR_ORCR_BKEY, HB_IT_ANY );
      pOrderCreateInfo->abExpr      = hb_usrArrayGet( pItem, UR_ORCR_CKEY, HB_IT_ANY );

      return HB_TRUE;
   }
   return HB_FALSE;
}

static void hb_usrOrderCreateFree( LPDBORDERCREATEINFO pOrderCreateInfo )
{
   if( pOrderCreateInfo->lpdbOrdCondInfo )
      hb_xfree( pOrderCreateInfo->lpdbOrdCondInfo );
}


/*
 * -- USRRDD METHODS --
 */

static HB_ERRCODE hb_usrInit( LPRDDNODE pRDD )
{
   HB_ERRCODE errCode;
   LPUSRRDDNODE pNode;

   HB_TRACE( HB_TR_DEBUG, ( "hb_usrInit(%p)", pRDD ) );

   if( pRDD->rddID >= s_uiUsrNodes )
   {
      HB_SIZE nSize = ( pRDD->rddID + 1 ) * sizeof( LPUSRRDDNODE );
      if( s_uiUsrNodes )
         s_pUsrRddNodes = ( LPUSRRDDNODE * ) hb_xrealloc( s_pUsrRddNodes, nSize );
      else
         s_pUsrRddNodes = ( LPUSRRDDNODE * ) hb_xgrab( nSize );
      do
      {
         s_pUsrRddNodes[ s_uiUsrNodes ] = NULL;
      }
      while( ++s_uiUsrNodes <= pRDD->rddID );
   }

   s_pUsrRddNodes[ pRDD->rddID ] = pNode = ( LPUSRRDDNODE ) hb_xgrabz( sizeof( USRRDDNODE ) );
   pNode->pSuperTable = &pRDD->pSuperTable;
   pNode->pMethods = ( PHB_ITEM ) pRDD->pTable.whoCares;
   pRDD->pTable.whoCares = pRDD->pSuperTable.whoCares;
   pNode->pItem = hb_itemNew( NULL );

   if( ISSUPER_INIT( pRDD ) )
      errCode = SUPER_INIT( pRDD );
   else
      errCode = HB_SUCCESS;

   hb_usrEvalRddFunc( pNode->pMethods, UR_INIT, pRDD->rddID );

   return errCode;
}

static HB_ERRCODE hb_usrExit( LPRDDNODE pRDD )
{
   HB_ERRCODE errCode;
   LPUSRRDDNODE pNode;

   HB_TRACE( HB_TR_DEBUG, ( "hb_usrExit(%p)", pRDD ) );

   pNode = s_pUsrRddNodes[ pRDD->rddID ];
   hb_usrEvalRddFunc( pNode->pMethods, UR_EXIT, pRDD->rddID );
   if( pNode->pItem )
      hb_itemRelease( pNode->pItem );
   if( pNode->pMethods )
      hb_itemRelease( pNode->pMethods );
   hb_xfree( pNode );
   s_pUsrRddNodes[ pRDD->rddID ] = NULL;

   if( pRDD->rddID == s_uiUsrNodes - 1 )
   {
      while( --s_uiUsrNodes > 0 )
      {
         if( s_pUsrRddNodes[ s_uiUsrNodes - 1 ] != NULL )
            break;
      }

      if( s_uiUsrNodes )
      {
         s_pUsrRddNodes = ( LPUSRRDDNODE * ) hb_xrealloc( s_pUsrRddNodes,
                                       s_uiUsrNodes * sizeof( LPUSRRDDNODE ) );
      }
      else
      {
         hb_xfree( s_pUsrRddNodes );
         s_pUsrRddNodes = NULL;
      }
   }

   if( ISSUPER_EXIT( pRDD ) )
      errCode = SUPER_EXIT( pRDD );
   else
      errCode = HB_SUCCESS;

   return errCode;
}

static HB_ERRCODE hb_usrStructSize( AREAP pArea, HB_USHORT * puiSize )
{
   HB_ERRCODE errCode;

   HB_TRACE( HB_TR_DEBUG, ( "hb_usrStrucSize(%p, %p)", pArea, puiSize ) );

   errCode = SUPER_STRUCTSIZE( pArea, puiSize );
   s_pUsrRddNodes[ pArea->rddID ]->uiDataOffset = *puiSize;
   *puiSize += sizeof( USRRDDDATA );

   return errCode;
}

static HB_ERRCODE hb_usrSysName( AREAP pArea, char * szSysName )
{
   int nOffset;

   HB_TRACE( HB_TR_DEBUG, ( "hb_usrSysName(%p,%p)", pArea, szSysName ) );

   nOffset = ( int ) ( hb_stackTopOffset() - hb_stackBaseOffset() );
   hb_vmPushNil();
   if( ! hb_usrPushMethod( SELF_USRNODE( pArea )->pMethods, UR_SYSNAME ) )
   {
      hb_stackPop();
      hb_strncpy( ( char * ) szSysName, SELF_RDDNODE( pArea )->szName,
                  HB_RDD_MAX_DRIVERNAME_LEN );
      return HB_SUCCESS;
   }

   hb_vmPushInteger( pArea->uiArea );
   hb_xvmPushLocalByRef( ( HB_SHORT ) nOffset );
   hb_vmDo( 2 );

   hb_strncpy( ( char * ) szSysName, hb_itemGetCPtr( hb_stackItemFromBase( nOffset ) ),
               HB_RDD_MAX_DRIVERNAME_LEN );
   hb_stackPop();

   return hb_usrReturn();
}

static HB_ERRCODE hb_usrNewArea( AREAP pArea )
{
   HB_ERRCODE errCode;

   HB_TRACE( HB_TR_DEBUG, ( "hb_usrNewArea(%p)", pArea ) );

   errCode = SUPER_NEW( pArea );

   if( errCode == HB_SUCCESS )
   {
      SELF_USRDATA( pArea )->pItem = hb_itemNew( NULL );
      hb_usrEvalAreaFunc( SELF_USRNODE( pArea )->pMethods, UR_NEW, pArea );
   }

   return errCode;
}

static HB_ERRCODE hb_usrRelease( AREAP pArea )
{
   PHB_ITEM pItem;

   HB_TRACE( HB_TR_DEBUG, ( "hb_usrRelease(%p)", pArea ) );

   hb_usrEvalAreaFunc( SELF_USRNODE( pArea )->pMethods, UR_RELEASE, pArea );

   pItem = SELF_USRDATA( pArea )->pItem;
   if( pItem )
      hb_itemRelease( pItem );

   return SUPER_RELEASE( pArea );
}

/*
 * methods which user can overload
 */


/*
 * Movement and positioning methods
 */

static HB_ERRCODE hb_usrBof( AREAP pArea, HB_BOOL * pBof )
{
   int nOffset;

   HB_TRACE( HB_TR_DEBUG, ( "hb_usrBof(%p, %p)", pArea, pBof ) );

   nOffset = ( int ) ( hb_stackTopOffset() - hb_stackBaseOffset() );
   hb_vmPushLogical( pArea->fBof );
   if( ! hb_usrPushMethod( SELF_USRNODE( pArea )->pMethods, UR_BOF ) )
   {
      hb_stackPop();
      return SUPER_BOF( pArea, pBof );
   }
   hb_vmPushInteger( pArea->uiArea );
   hb_xvmPushLocalByRef( ( HB_SHORT ) nOffset );
   hb_vmDo( 2 );

   if( hb_xvmPopLogical( pBof ) )
   {
      hb_ret();
      return HB_FAILURE;
   }

   pArea->fBof = *pBof;
   return hb_usrReturn();
}

static HB_ERRCODE hb_usrEof( AREAP pArea, HB_BOOL * pEof )
{
   int nOffset;

   HB_TRACE( HB_TR_DEBUG, ( "hb_usrEof(%p, %p)", pArea, pEof ) );

   nOffset = ( int ) ( hb_stackTopOffset() - hb_stackBaseOffset() );
   hb_vmPushLogical( pArea->fEof );
   if( ! hb_usrPushMethod( SELF_USRNODE( pArea )->pMethods, UR_EOF ) )
   {
      hb_stackPop();
      return SUPER_EOF( pArea, pEof );
   }
   hb_vmPushInteger( pArea->uiArea );
   hb_xvmPushLocalByRef( ( HB_SHORT ) nOffset );
   hb_vmDo( 2 );

   if( hb_xvmPopLogical( pEof ) )
   {
      hb_ret();
      return HB_FAILURE;
   }

   pArea->fEof = *pEof;
   return hb_usrReturn();
}

static HB_ERRCODE hb_usrFound( AREAP pArea, HB_BOOL * pFound )
{
   int nOffset;

   HB_TRACE( HB_TR_DEBUG, ( "hb_usrFound(%p, %p)", pArea, pFound ) );

   nOffset = ( int ) ( hb_stackTopOffset() - hb_stackBaseOffset() );
   hb_vmPushLogical( pArea->fFound );
   if( ! hb_usrPushMethod( SELF_USRNODE( pArea )->pMethods, UR_FOUND ) )
   {
      hb_stackPop();
      return SUPER_FOUND( pArea, pFound );
   }
   hb_vmPushInteger( pArea->uiArea );
   hb_xvmPushLocalByRef( ( HB_SHORT ) nOffset );
   hb_vmDo( 2 );

   if( hb_xvmPopLogical( pFound ) )
   {
      hb_ret();
      return HB_FAILURE;
   }

   pArea->fFound = *pFound;
   return hb_usrReturn();
}

static HB_ERRCODE hb_usrGoBottom( AREAP pArea )
{
   HB_TRACE( HB_TR_DEBUG, ( "hb_usrGoBottom(%p)", pArea ) );

   if( ! hb_usrPushMethod( SELF_USRNODE( pArea )->pMethods, UR_GOBOTTOM ) )
      return SUPER_GOBOTTOM( pArea );

   hb_vmPushInteger( pArea->uiArea );
   hb_vmDo( 1 );

   return hb_usrReturn();
}

static HB_ERRCODE hb_usrGoTop( AREAP pArea )
{
   HB_TRACE( HB_TR_DEBUG, ( "hb_usrGoTop(%p)", pArea ) );

   if( ! hb_usrPushMethod( SELF_USRNODE( pArea )->pMethods, UR_GOTOP ) )
      return SUPER_GOTOP( pArea );

   hb_vmPushInteger( pArea->uiArea );
   hb_vmDo( 1 );

   return hb_usrReturn();
}

static HB_ERRCODE hb_usrGoTo( AREAP pArea, HB_ULONG ulRecNo )
{
   HB_TRACE( HB_TR_DEBUG, ( "hb_usrGoTo(%p,%lu)", pArea, ulRecNo ) );

   if( ! hb_usrPushMethod( SELF_USRNODE( pArea )->pMethods, UR_GOTO ) )
      return SUPER_GOTO( pArea, ulRecNo );

   hb_vmPushInteger( pArea->uiArea );
   hb_vmPushLong( ulRecNo );
   hb_vmDo( 2 );

   return hb_usrReturn();
}

static HB_ERRCODE hb_usrGoToId( AREAP pArea, PHB_ITEM pRecNo )
{
   HB_TRACE( HB_TR_DEBUG, ( "hb_usrGoToId(%p,%p)", pArea, pRecNo ) );

   if( ! hb_usrPushMethod( SELF_USRNODE( pArea )->pMethods, UR_GOTOID ) )
      return SUPER_GOTOID( pArea, pRecNo );

   hb_vmPushInteger( pArea->uiArea );
   hb_vmPush( pRecNo );
   hb_vmDo( 2 );

   return hb_usrReturn();
}

static HB_ERRCODE hb_usrSeek( AREAP pArea, HB_BOOL fSoftSeek, PHB_ITEM pItem, HB_BOOL fFindLast )
{
   HB_TRACE( HB_TR_DEBUG, ( "hb_usrSeek(%p,%d,%p,%d)", pArea, fSoftSeek, pItem, fFindLast ) );

   if( ! hb_usrPushMethod( SELF_USRNODE( pArea )->pMethods, UR_SEEK ) )
      return SUPER_SEEK( pArea, fSoftSeek, pItem, fFindLast );

   hb_vmPushInteger( pArea->uiArea );
   hb_vmPushLogical( fSoftSeek );
   hb_vmPush( pItem );
   hb_vmPushLogical( fFindLast );
   hb_vmDo( 4 );

   return hb_usrReturn();
}

static HB_ERRCODE hb_usrSkip( AREAP pArea, HB_LONG lRecords )
{
   HB_TRACE( HB_TR_DEBUG, ( "hb_usrSkip(%p,%ld)", pArea, lRecords ) );

   if( ! hb_usrPushMethod( SELF_USRNODE( pArea )->pMethods, UR_SKIP ) )
      return SUPER_SKIP( pArea, lRecords );

   hb_vmPushInteger( pArea->uiArea );
   hb_vmPushLong( lRecords );
   hb_vmDo( 2 );

   return hb_usrReturn();
}

static HB_ERRCODE hb_usrSkipFilter( AREAP pArea, HB_LONG lDirect )
{
   HB_TRACE( HB_TR_DEBUG, ( "hb_usrSkipFilter(%p,%ld)", pArea, lDirect ) );

   if( ! hb_usrPushMethod( SELF_USRNODE( pArea )->pMethods, UR_SKIPFILTER ) )
      return SUPER_SKIPFILTER( pArea, lDirect );

   hb_vmPushInteger( pArea->uiArea );
   hb_vmPushLong( lDirect );
   hb_vmDo( 2 );

   return hb_usrReturn();
}

static HB_ERRCODE hb_usrSkipRaw( AREAP pArea, HB_LONG lRecords )
{
   HB_TRACE( HB_TR_DEBUG, ( "hb_usrSkipRaw(%p,%ld)", pArea, lRecords ) );

   if( ! hb_usrPushMethod( SELF_USRNODE( pArea )->pMethods, UR_SKIPRAW ) )
      return SUPER_SKIPRAW( pArea, lRecords );

   hb_vmPushInteger( pArea->uiArea );
   hb_vmPushLong( lRecords );
   hb_vmDo( 2 );

   return hb_usrReturn();
}


/*
 * Data management
 */

static HB_ERRCODE hb_usrDeleted( AREAP pArea, HB_BOOL * pDeleted )
{
   int nOffset;

   HB_TRACE( HB_TR_DEBUG, ( "hb_usrDeleted(%p, %p)", pArea, pDeleted ) );

   nOffset = ( int ) ( hb_stackTopOffset() - hb_stackBaseOffset() );
   hb_vmPushLogical( HB_FALSE );
   if( ! hb_usrPushMethod( SELF_USRNODE( pArea )->pMethods, UR_DELETED ) )
   {
      hb_stackPop();
      return SUPER_DELETED( pArea, pDeleted );
   }
   hb_vmPushInteger( pArea->uiArea );
   hb_xvmPushLocalByRef( ( HB_SHORT ) nOffset );
   hb_vmDo( 2 );

   if( hb_xvmPopLogical( pDeleted ) )
   {
      hb_ret();
      return HB_FAILURE;
   }

   return hb_usrReturn();
}

static HB_ERRCODE hb_usrAddField( AREAP pArea, LPDBFIELDINFO pFieldInfo )
{
   PHB_ITEM pItem;

   HB_TRACE( HB_TR_DEBUG, ( "hb_usrAddField(%p, %p)", pArea, pFieldInfo ) );

   if( ! hb_usrPushMethod( SELF_USRNODE( pArea )->pMethods, UR_ADDFIELD ) )
      return SUPER_ADDFIELD( pArea, pFieldInfo );

   pItem = hb_usrFieldInfoToItem( pFieldInfo );

   hb_vmPushInteger( pArea->uiArea );
   hb_vmPush( pItem );
   hb_itemRelease( pItem );
   hb_vmDo( 2 );

   return hb_usrReturn();
}

static HB_ERRCODE hb_usrFieldDisplay( AREAP pArea, LPDBFIELDINFO pFieldInfo )
{
   PHB_ITEM pItem;

   HB_TRACE( HB_TR_DEBUG, ( "hb_usrFieldDisplay(%p, %p)", pArea, pFieldInfo ) );

   if( ! hb_usrPushMethod( SELF_USRNODE( pArea )->pMethods, UR_FIELDDISPLAY ) )
      return SUPER_FIELDDISPLAY( pArea, pFieldInfo );

   pItem = hb_usrFieldInfoToItem( pFieldInfo );

   hb_vmPushInteger( pArea->uiArea );
   hb_vmPush( pItem );
   hb_itemRelease( pItem );
   hb_vmDo( 2 );

   return hb_usrReturn();
}

static HB_ERRCODE hb_usrFieldName( AREAP pArea, HB_USHORT uiIndex, char * szName )
{
   int nOffset;

   HB_TRACE( HB_TR_DEBUG, ( "hb_usrFieldName(%p,%hu,%p)", pArea, uiIndex, szName ) );

   nOffset = ( int ) ( hb_stackTopOffset() - hb_stackBaseOffset() );
   hb_vmPushNil();
   if( ! hb_usrPushMethod( SELF_USRNODE( pArea )->pMethods, UR_FIELDNAME ) )
   {
      hb_stackPop();
      return SUPER_FIELDNAME( pArea, uiIndex, szName );
   }

   hb_vmPushInteger( pArea->uiArea );
   hb_vmPushInteger( uiIndex );
   hb_xvmPushLocalByRef( ( HB_SHORT ) nOffset );
   hb_vmDo( 3 );

   hb_strncpy( ( char * ) szName, hb_itemGetCPtr( hb_stackItemFromBase( nOffset ) ),
               pArea->uiMaxFieldNameLength );
   hb_stackPop();

   return hb_usrReturn();
}

static HB_ERRCODE hb_usrAppend( AREAP pArea, HB_BOOL fUnLockAll )
{
   HB_TRACE( HB_TR_DEBUG, ( "hb_usrAppend(%p, %d)", pArea, fUnLockAll ) );

   if( ! hb_usrPushMethod( SELF_USRNODE( pArea )->pMethods, UR_APPEND ) )
      return SUPER_APPEND( pArea, fUnLockAll );

   hb_vmPushInteger( pArea->uiArea );
   hb_vmPushLogical( fUnLockAll );
   hb_vmDo( 2 );

   return hb_usrReturn();
}

static HB_ERRCODE hb_usrDelete( AREAP pArea )
{
   HB_TRACE( HB_TR_DEBUG, ( "hb_usrDelete(%p)", pArea ) );

   if( ! hb_usrPushMethod( SELF_USRNODE( pArea )->pMethods, UR_DELETE ) )
      return SUPER_DELETE( pArea );

   hb_vmPushInteger( pArea->uiArea );
   hb_vmDo( 1 );

   return hb_usrReturn();
}

static HB_ERRCODE hb_usrRecall( AREAP pArea )
{
   HB_TRACE( HB_TR_DEBUG, ( "hb_usrRecall(%p)", pArea ) );

   if( ! hb_usrPushMethod( SELF_USRNODE( pArea )->pMethods, UR_RECALL ) )
      return SUPER_RECALL( pArea );

   hb_vmPushInteger( pArea->uiArea );
   hb_vmDo( 1 );

   return hb_usrReturn();
}

static HB_ERRCODE hb_usrFieldCount( AREAP pArea, HB_USHORT * puiFields )
{
   int nOffset;

   HB_TRACE( HB_TR_DEBUG, ( "hb_usrFieldCount(%p,%p)", pArea, puiFields ) );

   nOffset = ( int ) ( hb_stackTopOffset() - hb_stackBaseOffset() );
   hb_vmPushInteger( 0 );
   if( ! hb_usrPushMethod( SELF_USRNODE( pArea )->pMethods, UR_FIELDCOUNT ) )
   {
      hb_stackPop();
      return SUPER_FIELDCOUNT( pArea, puiFields );
   }

   hb_vmPushInteger( pArea->uiArea );
   hb_xvmPushLocalByRef( ( HB_SHORT ) nOffset );
   hb_vmDo( 2 );

   *puiFields = ( HB_USHORT ) hb_itemGetNI( hb_stackItemFromBase( nOffset ) );
   hb_stackPop();

   return hb_usrReturn();
}

static HB_ERRCODE hb_usrFlush( AREAP pArea )
{
   HB_TRACE( HB_TR_DEBUG, ( "hb_usrFlush(%p)", pArea ) );

   if( ! hb_usrPushMethod( SELF_USRNODE( pArea )->pMethods, UR_FLUSH ) )
      return SUPER_FLUSH( pArea );

   hb_vmPushInteger( pArea->uiArea );
   hb_vmDo( 1 );

   return hb_usrReturn();
}

static HB_ERRCODE hb_usrGoCold( AREAP pArea )
{
   HB_TRACE( HB_TR_DEBUG, ( "hb_usrGoCold(%p)", pArea ) );

   if( ! hb_usrPushMethod( SELF_USRNODE( pArea )->pMethods, UR_GOCOLD ) )
      return SUPER_GOCOLD( pArea );

   hb_vmPushInteger( pArea->uiArea );
   hb_vmDo( 1 );

   return hb_usrReturn();
}

static HB_ERRCODE hb_usrGoHot( AREAP pArea )
{
   HB_TRACE( HB_TR_DEBUG, ( "hb_usrGoHot(%p)", pArea ) );

   if( ! hb_usrPushMethod( SELF_USRNODE( pArea )->pMethods, UR_GOHOT ) )
      return SUPER_GOHOT( pArea );

   hb_vmPushInteger( pArea->uiArea );
   hb_vmDo( 1 );

   return hb_usrReturn();
}

static HB_ERRCODE hb_usrPutRec( AREAP pArea, const HB_BYTE * pBuffer )
{
   HB_TRACE( HB_TR_DEBUG, ( "hb_usrPutRec(%p,%p)", pArea, pBuffer ) );

   if( ! hb_usrPushMethod( SELF_USRNODE( pArea )->pMethods, UR_PUTREC ) )
      return SUPER_PUTREC( pArea, pBuffer );

   hb_vmPushInteger( pArea->uiArea );
   hb_vmPushPointer( ( void * ) pBuffer );
   hb_vmDo( 2 );

   return hb_usrReturn();
}

static HB_ERRCODE hb_usrGetRec( AREAP pArea, HB_BYTE ** pBuffer )
{
   PHB_ITEM pItem;
   int      nOffset;

   HB_TRACE( HB_TR_DEBUG, ( "hb_usrGetRec(%p,%p)", pArea, pBuffer ) );

   nOffset = ( int ) ( hb_stackTopOffset() - hb_stackBaseOffset() );
   hb_vmPushNil();
   if( ! hb_usrPushMethod( SELF_USRNODE( pArea )->pMethods, UR_GETREC ) )
   {
      hb_stackPop();
      return SUPER_GETREC( pArea, pBuffer );
   }

   hb_vmPushInteger( pArea->uiArea );
   hb_xvmPushLocalByRef( ( HB_SHORT ) nOffset );
   hb_vmDo( 2 );

   pItem = hb_stackItemFromBase( nOffset );
   if( HB_IS_STRING( pItem ) )
      *pBuffer = ( HB_BYTE * ) hb_itemGetCPtr( pItem );
   else
      *pBuffer = ( HB_BYTE * ) hb_itemGetPtr( pItem );
   hb_stackPop();

   return hb_usrReturn();
}

static HB_ERRCODE hb_usrGetValue( AREAP pArea, HB_USHORT uiIndex, PHB_ITEM pItem )
{
   HB_TRACE( HB_TR_DEBUG, ( "hb_usrGetValue(%p,%hu,%p)", pArea, uiIndex, pItem ) );

   if( ! hb_usrPushMethod( SELF_USRNODE( pArea )->pMethods, UR_GETVALUE ) )
      return SUPER_GETVALUE( pArea, uiIndex, pItem );

   hb_vmPushInteger( pArea->uiArea );
   hb_vmPushInteger( uiIndex );
   hb_vmPushItemRef( pItem );
   hb_vmDo( 3 );

   return hb_usrReturn();
}

static HB_ERRCODE hb_usrPutValue( AREAP pArea, HB_USHORT uiIndex, PHB_ITEM pItem )
{
   HB_TRACE( HB_TR_DEBUG, ( "hb_usrPutValue(%p,%hu,%p)", pArea, uiIndex, pItem ) );

   if( ! hb_usrPushMethod( SELF_USRNODE( pArea )->pMethods, UR_PUTVALUE ) )
      return SUPER_PUTVALUE( pArea, uiIndex, pItem );

   hb_vmPushInteger( pArea->uiArea );
   hb_vmPushInteger( uiIndex );
   hb_vmPush( pItem );
   hb_vmDo( 3 );

   return hb_usrReturn();
}

static HB_ERRCODE hb_usrGetVarLen( AREAP pArea, HB_USHORT uiIndex, HB_ULONG * pulLength )
{
   int nOffset;

   HB_TRACE( HB_TR_DEBUG, ( "hb_usrGetVarLen(%p,%hu,%p)", pArea, uiIndex, pulLength ) );

   nOffset = ( int ) ( hb_stackTopOffset() - hb_stackBaseOffset() );
   hb_vmPushInteger( 0 );
   if( ! hb_usrPushMethod( SELF_USRNODE( pArea )->pMethods, UR_GETVARLEN ) )
   {
      hb_stackPop();
      return SUPER_GETVARLEN( pArea, uiIndex, pulLength );
   }

   hb_vmPushInteger( pArea->uiArea );
   hb_vmPushInteger( uiIndex );
   hb_xvmPushLocalByRef( ( HB_SHORT ) nOffset );
   hb_vmDo( 3 );

   *pulLength = hb_itemGetNL( hb_stackItemFromBase( nOffset ) );
   hb_stackPop();

   return hb_usrReturn();
}

static HB_ERRCODE hb_usrRecCount( AREAP pArea, HB_ULONG * pulRecCount )
{
   int nOffset;

   HB_TRACE( HB_TR_DEBUG, ( "hb_usrRecCount(%p,%p)", pArea, pulRecCount ) );

   nOffset = ( int ) ( hb_stackTopOffset() - hb_stackBaseOffset() );
   hb_vmPushInteger( 0 );
   if( ! hb_usrPushMethod( SELF_USRNODE( pArea )->pMethods, UR_RECCOUNT ) )
   {
      hb_stackPop();
      return SUPER_RECCOUNT( pArea, pulRecCount );
   }

   hb_vmPushInteger( pArea->uiArea );
   hb_xvmPushLocalByRef( ( HB_SHORT ) nOffset );
   hb_vmDo( 2 );

   *pulRecCount = hb_itemGetNL( hb_stackItemFromBase( nOffset ) );
   hb_stackPop();

   return hb_usrReturn();
}

static HB_ERRCODE hb_usrRecInfo( AREAP pArea, PHB_ITEM pRecID, HB_USHORT uiInfoType, PHB_ITEM pInfo )
{
   HB_TRACE( HB_TR_DEBUG, ( "hb_usrRecInfo(%p,%p,%hu,%p)", pArea, pRecID, uiInfoType, pInfo ) );

   if( ! hb_usrPushMethod( SELF_USRNODE( pArea )->pMethods, UR_RECINFO ) )
      return SUPER_RECINFO( pArea, pRecID, uiInfoType, pInfo );

   hb_vmPushInteger( pArea->uiArea );
   hb_vmPush( pRecID );
   hb_vmPushInteger( uiInfoType );
   hb_vmPushItemRef( pInfo );
   hb_vmDo( 4 );

   return hb_usrReturn();
}

static HB_ERRCODE hb_usrRecNo( AREAP pArea, HB_ULONG * pulRecNo )
{
   int nOffset;

   HB_TRACE( HB_TR_DEBUG, ( "hb_usrRecNo(%p,%p)", pArea, pulRecNo ) );

   nOffset = ( int ) ( hb_stackTopOffset() - hb_stackBaseOffset() );
   hb_vmPushInteger( 0 );
   if( ! hb_usrPushMethod( SELF_USRNODE( pArea )->pMethods, UR_RECNO ) )
   {
      hb_stackPop();
      return SUPER_RECNO( pArea, pulRecNo );
   }

   hb_vmPushInteger( pArea->uiArea );
   hb_xvmPushLocalByRef( ( HB_SHORT ) nOffset );
   hb_vmDo( 2 );

   *pulRecNo = hb_itemGetNL( hb_stackItemFromBase( nOffset ) );
   hb_stackPop();

   return hb_usrReturn();
}

static HB_ERRCODE hb_usrRecId( AREAP pArea, PHB_ITEM pRecId )
{
   HB_TRACE( HB_TR_DEBUG, ( "hb_usrRecId(%p,%p)", pArea, pRecId ) );

   if( ! hb_usrPushMethod( SELF_USRNODE( pArea )->pMethods, UR_RECID ) )
      return SUPER_RECID( pArea, pRecId );

   hb_vmPushInteger( pArea->uiArea );
   hb_vmPushItemRef( pRecId );
   hb_vmDo( 2 );

   return hb_usrReturn();
}

static HB_ERRCODE hb_usrFieldInfo( AREAP pArea, HB_USHORT uiIndex, HB_USHORT uiInfoType, PHB_ITEM pInfo )
{
   HB_TRACE( HB_TR_DEBUG, ( "hb_usrFieldInfo(%p,%hu,%hu,%p)", pArea, uiIndex, uiInfoType, pInfo ) );

   if( ! hb_usrPushMethod( SELF_USRNODE( pArea )->pMethods, UR_FIELDINFO ) )
      return SUPER_FIELDINFO( pArea, uiIndex, uiInfoType, pInfo );

   hb_vmPushInteger( pArea->uiArea );
   hb_vmPushInteger( uiIndex );
   hb_vmPushInteger( uiInfoType );
   hb_vmPushItemRef( pInfo );
   hb_vmDo( 4 );

   return hb_usrReturn();
}

static HB_ERRCODE hb_usrCreateFields( AREAP pArea, PHB_ITEM pStruct )
{
   HB_TRACE( HB_TR_DEBUG, ( "hb_usrCreateFields(%p,%p)", pArea, pStruct ) );

   if( ! hb_usrPushMethod( SELF_USRNODE( pArea )->pMethods, UR_CREATEFIELDS ) )
      return SUPER_CREATEFIELDS( pArea, pStruct );

   hb_vmPushInteger( pArea->uiArea );
   hb_vmPush( pStruct );
   hb_vmDo( 2 );

   return hb_usrReturn();
}

static HB_ERRCODE hb_usrSetFieldExtent( AREAP pArea, HB_USHORT uiFieldExtent )
{
   HB_TRACE( HB_TR_DEBUG, ( "hb_usrSetFieldExtent(%p,%hu)", pArea, uiFieldExtent ) );

   if( ! hb_usrPushMethod( SELF_USRNODE( pArea )->pMethods, UR_SETFIELDEXTENT ) )
      return SUPER_SETFIELDEXTENT( pArea, uiFieldExtent );

   hb_vmPushInteger( pArea->uiArea );
   hb_vmPushInteger( uiFieldExtent );
   hb_vmDo( 2 );

   return hb_usrReturn();
}


/*
 * WorkArea/Database management
 */

static HB_ERRCODE hb_usrAlias( AREAP pArea, char * szAlias )
{
   int nOffset;

   HB_TRACE( HB_TR_DEBUG, ( "hb_usrAlias(%p,%p)", pArea, szAlias ) );

   nOffset = ( int ) ( hb_stackTopOffset() - hb_stackBaseOffset() );
   hb_vmPushNil();
   if( ! hb_usrPushMethod( SELF_USRNODE( pArea )->pMethods, UR_ALIAS ) )
   {
      hb_stackPop();
      return SUPER_ALIAS( pArea, szAlias );
   }

   hb_vmPushInteger( pArea->uiArea );
   hb_xvmPushLocalByRef( ( HB_SHORT ) nOffset );
   hb_vmDo( 2 );

   hb_strncpy( ( char * ) szAlias, hb_itemGetCPtr( hb_stackItemFromBase( nOffset ) ),
               HB_RDD_MAX_ALIAS_LEN );
   hb_stackPop();

   return hb_usrReturn();
}

static HB_ERRCODE hb_usrClose( AREAP pArea )
{
   HB_TRACE( HB_TR_DEBUG, ( "hb_usrClose(%p)", pArea ) );

   if( ! hb_usrPushMethod( SELF_USRNODE( pArea )->pMethods, UR_CLOSE ) )
      return SUPER_CLOSE( pArea );

   hb_vmPushInteger( pArea->uiArea );
   hb_vmDo( 1 );

   return hb_usrReturn();
}

static HB_ERRCODE hb_usrCreate( AREAP pArea, LPDBOPENINFO pOpenInfo )
{
   PHB_ITEM pItem;

   HB_TRACE( HB_TR_DEBUG, ( "hb_usrCreate(%p,%p)", pArea, pOpenInfo ) );

   if( ! hb_usrPushMethod( SELF_USRNODE( pArea )->pMethods, UR_CREATE ) )
      return SUPER_CREATE( pArea, pOpenInfo );

   pItem = hb_usrOpenInfoToItem( pOpenInfo );

   hb_vmPushInteger( pArea->uiArea );
   hb_vmPush( pItem );
   hb_itemRelease( pItem );
   hb_vmDo( 2 );

   return hb_usrReturn();
}

static HB_ERRCODE hb_usrOpen( AREAP pArea, LPDBOPENINFO pOpenInfo )
{
   PHB_ITEM pItem;

   HB_TRACE( HB_TR_DEBUG, ( "hb_usrOpen(%p,%p)", pArea, pOpenInfo ) );

   if( ! hb_usrPushMethod( SELF_USRNODE( pArea )->pMethods, UR_OPEN ) )
      return SUPER_OPEN( pArea, pOpenInfo );

   pItem = hb_usrOpenInfoToItem( pOpenInfo );

   hb_vmPushInteger( pArea->uiArea );
   hb_vmPush( pItem );
   hb_itemRelease( pItem );
   hb_vmDo( 2 );

   return hb_usrReturn();
}

static HB_ERRCODE hb_usrInfo( AREAP pArea, HB_USHORT uiInfoType, PHB_ITEM pInfo )
{
   HB_TRACE( HB_TR_DEBUG, ( "hb_usrInfo(%p,%hu,%p)", pArea, uiInfoType, pInfo ) );

   if( ! hb_usrPushMethod( SELF_USRNODE( pArea )->pMethods, UR_INFO ) )
      return SUPER_INFO( pArea, uiInfoType, pInfo );

   hb_vmPushInteger( pArea->uiArea );
   hb_vmPushInteger( uiInfoType );
   hb_vmPushItemRef( pInfo );
   hb_vmDo( 3 );

   return hb_usrReturn();
}

static HB_ERRCODE hb_usrEval( AREAP pArea, LPDBEVALINFO pEvalInfo )
{
   PHB_ITEM pItem;

   HB_TRACE( HB_TR_DEBUG, ( "hb_usrEval(%p,%p)", pArea, pEvalInfo ) );

   if( ! hb_usrPushMethod( SELF_USRNODE( pArea )->pMethods, UR_DBEVAL ) )
      return SUPER_DBEVAL( pArea, pEvalInfo );

   pItem = hb_usrEvalInfoToItem( pEvalInfo );

   hb_vmPushInteger( pArea->uiArea );
   hb_vmPush( pItem );
   hb_itemRelease( pItem );
   hb_vmDo( 2 );

   return hb_usrReturn();
}

static HB_ERRCODE hb_usrPack( AREAP pArea )
{
   HB_TRACE( HB_TR_DEBUG, ( "hb_usrPack(%p)", pArea ) );

   if( ! hb_usrPushMethod( SELF_USRNODE( pArea )->pMethods, UR_PACK ) )
      return SUPER_PACK( pArea );

   hb_vmPushInteger( pArea->uiArea );
   hb_vmDo( 1 );

   return hb_usrReturn();
}

static HB_ERRCODE hb_usrPackRec( AREAP pArea, HB_ULONG ulRecNo, HB_BOOL * pWritten )
{
   int nOffset;

   HB_TRACE( HB_TR_DEBUG, ( "hb_usrPackRec(%p,%lu,%p)", pArea, ulRecNo, pWritten ) );

   nOffset = ( int ) ( hb_stackTopOffset() - hb_stackBaseOffset() );
   hb_vmPushLogical( HB_TRUE );
   if( ! hb_usrPushMethod( SELF_USRNODE( pArea )->pMethods, UR_PACKREC ) )
   {
      hb_stackPop();
      return SUPER_PACKREC( pArea, ulRecNo, pWritten );
   }

   hb_vmPushInteger( pArea->uiArea );
   hb_vmPushLong( ulRecNo );
   hb_xvmPushLocalByRef( ( HB_SHORT ) nOffset );
   hb_vmDo( 3 );

   if( hb_xvmPopLogical( pWritten ) )
   {
      hb_ret();
      return HB_FAILURE;
   }

   return hb_usrReturn();
}

static HB_ERRCODE hb_usrSort( AREAP pArea, LPDBSORTINFO pSortInfo )
{
   PHB_ITEM pItem;

   HB_TRACE( HB_TR_DEBUG, ( "hb_usrSort(%p,%p)", pArea, pSortInfo ) );

   if( ! hb_usrPushMethod( SELF_USRNODE( pArea )->pMethods, UR_SORT ) )
      return SUPER_SORT( pArea, pSortInfo );

   pItem = hb_usrSortInfoToItem( pSortInfo );

   hb_vmPushInteger( pArea->uiArea );
   hb_vmPush( pItem );
   hb_itemRelease( pItem );
   hb_vmDo( 2 );

   return hb_usrReturn();
}

static HB_ERRCODE hb_usrTrans( AREAP pArea, LPDBTRANSINFO pTransInfo )
{
   PHB_ITEM pItem;

   HB_TRACE( HB_TR_DEBUG, ( "hb_usrTrans(%p,%p)", pArea, pTransInfo ) );

   if( ! hb_usrPushMethod( SELF_USRNODE( pArea )->pMethods, UR_TRANS ) )
      return SUPER_TRANS( pArea, pTransInfo );

   pItem = hb_usrTransInfoToItem( pTransInfo );

   hb_vmPushInteger( pArea->uiArea );
   hb_vmPush( pItem );
   hb_itemRelease( pItem );
   hb_vmDo( 2 );

   return hb_usrReturn();
}

static HB_ERRCODE hb_usrTransRec( AREAP pArea, LPDBTRANSINFO pTransInfo )
{
   PHB_ITEM pItem;

   HB_TRACE( HB_TR_DEBUG, ( "hb_usrTransRec(%p,%p)", pArea, pTransInfo ) );

   if( ! hb_usrPushMethod( SELF_USRNODE( pArea )->pMethods, UR_TRANSREC ) )
      return SUPER_TRANSREC( pArea, pTransInfo );

   pItem = hb_usrTransInfoToItem( pTransInfo );

   hb_vmPushInteger( pArea->uiArea );
   hb_vmPush( pItem );
   hb_itemRelease( pItem );
   hb_vmDo( 2 );

   return hb_usrReturn();
}

static HB_ERRCODE hb_usrZap( AREAP pArea )
{
   HB_TRACE( HB_TR_DEBUG, ( "hb_usrZap(%p)", pArea ) );

   if( ! hb_usrPushMethod( SELF_USRNODE( pArea )->pMethods, UR_ZAP ) )
      return SUPER_ZAP( pArea );

   hb_vmPushInteger( pArea->uiArea );
   hb_vmDo( 1 );

   return hb_usrReturn();
}

/*
 * Relational Methods
 */

static HB_ERRCODE hb_usrChildEnd( AREAP pArea, LPDBRELINFO pRelInfo )
{
   PHB_ITEM pItem;

   HB_TRACE( HB_TR_DEBUG, ( "hb_usrChildEnd(%p,%p)", pArea, pRelInfo ) );

   if( ! hb_usrPushMethod( SELF_USRNODE( pArea )->pMethods, UR_CHILDEND ) )
      return SUPER_CHILDEND( pArea, pRelInfo );

   pItem = hb_usrRelInfoToItem( pRelInfo );

   hb_vmPushInteger( pArea->uiArea );
   hb_vmPush( pItem );
   hb_itemRelease( pItem );
   hb_vmDo( 2 );

   return hb_usrReturn();
}

static HB_ERRCODE hb_usrChildStart( AREAP pArea, LPDBRELINFO pRelInfo )
{
   PHB_ITEM pItem;

   HB_TRACE( HB_TR_DEBUG, ( "hb_usrChildStart(%p,%p)", pArea, pRelInfo ) );

   if( ! hb_usrPushMethod( SELF_USRNODE( pArea )->pMethods, UR_CHILDSTART ) )
      return SUPER_CHILDSTART( pArea, pRelInfo );

   pItem = hb_usrRelInfoToItem( pRelInfo );

   hb_vmPushInteger( pArea->uiArea );
   hb_vmPush( pItem );
   hb_itemRelease( pItem );
   hb_vmDo( 2 );

   return hb_usrReturn();
}

static HB_ERRCODE hb_usrChildSync( AREAP pArea, LPDBRELINFO pRelInfo )
{
   PHB_ITEM pItem;

   HB_TRACE( HB_TR_DEBUG, ( "hb_usrChildSync(%p,%p)", pArea, pRelInfo ) );

   if( ! hb_usrPushMethod( SELF_USRNODE( pArea )->pMethods, UR_CHILDSYNC ) )
      return SUPER_CHILDSYNC( pArea, pRelInfo );

   pItem = hb_usrRelInfoToItem( pRelInfo );

   hb_vmPushInteger( pArea->uiArea );
   hb_vmPush( pItem );
   hb_itemRelease( pItem );
   hb_vmDo( 2 );

   return hb_usrReturn();
}

static HB_ERRCODE hb_usrSyncChildren( AREAP pArea )
{
   HB_TRACE( HB_TR_DEBUG, ( "hb_usrSyncChildren(%p)", pArea ) );

   if( ! hb_usrPushMethod( SELF_USRNODE( pArea )->pMethods, UR_SYNCCHILDREN ) )
      return SUPER_SYNCCHILDREN( pArea );

   hb_vmPushInteger( pArea->uiArea );
   hb_vmDo( 1 );

   return hb_usrReturn();
}

static HB_ERRCODE hb_usrClearRel( AREAP pArea )
{
   HB_TRACE( HB_TR_DEBUG, ( "hb_usrClearRel(%p)", pArea ) );

   if( ! hb_usrPushMethod( SELF_USRNODE( pArea )->pMethods, UR_CLEARREL ) )
      return SUPER_CLEARREL( pArea );

   hb_vmPushInteger( pArea->uiArea );
   hb_vmDo( 1 );

   return hb_usrReturn();
}

static HB_ERRCODE hb_usrForceRel( AREAP pArea )
{
   HB_TRACE( HB_TR_DEBUG, ( "hb_usrForceRel(%p)", pArea ) );

   if( ! hb_usrPushMethod( SELF_USRNODE( pArea )->pMethods, UR_FORCEREL ) )
      return SUPER_FORCEREL( pArea );

   hb_vmPushInteger( pArea->uiArea );
   hb_vmDo( 1 );

   return hb_usrReturn();
}

static HB_ERRCODE hb_usrRelArea( AREAP pArea, HB_USHORT uiRelNo, HB_USHORT * puiRelArea )
{
   int nOffset;

   HB_TRACE( HB_TR_DEBUG, ( "hb_usrRelArea(%p,%hu,%p)", pArea, uiRelNo, puiRelArea ) );

   nOffset = ( int ) ( hb_stackTopOffset() - hb_stackBaseOffset() );
   hb_vmPushInteger( 0 );
   if( ! hb_usrPushMethod( SELF_USRNODE( pArea )->pMethods, UR_RELAREA ) )
   {
      hb_stackPop();
      return SUPER_RELAREA( pArea, uiRelNo, puiRelArea );
   }

   hb_vmPushInteger( pArea->uiArea );
   hb_vmPushInteger( uiRelNo );
   hb_xvmPushLocalByRef( ( HB_SHORT ) nOffset );
   hb_vmDo( 3 );

   *puiRelArea = ( HB_USHORT ) hb_itemGetNI( hb_stackItemFromBase( nOffset ) );
   hb_stackPop();

   return hb_usrReturn();
}

static HB_ERRCODE hb_usrRelEval( AREAP pArea, LPDBRELINFO pRelInfo )
{
   PHB_ITEM pItem;

   HB_TRACE( HB_TR_DEBUG, ( "hb_usrRelEval(%p,%p)", pArea, pRelInfo ) );

   if( ! hb_usrPushMethod( SELF_USRNODE( pArea )->pMethods, UR_RELEVAL ) )
      return SUPER_RELEVAL( pArea, pRelInfo );

   pItem = hb_usrRelInfoToItem( pRelInfo );

   hb_vmPushInteger( pArea->uiArea );
   hb_vmPush( pItem );
   hb_itemRelease( pItem );
   hb_vmDo( 2 );

   return hb_usrReturn();
}

static HB_ERRCODE hb_usrRelText( AREAP pArea, HB_USHORT uiRelNo, PHB_ITEM pExpr )
{
   HB_TRACE( HB_TR_DEBUG, ( "hb_usrRelText(%p,%hu,%p)", pArea, uiRelNo, pExpr ) );

   if( ! hb_usrPushMethod( SELF_USRNODE( pArea )->pMethods, UR_RELTEXT ) )
      return SUPER_RELTEXT( pArea, uiRelNo, pExpr );

   hb_vmPushInteger( pArea->uiArea );
   hb_vmPushInteger( uiRelNo );
   hb_vmPushItemRef( pExpr );
   hb_vmDo( 3 );

   return hb_usrReturn();
}

static HB_ERRCODE hb_usrSetRel( AREAP pArea, LPDBRELINFO pRelInfo )
{
   PHB_ITEM pItem;

   HB_TRACE( HB_TR_DEBUG, ( "hb_usrSetRel(%p,%p)", pArea, pRelInfo ) );

   if( ! hb_usrPushMethod( SELF_USRNODE( pArea )->pMethods, UR_SETREL ) )
      return SUPER_SETREL( pArea, pRelInfo );

   pItem = hb_usrRelInfoToItem( pRelInfo );

   hb_vmPushInteger( pArea->uiArea );
   hb_vmPush( pItem );
   hb_itemRelease( pItem );
   hb_vmDo( 2 );

   return hb_usrReturn();
}


/*
 * Order Management
 */

static HB_ERRCODE hb_usrOrderListAdd( AREAP pArea, LPDBORDERINFO pOrderInfo )
{
   PHB_ITEM pItem, pResult;

   HB_TRACE( HB_TR_DEBUG, ( "hb_usrOrderListAdd(%p,%p)", pArea, pOrderInfo ) );

   if( ! hb_usrPushMethod( SELF_USRNODE( pArea )->pMethods, UR_ORDLSTADD ) )
      return SUPER_ORDLSTADD( pArea, pOrderInfo );

   pItem = hb_usrOrderInfoToItem( pOrderInfo );

   hb_vmPushInteger( pArea->uiArea );
   hb_vmPush( pItem );
   hb_vmDo( 2 );

   pResult = hb_arrayGetItemPtr( pItem, UR_ORI_RESULT );
   if( pResult && ! HB_IS_NIL( pResult ) )
   {
      if( pOrderInfo->itmResult )
         hb_itemCopy( pOrderInfo->itmResult, pResult );
      else
         pOrderInfo->itmResult = hb_itemNew( pResult );
   }
   hb_itemRelease( pItem );

   return hb_usrReturn();
}

static HB_ERRCODE hb_usrOrderListClear( AREAP pArea )
{
   HB_TRACE( HB_TR_DEBUG, ( "hb_usrOrderListClear(%p)", pArea ) );

   if( ! hb_usrPushMethod( SELF_USRNODE( pArea )->pMethods, UR_ORDLSTCLEAR ) )
      return SUPER_ORDLSTCLEAR( pArea );

   hb_vmPushInteger( pArea->uiArea );
   hb_vmDo( 1 );

   return hb_usrReturn();
}

static HB_ERRCODE hb_usrOrderListDelete( AREAP pArea, LPDBORDERINFO pOrderInfo )
{
   PHB_ITEM pItem, pResult;

   HB_TRACE( HB_TR_DEBUG, ( "hb_usrOrderListDelete(%p,%p)", pArea, pOrderInfo ) );

   if( ! hb_usrPushMethod( SELF_USRNODE( pArea )->pMethods, UR_ORDLSTDELETE ) )
      return SUPER_ORDLSTDELETE( pArea, pOrderInfo );

   pItem = hb_usrOrderInfoToItem( pOrderInfo );

   hb_vmPushInteger( pArea->uiArea );
   hb_vmPush( pItem );
   hb_vmDo( 2 );

   pResult = hb_arrayGetItemPtr( pItem, UR_ORI_RESULT );
   if( pResult && ! HB_IS_NIL( pResult ) )
   {
      if( pOrderInfo->itmResult )
         hb_itemCopy( pOrderInfo->itmResult, pResult );
      else
         pOrderInfo->itmResult = hb_itemNew( pResult );
   }
   hb_itemRelease( pItem );

   return hb_usrReturn();
}

static HB_ERRCODE hb_usrOrderListFocus( AREAP pArea, LPDBORDERINFO pOrderInfo )
{
   PHB_ITEM pItem, pResult;

   HB_TRACE( HB_TR_DEBUG, ( "hb_usrOrderListFocus(%p,%p)", pArea, pOrderInfo ) );

   if( ! hb_usrPushMethod( SELF_USRNODE( pArea )->pMethods, UR_ORDLSTFOCUS ) )
      return SUPER_ORDLSTFOCUS( pArea, pOrderInfo );

   pItem = hb_usrOrderInfoToItem( pOrderInfo );

   hb_vmPushInteger( pArea->uiArea );
   hb_vmPush( pItem );
   hb_vmDo( 2 );

   pResult = hb_arrayGetItemPtr( pItem, UR_ORI_RESULT );
   if( pResult && ! HB_IS_NIL( pResult ) )
   {
      if( pOrderInfo->itmResult )
         hb_itemCopy( pOrderInfo->itmResult, pResult );
      else
         pOrderInfo->itmResult = hb_itemNew( pResult );
   }
   hb_itemRelease( pItem );

   return hb_usrReturn();
}

static HB_ERRCODE hb_usrOrderListRebuild( AREAP pArea )
{
   HB_TRACE( HB_TR_DEBUG, ( "hb_usrOrderListRebuild(%p)", pArea ) );

   if( ! hb_usrPushMethod( SELF_USRNODE( pArea )->pMethods, UR_ORDLSTREBUILD ) )
      return SUPER_ORDLSTREBUILD( pArea );

   hb_vmPushInteger( pArea->uiArea );
   hb_vmDo( 1 );

   return hb_usrReturn();
}

static HB_ERRCODE hb_usrOrderCondition( AREAP pArea, LPDBORDERCONDINFO pOrderCondInfo )
{
   HB_TRACE( HB_TR_DEBUG, ( "hb_usrOrderCondition(%p,%p)", pArea, pOrderCondInfo ) );

   if( ! hb_usrPushMethod( SELF_USRNODE( pArea )->pMethods, UR_ORDSETCOND ) )
      return SUPER_ORDSETCOND( pArea, pOrderCondInfo );


   hb_vmPushInteger( pArea->uiArea );
   if( pOrderCondInfo )
   {
      PHB_ITEM pItem = hb_usrOrderCondInfoToItem( pOrderCondInfo );
      hb_vmPush( pItem );
      hb_itemRelease( pItem );
      hb_usrOrderCondFree( pOrderCondInfo );
   }
   else
   {
      hb_vmPushNil();
   }
   hb_vmDo( 2 );

   return hb_usrReturn();
}

static HB_ERRCODE hb_usrOrderCreate( AREAP pArea, LPDBORDERCREATEINFO pOrderCreateInfo )
{
   PHB_ITEM pItem;

   HB_TRACE( HB_TR_DEBUG, ( "hb_usrOrderCreate(%p,%p)", pArea, pOrderCreateInfo ) );

   if( ! hb_usrPushMethod( SELF_USRNODE( pArea )->pMethods, UR_ORDCREATE ) )
      return SUPER_ORDCREATE( pArea, pOrderCreateInfo );

   pItem = hb_usrOrderCreateInfoToItem( pOrderCreateInfo );

   hb_vmPushInteger( pArea->uiArea );
   hb_vmPush( pItem );
   hb_itemRelease( pItem );
   hb_vmDo( 2 );

   return hb_usrReturn();
}

static HB_ERRCODE hb_usrOrderDestroy( AREAP pArea, LPDBORDERINFO pOrderInfo )
{
   PHB_ITEM pItem, pResult;

   HB_TRACE( HB_TR_DEBUG, ( "hb_usrOrderDestroy(%p,%p)", pArea, pOrderInfo ) );

   if( ! hb_usrPushMethod( SELF_USRNODE( pArea )->pMethods, UR_ORDDESTROY ) )
      return SUPER_ORDDESTROY( pArea, pOrderInfo );

   pItem = hb_usrOrderInfoToItem( pOrderInfo );

   hb_vmPushInteger( pArea->uiArea );
   hb_vmPush( pItem );
   hb_vmDo( 2 );

   pResult = hb_arrayGetItemPtr( pItem, UR_ORI_RESULT );
   if( pResult && ! HB_IS_NIL( pResult ) )
   {
      if( pOrderInfo->itmResult )
         hb_itemCopy( pOrderInfo->itmResult, pResult );
      else
         pOrderInfo->itmResult = hb_itemNew( pResult );
   }
   hb_itemRelease( pItem );

   return hb_usrReturn();
}

static HB_ERRCODE hb_usrOrderInfo( AREAP pArea, HB_USHORT uiIndex, LPDBORDERINFO pOrderInfo )
{
   PHB_ITEM pItem, pResult;

   HB_TRACE( HB_TR_DEBUG, ( "hb_usrOrderInfo(%p,%hu,%p)", pArea, uiIndex, pOrderInfo ) );

   if( ! hb_usrPushMethod( SELF_USRNODE( pArea )->pMethods, UR_ORDINFO ) )
      return SUPER_ORDINFO( pArea, uiIndex, pOrderInfo );

   pItem = hb_usrOrderInfoToItem( pOrderInfo );

   hb_vmPushInteger( pArea->uiArea );
   hb_vmPushInteger( uiIndex );
   hb_vmPush( pItem );
   hb_vmDo( 3 );

   pResult = hb_arrayGetItemPtr( pItem, UR_ORI_RESULT );
   if( pResult && ! HB_IS_NIL( pResult ) )
   {
      if( pOrderInfo->itmResult )
         hb_itemCopy( pOrderInfo->itmResult, pResult );
      else
         pOrderInfo->itmResult = hb_itemNew( pResult );
   }
   hb_itemRelease( pItem );

   return hb_usrReturn();
}


/*
 * Filters and Scope Settings
 */

static HB_ERRCODE hb_usrClearFilter( AREAP pArea )
{
   HB_TRACE( HB_TR_DEBUG, ( "hb_usrClearFilter(%p)", pArea ) );

   if( ! hb_usrPushMethod( SELF_USRNODE( pArea )->pMethods, UR_CLEARFILTER ) )
      return SUPER_CLEARFILTER( pArea );

   hb_vmPushInteger( pArea->uiArea );
   hb_vmDo( 1 );

   return hb_usrReturn();
}

static HB_ERRCODE hb_usrClearLocate( AREAP pArea )
{
   HB_TRACE( HB_TR_DEBUG, ( "hb_usrClearLocate(%p)", pArea ) );

   if( ! hb_usrPushMethod( SELF_USRNODE( pArea )->pMethods, UR_CLEARLOCATE ) )
      return SUPER_CLEARLOCATE( pArea );

   hb_vmPushInteger( pArea->uiArea );
   hb_vmDo( 1 );

   return hb_usrReturn();
}

static HB_ERRCODE hb_usrClearScope( AREAP pArea )
{
   HB_TRACE( HB_TR_DEBUG, ( "hb_usrClearScope(%p)", pArea ) );

   if( ! hb_usrPushMethod( SELF_USRNODE( pArea )->pMethods, UR_CLEARSCOPE ) )
      return SUPER_CLEARSCOPE( pArea );

   hb_vmPushInteger( pArea->uiArea );
   hb_vmDo( 1 );

   return hb_usrReturn();
}

static HB_ERRCODE hb_usrFilterText( AREAP pArea, PHB_ITEM pFilter )
{
   HB_TRACE( HB_TR_DEBUG, ( "hb_usrFilterText(%p,%p)", pArea, pFilter ) );

   if( ! hb_usrPushMethod( SELF_USRNODE( pArea )->pMethods, UR_FILTERTEXT ) )
      return SUPER_FILTERTEXT( pArea, pFilter );

   hb_vmPushInteger( pArea->uiArea );
   hb_vmPushItemRef( pFilter );
   hb_vmDo( 2 );

   return hb_usrReturn();
}

static HB_ERRCODE hb_usrSetFilter( AREAP pArea, LPDBFILTERINFO pFilterInfo )
{
   PHB_ITEM pItem;

   HB_TRACE( HB_TR_DEBUG, ( "hb_usrSetFilter(%p,%p)", pArea, pFilterInfo ) );

   if( ! hb_usrPushMethod( SELF_USRNODE( pArea )->pMethods, UR_SETFILTER ) )
      return SUPER_SETFILTER( pArea, pFilterInfo );

   pItem = hb_usrFilterInfoToItem( pFilterInfo );

   hb_vmPushInteger( pArea->uiArea );
   hb_vmPush( pItem );
   hb_itemRelease( pItem );
   hb_vmDo( 2 );

   return hb_usrReturn();
}

static HB_ERRCODE hb_usrSetLocate( AREAP pArea, LPDBSCOPEINFO pScopeInfo )
{
   PHB_ITEM pItem;

   HB_TRACE( HB_TR_DEBUG, ( "hb_usrSetLocate(%p,%p)", pArea, pScopeInfo ) );

   if( ! hb_usrPushMethod( SELF_USRNODE( pArea )->pMethods, UR_SETLOCATE ) )
      return SUPER_SETLOCATE( pArea, pScopeInfo );

   pItem = hb_usrScopeInfoToItem( pScopeInfo );

   hb_vmPushInteger( pArea->uiArea );
   hb_vmPush( pItem );
   hb_itemRelease( pItem );
   hb_vmDo( 2 );

   return hb_usrReturn();
}

static HB_ERRCODE hb_usrLocate( AREAP pArea, HB_BOOL fContinue )
{
   HB_TRACE( HB_TR_DEBUG, ( "hb_usrLocate(%p,%d)", pArea, fContinue ) );

   if( ! hb_usrPushMethod( SELF_USRNODE( pArea )->pMethods, UR_LOCATE ) )
      return SUPER_LOCATE( pArea, fContinue );

   hb_vmPushInteger( pArea->uiArea );
   hb_vmPushLogical( fContinue );
   hb_vmDo( 2 );

   return hb_usrReturn();
}


/*
 * Miscellaneous
 */

static HB_ERRCODE hb_usrCompile( AREAP pArea, const char * szExpr )
{
   HB_TRACE( HB_TR_DEBUG, ( "hb_usrCompile(%p,%p)", pArea, szExpr ) );

   if( ! hb_usrPushMethod( SELF_USRNODE( pArea )->pMethods, UR_COMPILE ) )
      return SUPER_COMPILE( pArea, szExpr );

   hb_vmPushInteger( pArea->uiArea );
   hb_vmPushString( szExpr, strlen( szExpr ) );
   hb_vmDo( 2 );

   return hb_usrReturn();
}

static HB_ERRCODE hb_usrError( AREAP pArea, PHB_ITEM pError )
{
   HB_TRACE( HB_TR_DEBUG, ( "hb_usrError(%p,%p)", pArea, pError ) );

   if( ! pArea )
   {
      hb_errPutSeverity( pError, ES_ERROR );
      hb_errPutSubSystem( pError, "???DRIVER" );
      return hb_errLaunch( pError );
   }

   if( ! hb_usrPushMethod( SELF_USRNODE( pArea )->pMethods, UR_ERROR ) )
      return SUPER_ERROR( pArea, pError );

   hb_vmPushInteger( pArea->uiArea );
   hb_vmPush( pError );
   hb_vmDo( 2 );

   return hb_usrReturn();
}

static HB_ERRCODE hb_usrEvalBlock( AREAP pArea, PHB_ITEM pBlock )
{
   HB_TRACE( HB_TR_DEBUG, ( "hb_usrEvalBlock(%p,%p)", pArea, pBlock ) );

   if( ! hb_usrPushMethod( SELF_USRNODE( pArea )->pMethods, UR_EVALBLOCK ) )
      return SUPER_EVALBLOCK( pArea, pBlock );

   hb_vmPushInteger( pArea->uiArea );
   hb_vmPush( pBlock );
   hb_vmDo( 2 );

   return hb_usrReturn();
}


/*
 * Network operations
 */

static HB_ERRCODE hb_usrRawLock( AREAP pArea, HB_USHORT uiAction, HB_ULONG ulRecNo )
{
   HB_TRACE( HB_TR_DEBUG, ( "hb_usrRawLock(%p,%hu,%lu)", pArea, uiAction, ulRecNo ) );

   if( ! hb_usrPushMethod( SELF_USRNODE( pArea )->pMethods, UR_RAWLOCK ) )
      return SUPER_RAWLOCK( pArea, uiAction, ulRecNo );

   hb_vmPushInteger( pArea->uiArea );
   hb_vmPushInteger( uiAction );
   hb_vmPushLong( ulRecNo );
   hb_vmDo( 3 );

   return hb_usrReturn();
}

static HB_ERRCODE hb_usrLock( AREAP pArea, LPDBLOCKINFO pLockInfo )
{
   PHB_ITEM pItem;

   HB_TRACE( HB_TR_DEBUG, ( "hb_usrLock(%p,%p)", pArea, pLockInfo ) );

   if( ! hb_usrPushMethod( SELF_USRNODE( pArea )->pMethods, UR_LOCK ) )
      return SUPER_LOCK( pArea, pLockInfo );

   pItem = hb_usrLockInfoToItem( pLockInfo );

   hb_vmPushInteger( pArea->uiArea );
   hb_vmPush( pItem );
   hb_vmDo( 2 );

   pLockInfo->fResult = ( HB_USHORT ) hb_arrayGetL( pItem, UR_LI_RESULT );
   hb_itemRelease( pItem );

   return hb_usrReturn();
}

static HB_ERRCODE hb_usrUnLock( AREAP pArea, PHB_ITEM pRecNo )
{
   HB_TRACE( HB_TR_DEBUG, ( "hb_usrUnLock(%p,%p)", pArea, pRecNo ) );

   if( ! hb_usrPushMethod( SELF_USRNODE( pArea )->pMethods, UR_UNLOCK ) )
      return SUPER_UNLOCK( pArea, pRecNo );

   hb_vmPushInteger( pArea->uiArea );
   if( pRecNo )
      hb_vmPush( pRecNo );
   else
      hb_vmPushNil();
   hb_vmDo( 2 );

   return hb_usrReturn();
}


/*
 * Memofile functions
 */

static HB_ERRCODE hb_usrCloseMemFile( AREAP pArea )
{
   HB_TRACE( HB_TR_DEBUG, ( "hb_usrCloseMemFile(%p)", pArea ) );

   if( ! hb_usrPushMethod( SELF_USRNODE( pArea )->pMethods, UR_CLOSEMEMFILE ) )
      return SUPER_CLOSEMEMFILE( pArea );

   hb_vmPushInteger( pArea->uiArea );
   hb_vmDo( 1 );

   return hb_usrReturn();
}

static HB_ERRCODE hb_usrCreateMemFile( AREAP pArea, LPDBOPENINFO pOpenInfo )
{
   PHB_ITEM pItem;

   HB_TRACE( HB_TR_DEBUG, ( "hb_usrCreateMemFile(%p,%p)", pArea, pOpenInfo ) );

   if( ! hb_usrPushMethod( SELF_USRNODE( pArea )->pMethods, UR_CREATEMEMFILE ) )
      return SUPER_CREATEMEMFILE( pArea, pOpenInfo );

   pItem = hb_usrOpenInfoToItem( pOpenInfo );

   hb_vmPushInteger( pArea->uiArea );
   hb_vmPush( pItem );
   hb_itemRelease( pItem );
   hb_vmDo( 2 );

   return hb_usrReturn();
}

static HB_ERRCODE hb_usrOpenMemFile( AREAP pArea, LPDBOPENINFO pOpenInfo )
{
   PHB_ITEM pItem;

   HB_TRACE( HB_TR_DEBUG, ( "hb_usrOpenMemFile(%p,%p)", pArea, pOpenInfo ) );

   if( ! hb_usrPushMethod( SELF_USRNODE( pArea )->pMethods, UR_OPENMEMFILE ) )
      return SUPER_OPENMEMFILE( pArea, pOpenInfo );

   pItem = hb_usrOpenInfoToItem( pOpenInfo );

   hb_vmPushInteger( pArea->uiArea );
   hb_vmPush( pItem );
   hb_itemRelease( pItem );
   hb_vmDo( 2 );

   return hb_usrReturn();
}

static HB_ERRCODE hb_usrGetValueFile( AREAP pArea, HB_USHORT uiIndex, const char * szFile, HB_USHORT uiMode )
{
   HB_TRACE( HB_TR_DEBUG, ( "hb_usrGetValueFile(%p,%hu,%p,%hu)", pArea, uiIndex, szFile, uiMode ) );

   if( ! hb_usrPushMethod( SELF_USRNODE( pArea )->pMethods, UR_GETVALUEFILE ) )
      return SUPER_GETVALUEFILE( pArea, uiIndex, szFile, uiMode );

   hb_vmPushInteger( pArea->uiArea );
   hb_vmPushInteger( uiIndex );
   hb_vmPushString( szFile, strlen( szFile ) );
   hb_vmPushInteger( uiMode );
   hb_vmDo( 4 );

   return hb_usrReturn();
}

static HB_ERRCODE hb_usrPutValueFile( AREAP pArea, HB_USHORT uiIndex, const char * szFile, HB_USHORT uiMode )
{
   HB_TRACE( HB_TR_DEBUG, ( "hb_usrPutValueFile(%p,%hu,%p,%hu)", pArea, uiIndex, szFile, uiMode ) );

   if( ! hb_usrPushMethod( SELF_USRNODE( pArea )->pMethods, UR_PUTVALUEFILE ) )
      return SUPER_PUTVALUEFILE( pArea, uiIndex, szFile, uiMode );

   hb_vmPushInteger( pArea->uiArea );
   hb_vmPushInteger( uiIndex );
   hb_vmPushString( szFile, strlen( szFile ) );
   hb_vmPushInteger( uiMode );
   hb_vmDo( 4 );

   return hb_usrReturn();
}


/*
 * Database file header handling
 */

static HB_ERRCODE hb_usrReadDBHeader( AREAP pArea )
{
   HB_TRACE( HB_TR_DEBUG, ( "hb_usrReadDBHeader(%p)", pArea ) );

   if( ! hb_usrPushMethod( SELF_USRNODE( pArea )->pMethods, UR_READDBHEADER ) )
      return SUPER_READDBHEADER( pArea );

   hb_vmPushInteger( pArea->uiArea );
   hb_vmDo( 1 );

   return hb_usrReturn();
}

static HB_ERRCODE hb_usrWriteDBHeader( AREAP pArea )
{
   HB_TRACE( HB_TR_DEBUG, ( "hb_usrWriteDBHeader(%p)", pArea ) );

   if( ! hb_usrPushMethod( SELF_USRNODE( pArea )->pMethods, UR_WRITEDBHEADER ) )
      return SUPER_WRITEDBHEADER( pArea );

   hb_vmPushInteger( pArea->uiArea );
   hb_vmDo( 1 );

   return hb_usrReturn();
}


/*
 * non WorkArea functions
 */

static HB_ERRCODE hb_usrDrop( LPRDDNODE pRDD, PHB_ITEM pTable, PHB_ITEM pIndex, HB_ULONG ulConnection )
{
   HB_TRACE( HB_TR_DEBUG, ( "hb_usrDrop(%p,%p,%p,%lu)", pRDD, pTable, pIndex, ulConnection ) );

   if( ! hb_usrPushMethod( SELF_USRNODE( pRDD )->pMethods, UR_DROP ) )
      return SUPER_DROP( pRDD, pTable, pIndex, ulConnection );

   hb_vmPushInteger( pRDD->rddID );
   hb_vmPush( pTable );
   hb_vmPush( pIndex );
   hb_vmPushLong( ulConnection );
   hb_vmDo( 4 );

   return hb_usrReturn();
}

static HB_ERRCODE hb_usrExists( LPRDDNODE pRDD, PHB_ITEM pTable, PHB_ITEM pIndex, HB_ULONG ulConnection )
{
   HB_TRACE( HB_TR_DEBUG, ( "hb_usrExists(%p,%p,%p,%lu)", pRDD, pTable, pIndex, ulConnection ) );

   if( ! hb_usrPushMethod( SELF_USRNODE( pRDD )->pMethods, UR_EXISTS ) )
      return SUPER_EXISTS( pRDD, pTable, pIndex, ulConnection );

   hb_vmPushInteger( pRDD->rddID );
   hb_vmPush( pTable );
   hb_vmPush( pIndex );
   hb_vmPushLong( ulConnection );
   hb_vmDo( 4 );

   return hb_usrReturn();
}

static HB_ERRCODE hb_usrRename( LPRDDNODE pRDD, PHB_ITEM pTable, PHB_ITEM pIndex, PHB_ITEM pNewName, HB_ULONG ulConnection )
{
   HB_TRACE( HB_TR_DEBUG, ( "hb_usrRename(%p,%p,%p,%p,%lu)", pRDD, pTable, pIndex, pNewName, ulConnection ) );

   if( ! hb_usrPushMethod( SELF_USRNODE( pRDD )->pMethods, UR_RENAME ) )
      return SUPER_RENAME( pRDD, pTable, pIndex, pNewName, ulConnection );

   hb_vmPushInteger( pRDD->rddID );
   hb_vmPush( pTable );
   hb_vmPush( pIndex );
   hb_vmPush( pNewName );
   hb_vmPushLong( ulConnection );
   hb_vmDo( 5 );

   return hb_usrReturn();
}

static HB_ERRCODE hb_usrRddInfo( LPRDDNODE pRDD, HB_USHORT uiInfoType, HB_ULONG ulConnection, PHB_ITEM pInfo )
{
   HB_TRACE( HB_TR_DEBUG, ( "hb_usrRddInfo(%p,%hu,%lu,%p)", pRDD, uiInfoType, ulConnection, pInfo ) );

   if( ! hb_usrPushMethod( SELF_USRNODE( pRDD )->pMethods, UR_RDDINFO ) )
      return SUPER_RDDINFO( pRDD, uiInfoType, ulConnection, pInfo );

   hb_vmPushInteger( pRDD->rddID );
   hb_vmPushInteger( uiInfoType );
   hb_vmPushLong( ulConnection );
   hb_vmPushItemRef( pInfo );
   hb_vmDo( 4 );

   return hb_usrReturn();
}

typedef union
{
   RDDFUNCS   funcTable;
   DBENTRYP_V funcentries[ 1 ];
}
HB_RDD_FUNCTABLE;

static const HB_RDD_FUNCTABLE usrFuncTable =
{ {
   /* Movement and positioning methods */
   /* ( DBENTRYP_BP )   */ hb_usrBof,         /* Bof        */
   /* ( DBENTRYP_BP )   */ hb_usrEof,         /* Eof        */
   /* ( DBENTRYP_BP )   */ hb_usrFound,       /* Found      */
   /* ( DBENTRYP_V )    */ hb_usrGoBottom,    /* GoBottom   */
   /* ( DBENTRYP_UL )   */ hb_usrGoTo,        /* GoTo       */
   /* ( DBENTRYP_I )    */ hb_usrGoToId,      /* GoToId     */
   /* ( DBENTRYP_V )    */ hb_usrGoTop,       /* GoTop      */
   /* ( DBENTRYP_BIB )  */ hb_usrSeek,        /* Seek       */
   /* ( DBENTRYP_L )    */ hb_usrSkip,        /* Skip       */
   /* ( DBENTRYP_L )    */ hb_usrSkipFilter,  /* SkipFilter */
   /* ( DBENTRYP_L )    */ hb_usrSkipRaw,     /* SkipRaw    */

   /* Data management */
   /* ( DBENTRYP_VF )   */ hb_usrAddField,    /* AddField       */
   /* ( DBENTRYP_B )    */ hb_usrAppend,      /* Append         */
   /* ( DBENTRYP_I )    */ hb_usrCreateFields,/* CreateFields   */
   /* ( DBENTRYP_V )    */ hb_usrDelete,      /* DeleteRec      */
   /* ( DBENTRYP_BP )   */ hb_usrDeleted,     /* Deleted        */
   /* ( DBENTRYP_SP )   */ hb_usrFieldCount,  /* FieldCount     */
   /* ( DBENTRYP_VF )   */ hb_usrFieldDisplay,/* FieldDisplay   */
   /* ( DBENTRYP_SSI )  */ hb_usrFieldInfo,   /* FieldInfo      */
   /* ( DBENTRYP_SCP )  */ hb_usrFieldName,   /* FieldName      */
   /* ( DBENTRYP_V )    */ hb_usrFlush,       /* Flush          */
   /* ( DBENTRYP_PP )   */ hb_usrGetRec,      /* GetRec         */
   /* ( DBENTRYP_SI )   */ hb_usrGetValue,    /* GetValue       */
   /* ( DBENTRYP_SVL )  */ hb_usrGetVarLen,   /* GetVarLen      */
   /* ( DBENTRYP_V )    */ hb_usrGoCold,      /* GoCold         */
   /* ( DBENTRYP_V )    */ hb_usrGoHot,       /* GoHot          */
   /* ( DBENTRYP_P )    */ hb_usrPutRec,      /* PutRec         */
   /* ( DBENTRYP_SI )   */ hb_usrPutValue,    /* PutValue       */
   /* ( DBENTRYP_V )    */ hb_usrRecall,      /* Recall         */
   /* ( DBENTRYP_ULP )  */ hb_usrRecCount,    /* RecCount       */
   /* ( DBENTRYP_ISI )  */ hb_usrRecInfo,     /* RecInfo        */
   /* ( DBENTRYP_ULP )  */ hb_usrRecNo,       /* RecNo          */
   /* ( DBENTRYP_I )    */ hb_usrRecId,       /* RecId          */
   /* ( DBENTRYP_S )    */ hb_usrSetFieldExtent, /* SetFieldExtent */

   /* WorkArea/Database management */
   /* ( DBENTRYP_CP )   */ hb_usrAlias,       /* Alias       */
   /* ( DBENTRYP_V )    */ hb_usrClose,       /* Close       */
   /* ( DBENTRYP_VO )   */ hb_usrCreate,      /* Create      */
   /* ( DBENTRYP_SI )   */ hb_usrInfo,        /* Info        */
   /* ( DBENTRYP_V )    */ NULL, /* RDD */    /* NewArea     */
   /* ( DBENTRYP_VO )   */ hb_usrOpen,        /* Open        */
   /* ( DBENTRYP_V )    */ NULL, /* RDD */    /* Release     */
   /* ( DBENTRYP_SP )   */ NULL, /* RDD */    /* StructSize  */
   /* ( DBENTRYP_CP )   */ NULL, /* RDD */    /* SysName     */
   /* ( DBENTRYP_VEI )  */ hb_usrEval,        /* Eval        */
   /* ( DBENTRYP_V )    */ hb_usrPack,        /* Pack        */
   /* ( DBENTRYP_LSP )  */ hb_usrPackRec,     /* PackRec     */
   /* ( DBENTRYP_VS )   */ hb_usrSort,        /* Sort        */
   /* ( DBENTRYP_VT )   */ hb_usrTrans,       /* Trans       */
   /* ( DBENTRYP_VT )   */ hb_usrTransRec,    /* TransRec    */
   /* ( DBENTRYP_V )    */ hb_usrZap,         /* Zap         */

   /* Relational Methods */
   /* ( DBENTRYP_VR )   */ hb_usrChildEnd,    /* ChildEnd      */
   /* ( DBENTRYP_VR )   */ hb_usrChildStart,  /* ChildStart    */
   /* ( DBENTRYP_VR )   */ hb_usrChildSync,   /* ChildSync     */
   /* ( DBENTRYP_V )    */ hb_usrSyncChildren,/* SyncChildren  */
   /* ( DBENTRYP_V )    */ hb_usrClearRel,    /* ClearRel      */
   /* ( DBENTRYP_V )    */ hb_usrForceRel,    /* ForceRel      */
   /* ( DBENTRYP_SCS )  */ hb_usrRelArea,     /* RelArea       */
   /* ( DBENTRYP_VR )   */ hb_usrRelEval,     /* RelEval       */
   /* ( DBENTRYP_SI )   */ hb_usrRelText,     /* RelText       */
   /* ( DBENTRYP_VR )   */ hb_usrSetRel,      /* SetRel        */

   /* Order Management */
   /* ( DBENTRYP_OI )   */ hb_usrOrderListAdd,     /* OrderListAdd      */
   /* ( DBENTRYP_V )    */ hb_usrOrderListClear,   /* OrderListClear    */
   /* ( DBENTRYP_OI )   */ hb_usrOrderListDelete,  /* OrderListDelete   */
   /* ( DBENTRYP_OI )   */ hb_usrOrderListFocus,   /* OrderListFocus    */
   /* ( DBENTRYP_V )    */ hb_usrOrderListRebuild, /* OrderListRebuild  */
   /* ( DBENTRYP_VOI )  */ hb_usrOrderCondition,   /* OrderCondition    */
   /* ( DBENTRYP_VOC )  */ hb_usrOrderCreate,      /* OrderCreate       */
   /* ( DBENTRYP_OI )   */ hb_usrOrderDestroy,     /* OrderDestroy      */
   /* ( DBENTRYP_OII )  */ hb_usrOrderInfo,        /* OrderInfo         */

   /* Filters and Scope Settings */
   /* ( DBENTRYP_V )    */ hb_usrClearFilter, /* ClearFilter  */
   /* ( DBENTRYP_V )    */ hb_usrClearLocate, /* ClearLocate  */
   /* ( DBENTRYP_V )    */ hb_usrClearScope,  /* ClearScope   */
   /* ( DBENTRYP_VPLP ) */ NULL,              /* CountScope   */
   /* ( DBENTRYP_I )    */ hb_usrFilterText,  /* FilterText   */
   /* ( DBENTRYP_SI )   */ NULL,              /* ScopeInfo    */
   /* ( DBENTRYP_VFI )  */ hb_usrSetFilter,   /* SetFilter    */
   /* ( DBENTRYP_VLO )  */ hb_usrSetLocate,   /* SetLocate    */
   /* ( DBENTRYP_VOS )  */ NULL,              /* SetScope     */
   /* ( DBENTRYP_VPL )  */ NULL,              /* SkipScope    */
   /* ( DBENTRYP_B )    */ hb_usrLocate,      /* Locate       */

   /* Miscellaneous */
   /* ( DBENTRYP_CC )   */ hb_usrCompile,     /* Compile    */
   /* ( DBENTRYP_I )    */ hb_usrError,       /* Error      */
   /* ( DBENTRYP_I )    */ hb_usrEvalBlock,   /* EvalBlock  */

   /* Network operations */
   /* ( DBENTRYP_VSP )  */ hb_usrRawLock,     /* RawLock  */
   /* ( DBENTRYP_VL )   */ hb_usrLock,        /* Lock     */
   /* ( DBENTRYP_I )    */ hb_usrUnLock,      /* UnLock   */

   /* Memofile functions */
   /* ( DBENTRYP_V )    */ hb_usrCloseMemFile,  /* CloseMemFile   */
   /* ( DBENTRYP_VO )   */ hb_usrCreateMemFile, /* CreateMemFile  */
   /* ( DBENTRYP_SCCS ) */ hb_usrGetValueFile,  /* GetValueFile   */
   /* ( DBENTRYP_VO )   */ hb_usrOpenMemFile,   /* OpenMemFile    */
   /* ( DBENTRYP_SCCS ) */ hb_usrPutValueFile,  /* PutValueFile   */

   /* Database file header handling */
   /* ( DBENTRYP_V )    */ hb_usrReadDBHeader,  /* ReadDBHeader   */
   /* ( DBENTRYP_V )    */ hb_usrWriteDBHeader, /* WriteDBHeader  */

   /* non WorkArea functions */
   /* ( DBENTRYP_R )    */ NULL, /* RDD */    /* Init    */
   /* ( DBENTRYP_R )    */ NULL, /* RDD */    /* Exit    */
   /* ( DBENTRYP_RVVL ) */ hb_usrDrop,        /* Drop    */
   /* ( DBENTRYP_RVVL ) */ hb_usrExists,      /* Exists  */
   /* ( DBENTRYP_RVVVL )*/ hb_usrRename,      /* Rename  */
   /* ( DBENTRYP_RSLV ) */ hb_usrRddInfo,     /* RddInfo */

   /* Special and reserved methods */
   /* ( DBENTRYP_SVP )  */ NULL               /* WhoCares */
} };

static const HB_RDD_FUNCTABLE rddFuncTable =
{ {
   /* Movement and positioning methods */
   /* ( DBENTRYP_BP )   */ NULL,              /* Bof        */
   /* ( DBENTRYP_BP )   */ NULL,              /* Eof        */
   /* ( DBENTRYP_BP )   */ NULL,              /* Found      */
   /* ( DBENTRYP_V )    */ NULL,              /* GoBottom   */
   /* ( DBENTRYP_UL )   */ NULL,              /* GoTo       */
   /* ( DBENTRYP_I )    */ NULL,              /* GoToId     */
   /* ( DBENTRYP_V )    */ NULL,              /* GoTop      */
   /* ( DBENTRYP_BIB )  */ NULL,              /* Seek       */
   /* ( DBENTRYP_L )    */ NULL,              /* Skip       */
   /* ( DBENTRYP_L )    */ NULL,              /* SkipFilter */
   /* ( DBENTRYP_L )    */ NULL,              /* SkipRaw    */

   /* Data management */
   /* ( DBENTRYP_VF )   */ NULL,              /* AddField       */
   /* ( DBENTRYP_B )    */ NULL,              /* Append         */
   /* ( DBENTRYP_I )    */ NULL,              /* CreateFields   */
   /* ( DBENTRYP_V )    */ NULL,              /* DeleteRec      */
   /* ( DBENTRYP_BP )   */ NULL,              /* Deleted        */
   /* ( DBENTRYP_SP )   */ NULL,              /* FieldCount     */
   /* ( DBENTRYP_VF )   */ NULL,              /* FieldDisplay   */
   /* ( DBENTRYP_SSI )  */ NULL,              /* FieldInfo      */
   /* ( DBENTRYP_SCP )  */ NULL,              /* FieldName      */
   /* ( DBENTRYP_V )    */ NULL,              /* Flush          */
   /* ( DBENTRYP_PP )   */ NULL,              /* GetRec         */
   /* ( DBENTRYP_SI )   */ NULL,              /* GetValue       */
   /* ( DBENTRYP_SVL )  */ NULL,              /* GetVarLen      */
   /* ( DBENTRYP_V )    */ NULL,              /* GoCold         */
   /* ( DBENTRYP_V )    */ NULL,              /* GoHot          */
   /* ( DBENTRYP_P )    */ NULL,              /* PutRec         */
   /* ( DBENTRYP_SI )   */ NULL,              /* PutValue       */
   /* ( DBENTRYP_V )    */ NULL,              /* Recall         */
   /* ( DBENTRYP_ULP )  */ NULL,              /* RecCount       */
   /* ( DBENTRYP_ISI )  */ NULL,              /* RecInfo        */
   /* ( DBENTRYP_ULP )  */ NULL,              /* RecNo          */
   /* ( DBENTRYP_I )    */ NULL,              /* RecId          */
   /* ( DBENTRYP_S )    */ NULL,              /* SetFieldExtent */

   /* WorkArea/Database management */
   /* ( DBENTRYP_CP )   */ NULL,              /* Alias       */
   /* ( DBENTRYP_V )    */ NULL,              /* Close       */
   /* ( DBENTRYP_VO )   */ NULL,              /* Create      */
   /* ( DBENTRYP_SI )   */ NULL,              /* Info        */
   /* ( DBENTRYP_V )    */ hb_usrNewArea,     /* NewArea     */
   /* ( DBENTRYP_VO )   */ NULL,              /* Open        */
   /* ( DBENTRYP_V )    */ hb_usrRelease,     /* Release     */
   /* ( DBENTRYP_SP )   */ hb_usrStructSize,  /* StructSize  */
   /* ( DBENTRYP_CP )   */ hb_usrSysName,     /* SysName     */
   /* ( DBENTRYP_VEI )  */ NULL,              /* Eval        */
   /* ( DBENTRYP_V )    */ NULL,              /* Pack        */
   /* ( DBENTRYP_LSP )  */ NULL,              /* PackRec     */
   /* ( DBENTRYP_VS )   */ NULL,              /* Sort        */
   /* ( DBENTRYP_VT )   */ NULL,              /* Trans       */
   /* ( DBENTRYP_VT )   */ NULL,              /* TransRec    */
   /* ( DBENTRYP_V )    */ NULL,              /* Zap         */

   /* Relational Methods */
   /* ( DBENTRYP_VR )   */ NULL,              /* ChildEnd      */
   /* ( DBENTRYP_VR )   */ NULL,              /* ChildStart    */
   /* ( DBENTRYP_VR )   */ NULL,              /* ChildSync     */
   /* ( DBENTRYP_V )    */ NULL,              /* SyncChildren  */
   /* ( DBENTRYP_V )    */ NULL,              /* ClearRel      */
   /* ( DBENTRYP_V )    */ NULL,              /* ForceRel      */
   /* ( DBENTRYP_SCS )  */ NULL,              /* RelArea       */
   /* ( DBENTRYP_VR )   */ NULL,              /* RelEval       */
   /* ( DBENTRYP_SI )   */ NULL,              /* RelText       */
   /* ( DBENTRYP_VR )   */ NULL,              /* SetRel        */

   /* Order Management */
   /* ( DBENTRYP_OI )   */ NULL,              /* OrderListAdd      */
   /* ( DBENTRYP_V )    */ NULL,              /* OrderListClear    */
   /* ( DBENTRYP_OI )   */ NULL,              /* OrderListDelete   */
   /* ( DBENTRYP_OI )   */ NULL,              /* OrderListFocus    */
   /* ( DBENTRYP_V )    */ NULL,              /* OrderListRebuild  */
   /* ( DBENTRYP_VOI )  */ NULL,              /* OrderCondition    */
   /* ( DBENTRYP_VOC )  */ NULL,              /* OrderCreate       */
   /* ( DBENTRYP_OI )   */ NULL,              /* OrderDestroy      */
   /* ( DBENTRYP_OII )  */ NULL,              /* OrderInfo         */

   /* Filters and Scope Settings */
   /* ( DBENTRYP_V )    */ NULL,              /* ClearFilter  */
   /* ( DBENTRYP_V )    */ NULL,              /* ClearLocate  */
   /* ( DBENTRYP_V )    */ NULL,              /* ClearScope   */
   /* ( DBENTRYP_VPLP ) */ NULL,              /* CountScope   */
   /* ( DBENTRYP_I )    */ NULL,              /* FilterText   */
   /* ( DBENTRYP_SI )   */ NULL,              /* ScopeInfo    */
   /* ( DBENTRYP_VFI )  */ NULL,              /* SetFilter    */
   /* ( DBENTRYP_VLO )  */ NULL,              /* SetLocate    */
   /* ( DBENTRYP_VOS )  */ NULL,              /* SetScope     */
   /* ( DBENTRYP_VPL )  */ NULL,              /* SkipScope    */
   /* ( DBENTRYP_B )    */ NULL,              /* Locate       */

   /* Miscellaneous */
   /* ( DBENTRYP_CC )   */ NULL,              /* Compile    */
   /* ( DBENTRYP_I )    */ NULL,              /* Error      */
   /* ( DBENTRYP_I )    */ NULL,              /* EvalBlock  */

   /* Network operations */
   /* ( DBENTRYP_VSP )  */ NULL,              /* RawLock  */
   /* ( DBENTRYP_VL )   */ NULL,              /* Lock     */
   /* ( DBENTRYP_I )    */ NULL,              /* UnLock   */

   /* Memofile functions */
   /* ( DBENTRYP_V )    */ NULL,              /* CloseMemFile   */
   /* ( DBENTRYP_VO )   */ NULL,              /* CreateMemFile  */
   /* ( DBENTRYP_SCCS ) */ NULL,              /* GetValueFile   */
   /* ( DBENTRYP_VO )   */ NULL,              /* OpenMemFile    */
   /* ( DBENTRYP_SCCS ) */ NULL,              /* PutValueFile   */

   /* Database file header handling */
   /* ( DBENTRYP_V )    */ NULL,              /* ReadDBHeader   */
   /* ( DBENTRYP_V )    */ NULL,              /* WriteDBHeader  */

   /* non WorkArea functions */
   /* ( DBENTRYP_R )    */ hb_usrInit,        /* Init    */
   /* ( DBENTRYP_R )    */ hb_usrExit,        /* Exit    */
   /* ( DBENTRYP_RVVL ) */ NULL,              /* Drop    */
   /* ( DBENTRYP_RVVL ) */ NULL,              /* Exists  */
   /* ( DBENTRYP_RVVVL )*/ NULL,              /* Rename  */
   /* ( DBENTRYP_RSLV ) */ NULL,              /* RddInfo */

   /* Special and reserved methods */
   /* ( DBENTRYP_SVP )  */ NULL               /* WhoCares */
} };

HB_FUNC( USRRDD_GETFUNCTABLE )
{
   RDDFUNCS * pSelfTable, * pSuperTable;
   HB_USHORT * puiCount, * puiSuperRddId, uiCount, uiSize;
   HB_ERRCODE uiResult;
   const char * szSuperRDD;
   PHB_ITEM pMethods;

   HB_TRACE( HB_TR_DEBUG, ( "USRRDD_GETFUNCTABLE()" ) );

   puiCount    = ( HB_USHORT * ) hb_parptr( 1 );
   pSelfTable  = ( RDDFUNCS * ) hb_parptr( 2 );
   pSuperTable = ( RDDFUNCS * ) hb_parptr( 3 );
   /* uiRddID = hb_parni( 4 ); */
   szSuperRDD = hb_parc( 5 );
   pMethods = hb_param( 6, HB_IT_ARRAY );
   puiSuperRddId = ( HB_USHORT * ) hb_parptr( 7 );

   if( puiCount && pSelfTable && pSuperTable && pMethods )
   {
      HB_RDD_FUNCTABLE funcTable;
      DBENTRYP_V * pFunction;
      const DBENTRYP_V * pUsrFunction, * pRddFunction;

      *puiCount = RDDFUNCSCOUNT;
      uiSize = ( HB_USHORT ) hb_arrayLen( pMethods );

      pUsrFunction = usrFuncTable.funcentries;
      pRddFunction = rddFuncTable.funcentries;
      pFunction    = funcTable.funcentries;

      for( uiCount = 1; uiCount <= RDDFUNCSCOUNT; ++uiCount )
      {
         *pFunction = *pRddFunction;
<<<<<<< HEAD
         if( * pFunction == NULL && * pUsrFunction && uiCount <= uiSize &&
=======
         if( *pFunction == NULL && *pUsrFunction && uiCount <= uiSize &&
>>>>>>> bc7ff4d5
             hb_usrIsMethod( pMethods, uiCount ) )
         {
            *pFunction = *pUsrFunction;
         }
         ++pUsrFunction;
         ++pRddFunction;
         ++pFunction;
      }
      uiResult = hb_rddInheritEx( pSelfTable, &funcTable.funcTable, pSuperTable, szSuperRDD, puiSuperRddId );
      if( uiResult == HB_SUCCESS )
      {
         pSelfTable->whoCares = ( DBENTRYP_SVP ) hb_itemNew( pMethods );
      }
      hb_retni( uiResult );
   }
   else
      hb_retni( HB_FAILURE );
}

HB_FUNC( USRRDD_RDDDATA )
{
   HB_USHORT uiRddID = ( HB_USHORT ) hb_parni( 1 );

   if( uiRddID < s_uiUsrNodes && s_pUsrRddNodes[ uiRddID ] )
   {
      PHB_ITEM pItem = s_pUsrRddNodes[ uiRddID ]->pItem;

      hb_itemReturn( pItem );
      if( hb_pcount() >= 2 )
      {
         hb_itemCopy( pItem, hb_param( 2, HB_IT_ANY ) );
      }
   }
}

HB_FUNC( USRRDD_ID )
{
   AREAP pArea;

   if( HB_ISCHAR( 1 ) )
   {
      HB_USHORT uiRddId;
      LPRDDNODE pRddNode = hb_rddFindNode( hb_parc( 1 ), &uiRddId );

      if( pRddNode && uiRddId < s_uiUsrNodes && s_pUsrRddNodes[ uiRddId ] )
         hb_retni( uiRddId );
   }
   else
   {
      if( HB_ISNUM( 1 ) )
         pArea = hb_usrGetAreaPointer( hb_parni( 1 ) );
      else
         pArea = ( AREAP ) hb_parptr( 1 );

      if( pArea && pArea->rddID < s_uiUsrNodes && SELF_USRNODE( pArea ) )
         hb_retni( pArea->rddID );
   }
}

HB_FUNC( USRRDD_AREADATA )
{
   AREAP pArea;

   if( HB_ISNUM( 1 ) )
      pArea = hb_usrGetAreaPointer( hb_parni( 1 ) );
   else
      pArea = ( AREAP ) hb_parptr( 1 );

   if( pArea && pArea->rddID < s_uiUsrNodes && SELF_USRNODE( pArea ) )
   {
      PHB_ITEM pItem = SELF_USRDATA( pArea )->pItem;

      hb_itemReturn( pItem );
      if( hb_pcount() >= 2 )
      {
         hb_itemCopy( pItem, hb_param( 2, HB_IT_ANY ) );
      }
   }
}

HB_FUNC( USRRDD_AREARESULT )
{
   AREAP pArea;

   if( HB_ISNUM( 1 ) )
      pArea = hb_usrGetAreaPointer( hb_parni( 1 ) );
   else
      pArea = ( AREAP ) hb_parptr( 1 );

   if( pArea && pArea->rddID < s_uiUsrNodes && SELF_USRNODE( pArea ) )
   {
      if( ! pArea->valResult )
         pArea->valResult = hb_itemNew( NULL );

      hb_itemReturn( pArea->valResult );
      if( hb_pcount() >= 2 )
      {
         hb_itemCopy( pArea->valResult, hb_param( 2, HB_IT_ANY ) );
      }
   }
}

HB_FUNC( USRRDD_SETBOF )
{
   AREAP pArea;

   if( HB_ISLOG( 2 ) )
   {
      if( HB_ISNUM( 1 ) )
         pArea = hb_usrGetAreaPointer( hb_parni( 1 ) );
      else
         pArea = ( AREAP ) hb_parptr( 1 );

      if( pArea && pArea->rddID < s_uiUsrNodes && SELF_USRNODE( pArea ) )
         pArea->fBof = hb_parl( 2 );
   }
}

HB_FUNC( USRRDD_SETEOF )
{
   AREAP pArea;

   if( HB_ISLOG( 2 ) )
   {
      if( HB_ISNUM( 1 ) )
         pArea = hb_usrGetAreaPointer( hb_parni( 1 ) );
      else
         pArea = ( AREAP ) hb_parptr( 1 );

      if( pArea && pArea->rddID < s_uiUsrNodes && SELF_USRNODE( pArea ) )
         pArea->fEof = hb_parl( 2 );
   }
}

HB_FUNC( USRRDD_SETFOUND )
{
   AREAP pArea;

   if( HB_ISLOG( 2 ) )
   {
      if( HB_ISNUM( 1 ) )
         pArea = hb_usrGetAreaPointer( hb_parni( 1 ) );
      else
         pArea = ( AREAP ) hb_parptr( 1 );

      if( pArea && pArea->rddID < s_uiUsrNodes && SELF_USRNODE( pArea ) )
         pArea->fFound = hb_parl( 2 );
   }
}

HB_FUNC( USRRDD_SETTOP )
{
   AREAP pArea;

   if( HB_ISLOG( 2 ) )
   {
      if( HB_ISNUM( 1 ) )
         pArea = hb_usrGetAreaPointer( hb_parni( 1 ) );
      else
         pArea = ( AREAP ) hb_parptr( 1 );

      if( pArea && pArea->rddID < s_uiUsrNodes && SELF_USRNODE( pArea ) )
         pArea->fTop = hb_parl( 2 );
   }
}

HB_FUNC( USRRDD_SETBOTTOM )
{
   AREAP pArea;

   if( HB_ISLOG( 2 ) )
   {
      if( HB_ISNUM( 1 ) )
         pArea = hb_usrGetAreaPointer( hb_parni( 1 ) );
      else
         pArea = ( AREAP ) hb_parptr( 1 );

      if( pArea && pArea->rddID < s_uiUsrNodes && SELF_USRNODE( pArea ) )
         pArea->fBottom = hb_parl( 2 );
   }
}

static HB_ERRCODE hb_usrErrorRT( AREAP pArea, HB_ERRCODE errGenCode, HB_ERRCODE errSubCode )
{
   PHB_ITEM pError;
   HB_ERRCODE iRet = HB_FAILURE;

   if( hb_vmRequestQuery() == 0 )
   {
      pError = hb_errNew();
      hb_errPutGenCode( pError, errGenCode );
      hb_errPutSubCode( pError, errSubCode );
      hb_errPutDescription( pError, hb_langDGetErrorDesc( errGenCode ) );
      if( pArea )
         iRet = SELF_ERROR( pArea, pError );
      else
      {
         hb_errPutSeverity( pError, ES_ERROR );
         hb_errPutSubSystem( pError, "???DRIVER" );
         hb_errPutOperation( pError, HB_ERR_FUNCNAME );
         iRet = hb_errLaunch( pError );
      }
      hb_errRelease( pError );
   }
   return iRet;
}


static AREAP hb_usrGetAreaParam( int iParams )
{
   AREAP pArea = NULL;

   if( iParams <= hb_pcount() )
   {
      if( HB_ISNUM( 1 ) )
         pArea = hb_usrGetAreaPointer( hb_parni( 1 ) );
      else
         pArea = ( AREAP ) hb_parptr( 1 );

      if( pArea && pArea->rddID < s_uiUsrNodes && SELF_USRNODE( pArea ) )
         return pArea;
   }

   if( pArea )
      hb_usrErrorRT( pArea, EG_UNSUPPORTED, 0 );
   else if( hb_pcount() > 0 )
      hb_usrErrorRT( pArea, EG_NOTABLE, EDBCMD_NOTABLE );
   else
      hb_usrErrorRT( pArea, EG_ARG, EDBCMD_NOVAR );

   hb_retni( HB_FAILURE );

   return NULL;
}

static LPRDDNODE hb_usrGetNodeParam( int iParams )
{
   LPRDDNODE pRDD = NULL;
   HB_USHORT uiNode = 0;

   if( iParams <= hb_pcount() )
   {
      uiNode = ( HB_USHORT ) hb_parni( 1 );
      pRDD = hb_rddGetNode( uiNode );
      if( pRDD && uiNode < s_uiUsrNodes && s_pUsrRddNodes[ uiNode ] )
         return pRDD;
   }

   if( pRDD )
      hb_usrErrorRT( NULL, EG_UNSUPPORTED, 0 );
   else if( uiNode )
      hb_usrErrorRT( NULL, EG_NOTABLE, EDBCMD_NOTABLE );
   else
      hb_usrErrorRT( NULL, EG_ARG, EDBCMD_NOVAR );

   hb_retni( HB_FAILURE );

   return NULL;
}


#define HB_FUNC_UR_SUPER( x )  HB_FUNC( UR_SUPER_##x )


HB_FUNC_UR_SUPER( BOF )
{
   AREAP pArea = hb_usrGetAreaParam( 2 );

   if( pArea )
   {
      HB_BOOL fBof;

      hb_retni( SUPER_BOF( pArea, &fBof ) );
      hb_storl( fBof, 2 );
   }
}

HB_FUNC_UR_SUPER( EOF )
{
   AREAP pArea = hb_usrGetAreaParam( 2 );

   if( pArea )
   {
      HB_BOOL fEof;

      hb_retni( SUPER_EOF( pArea, &fEof ) );
      hb_storl( fEof, 2 );
   }
}

HB_FUNC_UR_SUPER( FOUND )
{
   AREAP pArea = hb_usrGetAreaParam( 2 );

   if( pArea )
   {
      HB_BOOL fFound;

      hb_retni( SUPER_FOUND( pArea, &fFound ) );
      hb_storl( fFound, 2 );
   }
}

HB_FUNC_UR_SUPER( GOBOTTOM )
{
   AREAP pArea = hb_usrGetAreaParam( 1 );

   if( pArea )
      hb_retni( SUPER_GOBOTTOM( pArea ) );
}

HB_FUNC_UR_SUPER( GOTOP )
{
   AREAP pArea = hb_usrGetAreaParam( 1 );

   if( pArea )
      hb_retni( SUPER_GOTOP( pArea ) );
}

HB_FUNC_UR_SUPER( GOTO )
{
   AREAP pArea = hb_usrGetAreaParam( 2 );

   if( pArea )
      hb_retni( SUPER_GOTO( pArea, hb_parnl( 2 ) ) );
}

HB_FUNC_UR_SUPER( GOTOID )
{
   AREAP pArea = hb_usrGetAreaParam( 2 );

   if( pArea )
      hb_retni( SUPER_GOTOID( pArea, hb_param( 2, HB_IT_ANY ) ) );
}

HB_FUNC_UR_SUPER( SEEK )
{
   AREAP pArea = hb_usrGetAreaParam( 4 );

   if( pArea )
      hb_retni( SUPER_SEEK( pArea, hb_parl( 2 ), hb_param( 3, HB_IT_ANY ),
                                   hb_parl( 4 ) ) );
}

HB_FUNC_UR_SUPER( SKIP )
{
   AREAP pArea = hb_usrGetAreaParam( 2 );

   if( pArea )
      hb_retni( SUPER_SKIP( pArea, hb_parnl( 2 ) ) );
}

HB_FUNC_UR_SUPER( SKIPFILTER )
{
   AREAP pArea = hb_usrGetAreaParam( 2 );

   if( pArea )
      hb_retni( SUPER_SKIPFILTER( pArea, hb_parnl( 2 ) ) );
}

HB_FUNC_UR_SUPER( SKIPRAW )
{
   AREAP pArea = hb_usrGetAreaParam( 2 );

   if( pArea )
      hb_retni( SUPER_SKIPRAW( pArea, hb_parnl( 2 ) ) );
}

HB_FUNC_UR_SUPER( DELETED )
{
   AREAP pArea = hb_usrGetAreaParam( 2 );

   if( pArea )
   {
      HB_BOOL fDeleted;

      hb_retni( SUPER_DELETED( pArea, &fDeleted ) );
      hb_storl( fDeleted, 2 );
   }
}

HB_FUNC_UR_SUPER( ADDFIELD )
{
   AREAP pArea = hb_usrGetAreaParam( 2 );

   if( pArea )
   {
      DBFIELDINFO dbFieldInfo;

      if( hb_usrItemToFieldInfo( hb_param( 2, HB_IT_ARRAY ), &dbFieldInfo ) )
      {
         hb_retni( SUPER_ADDFIELD( pArea, &dbFieldInfo ) );
      }
      else
      {
         hb_usrErrorRT( pArea, EG_ARG, EDBCMD_NOVAR );
         hb_retni( HB_FAILURE );
      }
   }
}

HB_FUNC_UR_SUPER( FIELDDISPLAY )
{
   AREAP pArea = hb_usrGetAreaParam( 2 );

   if( pArea )
   {
      DBFIELDINFO dbFieldInfo;

      if( hb_usrItemToFieldInfo( hb_param( 2, HB_IT_ARRAY ), &dbFieldInfo ) )
      {
         hb_retni( SUPER_FIELDDISPLAY( pArea, &dbFieldInfo ) );
      }
      else
      {
         hb_usrErrorRT( pArea, EG_ARG, EDBCMD_NOVAR );
         hb_retni( HB_FAILURE );
      }
   }
}

HB_FUNC_UR_SUPER( FIELDNAME )
{
   AREAP pArea = hb_usrGetAreaParam( 3 );

   if( pArea )
   {
      char * szName = ( char * ) hb_xgrab( pArea->uiMaxFieldNameLength + 1 );

      hb_retni( SUPER_FIELDNAME( pArea, ( HB_USHORT ) hb_parni( 2 ),
                                        szName ) );
      hb_storc( szName, 3 );
      hb_xfree( szName );
   }
}

HB_FUNC_UR_SUPER( APPEND )
{
   AREAP pArea = hb_usrGetAreaParam( 2 );

   if( pArea )
      hb_retni( SUPER_APPEND( pArea, hb_parl( 2 ) ) );
}

HB_FUNC_UR_SUPER( DELETE )
{
   AREAP pArea = hb_usrGetAreaParam( 1 );

   if( pArea )
      hb_retni( SUPER_DELETE( pArea ) );
}

HB_FUNC_UR_SUPER( RECALL )
{
   AREAP pArea = hb_usrGetAreaParam( 1 );

   if( pArea )
      hb_retni( SUPER_RECALL( pArea ) );
}

HB_FUNC_UR_SUPER( FIELDCOUNT )
{
   AREAP pArea = hb_usrGetAreaParam( 2 );

   if( pArea )
   {
      HB_USHORT uiCount;

      hb_retni( SUPER_FIELDCOUNT( pArea, &uiCount ) );
      hb_storni( uiCount, 2 );
   }
}

HB_FUNC_UR_SUPER( FLUSH )
{
   AREAP pArea = hb_usrGetAreaParam( 1 );

   if( pArea )
      hb_retni( SUPER_FLUSH( pArea ) );
}

HB_FUNC_UR_SUPER( GOCOLD )
{
   AREAP pArea = hb_usrGetAreaParam( 1 );

   if( pArea )
      hb_retni( SUPER_GOCOLD( pArea ) );
}

HB_FUNC_UR_SUPER( GOHOT )
{
   AREAP pArea = hb_usrGetAreaParam( 1 );

   if( pArea )
      hb_retni( SUPER_GOHOT( pArea ) );
}

HB_FUNC_UR_SUPER( PUTREC )
{
   AREAP pArea = hb_usrGetAreaParam( 2 );

   if( pArea )
   {
      if( HB_ISPOINTER( 2 ) )
      {
         hb_retni( SUPER_PUTREC( pArea, ( const HB_BYTE * ) hb_parptr( 2 ) ) );
      }
      else if( HB_ISCHAR( 2 ) )
      {
         hb_retni( SUPER_PUTREC( pArea, ( const HB_BYTE * ) hb_parc( 2 ) ) );
      }
      else
      {
         hb_usrErrorRT( pArea, EG_ARG, EDBCMD_NOVAR );
         hb_retni( HB_FAILURE );
      }
   }
}

HB_FUNC_UR_SUPER( GETREC )
{
   AREAP pArea = hb_usrGetAreaParam( 2 );

   if( pArea )
   {
      HB_BYTE * pBuffer;

      hb_retni( SUPER_GETREC( pArea, &pBuffer ) );
      hb_storptr( pBuffer, 2 );
   }
}

HB_FUNC_UR_SUPER( GETVALUE )
{
   AREAP pArea = hb_usrGetAreaParam( 3 );

   if( pArea )
      hb_retni( SUPER_GETVALUE( pArea, ( HB_USHORT ) hb_parni( 2 ),
                                       hb_param( 3, HB_IT_ANY ) ) );
}

HB_FUNC_UR_SUPER( PUTVALUE )
{
   AREAP pArea = hb_usrGetAreaParam( 3 );

   if( pArea )
      hb_retni( SUPER_PUTVALUE( pArea, ( HB_USHORT ) hb_parni( 2 ),
                                       hb_param( 3, HB_IT_ANY ) ) );
}

HB_FUNC_UR_SUPER( GETVARLEN )
{
   AREAP pArea = hb_usrGetAreaParam( 3 );

   if( pArea )
   {
      HB_ULONG ulLength;

      hb_retni( SUPER_GETVARLEN( pArea, ( HB_USHORT ) hb_parni( 2 ),
                                        &ulLength ) );
      hb_stornl( ulLength, 3 );
   }
}

HB_FUNC_UR_SUPER( RECCOUNT )
{
   AREAP pArea = hb_usrGetAreaParam( 2 );

   if( pArea )
   {
      HB_ULONG ulRecCount;

      hb_retni( SUPER_RECCOUNT( pArea, &ulRecCount ) );
      hb_stornl( ulRecCount, 2 );
   }
}

HB_FUNC_UR_SUPER( RECINFO )
{
   AREAP pArea = hb_usrGetAreaParam( 4 );

   if( pArea )
      hb_retni( SUPER_RECINFO( pArea, hb_param( 2, HB_IT_ANY ),
                                      ( HB_USHORT ) hb_parni( 3 ),
                                      hb_param( 4, HB_IT_ANY ) ) );
}

HB_FUNC_UR_SUPER( RECNO )
{
   AREAP pArea = hb_usrGetAreaParam( 2 );

   if( pArea )
   {
      HB_ULONG ulRecNo;

      hb_retni( SUPER_RECNO( pArea, &ulRecNo ) );
      hb_stornl( ulRecNo, 2 );
   }
}

HB_FUNC_UR_SUPER( RECID )
{
   AREAP pArea = hb_usrGetAreaParam( 2 );

   if( pArea )
      hb_retni( SUPER_RECID( pArea, hb_param( 2, HB_IT_ANY ) ) );
}

HB_FUNC_UR_SUPER( FIELDINFO )
{
   AREAP pArea = hb_usrGetAreaParam( 4 );

   if( pArea )
      hb_retni( SUPER_FIELDINFO( pArea, ( HB_USHORT ) hb_parni( 2 ),
                                        ( HB_USHORT ) hb_parni( 3 ),
                                        hb_param( 4, HB_IT_ANY ) ) );
}

HB_FUNC_UR_SUPER( CREATEFIELDS )
{
   AREAP pArea = hb_usrGetAreaParam( 2 );

   if( pArea )
      hb_retni( SUPER_CREATEFIELDS( pArea, hb_param( 2, HB_IT_ANY ) ) );
}

HB_FUNC_UR_SUPER( SETFIELDEXTENT )
{
   AREAP pArea = hb_usrGetAreaParam( 2 );

   if( pArea )
      hb_retni( SUPER_SETFIELDEXTENT( pArea, ( HB_USHORT ) hb_parni( 2 ) ) );
}

HB_FUNC_UR_SUPER( ALIAS )
{
   AREAP pArea = hb_usrGetAreaParam( 2 );

   if( pArea )
   {
      char szAlias[ HB_RDD_MAX_ALIAS_LEN + 1 ];

      hb_retni( SUPER_ALIAS( pArea, szAlias ) );
      hb_storc( szAlias, 2 );
   }
}

HB_FUNC_UR_SUPER( CLOSE )
{
   AREAP pArea = hb_usrGetAreaParam( 1 );

   if( pArea )
      hb_retni( SUPER_CLOSE( pArea ) );
}

HB_FUNC_UR_SUPER( CREATE )
{
   AREAP pArea = hb_usrGetAreaParam( 2 );

   if( pArea )
   {
      DBOPENINFO dbOpenInfo;

      if( hb_usrItemToOpenInfo( hb_param( 2, HB_IT_ARRAY ), &dbOpenInfo ) )
      {
         hb_retni( SUPER_CREATE( pArea, &dbOpenInfo ) );
      }
      else
      {
         hb_usrErrorRT( pArea, EG_ARG, EDBCMD_NOVAR );
         hb_retni( HB_FAILURE );
      }
   }
}

HB_FUNC_UR_SUPER( OPEN )
{
   AREAP pArea = hb_usrGetAreaParam( 2 );

   if( pArea )
   {
      DBOPENINFO dbOpenInfo;

      if( hb_usrItemToOpenInfo( hb_param( 2, HB_IT_ARRAY ), &dbOpenInfo ) )
      {
         hb_retni( SUPER_OPEN( pArea, &dbOpenInfo ) );
      }
      else
      {
         hb_usrErrorRT( pArea, EG_ARG, EDBCMD_NOVAR );
         hb_retni( HB_FAILURE );
      }
   }
}

HB_FUNC_UR_SUPER( INFO )
{
   AREAP pArea = hb_usrGetAreaParam( 3 );

   if( pArea )
      hb_retni( SUPER_INFO( pArea, ( HB_USHORT ) hb_parni( 2 ),
                                   hb_param( 3, HB_IT_ANY ) ) );
}

HB_FUNC_UR_SUPER( DBEVAL )
{
   AREAP pArea = hb_usrGetAreaParam( 2 );

   if( pArea )
   {
      DBEVALINFO dbEvalInfo;

      if( hb_usrItemToEvalInfo( hb_param( 2, HB_IT_ARRAY ), &dbEvalInfo ) )
      {
         hb_retni( SUPER_DBEVAL( pArea, &dbEvalInfo ) );
      }
      else
      {
         hb_usrErrorRT( pArea, EG_ARG, EDBCMD_NOVAR );
         hb_retni( HB_FAILURE );
      }
   }
}

HB_FUNC_UR_SUPER( PACK )
{
   AREAP pArea = hb_usrGetAreaParam( 1 );

   if( pArea )
      hb_retni( SUPER_PACK( pArea ) );
}

HB_FUNC_UR_SUPER( PACKREC )
{
   AREAP pArea = hb_usrGetAreaParam( 3 );

   if( pArea )
   {
      HB_BOOL fWritten;

      hb_retni( SUPER_PACKREC( pArea, hb_parnl( 2 ), &fWritten ) );
      hb_storl( fWritten, 3 );
   }
}

HB_FUNC_UR_SUPER( SORT )
{
   AREAP pArea = hb_usrGetAreaParam( 2 );

   if( pArea )
   {
      DBSORTINFO dbSortInfo;

      if( hb_usrItemToSortInfo( hb_param( 2, HB_IT_ARRAY ), &dbSortInfo ) )
      {
         hb_retni( SUPER_SORT( pArea, &dbSortInfo ) );
         hb_usrSortInfoFree( &dbSortInfo );
      }
      else
      {
         hb_usrErrorRT( pArea, EG_ARG, EDBCMD_NOVAR );
         hb_retni( HB_FAILURE );
      }
   }
}

HB_FUNC_UR_SUPER( TRANS )
{
   AREAP pArea = hb_usrGetAreaParam( 2 );

   if( pArea )
   {
      DBTRANSINFO dbTransInfo;

      if( hb_usrItemToTransInfo( hb_param( 2, HB_IT_ARRAY ), &dbTransInfo ) )
      {
         hb_retni( SUPER_TRANS( pArea, &dbTransInfo ) );
         hb_usrTransInfoFree( &dbTransInfo );
      }
      else
      {
         hb_usrErrorRT( pArea, EG_ARG, EDBCMD_NOVAR );
         hb_retni( HB_FAILURE );
      }
   }
}

HB_FUNC_UR_SUPER( TRANSREC )
{
   AREAP pArea = hb_usrGetAreaParam( 2 );

   if( pArea )
   {
      DBTRANSINFO dbTransInfo;

      if( hb_usrItemToTransInfo( hb_param( 2, HB_IT_ARRAY ), &dbTransInfo ) )
      {
         hb_retni( SUPER_TRANSREC( pArea, &dbTransInfo ) );
         hb_usrTransInfoFree( &dbTransInfo );
      }
      else
      {
         hb_usrErrorRT( pArea, EG_ARG, EDBCMD_NOVAR );
         hb_retni( HB_FAILURE );
      }
   }
}

HB_FUNC_UR_SUPER( ZAP )
{
   AREAP pArea = hb_usrGetAreaParam( 1 );

   if( pArea )
      hb_retni( SUPER_ZAP( pArea ) );
}

HB_FUNC_UR_SUPER( CHILDEND )
{
   AREAP pArea = hb_usrGetAreaParam( 2 );

   if( pArea )
   {
      DBRELINFO dbRelInfo;

      if( hb_usrItemToRelInfo( hb_param( 2, HB_IT_ARRAY ), &dbRelInfo ) )
      {
         hb_retni( SUPER_CHILDEND( pArea, &dbRelInfo ) );
      }
      else
      {
         hb_usrErrorRT( pArea, EG_ARG, EDBCMD_NOVAR );
         hb_retni( HB_FAILURE );
      }
   }
}

HB_FUNC_UR_SUPER( CHILDSTART )
{
   AREAP pArea = hb_usrGetAreaParam( 2 );

   if( pArea )
   {
      DBRELINFO dbRelInfo;

      if( hb_usrItemToRelInfo( hb_param( 2, HB_IT_ARRAY ), &dbRelInfo ) )
      {
         hb_retni( SUPER_CHILDSTART( pArea, &dbRelInfo ) );
      }
      else
      {
         hb_usrErrorRT( pArea, EG_ARG, EDBCMD_NOVAR );
         hb_retni( HB_FAILURE );
      }
   }
}

HB_FUNC_UR_SUPER( CHILDSYNC )
{
   AREAP pArea = hb_usrGetAreaParam( 2 );

   if( pArea )
   {
      DBRELINFO dbRelInfo;

      if( hb_usrItemToRelInfo( hb_param( 2, HB_IT_ARRAY ), &dbRelInfo ) )
      {
         hb_retni( SUPER_CHILDSYNC( pArea, &dbRelInfo ) );
      }
      else
      {
         hb_usrErrorRT( pArea, EG_ARG, EDBCMD_NOVAR );
         hb_retni( HB_FAILURE );
      }
   }
}

HB_FUNC_UR_SUPER( SYNCCHILDREN )
{
   AREAP pArea = hb_usrGetAreaParam( 1 );

   if( pArea )
      hb_retni( SUPER_SYNCCHILDREN( pArea ) );
}

HB_FUNC_UR_SUPER( CLEARREL )
{
   AREAP pArea = hb_usrGetAreaParam( 1 );

   if( pArea )
      hb_retni( SUPER_CLEARREL( pArea ) );
}

HB_FUNC_UR_SUPER( FORCEREL )
{
   AREAP pArea = hb_usrGetAreaParam( 1 );

   if( pArea )
      hb_retni( SUPER_FORCEREL( pArea ) );
}

HB_FUNC_UR_SUPER( RELAREA )
{
   AREAP pArea = hb_usrGetAreaParam( 3 );

   if( pArea )
   {
      HB_USHORT uiRelArea;

      hb_retni( SUPER_RELAREA( pArea, ( HB_USHORT ) hb_parni( 2 ),
                                      &uiRelArea ) );
      hb_storni( uiRelArea, 3 );
   }
}

HB_FUNC_UR_SUPER( RELEVAL )
{
   AREAP pArea = hb_usrGetAreaParam( 2 );

   if( pArea )
   {
      DBRELINFO dbRelInfo;

      if( hb_usrItemToRelInfo( hb_param( 2, HB_IT_ARRAY ), &dbRelInfo ) )
      {
         hb_retni( SUPER_RELEVAL( pArea, &dbRelInfo ) );
      }
      else
      {
         hb_usrErrorRT( pArea, EG_ARG, EDBCMD_NOVAR );
         hb_retni( HB_FAILURE );
      }
   }
}

HB_FUNC_UR_SUPER( RELTEXT )
{
   AREAP pArea = hb_usrGetAreaParam( 3 );

   if( pArea )
      hb_retni( SUPER_RELTEXT( pArea, ( HB_USHORT ) hb_parni( 2 ),
                                      hb_param( 3, HB_IT_ANY ) ) );
}

HB_FUNC_UR_SUPER( SETREL )
{
   AREAP pArea = hb_usrGetAreaParam( 2 );

   if( pArea )
   {
      DBRELINFO dbRelInfo;

      if( hb_usrItemToRelInfo( hb_param( 2, HB_IT_ARRAY ), &dbRelInfo ) )
      {
         hb_retni( SUPER_SETREL( pArea, &dbRelInfo ) );
      }
      else
      {
         hb_usrErrorRT( pArea, EG_ARG, EDBCMD_NOVAR );
         hb_retni( HB_FAILURE );
      }
   }
}

HB_FUNC_UR_SUPER( ORDLSTADD )
{
   AREAP pArea = hb_usrGetAreaParam( 2 );

   if( pArea )
   {
      DBORDERINFO dbOrderInfo;
      PHB_ITEM pItem = hb_param( 2, HB_IT_ARRAY );

      if( hb_usrItemToOrderInfo( pItem, &dbOrderInfo ) )
      {
         hb_retni( SUPER_ORDLSTADD( pArea, &dbOrderInfo ) );
         hb_arraySet( pItem, UR_ORI_RESULT, dbOrderInfo.itmResult );
      }
      else
      {
         hb_usrErrorRT( pArea, EG_ARG, EDBCMD_NOVAR );
         hb_retni( HB_FAILURE );
      }
   }
}

HB_FUNC_UR_SUPER( ORDLSTCLEAR )
{
   AREAP pArea = hb_usrGetAreaParam( 1 );

   if( pArea )
      hb_retni( SUPER_ORDLSTCLEAR( pArea ) );
}

HB_FUNC_UR_SUPER( ORDLSTDELETE )
{
   AREAP pArea = hb_usrGetAreaParam( 2 );

   if( pArea )
   {
      DBORDERINFO dbOrderInfo;
      PHB_ITEM pItem = hb_param( 2, HB_IT_ARRAY );

      if( hb_usrItemToOrderInfo( pItem, &dbOrderInfo ) )
      {
         hb_retni( SUPER_ORDLSTDELETE( pArea, &dbOrderInfo ) );
         hb_arraySet( pItem, UR_ORI_RESULT, dbOrderInfo.itmResult );
      }
      else
      {
         hb_usrErrorRT( pArea, EG_ARG, EDBCMD_NOVAR );
         hb_retni( HB_FAILURE );
      }
   }
}

HB_FUNC_UR_SUPER( ORDLSTFOCUS )
{
   AREAP pArea = hb_usrGetAreaParam( 2 );

   if( pArea )
   {
      DBORDERINFO dbOrderInfo;
      PHB_ITEM pItem = hb_param( 2, HB_IT_ARRAY );

      if( hb_usrItemToOrderInfo( pItem, &dbOrderInfo ) )
      {
         hb_retni( SUPER_ORDLSTFOCUS( pArea, &dbOrderInfo ) );
         hb_arraySet( pItem, UR_ORI_RESULT, dbOrderInfo.itmResult );
      }
      else
      {
         hb_usrErrorRT( pArea, EG_ARG, EDBCMD_NOVAR );
         hb_retni( HB_FAILURE );
      }
   }
}

HB_FUNC_UR_SUPER( ORDLSTREBUILD )
{
   AREAP pArea = hb_usrGetAreaParam( 1 );

   if( pArea )
      hb_retni( SUPER_ORDLSTREBUILD( pArea ) );
}

HB_FUNC_UR_SUPER( ORDSETCOND )
{
   AREAP pArea = hb_usrGetAreaParam( 2 );

   if( pArea )
   {
      PHB_ITEM pItem = hb_param( 2, HB_IT_ANY );

      if( pItem && HB_IS_NIL( pItem ) )
      {
         hb_retni( SUPER_ORDSETCOND( pArea, NULL ) );
      }
      else
      {
         LPDBORDERCONDINFO lpdbOrderCondInfo = ( LPDBORDERCONDINFO )
                                       hb_xgrab( sizeof( DBORDERCONDINFO ) );
         if( hb_usrItemToOrderCondInfo( pItem, lpdbOrderCondInfo ) )
         {
            hb_usrOrderCondClone( lpdbOrderCondInfo );
            hb_retni( SUPER_ORDSETCOND( pArea, lpdbOrderCondInfo ) );
         }
         else
         {
            hb_xfree( lpdbOrderCondInfo );
            hb_usrErrorRT( pArea, EG_ARG, EDBCMD_NOVAR );
            hb_retni( HB_FAILURE );
         }
      }
   }
}

HB_FUNC_UR_SUPER( ORDCREATE )
{
   AREAP pArea = hb_usrGetAreaParam( 2 );

   if( pArea )
   {
      DBORDERCREATEINFO dbOrderCreateInfo;
      PHB_ITEM pItem = hb_param( 2, HB_IT_ARRAY );

      if( hb_usrItemToOrderCreateInfo( pItem, &dbOrderCreateInfo ) )
      {
         hb_retni( SUPER_ORDCREATE( pArea, &dbOrderCreateInfo ) );
         hb_usrOrderCreateFree( &dbOrderCreateInfo );
      }
      else
      {
         hb_usrErrorRT( pArea, EG_ARG, EDBCMD_NOVAR );
         hb_retni( HB_FAILURE );
      }
   }
}

HB_FUNC_UR_SUPER( ORDDESTROY )
{
   AREAP pArea = hb_usrGetAreaParam( 2 );

   if( pArea )
   {
      DBORDERINFO dbOrderInfo;
      PHB_ITEM pItem = hb_param( 2, HB_IT_ARRAY );

      if( hb_usrItemToOrderInfo( pItem, &dbOrderInfo ) )
      {
         hb_retni( SUPER_ORDDESTROY( pArea, &dbOrderInfo ) );
         hb_arraySet( pItem, UR_ORI_RESULT, dbOrderInfo.itmResult );
      }
      else
      {
         hb_usrErrorRT( pArea, EG_ARG, EDBCMD_NOVAR );
         hb_retni( HB_FAILURE );
      }
   }
}

HB_FUNC_UR_SUPER( ORDINFO )
{
   AREAP pArea = hb_usrGetAreaParam( 3 );

   if( pArea )
   {
      DBORDERINFO dbOrderInfo;
      PHB_ITEM pItem = hb_param( 3, HB_IT_ARRAY );

      if( hb_usrItemToOrderInfo( pItem, &dbOrderInfo ) )
      {
         hb_retni( SUPER_ORDINFO( pArea, ( HB_USHORT ) hb_parni( 2 ),
                                         &dbOrderInfo ) );
         hb_arraySet( pItem, UR_ORI_RESULT, dbOrderInfo.itmResult );
      }
      else
      {
         hb_usrErrorRT( pArea, EG_ARG, EDBCMD_NOVAR );
         hb_retni( HB_FAILURE );
      }
   }
}

HB_FUNC_UR_SUPER( CLEARFILTER )
{
   AREAP pArea = hb_usrGetAreaParam( 1 );

   if( pArea )
      hb_retni( SUPER_CLEARFILTER( pArea ) );
}

HB_FUNC_UR_SUPER( CLEARLOCATE )
{
   AREAP pArea = hb_usrGetAreaParam( 1 );

   if( pArea )
      hb_retni( SUPER_CLEARLOCATE( pArea ) );
}

HB_FUNC_UR_SUPER( CLEARSCOPE )
{
   AREAP pArea = hb_usrGetAreaParam( 1 );

   if( pArea )
      hb_retni( SUPER_CLEARSCOPE( pArea ) );
}

HB_FUNC_UR_SUPER( FILTERTEXT )
{
   AREAP pArea = hb_usrGetAreaParam( 2 );

   if( pArea )
      hb_retni( SUPER_FILTERTEXT( pArea, hb_param( 2, HB_IT_ANY ) ) );
}

HB_FUNC_UR_SUPER( SETFILTER )
{
   AREAP pArea = hb_usrGetAreaParam( 2 );

   if( pArea )
   {
      DBFILTERINFO dbFilterInfo;

      if( hb_usrItemToFilterInfo( hb_param( 2, HB_IT_ARRAY ), &dbFilterInfo ) )
      {
         hb_retni( SUPER_SETFILTER( pArea, &dbFilterInfo ) );
      }
      else
      {
         hb_usrErrorRT( pArea, EG_ARG, EDBCMD_NOVAR );
         hb_retni( HB_FAILURE );
      }
   }
}

HB_FUNC_UR_SUPER( SETLOCATE )
{
   AREAP pArea = hb_usrGetAreaParam( 2 );

   if( pArea )
   {
      DBSCOPEINFO dbScopeInfo;

      if( hb_usrItemToScopeInfo( hb_param( 2, HB_IT_ARRAY ), &dbScopeInfo ) )
      {
         hb_retni( SUPER_SETLOCATE( pArea, &dbScopeInfo ) );
      }
      else
      {
         hb_usrErrorRT( pArea, EG_ARG, EDBCMD_NOVAR );
         hb_retni( HB_FAILURE );
      }
   }
}

HB_FUNC_UR_SUPER( LOCATE )
{
   AREAP pArea = hb_usrGetAreaParam( 2 );

   if( pArea )
      hb_retni( SUPER_LOCATE( pArea, hb_parl( 2 ) ) );
}

HB_FUNC_UR_SUPER( COMPILE )
{
   AREAP pArea = hb_usrGetAreaParam( 2 );

   if( pArea )
   {
      if( HB_ISCHAR( 2 ) )
      {
         hb_retni( SUPER_COMPILE( pArea, hb_parc( 2 ) ) );
      }
      else
      {
         hb_usrErrorRT( pArea, EG_ARG, EDBCMD_NOVAR );
         hb_retni( HB_FAILURE );
      }
   }
}

HB_FUNC_UR_SUPER( ERROR )
{
   AREAP pArea = hb_usrGetAreaParam( 2 );

   if( pArea )
   {
      PHB_ITEM pItem = hb_param( 2, HB_IT_OBJECT );

      if( pItem )
      {
         pItem = hb_itemNew( pItem );
         hb_retni( SUPER_ERROR( pArea, pItem ) );
         hb_itemRelease( pItem );
      }
      else
      {
         hb_usrErrorRT( pArea, EG_ARG, EDBCMD_NOVAR );
         hb_retni( HB_FAILURE );
      }
   }
}

HB_FUNC_UR_SUPER( EVALBLOCK )
{
   AREAP pArea = hb_usrGetAreaParam( 2 );

   if( pArea )
   {
      PHB_ITEM pItem = hb_param( 2, HB_IT_BLOCK );

      if( pItem )
      {
         hb_retni( SUPER_EVALBLOCK( pArea, pItem ) );
      }
      else
      {
         hb_usrErrorRT( pArea, EG_ARG, EDBCMD_NOVAR );
         hb_retni( HB_FAILURE );
      }
   }
}

HB_FUNC_UR_SUPER( RAWLOCK )
{
   AREAP pArea = hb_usrGetAreaParam( 3 );

   if( pArea )
      hb_retni( SUPER_RAWLOCK( pArea, ( HB_USHORT ) hb_parni( 2 ),
                                      hb_parnl( 3 ) ) );
}

HB_FUNC_UR_SUPER( LOCK )
{
   AREAP pArea = hb_usrGetAreaParam( 2 );

   if( pArea )
   {
      DBLOCKINFO dbLockInfo;
      PHB_ITEM pItem = hb_param( 2, HB_IT_ARRAY );

      if( hb_usrItemToLockInfo( pItem, &dbLockInfo ) )
      {
         hb_retni( SUPER_LOCK( pArea, &dbLockInfo ) );
         hb_itemPutL( hb_arrayGetItemPtr( pItem, UR_LI_RESULT ),
                      dbLockInfo.fResult );
      }
      else
      {
         hb_usrErrorRT( pArea, EG_ARG, EDBCMD_NOVAR );
         hb_retni( HB_FAILURE );
      }
   }
}

HB_FUNC_UR_SUPER( UNLOCK )
{
   AREAP pArea = hb_usrGetAreaParam( 2 );

   if( pArea )
      hb_retni( SUPER_UNLOCK( pArea, hb_param( 2, HB_IT_ANY ) ) );
}

HB_FUNC_UR_SUPER( CLOSEMEMFILE )
{
   AREAP pArea = hb_usrGetAreaParam( 1 );

   if( pArea )
      hb_retni( SUPER_CLOSEMEMFILE( pArea ) );
}

HB_FUNC_UR_SUPER( CREATEMEMFILE )
{
   AREAP pArea = hb_usrGetAreaParam( 2 );

   if( pArea )
   {
      DBOPENINFO dbOpenInfo;

      if( hb_usrItemToOpenInfo( hb_param( 2, HB_IT_ARRAY ), &dbOpenInfo ) )
      {
         hb_retni( SUPER_CREATEMEMFILE( pArea, &dbOpenInfo ) );
      }
      else
      {
         hb_usrErrorRT( pArea, EG_ARG, EDBCMD_NOVAR );
         hb_retni( HB_FAILURE );
      }
   }
}

HB_FUNC_UR_SUPER( OPENMEMFILE )
{
   AREAP pArea = hb_usrGetAreaParam( 2 );

   if( pArea )
   {
      DBOPENINFO dbOpenInfo;

      if( hb_usrItemToOpenInfo( hb_param( 2, HB_IT_ARRAY ), &dbOpenInfo ) )
      {
         hb_retni( SUPER_OPENMEMFILE( pArea, &dbOpenInfo ) );
      }
      else
      {
         hb_usrErrorRT( pArea, EG_ARG, EDBCMD_NOVAR );
         hb_retni( HB_FAILURE );
      }
   }
}

HB_FUNC_UR_SUPER( GETVALUEFILE )
{
   AREAP pArea = hb_usrGetAreaParam( 4 );

   if( pArea )
      hb_retni( SUPER_GETVALUEFILE( pArea, ( HB_USHORT ) hb_parni( 2 ),
                                           hb_parc( 3 ),
                                           ( HB_USHORT ) hb_parni( 4 ) ) );
}

HB_FUNC_UR_SUPER( PUTVALUEFILE )
{
   AREAP pArea = hb_usrGetAreaParam( 4 );

   if( pArea )
      hb_retni( SUPER_PUTVALUEFILE( pArea, ( HB_USHORT ) hb_parni( 2 ),
                                           hb_parc( 3 ),
                                           ( HB_USHORT ) hb_parni( 4 ) ) );
}

HB_FUNC_UR_SUPER( READDBHEADER )
{
   AREAP pArea = hb_usrGetAreaParam( 1 );

   if( pArea )
      hb_retni( SUPER_READDBHEADER( pArea ) );
}

HB_FUNC_UR_SUPER( WRITEDBHEADER )
{
   AREAP pArea = hb_usrGetAreaParam( 1 );

   if( pArea )
      hb_retni( SUPER_WRITEDBHEADER( pArea ) );
}

HB_FUNC_UR_SUPER( DROP )
{
   LPRDDNODE pRDD = hb_usrGetNodeParam( 2 );

   if( pRDD )
      hb_retni( SUPER_DROP( pRDD, hb_param( 2, HB_IT_ANY ),
                                  hb_param( 3, HB_IT_ANY ),
                                  hb_parnl( 4 ) ) );
}

HB_FUNC_UR_SUPER( EXISTS )
{
   LPRDDNODE pRDD = hb_usrGetNodeParam( 2 );

   if( pRDD )
      hb_retni( SUPER_EXISTS( pRDD, hb_param( 2, HB_IT_ANY ),
                                    hb_param( 3, HB_IT_ANY ),
                                    hb_parnl( 4 ) ) );
}

HB_FUNC_UR_SUPER( RENAME )
{
   LPRDDNODE pRDD = hb_usrGetNodeParam( 2 );

   if( pRDD )
      hb_retni( SUPER_RENAME( pRDD, hb_param( 2, HB_IT_ANY ),
                                    hb_param( 3, HB_IT_ANY ),
                                    hb_param( 4, HB_IT_ANY ),
                                    hb_parnl( 5 ) ) );
}

HB_FUNC_UR_SUPER( RDDINFO )
{
   LPRDDNODE pRDD = hb_usrGetNodeParam( 4 );

   if( pRDD )
      hb_retni( SUPER_RDDINFO( pRDD, ( HB_USHORT ) hb_parni( 2 ),
                                     hb_parnl( 3 ),
                                     hb_param( 4, HB_IT_ANY ) ) );
}<|MERGE_RESOLUTION|>--- conflicted
+++ resolved
@@ -2881,11 +2881,7 @@
       for( uiCount = 1; uiCount <= RDDFUNCSCOUNT; ++uiCount )
       {
          *pFunction = *pRddFunction;
-<<<<<<< HEAD
-         if( * pFunction == NULL && * pUsrFunction && uiCount <= uiSize &&
-=======
          if( *pFunction == NULL && *pUsrFunction && uiCount <= uiSize &&
->>>>>>> bc7ff4d5
              hb_usrIsMethod( pMethods, uiCount ) )
          {
             *pFunction = *pUsrFunction;
