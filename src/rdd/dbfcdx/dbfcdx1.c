/*
 * DBFCDX RDD (ver.2)
 *
 * Copyright 1999-2002 Bruno Cantero <bruno@issnet.net>
 * Copyright 2000-2003 Horacio Roldan <harbour_ar@yahoo.com.ar> (portions)
 * Copyright 2003 Przemyslaw Czerpak <druzus@priv.onet.pl> - all code except
 * hb_cdxTagDoIndex and related hb_cdxSort* rewritten.
 * Copyright 2004 Przemyslaw Czerpak <druzus@priv.onet.pl> - rest of code rewritten
 *
 * This program is free software; you can redistribute it and/or modify
 * it under the terms of the GNU General Public License as published by
 * the Free Software Foundation; either version 2, or (at your option)
 * any later version.
 *
 * This program is distributed in the hope that it will be useful,
 * but WITHOUT ANY WARRANTY; without even the implied warranty of
 * MERCHANTABILITY or FITNESS FOR A PARTICULAR PURPOSE.  See the
 * GNU General Public License for more details.
 *
 * You should have received a copy of the GNU General Public License
 * along with this software; see the file COPYING.txt.  If not, write to
 * the Free Software Foundation, Inc., 59 Temple Place, Suite 330,
 * Boston, MA 02111-1307 USA (or visit the web site https://www.gnu.org/).
 *
 * As a special exception, the Harbour Project gives permission for
 * additional uses of the text contained in its release of Harbour.
 *
 * The exception is that, if you link the Harbour libraries with other
 * files to produce an executable, this does not by itself cause the
 * resulting executable to be covered by the GNU General Public License.
 * Your use of that executable is in no way restricted on account of
 * linking the Harbour library code into it.
 *
 * This exception does not however invalidate any other reasons why
 * the executable file might be covered by the GNU General Public License.
 *
 * This exception applies only to the code released by the Harbour
 * Project under the name Harbour.  If you copy code from other
 * Harbour Project or Free Software Foundation releases into a copy of
 * Harbour, as the General Public License permits, the exception does
 * not apply to the code that you add in this way.  To avoid misleading
 * anyone as to the status of such modified files, you must delete
 * this exception notice from them.
 *
 * If you write modifications of your own for Harbour, it is your choice
 * whether to permit this exception to apply to your modifications.
 * If you do not wish that, delete this exception notice.
 *
 */

#define HB_CDX_NEW_SORT

#if ! defined( HB_SIXCDX )
   #define HB_CDX_PACKTRAIL
#endif

#define HB_CDX_DBGCODE
/*
#define HB_CDX_DBGCODE_EXT
#define HB_CDX_DSPDBG_INFO
#define HB_CDX_DBGTIME
#define HB_CDX_DBGUPDT
*/

#include "hbapi.h"
#include "hbapiitm.h"
#include "hbinit.h"
#include "hbapierr.h"
#include "hbapilng.h"
#include "hbvm.h"
#include "hbset.h"
#include "hbstack.h"
#include "hbrddcdx.h"
#include "hbmath.h"
#include "rddsys.ch"
#include "hbregex.h"
#include "hbapicdp.h"

#if 1
#define hb_cdxFilePageOffset( I, B )      ( ( HB_FOFFSET ) ( B ) << ( ( I )->fLargeFile ? CDX_PAGELEN_BITS : 0 ) )
#define hb_cdxFilePageNum( I, O )         ( ( HB_ULONG ) ( ( O ) >> ( ( I )->fLargeFile ? CDX_PAGELEN_BITS : 0 ) ) )
#define hb_cdxFilePageNext( I, C )        ( ( C ) << ( ( I )->fLargeFile ? 0 : CDX_PAGELEN_BITS ) )
#define hb_cdxFilePageRootValid( I, B )   ( ( I )->fLargeFile ? CDX_PAGELEN != CDX_DUMMYNODE : ( ( B ) % CDX_PAGELEN == 0 ) )
#else
#define hb_cdxFilePageOffset( I, B )      ( ( HB_FOFFSET ) ( B ) )
#define hb_cdxFilePageNum( I, O )         ( ( HB_ULONG ) ( O ) )
#define hb_cdxFilePageNext( I, C )        ( ( C ) << CDX_PAGELEN_BITS )
#define hb_cdxFilePageRootValid( I, B )   ( ( B ) % CDX_PAGELEN == 0 )
#endif
/*
 * Tag->fRePos = HB_TRUE means that rootPage->...->childLeafPage path is
 * bad and has to be reloaded
 * CurKey->rec == 0 means that there is no correct CurKey
 */

/* create a new Tag (make index) */
static void hb_cdxTagDoIndex( LPCDXTAG pTag, HB_BOOL fReindex );

/* Close Tag */
static void hb_cdxTagClose( LPCDXTAG pTag );

/* free Tag pages from cache */
static void hb_cdxTagPoolFree( LPCDXTAG pTag, int nPagesLeft );

/* Store tag header to index files */
static void hb_cdxTagHeaderStore( LPCDXTAG pTag );

/* write all changed pages in tag cache */
static void hb_cdxTagPoolFlush( LPCDXTAG pTag );

/* Discard all pages in cache (TagClose and TagPoolFree for all Tags) */
static void hb_cdxIndexDiscardBuffers( LPCDXINDEX pIndex );

/* write all changed pages in cache (pagePool and Tag Header) */
static void hb_cdxIndexFlushBuffers( LPCDXINDEX pIndex );

/* free cached pages of index file */
static void hb_cdxIndexPoolFree( LPCDXINDEX pIndex, int nPagesLeft );

/* split Root Page */
static int hb_cdxPageRootSplit( LPCDXPAGE pPage );

/* free create index structur */
static void hb_cdxSortFree( LPCDXSORTINFO pSort );

static HB_USHORT s_uiRddId = ( HB_USHORT ) -1;

static RDDFUNCS cdxSuper;


#ifdef HB_CDX_DSPDBG_INFO
static void hb_cdxDspTags( LPCDXINDEX pIndex )
{
   LPCDXTAG pTag = NULL;

   printf( "\r\n*TAGS*" );
   while( pIndex )
   {
      printf( "\r\nBAG: [%s] ->", pIndex->szFileName );
      pTag = pIndex->TagList;
      while( pTag )
      {
         printf( " {%s}", pTag->szName );
         pTag = pTag->pNext;
      }
      pIndex = pIndex->pNext;
   }
   printf( "\r\n*END*\r\n" ); fflush( stdout );
}
#endif

#ifdef HB_CDX_DBGTIME
#include <sys/time.h>
typedef HB_LONGLONG CDXDBGTIME;

static CDXDBGTIME cdxTimeIntBld  = 0;
static CDXDBGTIME cdxTimeExtBld  = 0;
static CDXDBGTIME cdxTimeIntBlc  = 0;
static CDXDBGTIME cdxTimeExtBlc  = 0;
static CDXDBGTIME cdxTimeGetKey  = 0;
static CDXDBGTIME cdxTimeFreeKey = 0;
static CDXDBGTIME cdxTimeIdxBld  = 0;

static CDXDBGTIME hb_cdxGetTime()
{
   struct timeval tv;

   gettimeofday( &tv, NULL );
   return ( CDXDBGTIME ) tv.tv_sec * 1000000 + ( CDXDBGTIME ) tv.tv_usec;
}
#endif
#ifdef HB_CDX_DBGUPDT
static HB_ULONG cdxWriteNO      = 0;
static HB_ULONG cdxReadNO       = 0;
static HB_SHORT cdxStackSize    = 0;
static HB_SHORT cdxTmpStackSize = 0;
#endif


/*
 * internal DBFCDX function
 */


/*
 * generate internal error
 */
static void hb_cdxErrInternal( const char * szMsg )
{
   hb_errInternal( 9201, szMsg ? szMsg : "hb_cdxErrInternal: data integrity error.", NULL, NULL );
}

/*
 * generate Run-Time error
 */
static HB_ERRCODE hb_cdxErrorRT( CDXAREAP pArea,
                                 HB_ERRCODE errGenCode, HB_ERRCODE errSubCode,
                                 const char * filename, HB_ERRCODE errOsCode,
                                 HB_USHORT uiFlags, PHB_ITEM * pErrorPtr )
{
   PHB_ITEM pError;
   HB_ERRCODE iRet = HB_FAILURE;

   if( hb_vmRequestQuery() == 0 )
   {
      if( pErrorPtr )
      {
         if( ! *pErrorPtr )
            *pErrorPtr = hb_errNew();
         pError = *pErrorPtr;
      }
      else
         pError = hb_errNew();
      hb_errPutGenCode( pError, errGenCode );
      hb_errPutSubCode( pError, errSubCode );
      hb_errPutOsCode( pError, errOsCode );
      hb_errPutDescription( pError, hb_langDGetErrorDesc( errGenCode ) );
      if( filename )
         hb_errPutFileName( pError, filename );
      if( uiFlags )
         hb_errPutFlags( pError, uiFlags );
      iRet = SELF_ERROR( ( AREAP ) pArea, pError );
      if( ! pErrorPtr )
         hb_errRelease( pError );
   }
   return iRet;
}

/*
 * create index sort table
 */
static void hb_cdxMakeSortTab( CDXAREAP pArea )
{
   if( pArea->dbfarea.area.cdPage &&
       ! HB_CDP_ISBINSORT( pArea->dbfarea.area.cdPage ) &&
       ! ( pArea->fSortCDP || pArea->sortTab ) )
   {
      pArea->sortTab = hb_cdpGetSortTab( pArea->dbfarea.area.cdPage );
      if( ! pArea->sortTab )
         pArea->fSortCDP = HB_TRUE;
   }
}

/*
 * create new index key
 */
static LPCDXKEY hb_cdxKeyNew( void )
{
   return ( LPCDXKEY ) hb_xgrabz( sizeof( CDXKEY ) );
}

/*
 * Free index key
 */
static void hb_cdxKeyFree( LPCDXKEY pKey )
{
   if( pKey->val )
      hb_xfree( pKey->val );
   hb_xfree( pKey );
}

/*
 * copy index key, if dst is null create new dst key else destroy dst
 */
static LPCDXKEY hb_cdxKeyCopy( LPCDXKEY pKeyDest, LPCDXKEY pKey )
{
   if( ! pKeyDest )
      pKeyDest = hb_cdxKeyNew();
   else
   {
      pKeyDest->rec = 0;
      pKeyDest->mode = CDX_CMP_EXACT;
      if( pKeyDest->val && pKeyDest->len != pKey->len )
      {
         hb_xfree( pKeyDest->val );
         pKeyDest->val = NULL;
         pKeyDest->len = 0;
      }
   }
   if( pKey )
   {
      if( pKey->len )
      {
         if( ! pKeyDest->val )
            pKeyDest->val = ( HB_BYTE * ) hb_xgrab( pKey->len + 1 );
         memcpy( pKeyDest->val, pKey->val, pKey->len );
         pKeyDest->len = pKey->len;
         pKeyDest->val[ pKeyDest->len ] = '\0';
      }
      pKeyDest->rec = pKey->rec;
      pKeyDest->mode = pKey->mode;
   }
   return pKeyDest;
}

/*
 * store bytes value in inkdex key
 */
static LPCDXKEY hb_cdxKeyPut( LPCDXKEY pKey, const HB_BYTE * pbVal, HB_USHORT uiLen, HB_ULONG ulRec )
{
   if( ! pKey )
      pKey = hb_cdxKeyNew();
   else
   {
      if( pKey->val && pKey->len != uiLen )
      {
         hb_xfree( pKey->val );
         pKey->val = NULL;
         pKey->len = 0;
      }
   }
   if( pbVal && uiLen )
   {
      pKey->len = ( HB_BYTE ) uiLen;
      if( ! pKey->val )
         pKey->val = ( HB_BYTE * ) hb_xgrab( uiLen + 1 );
      memcpy( pKey->val, pbVal, uiLen );
      pKey->val[ uiLen ] = '\0';
   }
   pKey->mode = CDX_CMP_EXACT;
   pKey->rec = ulRec;
   return pKey;
}

/*
 * store string0 value in index key
 */
static LPCDXKEY hb_cdxKeyPutC( LPCDXKEY pKey, const char * szText, HB_USHORT uiRealLen, HB_ULONG ulRec )
{
   HB_USHORT uiLen;

   if( ! pKey )
      pKey = hb_cdxKeyNew();
   else
   {
      if( pKey->val )
      {
         hb_xfree( pKey->val );
         pKey->val = NULL;
         pKey->len = 0;
      }
   }
   uiLen = ( HB_USHORT ) ( szText ? strlen( szText ) : 0 );
   if( uiLen > uiRealLen )
      uiLen = uiRealLen;
   pKey->len = ( HB_BYTE ) uiRealLen;
   pKey->val = ( HB_BYTE * ) hb_xgrab( uiRealLen + 1 );
   if( uiLen )
      memcpy( pKey->val, szText, uiLen );
   if( uiLen < uiRealLen )
      memset( &pKey->val[ uiLen ], ' ', uiRealLen - uiLen );
   pKey->val[ uiRealLen ] = '\0';
   pKey->mode = CDX_CMP_EXACT;
   pKey->rec = ulRec;
   return pKey;
}

/*
 * compare two values using Tag conditions (len & type)
 */
static int hb_cdxValCompare( LPCDXTAG pTag, const HB_BYTE * val1, int len1,
                             const HB_BYTE * val2, int len2, int iMode )
{
   int iLimit, iResult = 0;

   iLimit = ( len1 > len2 ) ? len2 : len1;

   if( pTag->uiType == 'C' )
   {
      if( iLimit > 0 )
      {
         if( pTag->pIndex->pArea->sortTab )
         {
            const HB_UCHAR * sortTab = pTag->pIndex->pArea->sortTab;
            int iPos = 0;
            while( iPos < iLimit )
            {
               iResult = sortTab[ val1[ iPos ] ] - sortTab[ val2[ iPos ] ];
               if( iResult != 0 )
                  break;
               iPos++;
            }
         }
         else if( pTag->pIndex->pArea->fSortCDP )
         {
            return -hb_cdpcmp( ( const char * ) val2, ( HB_SIZE ) len2,
                               ( const char * ) val1, ( HB_SIZE ) len1,
                               pTag->pIndex->pArea->dbfarea.area.cdPage, 0 );
         }
         else
            iResult = memcmp( val1, val2, iLimit );
      }

      if( iResult == 0 )
      {
         if( len1 > len2 )
            iResult = 1;
         else if( len1 < len2 && iMode == CDX_CMP_EXACT )
            iResult = -1;
      }
      else if( iResult > 0 )
         iResult = 1;
      else
         iResult = -1;
   }
   else if( iMode == CDX_CMP_DATE && iLimit == 8 )
   {
      double d1, d2;
      long l;

      HB_ORD2DBL( val1, &d1 );
      HB_ORD2DBL( val2, &d2 );
      l = ( long ) d1 - ( long ) d2;
      if( l < 0 )
         iResult = -1;
      else if( l > 0 )
         iResult = 1;
   }
   else
   {
      if( iLimit == 0 || ( iResult = memcmp( val1, val2, iLimit ) ) == 0 )
      {
         if( len1 > len2 )
            iResult = 1;
         else if( len1 < len2 )
            iResult = -1;
      }
      else if( iResult > 0 )
         iResult = 1;
      else
         iResult = -1;
   }
   return iResult;
}

/*
 * get CDX key type for given item
 */
static HB_BYTE hb_cdxItemType( PHB_ITEM pItem )
{
   switch( hb_itemType( pItem ) )
   {
      case HB_IT_STRING:
      case HB_IT_STRING | HB_IT_MEMO:
         return 'C';

      case HB_IT_INTEGER:
      case HB_IT_LONG:
      case HB_IT_DOUBLE:
         return 'N';

      case HB_IT_DATE:
         return 'D';

      case HB_IT_TIMESTAMP:
         return 'T';

      case HB_IT_LOGICAL:
         return 'L';

      default:
         return 'U';
   }
}


/*
 * convert internal type of key expression to comparable type
 */
static HB_BYTE hb_cdxItemTypeCmp( HB_BYTE bType )
{
   return bType == 'T' ? 'D' : bType;
}

/*
 * store Item in index key
 * TODO: uiType check and generate RT error if necessary
 */
static LPCDXKEY hb_cdxKeyPutItem( LPCDXKEY pKey, PHB_ITEM pItem, HB_ULONG ulRec, LPCDXTAG pTag, HB_BOOL fTrans, int iMode )
{
   HB_BYTE buf[ CDX_MAXKEY ];
   const HB_BYTE * ptr;
   HB_SIZE nLen = 0;
   double d;

   ptr = &buf[ 0 ];

   switch( hb_cdxItemType( pItem ) )
   {
      case 'C':
         if( fTrans && hb_vmCDP() != pTag->pIndex->pArea->dbfarea.area.cdPage )
         {
            nLen = pTag->uiLen;
            if( pTag->IgnoreCase )
            {
               char tmp[ CDX_MAXKEY ];
               HB_SIZE ul = hb_cdpnDup2Upper( hb_vmCDP(),
                                              hb_itemGetCPtr( pItem ),
                                              hb_itemGetCLen( pItem ),
                                              tmp, sizeof( tmp ) );
               hb_cdpnDup2( tmp, ul, ( char * ) buf, &nLen,
                            hb_vmCDP(), pTag->pIndex->pArea->dbfarea.area.cdPage );
            }
            else
               hb_cdpnDup2( hb_itemGetCPtr( pItem ), hb_itemGetCLen( pItem ),
                            ( char * ) buf, &nLen,
                            hb_vmCDP(), pTag->pIndex->pArea->dbfarea.area.cdPage );
            if( iMode == CDX_CMP_EXACT && nLen < ( HB_SIZE ) pTag->uiLen )
            {
               memset( buf + nLen, pTag->bTrail, pTag->uiLen - nLen );
               nLen = pTag->uiLen;
            }
         }
         else
         {
            nLen = hb_itemGetCLen( pItem );

            if( pTag->IgnoreCase ||
                ( iMode == CDX_CMP_EXACT && nLen < ( HB_SIZE ) pTag->uiLen ) )
            {
               if( pTag->IgnoreCase )
                  nLen = hb_cdpnDup2Upper( pTag->pIndex->pArea->dbfarea.area.cdPage,
                                           hb_itemGetCPtr( pItem ), nLen,
                                           ( char * ) buf, pTag->uiLen );
               else
               {
                  if( nLen > ( HB_SIZE ) pTag->uiLen )
                     nLen = pTag->uiLen;
                  memcpy( buf, hb_itemGetCPtr( pItem ), nLen );
               }
               if( iMode == CDX_CMP_EXACT && nLen < ( HB_SIZE ) pTag->uiLen )
               {
                  memset( buf + nLen, pTag->bTrail, pTag->uiLen - nLen );
                  nLen = pTag->uiLen;
               }
            }
            else
            {
               if( nLen > ( HB_SIZE ) pTag->uiLen )
                  nLen = pTag->uiLen;
               ptr = ( const HB_BYTE * ) hb_itemGetCPtr( pItem );
            }
         }
         break;
      case 'N':
         if( pTag->uiLen == 4 )
         {
            HB_U32 uiVal = ( HB_U32 ) hb_itemGetNI( pItem ) + 0x80000000;
            HB_PUT_BE_UINT32( buf, uiVal );
            nLen = 4;
         }
         else
         {
            d = hb_itemGetND( pItem );
            HB_DBL2ORD( &d, buf );
            nLen = 8;
         }
         break;
      case 'D':
         d = ( double ) hb_itemGetDL( pItem );
         HB_DBL2ORD( &d, buf );
         nLen = 8;
         if( iMode == CDX_CMP_PREFIX && pTag->uiType == 'T' )
            iMode = CDX_CMP_DATE;
         break;
      case 'T':
         if( pTag->uiType == 'D' )
            d = ( double ) hb_itemGetDL( pItem );
         else
            d = hb_itemGetTD( pItem );
         HB_DBL2ORD( &d, buf );
         nLen = 8;
         break;
      case 'L':
         *buf = ( HB_BYTE ) ( hb_itemGetL( pItem ) ? 'T' : 'F' );
         nLen = 1;
         break;
      default:
         ptr = NULL;
#ifdef HB_CDX_DBGCODE
         /* TODO: RTerror */
         printf( "hb_cdxKeyPutItem( invalid item type: %u )", hb_itemType( pItem ) );
#endif
         break;
   }

   pKey = hb_cdxKeyPut( pKey, ptr, ( HB_USHORT ) nLen, ulRec );
   pKey->mode = ( HB_USHORT ) iMode;

   return pKey;
}

/*
 * get Item from index key
 */
static PHB_ITEM hb_cdxKeyGetItem( LPCDXKEY pKey, PHB_ITEM pItem, LPCDXTAG pTag, HB_BOOL fTrans )
{
   double d;

   if( pKey )
   {
      switch( pTag->uiType )
      {
         case 'C':
            if( fTrans )
            {
               HB_SIZE nLen = pKey->len;
               char * pszVal = hb_cdpnDup( ( const char * ) pKey->val, &nLen,
                                           pTag->pIndex->pArea->dbfarea.area.cdPage, hb_vmCDP() );
               pItem = hb_itemPutCLPtr( pItem, pszVal, nLen );
            }
            else
            {
               pItem = hb_itemPutCL( pItem, ( char * ) pKey->val, pKey->len );
            }
            break;
         case 'N':
            if( pKey->len == 4 )
            {
               HB_I32 iVal = ( HB_I32 ) ( HB_GET_BE_UINT32( pKey->val ) ) - 0x80000000;
               pItem = hb_itemPutNI( pItem, iVal );
            }
            else
            {
               HB_ORD2DBL( pKey->val, &d );
               pItem = hb_itemPutND( pItem, d );
            }
            break;
         case 'D':
            HB_ORD2DBL( pKey->val, &d );
            pItem = hb_itemPutDL( pItem, ( long ) d );
            break;
         case 'T':
            HB_ORD2DBL( pKey->val, &d );
            pItem = hb_itemPutTD( pItem, d );
            break;
         case 'L':
            pItem = hb_itemPutL( pItem, pKey->val[ 0 ] == 'T' );
            break;
         default:
            if( pItem )
               hb_itemClear( pItem );
            else
               pItem = hb_itemNew( NULL );
#ifdef HB_CDX_DBGCODE
            printf( "hb_cdxKeyGetItem() ??? (%x)\n", pTag->uiType );
#endif
      }
   }
   else if( pItem )
      hb_itemClear( pItem );
   else
      pItem = hb_itemNew( NULL );

   return pItem;
}

/*
 * evaluate key expression and create new Key from the result
 */
static LPCDXKEY hb_cdxKeyEval( LPCDXKEY pKey, LPCDXTAG pTag )
{
   CDXAREAP pArea = pTag->pIndex->pArea;
   PHB_ITEM pItem;
   PHB_CODEPAGE cdpTmp = hb_cdpSelect( pArea->dbfarea.area.cdPage );

   if( pTag->nField )
   {
      pItem = hb_itemNew( NULL );
      SELF_GETVALUE( ( AREAP ) pArea, pTag->nField, pItem );
      pKey = hb_cdxKeyPutItem( pKey, pItem, pArea->dbfarea.ulRecNo, pTag, HB_FALSE, CDX_CMP_EXACT );
      hb_itemRelease( pItem );
   }
   else
   {
      int iCurrArea = hb_rddGetCurrentWorkAreaNumber();

      if( iCurrArea != pArea->dbfarea.area.uiArea )
         hb_rddSelectWorkAreaNumber( pArea->dbfarea.area.uiArea );
      else
         iCurrArea = 0;

      pItem = hb_vmEvalBlockOrMacro( pTag->pKeyItem );
      pKey = hb_cdxKeyPutItem( pKey, pItem, pArea->dbfarea.ulRecNo, pTag, HB_FALSE, CDX_CMP_EXACT );

      if( iCurrArea )
         hb_rddSelectWorkAreaNumber( iCurrArea );
   }

   hb_cdpSelect( cdpTmp );

   return pKey;
}

/*
 * evaluate conditional expression and return the result
 */
static HB_BOOL hb_cdxEvalCond( CDXAREAP pArea, PHB_ITEM pCondItem, HB_BOOL fSetWA )
{
   int iCurrArea = 0;
   HB_BOOL fRet;

   if( fSetWA )
   {
      iCurrArea = hb_rddGetCurrentWorkAreaNumber();
      if( iCurrArea != pArea->dbfarea.area.uiArea )
         hb_rddSelectWorkAreaNumber( pArea->dbfarea.area.uiArea );
      else
         iCurrArea = 0;
   }

   fRet = hb_itemGetL( hb_vmEvalBlockOrMacro( pCondItem ) );

   if( iCurrArea )
      hb_rddSelectWorkAreaNumber( iCurrArea );

   return fRet;
}

/*
 * evaluate seek/skip block: {| key, rec | ... }
 */
static HB_BOOL hb_cdxEvalSeekCond( LPCDXTAG pTag, PHB_ITEM pCondItem )
{
   HB_BOOL fRet;
   PHB_ITEM pKeyVal, pKeyRec;

   pKeyVal = hb_cdxKeyGetItem( pTag->CurKey, NULL, pTag, HB_TRUE );
   pKeyRec = hb_itemPutNInt( NULL, pTag->CurKey->rec );

   fRet = hb_itemGetL( hb_vmEvalBlockV( pCondItem, 2, pKeyVal, pKeyRec ) );

   hb_itemRelease( pKeyVal );
   hb_itemRelease( pKeyRec );

   return fRet;
}

/*
 * check if Key is in top scope
 */
static HB_BOOL hb_cdxTopScope( LPCDXTAG pTag )
{
   LPCDXKEY pKey;

   if( pTag->UsrAscend )
   {
      pKey = pTag->topScopeKey;
      return ! pKey || ! pKey->len ||
             hb_cdxValCompare( pTag, pKey->val, pKey->len,
                               pTag->CurKey->val, pTag->CurKey->len,
                               pKey->mode ) <= 0;
   }
   else
   {
      pKey = pTag->bottomScopeKey;
      return ! pKey || ! pKey->len ||
             hb_cdxValCompare( pTag, pKey->val, pKey->len,
                               pTag->CurKey->val, pTag->CurKey->len,
                               pKey->mode ) >= 0;
   }
}

/*
 * check if Key is in bottom scope
 */
static HB_BOOL hb_cdxBottomScope( LPCDXTAG pTag )
{
   LPCDXKEY pKey;

   if( pTag->UsrAscend )
   {
      pKey = pTag->bottomScopeKey;
      return ! pKey || ! pKey->len ||
             hb_cdxValCompare( pTag, pKey->val, pKey->len,
                               pTag->CurKey->val, pTag->CurKey->len,
                               pKey->mode ) >= 0;
   }
   else
   {
      pKey = pTag->topScopeKey;
      return ! pKey || ! pKey->len ||
             hb_cdxValCompare( pTag, pKey->val, pKey->len,
                               pTag->CurKey->val, pTag->CurKey->len,
                               pKey->mode ) <= 0;
   }
}

/*
 * clear top or bottom scope
 */
static void hb_cdxTagClearScope( LPCDXTAG pTag, HB_USHORT nScope )
{
   CDXAREAP pArea = pTag->pIndex->pArea;
   LPCDXKEY * pScopeKey;
   PHB_ITEM * pScope;

   HB_TRACE( HB_TR_DEBUG, ( "hb_cdxTagClearScope(%p, %hu)", pTag, nScope ) );

   /* resolve any pending scope relations first */
   if( pArea->dbfarea.lpdbPendingRel && pArea->dbfarea.lpdbPendingRel->isScoped )
      SELF_FORCEREL( ( AREAP ) pArea );

   if( pTag->UsrAscend ? nScope == 0 : nScope != 0 )
   {
      pScope    = &pTag->topScope;
      pScopeKey = &pTag->topScopeKey;
   }
   else
   {
      pScope    = &pTag->bottomScope;
      pScopeKey = &pTag->bottomScopeKey;
   }
   if( *pScope )
   {
      hb_itemRelease( *pScope );
      *pScope = NULL;
   }
   if( *pScopeKey )
   {
      hb_cdxKeyFree( *pScopeKey );
      *pScopeKey = NULL;
      pTag->curKeyState &= ~( CDX_CURKEY_RAWCNT | CDX_CURKEY_LOGCNT );
      if( nScope == 0 )
         pTag->curKeyState &= ~( CDX_CURKEY_RAWPOS | CDX_CURKEY_LOGPOS );
   }
}

/*
 * set top or bottom scope
 */
static void hb_cdxTagSetScope( LPCDXTAG pTag, HB_USHORT nScope, PHB_ITEM pItem )
{
   CDXAREAP pArea = pTag->pIndex->pArea;
   PHB_ITEM pScopeVal;

   /* resolve any pending scope relations first */
   if( pArea->dbfarea.lpdbPendingRel && pArea->dbfarea.lpdbPendingRel->isScoped )
      SELF_FORCEREL( ( AREAP ) pArea );

   pScopeVal = ( hb_itemType( pItem ) == HB_IT_BLOCK ) ?
                           hb_vmEvalBlock( pItem ) : pItem;

   if( hb_cdxItemTypeCmp( ( HB_BYTE ) pTag->uiType ) == hb_cdxItemTypeCmp( hb_cdxItemType( pScopeVal ) ) )
   {
      PHB_ITEM * pScope;
      LPCDXKEY * pScopeKey;
      HB_ULONG ulRec;

      if( pTag->UsrAscend ? nScope == 0 : nScope != 0 )
      {
         pScope    = &( pTag->topScope );
         pScopeKey = &( pTag->topScopeKey );
         ulRec = CDX_IGNORE_REC_NUM;
      }
      else
      {
         pScope    = &( pTag->bottomScope );
         pScopeKey = &( pTag->bottomScopeKey );
         ulRec = CDX_MAX_REC_NUM;
      }

      if( *pScope == NULL )
         *pScope = hb_itemNew( NULL );
      hb_itemCopy( *pScope, pItem );
      *pScopeKey = hb_cdxKeyPutItem( *pScopeKey, pScopeVal, ulRec, pTag, HB_TRUE, CDX_CMP_PREFIX );
      pTag->curKeyState &= ~( CDX_CURKEY_RAWCNT | CDX_CURKEY_LOGCNT );
      if( nScope == 0 )
         pTag->curKeyState &= ~( CDX_CURKEY_RAWPOS | CDX_CURKEY_LOGPOS );
   }
   else
   {
      /* TODO: !!!
       * RT error: DBFCDX/1051  Scope Type Mismatch
       * hb_cdxErrorRT
       */
   }
}

static void hb_cdxTagGetScope( LPCDXTAG pTag, HB_USHORT nScope, PHB_ITEM pItem )
{
   CDXAREAP pArea = pTag->pIndex->pArea;
   PHB_ITEM * pScope;

   /* resolve any pending scoped relations first */
   if( pArea->dbfarea.lpdbPendingRel && pArea->dbfarea.lpdbPendingRel->isScoped )
      SELF_FORCEREL( ( AREAP ) pArea );

   pScope = ( pTag->UsrAscend ? nScope == 0 : nScope != 0 ) ?
            &( pTag->topScope ) : &( pTag->bottomScope );
   if( *pScope )
      hb_itemCopy( pItem, *pScope );
   else
      hb_itemClear( pItem );
}

/*
 * refresh top and bottom scope value if set as codeblock
 */
static void hb_cdxTagRefreshScope( LPCDXTAG pTag )
{
   PHB_ITEM pItem;

   if( pTag->pIndex->pArea->dbfarea.lpdbPendingRel &&
       pTag->pIndex->pArea->dbfarea.lpdbPendingRel->isScoped )
      SELF_FORCEREL( ( AREAP ) pTag->pIndex->pArea );

   if( hb_itemType( pTag->topScope ) == HB_IT_BLOCK )
   {
      pItem = hb_vmEvalBlock( pTag->topScope );
      pTag->topScopeKey = hb_cdxKeyPutItem( pTag->topScopeKey, pItem,
                                            pTag->topScopeKey->rec, pTag,
                                            HB_TRUE, CDX_CMP_PREFIX );
   }
   if( hb_itemType( pTag->bottomScope ) == HB_IT_BLOCK )
   {
      pItem = hb_vmEvalBlock( pTag->bottomScope );
      pTag->bottomScopeKey = hb_cdxKeyPutItem( pTag->bottomScopeKey, pItem,
                                               pTag->bottomScopeKey->rec, pTag,
                                               HB_TRUE, CDX_CMP_PREFIX );
   }
}

#ifdef HB_CDX_DBGCODE_EXT
/*
 * check internal integrity of page pool
 */
static void hb_cdxTagPoolCheck( LPCDXTAG pTag )
{
   LPCDXPAGE pPage, pPrevPage;

   pPage = pTag->pagePool;
   pPrevPage = NULL;
   while( pPage )
   {
      if( pPage->pPoolPrev != pPrevPage || pPage->TagParent != pTag )
         hb_cdxErrInternal( "hb_cdxTagPoolCheck: data integrity error." );
      pPrevPage = pPage;
      pPage = pPage->pPoolNext;
   }
}

/*
 * check if the Tag buffers was not changed without write lock
 */
static void hb_cdxTagCheckBuffers( LPCDXTAG pTag )
{
   HB_BOOL fChanged = HB_FALSE;

   hb_cdxTagPoolCheck( pTag );
   if( pTag->TagChanged )
      fChanged = HB_TRUE;
   else
   {
      LPCDXPAGE pPage = pTag->pagePool;
      while( pPage && ! fChanged )
      {
         fChanged = pPage->fChanged;
         pPage = pPage->pPoolNext;
      }
   }
   if( fChanged )
      hb_cdxErrInternal( "hb_cdxTagCheckBuffers: modification without write lock." );
}

/*
 * check if the Index buffers was not changed without write lock
 */
static void hb_cdxIndexCheckBuffers( LPCDXINDEX pIndex )
{
   LPCDXTAG pTag;

   if( pIndex->fChanged || ( pIndex->freeLst && pIndex->freeLst->fStat ) )
      hb_cdxErrInternal( "hb_cdxIndexCheckBuffers: modification without write lock." );

   if( pIndex->pCompound )
      hb_cdxTagCheckBuffers( pIndex->pCompound );
   pTag = pIndex->TagList;
   while( pTag )
   {
      hb_cdxTagCheckBuffers( pTag );
      pTag = pTag->pNext;
   }
}
#endif

/*
 * lock index for flushing data after (exclusive lock)
 */
static void hb_cdxIndexLockFlush( LPCDXINDEX pIndex )
{
   if( ! hb_dbfLockIdxWrite( &pIndex->pArea->dbfarea, pIndex->pFile,
                             &pIndex->lockData ) )
   {
      hb_errInternal( 9109, "hb_cdxIndexLockFlush: flush lock failed.", NULL, NULL );
   }
}

/*
 * get free index page
 */
static HB_ULONG hb_cdxIndexGetAvailPage( LPCDXINDEX pIndex, HB_BOOL fHeader )
{
   PHB_FILE pFile = pIndex->pFile;
   HB_BYTE byBuf[ 4 ];
   HB_ULONG ulPage;

   if( pIndex->fReadonly )
   {
      hb_errInternal( 9101, "hb_cdxIndexGetAvailPage on readonly database.", NULL, NULL );
   }
   if( pIndex->fShared && ! pIndex->lockWrite )
   {
      hb_errInternal( 9102, "hb_cdxIndexGetAvailPage on not locked index file.", NULL, NULL );
   }

   if( pIndex->freePage != 0 && pIndex->freePage != CDX_DUMMYNODE && ! fHeader )
   {
      ulPage = pIndex->freePage;
      if( pIndex->freeLst != NULL )
      {
         LPCDXLIST pLst = pIndex->freeLst;
         pIndex->freePage = pLst->nextPage;
         pIndex->freeLst = pLst->pNext;
         hb_xfree( pLst );
      }
      else
      {
         if( hb_fileReadAt( pFile, byBuf, 4, hb_cdxFilePageOffset( pIndex, ulPage ) ) != 4 )
            hb_errInternal( EDBF_READ, "hb_cdxIndexGetAvailPage: Read index page failed.", NULL, NULL );
         pIndex->freePage = HB_GET_LE_UINT32( byBuf );
#ifdef HB_CDX_DBGUPDT
         cdxReadNO++;
#endif
      }
   }
   else
   {
      int iCnt = ( fHeader ? CDX_HEADERPAGES : 1 );

      if( pIndex->nextAvail == CDX_DUMMYNODE )
         pIndex->nextAvail = hb_cdxFilePageNum( pIndex, hb_fileSize( pFile ) );

      ulPage = pIndex->nextAvail;
      pIndex->nextAvail += hb_cdxFilePageNext( pIndex, iCnt );

      /* TODO: ### */
      if( fHeader )
      {
         HB_BYTE byPageBuf[ CDX_PAGELEN ];
         HB_FOFFSET fOffset = hb_cdxFilePageOffset( pIndex, ulPage );

         hb_cdxIndexLockFlush( pIndex );
         memset( byPageBuf, 0, CDX_PAGELEN );
         do
         {
            if( hb_fileWriteAt( pFile, byPageBuf, CDX_PAGELEN, fOffset ) != CDX_PAGELEN )
               hb_errInternal( EDBF_WRITE, "Write in index page failed.", NULL, NULL );
            fOffset += CDX_PAGELEN;
         }
         while( --iCnt );
         pIndex->fChanged = HB_TRUE;
      }
   }
   return ulPage;
}

/*
 * free index page
 */
static void hb_cdxIndexPutAvailPage( LPCDXINDEX pIndex, HB_ULONG ulPage, HB_BOOL fHeader )
{
   if( ulPage != 0 && ulPage != CDX_DUMMYNODE )
   {
      int iCnt = ( fHeader ? CDX_HEADERPAGES : 1 );
      LPCDXLIST pLst;

      if( pIndex->fReadonly )
         hb_errInternal( 9101, "hb_cdxIndexPutAvailPage on readonly database.", NULL, NULL );
      if( pIndex->fShared && ! pIndex->lockWrite )
         hb_errInternal( 9102, "hb_cdxIndexPutAvailPage on not locked index file.", NULL, NULL );

      do
      {
         pLst = ( LPCDXLIST ) hb_xgrab( sizeof( CDXLIST ) );
         pLst->nextPage = pIndex->freePage;
         pIndex->freePage = ulPage;
         pLst->fStat = HB_TRUE;
         pLst->pNext = pIndex->freeLst;
         pIndex->freeLst = pLst;
         ulPage += hb_cdxFilePageNext( pIndex, 1 );
      }
      while( --iCnt );
   }
}

/*
 * flush list of free pages into index file
 */
static void hb_cdxIndexFlushAvailPage( LPCDXINDEX pIndex )
{
   LPCDXLIST pLst = pIndex->freeLst;
   HB_BYTE byPageBuf[ CDX_PAGELEN ];
   HB_ULONG ulPage;
   HB_BOOL fClean = HB_TRUE;

   if( pIndex->fReadonly )
      hb_errInternal( 9101, "hb_cdxIndexFlushAvailPage on readonly database.", NULL, NULL );
   if( pIndex->fShared && ! pIndex->lockWrite )
      hb_errInternal( 9102, "hb_cdxIndexFlushAvailPage on not locked index file.", NULL, NULL );
   hb_cdxIndexLockFlush( pIndex );

   ulPage = pIndex->freePage;
   while( pLst && pLst->fStat )
   {
      if( fClean )
      {
         memset( byPageBuf, 0, CDX_PAGELEN );
         fClean = HB_FALSE;
      }
      HB_PUT_LE_UINT32( byPageBuf, pLst->nextPage );
      if( hb_fileWriteAt( pIndex->pFile, byPageBuf, CDX_PAGELEN,
                          hb_cdxFilePageOffset( pIndex, ulPage ) ) != CDX_PAGELEN )
         hb_errInternal( EDBF_WRITE, "Write in index page failed.", NULL, NULL );
      pIndex->fChanged = HB_TRUE;
      ulPage = pLst->nextPage;
      pLst->fStat = HB_FALSE;
      pLst = pLst->pNext;
#ifdef HB_CDX_DBGUPDT
      cdxWriteNO++;
#endif
   }
}

/*
 * drop list of free pages in index file
 */
static void hb_cdxIndexDropAvailPage( LPCDXINDEX pIndex )
{
   LPCDXLIST pLst;

   while( pIndex->freeLst )
   {
      pLst = pIndex->freeLst->pNext;
      hb_xfree( pIndex->freeLst );
      pIndex->freeLst = pLst;
   }
}

/*
 * write index page
 */
static void hb_cdxIndexPageWrite( LPCDXINDEX pIndex, HB_ULONG ulPage,
                                  const HB_BYTE * pBuffer, HB_BOOL fHeader )
{
   HB_SIZE nSize = fHeader ? CDX_HEADERLEN : CDX_PAGELEN;

   if( pIndex->fReadonly )
      hb_errInternal( 9101, "hb_cdxIndexPageWrite on readonly database.", NULL, NULL );
   if( pIndex->fShared && ! pIndex->lockWrite )
      hb_errInternal( 9102, "hb_cdxIndexPageWrite on not locked index file.", NULL, NULL );
   hb_cdxIndexLockFlush( pIndex );

   if( hb_fileWriteAt( pIndex->pFile, pBuffer, nSize,
                       hb_cdxFilePageOffset( pIndex, ulPage ) ) != nSize )
      hb_errInternal( EDBF_WRITE, "Write in index page failed.", NULL, NULL );
   pIndex->fChanged = HB_TRUE;
#ifdef HB_CDX_DBGUPDT
   cdxWriteNO++;
#endif
}

/*
 * read index page
 */
static void hb_cdxIndexPageRead( LPCDXINDEX pIndex, HB_ULONG ulPage,
                                 HB_BYTE * pBuffer, HB_BOOL fHeader )
{
   HB_SIZE nSize = fHeader ? CDX_HEADERLEN : CDX_PAGELEN;

   if( pIndex->fShared && ! ( pIndex->lockRead || pIndex->lockWrite ) )
      hb_errInternal( 9103, "hb_cdxIndexPageRead on not locked index file.", NULL, NULL );

   if( hb_fileReadAt( pIndex->pFile, pBuffer, nSize,
                      hb_cdxFilePageOffset( pIndex, ulPage ) ) != nSize )
      hb_errInternal( EDBF_READ, "hb_cdxIndexPageRead: Read index page failed.", NULL, NULL );
#ifdef HB_CDX_DBGUPDT
   cdxReadNO++;
#endif
}

/*
 * check if index was updated by other process and if it was discard buffers
 */
static void hb_cdxIndexCheckVersion( LPCDXINDEX pIndex )
{
   HB_BYTE byBuf[ 8 ];
   HB_ULONG ulVer, ulFree;

   if( hb_fileReadAt( pIndex->pFile, byBuf, 8, 0x04 ) != 8 )
   {
      if( pIndex->lockWrite > 0 && hb_fileSize( pIndex->pFile ) == 0 )
         memset( byBuf, 0, 8 );
      else
         hb_errInternal( 2155, "hb_cdxIndexCheckVersion: Read error on index heading page.", NULL, NULL );
   }
#ifdef HB_CDX_DBGUPDT
   cdxReadNO++;
#endif
   ulFree = HB_GET_LE_UINT32( &byBuf[ 0 ] );
   ulVer  = HB_GET_BE_UINT32( &byBuf[ 4 ] );
   if( ! pIndex->fShared )
      pIndex->ulVersion = pIndex->freePage;
   else if( ulVer != pIndex->ulVersion || ulFree != pIndex->freePage )
   {
      pIndex->nextAvail = CDX_DUMMYNODE;
      pIndex->ulVersion = ulVer;
      pIndex->freePage = ulFree;
      hb_cdxIndexDiscardBuffers( pIndex );
   }
   /* TODO: !!! ## remove it it's for test only */
   /* hb_cdxIndexDiscardBuffers( pIndex ); */
}

/*
 * lock index for reading (shared lock)
 */
static HB_BOOL hb_cdxIndexLockRead( LPCDXINDEX pIndex )
{
   HB_BOOL ret;

   if( pIndex->lockRead > 0 || pIndex->lockWrite > 0 ||
       ! pIndex->pArea->dbfarea.fShared || ! pIndex->fShared ||
       HB_DIRTYREAD( &pIndex->pArea->dbfarea ) )
   {
      pIndex->lockRead++;
      return HB_TRUE;
   }
#ifdef HB_CDX_DBGCODE
   if( pIndex->lockRead != 0 )
      hb_errInternal( 9105, "hb_cdxIndexLockRead: bad count of locks.", NULL, NULL );

   if( pIndex->WrLck || pIndex->RdLck )
      hb_errInternal( 9107, "hb_cdxIndexLockRead: lock failure (*)", NULL, NULL );
   pIndex->RdLck = HB_TRUE;
#endif

   ret = hb_dbfLockIdxFile( &pIndex->pArea->dbfarea, pIndex->pFile,
                            FL_LOCK | FLX_SHARED | FLX_WAIT, HB_TRUE,
                            &pIndex->lockData );
   if( ! ret )
      hb_cdxErrorRT( pIndex->pArea, EG_LOCK, EDBF_LOCK, pIndex->szFileName, hb_fsError(), 0, NULL );

   if( ret )
   {
      pIndex->lockRead++;
      hb_cdxIndexCheckVersion( pIndex );
   }
   return ret;
}

/*
 * lock index for writing (exclusive lock)
 */
static HB_BOOL hb_cdxIndexLockWrite( LPCDXINDEX pIndex )
{
   HB_BOOL ret;

   if( pIndex->fReadonly )
      hb_errInternal( 9101, "hb_cdxIndexLockWrite: readonly index.", NULL, NULL );
   if( pIndex->lockRead )
      hb_errInternal( 9105, "hb_cdxIndexLockWrite: writeLock after readLock.", NULL, NULL );
   if( pIndex->lockWrite > 0 )
   {
      pIndex->lockWrite++;
      return HB_TRUE;
   }
   if( pIndex->lockWrite != 0 )
      hb_errInternal( 9105, "hb_cdxIndexLockWrite: bad count of locks.", NULL, NULL );

   if( ! pIndex->pArea->dbfarea.fShared || ! pIndex->fShared )
      ret = HB_TRUE;
   else
   {
#ifdef HB_CDX_DBGCODE
      if( pIndex->WrLck || pIndex->RdLck )
         hb_errInternal( 9107, "hb_cdxIndexLockWrite: lock failure (*)", NULL, NULL );
      pIndex->WrLck = HB_TRUE;
#endif
      ret = hb_dbfLockIdxFile( &pIndex->pArea->dbfarea, pIndex->pFile,
                               FL_LOCK | FLX_EXCLUSIVE | FLX_WAIT, HB_TRUE,
                               &pIndex->lockData );
   }
   if( ! ret )
      hb_cdxErrorRT( pIndex->pArea, EG_LOCK, EDBF_LOCK, pIndex->szFileName, hb_fsError(), 0, NULL );

   if( ret )
   {
      pIndex->lockWrite++;
      if( pIndex->fShared || pIndex->nextAvail == CDX_DUMMYNODE )
         hb_cdxIndexCheckVersion( pIndex );
   }
   return ret;
}

/*
 * remove index read lock (shared lock)
 */
static HB_BOOL hb_cdxIndexUnLockRead( LPCDXINDEX pIndex )
{
   pIndex->lockRead--;
   if( pIndex->lockRead < 0 )
   {
      hb_errInternal( 9106, "hb_cdxIndexUnLockRead: bad count of locks.", NULL, NULL );
   }
   if( pIndex->lockRead || pIndex->lockWrite )
   {
      return HB_TRUE;
   }
#ifdef HB_CDX_DBGCODE_EXT
   hb_cdxIndexCheckBuffers( pIndex );
#endif

   hb_cdxIndexPoolFree( pIndex, CDX_PAGECACHESIZE );

   if( pIndex->pArea->dbfarea.fShared && pIndex->fShared &&
       ! HB_DIRTYREAD( &pIndex->pArea->dbfarea ) )
   {
#ifdef HB_CDX_DBGCODE
      if( pIndex->WrLck || ! pIndex->RdLck )
         hb_errInternal( 9108, "hb_cdxIndexUnLockRead: unlock error (*)", NULL, NULL );
      pIndex->RdLck = HB_FALSE;
#endif
      if( ! hb_dbfLockIdxFile( &pIndex->pArea->dbfarea, pIndex->pFile, FL_UNLOCK,
                               HB_TRUE, &pIndex->lockData ) )
      {
         hb_errInternal( 9108, "hb_cdxIndexUnLockRead: unlock error.", NULL, NULL );
      }
   }
   return HB_TRUE;
}

/*
 * remove index write lock (exclusive lock)
 */
static HB_BOOL hb_cdxIndexUnLockWrite( LPCDXINDEX pIndex )
{
   if( pIndex->lockWrite > 1 )
   {
      pIndex->lockWrite--;
      return HB_TRUE;
   }

   if( pIndex->lockWrite < 1 )
   {
      hb_errInternal( 9106, "hb_cdxIndexUnLockWrite: bad count of locks.", NULL, NULL );
   }
   if( pIndex->lockRead )
   {
      hb_errInternal( 9105, "hb_cdxIndexUnLockWrite: writeUnLock before readUnLock.", NULL, NULL );
   }

   hb_cdxIndexFlushBuffers( pIndex );
   hb_cdxIndexPoolFree( pIndex, CDX_PAGECACHESIZE );

   pIndex->lockWrite--;
   if( pIndex->pArea->dbfarea.fShared && pIndex->fShared )
   {
      if( pIndex->fChanged )
      {
         HB_BYTE byBuf[ 8 ];
         ( pIndex->ulVersion )++;
         HB_PUT_LE_UINT32( &byBuf[ 0 ], pIndex->freePage );
         HB_PUT_BE_UINT32( &byBuf[ 4 ], pIndex->ulVersion );
         if( hb_fileWriteAt( pIndex->pFile, byBuf, 8, 0x04 ) != 8 )
         {
            hb_errInternal( EDBF_WRITE, "Write in index page failed (ver)", NULL, NULL );
         }
         pIndex->fFlush = HB_TRUE;
         pIndex->fChanged = HB_FALSE;
      }
      hb_fileFlush( pIndex->pFile, HB_TRUE );
#ifdef HB_CDX_DBGCODE
      if( ! pIndex->WrLck || pIndex->RdLck )
         hb_errInternal( 9108, "hb_cdxIndexUnLockWrite: unlock error (*)", NULL, NULL );
      pIndex->WrLck = HB_FALSE;
#endif
      if( ! hb_dbfLockIdxFile( &pIndex->pArea->dbfarea, pIndex->pFile, FL_UNLOCK,
                               HB_TRUE, &pIndex->lockData ) )
      {
         hb_errInternal( 9108, "hb_cdxIndexUnLockWrite: unlock error.", NULL, NULL );
      }
   }
   else
   {
      if( pIndex->ulVersion != pIndex->freePage )
      {
         HB_BYTE byBuf[ 4 ];
         HB_PUT_LE_UINT32( &byBuf[ 0 ], pIndex->freePage );
         if( hb_fileWriteAt( pIndex->pFile, byBuf, 4, 0x04 ) != 4 )
         {
            hb_errInternal( EDBF_WRITE, "Write in index page failed (ver.ex)", NULL, NULL );
         }
         pIndex->ulVersion = pIndex->freePage;
         pIndex->fFlush = HB_TRUE;
#ifdef HB_CDX_DBGUPDT
         cdxWriteNO++;
#endif
      }
      else if( pIndex->fChanged )
      {
         pIndex->fFlush = HB_TRUE;
      }
      pIndex->fChanged = HB_FALSE;
   }
   return HB_TRUE;
}

/*
 * discard all pages in cache (TagClose and TagPoolFree for all Tags)
 */
static void hb_cdxIndexDiscardBuffers( LPCDXINDEX pIndex )
{
   LPCDXTAG pTag;

#ifdef HB_CDX_DBGCODE_EXT
   hb_cdxIndexCheckBuffers( pIndex );
#endif

   hb_cdxIndexDropAvailPage( pIndex );
   if( pIndex->pCompound )
   {
      hb_cdxTagClose( pIndex->pCompound );
      hb_cdxTagPoolFree( pIndex->pCompound, 0 );
      pIndex->pCompound->fRePos = HB_TRUE;
      pIndex->pCompound->curKeyState = 0;
      if( pIndex->pCompound->CurKey )
         pIndex->pCompound->CurKey->rec = 0;
   }
   pTag = pIndex->TagList;
   while( pTag )
   {
      hb_cdxTagClose( pTag );
      hb_cdxTagPoolFree( pTag, 0 );
      pTag->fRePos = HB_TRUE;
      pTag->curKeyState = 0;
      if( pTag->CurKey && ! pTag->Custom )
         pTag->CurKey->rec = 0;
      pTag = pTag->pNext;
   }
   hb_fileFlush( pIndex->pFile, HB_FALSE );
}

/*
 * write all changed pages in cache (pagePool, pages in Tags and Tag Header)
 */
static void hb_cdxIndexFlushBuffers( LPCDXINDEX pIndex )
{
   LPCDXTAG pTag;

   if( pIndex->pCompound )
   {
      hb_cdxTagPoolFlush( pIndex->pCompound );
      if( pIndex->pCompound->TagChanged )
         hb_cdxTagHeaderStore( pIndex->pCompound );
   }
   pTag = pIndex->TagList;
   while( pTag )
   {
      hb_cdxTagPoolFlush( pTag );
      if( pTag->TagChanged )
         hb_cdxTagHeaderStore( pTag );
      pTag = pTag->pNext;
   }
   hb_cdxIndexFlushAvailPage( pIndex );
}

/*
 * free cached pages of index file
 */
static void hb_cdxIndexPoolFree( LPCDXINDEX pIndex, int nPagesLeft )
{
   LPCDXTAG pTag;

   if( pIndex->pCompound )
   {
      hb_cdxTagPoolFree( pIndex->pCompound, nPagesLeft );
   }
   pTag = pIndex->TagList;
   while( pTag )
   {
      hb_cdxTagPoolFree( pTag, nPagesLeft );
      pTag = pTag->pNext;
   }
}

/*
 * get key value ptr from index page
 */
static HB_BYTE * hb_cdxPageGetKeyVal( LPCDXPAGE pPage, int iKey )
{
#ifdef HB_CDX_DBGCODE
   if( iKey < 0 || iKey >= pPage->iKeys )
      hb_cdxErrInternal( "hb_cdxPageGetKeyVal: wrong iKey index." );
#endif
   if( pPage->pKeyBuf )
      return &pPage->pKeyBuf[ iKey * ( pPage->TagParent->uiLen + 6 ) ];
   else if( pPage->PageType & CDX_NODE_LEAF )
   {
      int iPos, iLen, iTmp, iTrl, iDup;
      HB_BYTE bTrail;

      iLen = pPage->TagParent->uiLen;
      bTrail = pPage->TagParent->bTrail;
      if( iKey < pPage->bufKeyNum - 1 )
         pPage->bufKeyNum = 0;
      if( pPage->bufKeyNum == 0 )
      {
         pPage->bufKeyPos = CDX_EXT_FREESPACE;
         pPage->bufKeyLen = ( HB_SHORT ) iLen;
      }
      while( pPage->bufKeyNum <= iKey )
      {
         iPos = pPage->bufKeyNum * pPage->ReqByte;
         iTmp = HB_GET_LE_UINT16( &pPage->node.extNode.keyPool[ iPos + pPage->ReqByte - 2 ] ) >>
                ( 16 - pPage->TCBits - pPage->DCBits );
         iDup = ( pPage->bufKeyNum == 0 ) ? 0 : ( iTmp & pPage->DCMask );
         iTrl = ( iTmp >> pPage->DCBits ) & pPage->TCMask;
         if( ( iTmp = iLen - iDup - iTrl ) > 0 )
         {
            pPage->bufKeyPos -= ( HB_SHORT ) iTmp;
            memcpy( &pPage->bufKeyVal[ iDup ],
                    &pPage->node.extNode.keyPool[ pPage->bufKeyPos ], iTmp );
         }
#ifdef HB_CDX_DBGCODE
         else if( iTmp < 0 )
         {
            printf( "\r\npPage->Page=%lx, iLen=%d, iDup=%d, iTrl=%d", pPage->Page, iLen, iDup, iTrl ); fflush( stdout );
            hb_cdxErrInternal( "hb_cdxPageGetKeyVal: index corrupted." );
         }
#endif
         if( iTrl > 0 && ( iTmp = pPage->bufKeyLen - iLen + iTrl ) > 0 )
            memset( &pPage->bufKeyVal[ iLen - iTrl ], bTrail, iTmp );
         pPage->bufKeyLen = ( HB_SHORT ) ( iLen - iTrl );
         pPage->bufKeyNum++;
      }
      return pPage->bufKeyVal;
   }
   else
      return &pPage->node.intNode.keyPool[ iKey * ( pPage->TagParent->uiLen + 8 ) ];
}

/*
 * get record number from index page
 */
static HB_ULONG hb_cdxPageGetKeyRec( LPCDXPAGE pPage, int iKey )
{
#ifdef HB_CDX_DBGCODE
   if( iKey < 0 || iKey >= pPage->iKeys )
      hb_cdxErrInternal( "hb_cdxPageGetKeyRec: wrong iKey index." );
#endif
   if( pPage->pKeyBuf )
      return HB_GET_LE_UINT32( &pPage->pKeyBuf[ ( iKey + 1 ) * ( pPage->TagParent->uiLen + 6 ) - 6 ] );
   else if( pPage->PageType & CDX_NODE_LEAF )
      return HB_GET_LE_UINT32( &pPage->node.extNode.keyPool[ iKey * pPage->ReqByte ] ) & pPage->RNMask;
   else
      return HB_GET_BE_UINT32( &pPage->node.intNode.keyPool[
                        ( iKey + 1 ) * ( pPage->TagParent->uiLen + 8 ) - 8 ] );
}

/*
 * get child page number from interrior index page
 */
static HB_ULONG hb_cdxPageGetKeyPage( LPCDXPAGE pPage, int iKey )
{
#ifdef HB_CDX_DBGCODE
   if( iKey < 0 || iKey >= pPage->iKeys )
      hb_cdxErrInternal( "hb_cdxPageGetKeyPage: wrong iKey index." );
   if( pPage->PageType & CDX_NODE_LEAF )
      hb_cdxErrInternal( "hb_cdxPageGetKeyPage: page is a leaf." );
#endif
   return HB_GET_BE_UINT32( &pPage->node.intNode.keyPool[
                        ( iKey + 1 ) * ( pPage->TagParent->uiLen + 8 ) - 4 ] );
}

/*
 * get number of duplicated keys from key in leaf index page
 */
static HB_BYTE hb_cdxPageGetKeyTrl( LPCDXPAGE pPage, int iKey )
{
#ifdef HB_CDX_DBGCODE_EXT
   if( iKey < 0 || iKey >= pPage->iKeys )
      hb_cdxErrInternal( "hb_cdxPageGetKeyTrl: wrong iKey index." );
   if( ( pPage->PageType & CDX_NODE_LEAF ) == 0 )
      hb_cdxErrInternal( "hb_cdxPageGetKeyTrl: page is not a leaf." );
#endif
   if( pPage->pKeyBuf )
      return pPage->pKeyBuf[ ( iKey + 1 ) * ( pPage->TagParent->uiLen + 6 ) - 1 ];
   else
   {
      HB_BYTE * ptr = &pPage->node.extNode.keyPool[ ( iKey + 1 ) * pPage->ReqByte - 2 ];
      return ( HB_BYTE ) ( HB_GET_LE_UINT16( ptr ) >> ( 16 - pPage->TCBits ) ) & pPage->TCMask;
   }
}

#if 0
/*
 * get key from uncompressed page
 */
static LPCDXKEY hb_cdxPageGetKey( LPCDXPAGE pPage, int iKey, LPCDXKEY pKey )
{
   return hb_cdxKeyPut( pKey,
                        hb_cdxPageGetKeyVal( pPage, iKey ),
                        pPage->TagParent->uiLen,
                        hb_cdxPageGetKeyRec( pPage, iKey ) );
}
#endif

#ifdef HB_CDX_DBGCODE_EXT
/*
 * check if keys are sorted in proper order
 */
static void hb_cdxPageCheckKeys( LPCDXPAGE pPage )
{
   int i, K, iLen = pPage->TagParent->uiLen;
   HB_ULONG ulRec, ulRecPrev;
   HB_BYTE * pbVal, pbValPrev[ CDX_MAXKEY ];

   if( pPage->iKeys > 1 )
   {
      pPage->bufKeyNum = 0;
      pbVal = hb_cdxPageGetKeyVal( pPage, 0 );
      ulRec = hb_cdxPageGetKeyRec( pPage, 0 );
      for( i = 1; i < pPage->iKeys; i++ )
      {
         memcpy( pbValPrev, pbVal, iLen );
         ulRecPrev = ulRec;
         pbVal = hb_cdxPageGetKeyVal( pPage, i );
         ulRec = hb_cdxPageGetKeyRec( pPage, i );
         K = hb_cdxValCompare( pPage->TagParent,
                               pbValPrev, iLen,
                               pbVal, iLen, CDX_CMP_EXACT );
         if( K > 0 || ( K == 0 && ulRecPrev >= ulRec ) )
         {
            printf( "\r\nikey=%d, pPage->iKeys=%d, K=%d, ulRecPrev=%ld, ulRec=%ld",
                    i, pPage->iKeys, K, ulRecPrev, ulRec ); fflush( stdout );
            printf( "\r\npbValPrev=[%s] pbVal=[%s], [%d], pPage->pKeyBuf=%p, pPage->iCurKey=%d",
                    pbValPrev, pbVal, memcmp( pbValPrev, pbVal, iLen ),
                    pPage->pKeyBuf, pPage->iCurKey ); fflush( stdout );
            hb_cdxErrInternal( "hb_cdxPageCheckKeys: index corrupted." );
         }
      }
   }
}

/*
 * Check decoded leaf page if all trailing and duplicate characters are set
 */
static void hb_cdxPageCheckDupTrl( LPCDXPAGE pPage, HB_BYTE * pKeyBuf, int iKeys, HB_BOOL fSpc )
{
   int iNum = pPage->TagParent->uiLen, iKey, iPos, iFree = CDX_EXT_FREESPACE;
   int iLen = iNum + 6;
   HB_BYTE  bDup, bTrl;
   HB_BYTE  bTrail = pPage->TagParent->bTrail;
   HB_BOOL  bErr = HB_FALSE;

   for( iKey = 0; iKey < iKeys; iKey++ )
   {
      iPos = iKey * iLen;
      bTrl = bDup = 0;
      while( bTrl < iNum && pKeyBuf[ iPos + iNum - bTrl - 1 ] == bTrail )
         ++bTrl;
      if( iKey > 0 )
      {
#ifdef HB_CDX_PACKTRAIL
         int iMax = iNum - bTrl;
#else
         int iMax = iNum - HB_MAX( pKeyBuf[ iPos - 1 ], bTrl );
#endif
         while( bDup < iMax && pKeyBuf[ iPos + bDup ] ==
                               pKeyBuf[ iPos - iLen + bDup ] )
            ++bDup;
      }
      if( bTrl != pKeyBuf[ iPos + iNum + 5 ] )
      {
         printf( "\r\nbTrl=%d, keybuf->bTrl=%d, iKey=%d/%d\r\n", bTrl, pKeyBuf[ iPos + iNum + 5 ], iKey, iKeys );
         fflush( stdout );
         bErr = HB_TRUE;
      }
      if( bDup != ( iKey == 0 ? 0 : pKeyBuf[ iPos + iNum + 4 ] ) )
      {
         printf( "\r\nbDup=%d, keybuf->bDup=%d (bTrl=%d), iKey=%d/%d\r\n", bDup, pKeyBuf[ iPos + iNum + 4 ], bTrl, iKey, iKeys );
         fflush( stdout );
         bErr = HB_TRUE;
      }
      if( iKey > 0 )
      {
         int K;
         K = hb_cdxValCompare( pPage->TagParent,
                               &pKeyBuf[ iPos - iLen ], iNum,
                               &pKeyBuf[ iPos ], iNum, CDX_CMP_EXACT );
         if( K > 0 || ( K == 0 &&
                        HB_GET_LE_UINT32( &pKeyBuf[ iPos + iNum - iLen ] ) >=
                        HB_GET_LE_UINT32( &pKeyBuf[ iPos + iNum ] ) ) )
         {
            printf( "\r\nikey=%d, iKeys=%d, K=%d, ulRecPrev=%ld, ulRec=%ld",
                    iKey, iKeys, K,
                    ( HB_ULONG ) HB_GET_LE_UINT32( &pKeyBuf[ iPos + iNum - iLen ] ),
                    ( HB_ULONG ) HB_GET_LE_UINT32( &pKeyBuf[ iPos + iNum ] ) );
            printf( "\r\npbValPrev=[%s] pbVal=[%s], [%d], pKeyBuf=%p",
                    &pKeyBuf[ iPos - iLen ], &pKeyBuf[ iPos ],
                    memcmp( &pKeyBuf[ iPos - iLen ], &pKeyBuf[ iPos ], iNum ),
                    pKeyBuf );
            fflush( stdout );
            bErr = HB_TRUE;
         }
      }
      iFree -= iNum + pPage->ReqByte - bDup - bTrl;
   }
   if( fSpc && ( iFree != pPage->iFree /* || iFree < 0 */ ) )
   {
      printf( "\r\nFreeSpace calculated wrong! iFree=%d, pPage->iFree=%d",
              iFree, pPage->iFree );
      fflush( stdout );
      bErr = HB_TRUE;
   }
   if( bErr )
   {
      printf( "\r\nPage=%lx, Page->iFree=%d, iLen=%d\r\n", pPage->Page, pPage->iFree, iNum );
      fflush( stdout );
      hb_cdxErrInternal( "hb_cdxPageCheckDupTrl: index corrupted." );
   }
}

static void hb_cdxPageLeafDecode( LPCDXPAGE pPage, HB_BYTE * pKeyBuf );
static void hb_cdxPageCheckDupTrlRaw( LPCDXPAGE pPage )
{
   HB_BYTE * pKeyBuf = ( HB_BYTE * ) hb_xgrab( pPage->iKeys * ( pPage->TagParent->uiLen + 6 ) );

   hb_cdxPageLeafDecode( pPage, pKeyBuf );
   hb_cdxPageCheckDupTrl( pPage, pKeyBuf, pPage->iKeys, HB_TRUE );
   hb_xfree( pKeyBuf );
}
#endif

/*
 * put record and duplicate + trailing counters into leaf page
 */
static void hb_cdxSetLeafRecord( HB_BYTE * pDst, HB_ULONG ulRec, int iDup, int iTrl,
                                 int iReq, int iDCbits, int iTCbits )
{
   int i;
   HB_USHORT usBit;

   usBit = ( HB_USHORT ) ( ( ( iTrl << iDCbits ) | iDup ) << ( 16 - iTCbits - iDCbits ) );
   for( i = 0; i < iReq; i++, ulRec >>= 8 )
   {
      if( i < iReq - 2 )
         pDst[ i ] = ( HB_BYTE ) ( ulRec & 0xff );
      else if( i == iReq - 2 )
         pDst[ i ] = ( HB_BYTE ) ( ulRec & 0xff ) | ( usBit & 0xff );
      else
         pDst[ i ] = ( HB_BYTE ) ( ulRec & 0xff ) | ( ( usBit >> 8 ) & 0xff );
   }
}

/*
 * encode keys in buffer into cdx leaf node
 */
static void hb_cdxPageLeafEncode( LPCDXPAGE pPage, HB_BYTE * pKeyBuf, int iKeys )
{
   int iKey, iTrl, iDup, iReq, iTmp, iNum, iLen;
   HB_BYTE * pKeyPos, * pRecPos, * pSrc;

#ifdef HB_CDX_DBGCODE
   if( ( pPage->PageType & CDX_NODE_LEAF ) == 0 )
   {
      printf( "\r\npPage->Page=%lx. left=%lx, right=%lx",
              pPage->Page, pPage->Left, pPage->Right ); fflush( stdout );
      hb_cdxErrInternal( "hb_cdxPageLeafEncode: page is not a leaf." );
   }
#endif
#ifdef HB_CDX_DBGCODE_EXT
   if( ! pKeyBuf )
      hb_cdxErrInternal( "hb_cdxPageLeafEncode: page has no buffer." );
   hb_cdxPageCheckDupTrl( pPage, pKeyBuf, iKeys, HB_TRUE );
#endif
   iNum = pPage->TagParent->uiLen;
   iLen = iNum + 6;
   iReq = pPage->ReqByte;
   pKeyPos = &pPage->node.extNode.keyPool[ CDX_EXT_FREESPACE ];
   pRecPos = &pPage->node.extNode.keyPool[ 0 ];
   pSrc = &pKeyBuf[ 0 ];
   for( iKey = 0; iKey < iKeys; iKey++, pSrc += iLen, pRecPos += iReq )
   {
      iDup = pSrc[ iNum + 4 ];
      iTrl = pSrc[ iNum + 5 ];
      iTmp = iNum - iTrl - iDup;
      hb_cdxSetLeafRecord( pRecPos, HB_GET_LE_UINT32( &pSrc[ iNum ] ), iDup, iTrl,
                           iReq, pPage->DCBits, pPage->TCBits );
      if( iTmp > 0 )
      {
         pKeyPos -= iTmp;
         memcpy( pKeyPos, &pSrc[ iDup ], iTmp );
      }
#ifdef HB_CDX_DBGCODE
      else if( iTmp < 0 )
      {
         printf( "\r\n[%s][%s]", pSrc - iLen, pSrc );
         printf( "\r\npPage->Page=0x%lx, iKey=%d, iNum=%d, iDup=%d, iTrl=%d", pPage->Page, iKey, iNum, iDup, iTrl ); fflush( stdout );
         hb_cdxErrInternal( "hb_cdxPageLeafEncode: index corrupted." );
      }
#endif
   }
   if( pRecPos < pKeyPos )
      memset( pRecPos, 0, pKeyPos - pRecPos );
#ifdef HB_CDX_DBGCODE
   if( pKeyPos - pRecPos != pPage->iFree )
   {
      printf( "\r\nPage=0x%lx, calc=%d, iFree=%d, req=%u, keys=%d, keyLen=%d\r\n",
              pPage->Page, ( int ) ( pKeyPos - pRecPos ), pPage->iFree, pPage->ReqByte, iKeys, iNum );
      fflush( stdout );
      hb_cdxErrInternal( "hb_cdxPageLeafEncode: FreeSpace calculated wrong!" );
   }
   if( pPage->iFree < 0 )
      hb_cdxErrInternal( "hb_cdxPageLeafEncode: FreeSpace calculated wrong!!" );
#endif
   pPage->iKeys = iKeys;
   pPage->fChanged = HB_TRUE;
   pPage->bufKeyNum = 0;
#ifdef HB_CDX_DBGCODE_EXT
   {
      HB_BYTE * pKeyBf = pPage->pKeyBuf;
      pPage->pKeyBuf = NULL;
      hb_cdxPageCheckKeys( pPage );
      pPage->pKeyBuf = pKeyBf;
   }
   hb_cdxPageCheckKeys( pPage );
   hb_cdxPageCheckDupTrl( pPage, pKeyBuf, pPage->iKeys, HB_TRUE );
#endif
}

/*
 * decode keys in page into buffer
 */
static void hb_cdxPageLeafDecode( LPCDXPAGE pPage, HB_BYTE * pKeyBuf )
{
   int iKey, iTmp, iBits, iDup, iTrl, iNew, iReq, iLen = pPage->TagParent->uiLen;
   HB_BYTE * pDst, * pSrc, * pRec, * pTmp, bTrail = pPage->TagParent->bTrail;
   HB_ULONG ulRec;

#ifdef HB_CDX_DBGCODE
   if( ( pPage->PageType & CDX_NODE_LEAF ) == 0 )
   {
      printf( "\r\npPage->Page=%lx", pPage->Page ); fflush( stdout );
      hb_cdxErrInternal( "hb_cdxPageLeafDecode: page is not a leaf." );
   }
#endif
   iBits = ( 16 - pPage->TCBits - pPage->DCBits );
   pDst = pKeyBuf;
   pSrc = &pPage->node.extNode.keyPool[ CDX_EXT_FREESPACE ];
   pRec = pPage->node.extNode.keyPool;
   iReq = pPage->ReqByte;
   for( iKey = 0; iKey < pPage->iKeys; iKey++, pRec += iReq )
   {
      pTmp = &pRec[ iReq - 2 ];
      iTmp = HB_GET_LE_UINT16( pTmp ) >> iBits;
      iDup = ( iKey == 0 ) ? 0 : ( iTmp & pPage->DCMask );
      iTrl = ( iTmp >> pPage->DCBits ) & pPage->TCMask;
      iNew = iLen - iDup - iTrl;
      if( iDup > 0 )
      {
         memcpy( pDst, pDst - iLen - 6, iDup );
         pDst += iDup;
      }
      if( iNew > 0 )
      {
         pSrc -= iNew;
         memcpy( pDst, pSrc, iNew );
         pDst += iNew;
      }
#ifdef HB_CDX_DBGCODE
      else if( iNew < 0 )
      {
         printf( "\r\npPage->Page=%lx, iLen=%d, iDup=%d, iTrl=%d", pPage->Page, iLen, iDup, iTrl ); fflush( stdout );
         hb_cdxErrInternal( "hb_cdxPageLeafDecode: index corrupted." );
      }
#endif
      if( iTrl > 0 )
      {
         memset( pDst, bTrail, iTrl );
         pDst += iTrl;
      }
      ulRec = HB_GET_LE_UINT32( pRec ) & pPage->RNMask;
      HB_PUT_LE_UINT32( pDst, ulRec );
      pDst += 4;
      *( pDst++ ) = ( HB_BYTE ) iDup;
      *( pDst++ ) = ( HB_BYTE ) iTrl;
   }
#ifdef HB_CDX_DBGCODE_EXT
   {
      HB_BOOL fChg = pPage->fChanged;
      hb_cdxPageLeafEncode( pPage, pKeyBuf, pPage->iKeys );
      pPage->fChanged = fChg;
   }
#endif
}

/*
 * init space leaf page
 */
static void hb_cdxPageLeafInitSpace( LPCDXPAGE pPage )
{
   int iLen = pPage->TagParent->uiLen;
   HB_BYTE  bBits;

   for( bBits = 0; iLen; bBits++, iLen >>= 1 )
      ;

   pPage->ReqByte = 3;
   pPage->RNBits  = 24 - ( bBits << 1 );
   pPage->DCBits  = pPage->TCBits = bBits;
   pPage->DCMask  = pPage->TCMask = ( HB_BYTE ) HB_CDXBITMASK( bBits );
   pPage->RNMask  = HB_CDXBITMASK( pPage->RNBits );
   pPage->iFree   = CDX_EXT_FREESPACE;
}

/*
 * calculate the size of keys stored in buffer, return
 * the number of keys wich can be stored in the page
 */
static void hb_cdxPageCalcLeafSpace( LPCDXPAGE pPage, HB_BYTE * pKeyBuf, int iKeys )
{
   int iNum = pPage->TagParent->uiLen, iKey, iSize;
   int iLen = iNum + 6;
   HB_BYTE  bDup, bTrl, ReqByte, *bPtr;
   HB_ULONG ulRec, RNMask;

   hb_cdxPageLeafInitSpace( pPage );
   pPage->iKeys = 0;
   RNMask = pPage->RNMask;
   ReqByte = pPage->ReqByte;
#ifdef HB_CDX_DBGCODE_EXT
   hb_cdxPageCheckDupTrl( pPage, pKeyBuf, iKeys, HB_FALSE );
#endif
   for( iKey = 0; iKey < iKeys; iKey++ )
   {
      bPtr = &pKeyBuf[ iKey * iLen + iNum ];
      bTrl = bPtr[ 5 ];
      if( iKey == 0 )
         bDup = bPtr[ 4 ] = 0;
      else
         bDup = bPtr[ 4 ];
      ulRec = HB_GET_LE_UINT32( bPtr );
      iSize = ReqByte + iNum - bTrl - bDup;
      if( ulRec > RNMask )
      {
         HB_BYTE RNBits = pPage->RNBits;
         while( ulRec > RNMask )
         {
            ReqByte++;
            RNBits += 8;
            RNMask = ( RNMask << 8 ) | 0xFF;
            iSize += ( iKey + 1 );
         }
         if( iSize > pPage->iFree )
            break;
#ifdef HB_CDX_DSPDBG_INFO_X
         printf( "\r\npPage->Page=%lx, ulRec=%lx, RNMask=%lx/%lx, RNBits=%d/%d, DCB=%d, TCB=%d (%lx), iKey=%d/%d",
                 pPage->Page, ulRec, RNMask, pPage->RNMask, RNBits, pPage->RNBits,
                 pPage->DCBits, pPage->TCBits, HB_CDXBITMASK( RNBits ), iKey, iKeys );
         fflush( stdout );
#endif
         pPage->RNMask = RNMask;
         pPage->RNBits = RNBits;
         pPage->ReqByte = ReqByte;
      }
      else if( iSize > pPage->iFree )
         break;
      pPage->iFree -= ( HB_SHORT ) iSize;
      pPage->iKeys++;
   }
}

/*
 * remove key from page
 */
static int hb_cdxPageLeafDelKey( LPCDXPAGE pPage )
{
   int iKey = pPage->iCurKey, iLen = pPage->TagParent->uiLen + 6, iSpc;
   int iRet = 0;

#ifdef HB_CDX_DBGCODE
   if( ( pPage->PageType & CDX_NODE_LEAF ) == 0 )
      hb_cdxErrInternal( "hb_cdxPageLeafDelKey: page is not a leaf." );
   if( iKey < 0 || iKey >= pPage->iKeys )
      hb_cdxErrInternal( "hb_cdxPageLeafDelKey: wrong iKey index." );
#endif
   if( ! pPage->pKeyBuf )
   {
      HB_BYTE * pKeyBuf = ( HB_BYTE * ) hb_xgrab( ( pPage->iKeys ) * iLen );
      hb_cdxPageLeafDecode( pPage, pKeyBuf );
      pPage->pKeyBuf = pKeyBuf;
   }
#ifdef HB_CDX_DSPDBG_INFO
   printf( "\r\ndelkey: Page=%lx, iKey=%d/%d, rec=%ld, iFree=%d",
           pPage->Page, iKey, pPage->iKeys,
           ( HB_ULONG ) HB_GET_LE_UINT32( &pPage->pKeyBuf[ ( iKey + 1 ) * iLen - 6 ] ),
           pPage->iFree );
   fflush( stdout );
#endif
   iSpc = pPage->ReqByte + pPage->TagParent->uiLen -
          pPage->pKeyBuf[ ( iKey + 1 ) * iLen - 2 ] -
          pPage->pKeyBuf[ ( iKey + 1 ) * iLen - 1 ];
   if( iKey < pPage->iKeys - 1 )
   {
      int iPos = ( iKey + 2 ) * iLen - 2, iDup = 0;
      iSpc -= pPage->pKeyBuf[ iPos ];
      if( iKey > 0 )
      {
         int iPrev = ( iKey - 1 ) * iLen, iNext = ( iKey + 1 ) * iLen,
             iNum = pPage->TagParent->uiLen;
#ifdef HB_CDX_PACKTRAIL
         iNum -= pPage->pKeyBuf[ iNext + iLen - 1 ];
#else
         iNum -= HB_MAX( pPage->pKeyBuf[ iNext + iLen - 1 ],
                         pPage->pKeyBuf[ iPrev + iLen - 1 ] );
#endif
         iDup = HB_MIN( pPage->pKeyBuf[ iPos ],
                        pPage->pKeyBuf[ iNext - 2 ] );
         if( iDup > iNum )
         {
            iDup = iNum;
         }
         else
         {
            while( iDup < iNum && pPage->pKeyBuf[ iPrev + iDup ] ==
                                  pPage->pKeyBuf[ iNext + iDup ] )
               ++iDup;
         }
#ifdef HB_CDX_DSPDBG_INFO
         printf( "+%d=%d", iSpc + iDup, pPage->iFree + iSpc + iDup );
         if( iSpc + iDup < 0 )
            printf( " iLen=%d, iDup=%d, iNum=%d pd=%d pt=%d cd=%d ct=%d nd=%d nt=%d",
                    iLen - 6, iDup, iNum,
                    pPage->pKeyBuf[ iPrev + iLen - 2 ],
                    pPage->pKeyBuf[ iPrev + iLen - 1 ],
                    pPage->pKeyBuf[ ( iKey + 1 ) * iLen - 2 ],
                    pPage->pKeyBuf[ ( iKey + 1 ) * iLen - 1 ],
                    pPage->pKeyBuf[ iNext + iLen - 2 ],
                    pPage->pKeyBuf[ iNext + iLen - 1 ] );
         fflush( stdout );
#endif
      }
      iSpc += ( pPage->pKeyBuf[ iPos ] = ( HB_BYTE ) iDup );
   }
   pPage->iFree += ( HB_SHORT ) iSpc;
   if( --pPage->iKeys > iKey )
   {
      memmove( &pPage->pKeyBuf[ iKey * iLen ],
               &pPage->pKeyBuf[ ( iKey + 1 ) * iLen ],
               ( pPage->iKeys - iKey ) * iLen );
   }
   pPage->fBufChanged = pPage->fChanged = HB_TRUE;
#ifdef HB_CDX_DBGCODE_EXT
   hb_cdxPageCheckKeys( pPage );
   hb_cdxPageCheckDupTrl( pPage, pPage->pKeyBuf, pPage->iKeys, HB_TRUE );
#endif
   if( iKey >= pPage->iKeys )
      iRet |= NODE_NEWLASTKEY;
   if( pPage->iKeys == 0 )
      iRet |= NODE_JOIN;
   else if( pPage->iFree < 0 )
      iRet |= NODE_SPLIT;
   /* if( pPage->iFree >= CDX_EXT_FREESPACE / 2 ) */
   if( pPage->iFree >= pPage->ReqByte )
      iRet |= NODE_BALANCE;
   return iRet;
}

/*
 * add key to page at current position
 */
static int hb_cdxPageLeafAddKey( LPCDXPAGE pPage, LPCDXKEY pKey )
{
   int iKey, iNum = pPage->TagParent->uiLen;
   int iLen = iNum + 6, iSpc, iTrl, iDup, iMax, iPos;
   HB_BYTE  bTrail = pPage->TagParent->bTrail;
   int iRet = 0;

#ifdef HB_CDX_DSPDBG_INFO
   printf( "\r\naddkey: Page=%lx, iKey=%d/%d, rec=%ld",
           pPage->Page, pPage->iCurKey, pPage->iKeys, pKey->rec );
   fflush( stdout );
#endif
#ifdef HB_CDX_DBGCODE
   if( ( pPage->PageType & CDX_NODE_LEAF ) == 0 )
      hb_cdxErrInternal( "hb_cdxPageLeafAddKey: page is not a leaf." );
   if( pPage->iCurKey < 0 || pPage->iCurKey > pPage->iKeys )
      hb_cdxErrInternal( "hb_cdxPageLeafAddKey: wrong iKey index." );
#endif
   if( ! pPage->pKeyBuf )
   {
      HB_BYTE * pKeyBuf = ( HB_BYTE * ) hb_xgrab( ( pPage->iKeys + 1 ) * iLen );
      hb_cdxPageLeafDecode( pPage, pKeyBuf );
      pPage->pKeyBuf = pKeyBuf;
   }
   else
   {
      pPage->pKeyBuf = ( HB_BYTE * ) hb_xrealloc( pPage->pKeyBuf, ( pPage->iKeys + 1 ) * iLen );
   }

#ifdef HB_CDX_DBGCODE_EXT
   hb_cdxPageCheckKeys( pPage );
   hb_cdxPageCheckDupTrl( pPage, pPage->pKeyBuf, pPage->iKeys, HB_TRUE );
#endif

   iTrl = iDup = 0;
   iKey = pPage->iCurKey;
   iPos = iKey * iLen;
   if( iKey < pPage->iKeys )
   {
      if( ! pPage->TagParent->pIndex->pArea->fSortCDP )
         iDup = pPage->pKeyBuf[ iPos + iNum + 4 ];
      memmove( &pPage->pKeyBuf[ iPos + iLen ], &pPage->pKeyBuf[ iPos ],
               iLen * ( pPage->iKeys - iKey ) );
   }
   if( pKey->len >= iNum )
      memcpy( &pPage->pKeyBuf[ iPos ], pKey->val, iNum );
   else
   {
      memcpy( &pPage->pKeyBuf[ iPos ], pKey->val, pKey->len );
      memset( &pPage->pKeyBuf[ iPos + pKey->len ], bTrail, iNum - pKey->len );
   }
   HB_PUT_LE_UINT32( &pPage->pKeyBuf[ iPos + iNum ], pKey->rec );
   while( iTrl < iNum && pPage->pKeyBuf[ iPos + iNum - iTrl - 1 ] == bTrail )
      ++iTrl;
   if( iKey > 0 )
   {
#ifdef HB_CDX_PACKTRAIL
      iMax = iNum - iTrl;
#else
      iMax = iNum - HB_MAX( iTrl, pPage->pKeyBuf[ iPos - 1 ] );
#endif
      if( iDup > iMax )
      {
         iDup = iMax;
      }
      else
      {
         while( iDup < iMax && pPage->pKeyBuf[ iPos + iDup ] ==
                               pPage->pKeyBuf[ iPos + iDup - iLen ] )
            ++iDup;
      }
   }
   pPage->pKeyBuf[ iPos + iNum + 4 ] = ( HB_BYTE ) iDup;
   pPage->pKeyBuf[ iPos + iNum + 5 ] = ( HB_BYTE ) iTrl;
   iSpc = pPage->ReqByte + iNum - iTrl - iDup;
   if( iKey < pPage->iKeys )
   {
#ifdef HB_CDX_PACKTRAIL
      iMax = iNum - pPage->pKeyBuf[ iPos + iLen + iLen - 1 ];
#else
      iMax = iNum - HB_MAX( iTrl, pPage->pKeyBuf[ iPos + iLen + iLen - 1 ] );
#endif
      iSpc += pPage->pKeyBuf[ iPos + iLen + iLen - 2 ];
      iDup = 0;
      while( iDup < iMax && pPage->pKeyBuf[ iPos + iDup ] ==
                            pPage->pKeyBuf[ iPos + iDup + iLen ] )
         ++iDup;
      iSpc -= ( pPage->pKeyBuf[ iPos + iLen + iLen - 2 ] = ( HB_BYTE ) iDup );
   }
   pPage->iKeys++;
   while( pKey->rec > pPage->RNMask )
   {
      pPage->RNMask = ( pPage->RNMask << 8 ) | 0xFF;
      pPage->ReqByte++;
      pPage->RNBits += 8;
      iSpc += pPage->iKeys;
   }
   pPage->iFree -= ( HB_SHORT ) iSpc;
   pPage->fBufChanged = pPage->fChanged = HB_TRUE;
#ifdef HB_CDX_DBGCODE_EXT
   hb_cdxPageCheckKeys( pPage );
   hb_cdxPageCheckDupTrl( pPage, pPage->pKeyBuf, pPage->iKeys, HB_TRUE );
#endif
   if( iKey >= pPage->iKeys - 1 )
      iRet |= NODE_NEWLASTKEY;
   if( pPage->iFree < 0 )
      iRet |= NODE_SPLIT;
   if( pPage->iFree >= pPage->ReqByte &&
       pPage->Left != CDX_DUMMYNODE && pPage->Right != CDX_DUMMYNODE )
      iRet |= NODE_BALANCE;
   return iRet;
}

/*
 * set (insert) key in interior node record to (with) given value
 */
static void hb_cdxPageIntSetKey( LPCDXPAGE pPage, int iKey, HB_BOOL fIns, HB_BYTE * pbVal, HB_ULONG ulRec, HB_ULONG ulPag )
{
   int iLen = pPage->TagParent->uiLen;
   int iPos = iKey * ( iLen + 8 );

#ifdef HB_CDX_DSPDBG_INFO
   printf( "\r\nintSetKey (%s): Page=%lx, iKey=%d/%d, ulPag=%lx",
           fIns ? "ins" : "set", pPage->Page, iKey, pPage->iKeys, ulPag );
   fflush( stdout );
#endif
#ifdef HB_CDX_DBGCODE
   if( ( pPage->PageType & CDX_NODE_LEAF ) != 0 )
      hb_cdxErrInternal( "hb_cdxPageIntSetKey: page is a leaf!" );
   if( iKey < 0 || iKey >= pPage->iKeys + ( fIns ? 1 : 0 ) )
   {
      hb_cdxErrInternal( "hb_cdxPageIntSetKey: wrong iKey index." );
   }
#endif
   if( fIns )
   {
      if( iKey < pPage->iKeys )
      {
         memmove( &pPage->node.intNode.keyPool[ iPos + iLen + 8 ],
                  &pPage->node.intNode.keyPool[ iPos ],
                  ( iLen + 8 ) * ( pPage->iKeys - iKey ) );
      }
      pPage->iKeys++;
   }
   if( pbVal )
      memcpy( &pPage->node.intNode.keyPool[ iPos ], pbVal, iLen );
   else if( fIns )
      memset( &pPage->node.intNode.keyPool[ iPos ],
              pPage->TagParent->bTrail, iLen );
   if( ulRec )
      HB_PUT_BE_UINT32( &pPage->node.intNode.keyPool[ iPos + iLen ], ulRec );
   HB_PUT_BE_UINT32( &pPage->node.intNode.keyPool[ iPos + iLen + 4 ], ulPag );
   pPage->fChanged = HB_TRUE;
}

/*
 * delete key in interior node record
 */
static void hb_cdxPageIntDelKey( LPCDXPAGE pPage, int iKey )
{
   int iLen = pPage->TagParent->uiLen + 8;

#ifdef HB_CDX_DSPDBG_INFO
   printf( "\r\nintDelKey: Page=%lx, iKey=%d/%d, ulPag=%lx",
           pPage->Page, iKey, pPage->iKeys,
           ( HB_ULONG ) HB_GET_BE_UINT32( &pPage->node.intNode.keyPool[ ( iKey + 1 ) * iLen - 4 ] ) );
   fflush( stdout );
#endif
#ifdef HB_CDX_DBGCODE
   if( ( pPage->PageType & CDX_NODE_LEAF ) != 0 )
      hb_cdxErrInternal( "hb_cdxPageIntDelKey: page is a leaf!" );
   if( iKey < 0 || iKey >= pPage->iKeys )
   {
      hb_cdxErrInternal( "hb_cdxPageIntDelKey: wrong iKey index." );
   }
#endif
   pPage->iKeys--;
   if( pPage->iKeys > iKey )
   {
      memmove( &pPage->node.intNode.keyPool[ iKey * iLen ],
               &pPage->node.intNode.keyPool[ ( iKey + 1 ) * iLen ], ( pPage->iKeys - iKey ) * iLen );
   }
   memset( &pPage->node.intNode.keyPool[ pPage->iKeys * iLen ], 0, iLen );
   pPage->fChanged = HB_TRUE;
}

/*
 * (re)load CDX page from index file
 */
static void hb_cdxPageLoad( LPCDXPAGE pPage )
{
   if( pPage->pKeyBuf )
   {
      hb_xfree( pPage->pKeyBuf );
      pPage->pKeyBuf = NULL;
      pPage->fBufChanged = HB_FALSE;
   }
   hb_cdxIndexPageRead( pPage->TagParent->pIndex, pPage->Page,
                        ( HB_BYTE * ) &pPage->node, HB_FALSE );
   pPage->PageType = ( HB_BYTE ) HB_GET_LE_UINT16( pPage->node.intNode.attr );
   pPage->Left = HB_GET_LE_UINT32( pPage->node.intNode.leftPtr );
   pPage->Right = HB_GET_LE_UINT32( pPage->node.intNode.rightPtr );
   pPage->iKeys = HB_GET_LE_UINT16( pPage->node.intNode.nKeys );
   pPage->fChanged  = HB_FALSE;

   if( ( pPage->PageType & CDX_NODE_LEAF ) != 0 )
   {
      pPage->iFree      = HB_GET_LE_UINT16( pPage->node.extNode.freeSpc );
      pPage->RNMask     = HB_GET_LE_UINT32( pPage->node.extNode.recMask );
      /* TODO: redundant, use it directly */
      pPage->DCMask     = pPage->node.extNode.dupMask;
      pPage->TCMask     = pPage->node.extNode.trlMask;
      pPage->RNBits     = pPage->node.extNode.recBits;
      pPage->DCBits     = pPage->node.extNode.dupBits;
      pPage->TCBits     = pPage->node.extNode.trlBits;
      pPage->ReqByte    = pPage->node.extNode.keyBytes;
      pPage->bufKeyNum  = 0;
#if 0
      if( ! pPage->pKeyBuf )
      {
         HB_BYTE * pKeyBuf = ( HB_BYTE * ) hb_xgrab( ( pPage->iKeys + 1 ) * ( pPage->TagParent->uiLen + 6 ) );
         hb_cdxPageLeafDecode( pPage, pKeyBuf );
         pPage->pKeyBuf = pKeyBuf;
      }
#endif
   }
#ifdef HB_CDX_DBGCODE_EXT
   hb_cdxPageCheckKeys( pPage );
#endif
}

/*
 * store page into index file
 */
static void hb_cdxPageStore( LPCDXPAGE pPage )
{
#ifdef HB_CDX_DBGCODE
   if( pPage->Page == 0 || pPage->Page == CDX_DUMMYNODE )
      hb_cdxErrInternal( "hb_cdxPageStore: Page number wrong!" );
   if( pPage->PageType & CDX_NODE_LEAF )
   {
      if( pPage->iFree < 0 )
         hb_cdxErrInternal( "hb_cdxPageStore: FreeSpace calculated wrong!" );
   }
   else if( pPage->iKeys > pPage->TagParent->MaxKeys )
      hb_cdxErrInternal( "hb_cdxPageStore: number of keys exceed!" );
#endif
   HB_PUT_LE_UINT16( pPage->node.intNode.attr, ( HB_U16 ) pPage->PageType );
   HB_PUT_LE_UINT16( pPage->node.intNode.nKeys, pPage->iKeys );
   HB_PUT_LE_UINT32( pPage->node.intNode.leftPtr, pPage->Left );
   HB_PUT_LE_UINT32( pPage->node.intNode.rightPtr, pPage->Right );

   if( ( pPage->PageType & CDX_NODE_LEAF ) != 0 )
   {
      HB_PUT_LE_UINT16( pPage->node.extNode.freeSpc, pPage->iFree );
      HB_PUT_LE_UINT32( pPage->node.extNode.recMask, pPage->RNMask );
      /* TODO: redundant, use it directly */
      pPage->node.extNode.dupMask  = pPage->DCMask;
      pPage->node.extNode.trlMask  = pPage->TCMask;
      pPage->node.extNode.recBits  = pPage->RNBits;
      pPage->node.extNode.dupBits  = pPage->DCBits;
      pPage->node.extNode.trlBits  = pPage->TCBits;
      pPage->node.extNode.keyBytes = pPage->ReqByte;

      if( pPage->pKeyBuf && pPage->fBufChanged )
      {
         hb_cdxPageLeafEncode( pPage, pPage->pKeyBuf, pPage->iKeys );
         pPage->fBufChanged = HB_FALSE;
      }
#ifdef HB_CDX_DBGCODE_EXT
      if( pPage->pKeyBuf )
      {
         hb_xfree( pPage->pKeyBuf );
         pPage->pKeyBuf = NULL;
      }
#endif
   }
   hb_cdxIndexPageWrite( pPage->TagParent->pIndex, pPage->Page,
                         ( const HB_BYTE * ) &pPage->node, HB_FALSE );
#ifdef HB_CDX_DBGCODE_EXT
   hb_cdxPageCheckKeys( pPage );
#endif
   pPage->fChanged = HB_FALSE;
}

/*
 * create new empty page and allocate space for it in index file if ulPage == 0
 * or load it from index file if ulPage != CDX_DUMMYNODE
 */
static LPCDXPAGE hb_cdxPageNew( LPCDXTAG pTag, LPCDXPAGE pOwnerPage, HB_ULONG ulPage )
{
   LPCDXPAGE pPage = NULL;

#ifdef HB_CDX_DBGCODE_EXT
   hb_cdxTagPoolCheck( pTag );
#endif
   if( ulPage && ulPage != CDX_DUMMYNODE && pTag->pagePool )
   {
      pPage = pTag->pagePool;
      while( pPage && pPage->Page != ulPage )
      {
         pPage = pPage->pPoolNext;
      }
   }
   if( pPage )
   {
      if( pPage->pPoolPrev )
      {
         pPage->pPoolPrev->pPoolNext = pPage->pPoolNext;
         if( pPage->pPoolNext )
         {
            pPage->pPoolNext->pPoolPrev = pPage->pPoolPrev;
         }
         pPage->pPoolPrev = NULL;
         pPage->pPoolNext = pTag->pagePool;
         pPage->pPoolNext->pPoolPrev = pPage;
         pTag->pagePool = pPage;
      }
   }
   else
   {
      pPage = ( LPCDXPAGE ) hb_xgrabz( sizeof( CDXPAGE ) );
      pPage->PageType = CDX_NODE_UNUSED;
      pPage->Left = pPage->Right = CDX_DUMMYNODE;
      pPage->TagParent = pTag;

      if( ulPage && ulPage != CDX_DUMMYNODE )
      {
         pPage->Page = ulPage;
         hb_cdxPageLoad( pPage );
      }
      else if( ! ulPage )
      {
         pPage->Page = hb_cdxIndexGetAvailPage( pTag->pIndex, HB_FALSE );
         pPage->fChanged = HB_TRUE;
      }
      pPage->pPoolPrev = NULL;
      pPage->pPoolNext = pTag->pagePool;
      pTag->pagePool   = pPage;
      if( pPage->pPoolNext )
         pPage->pPoolNext->pPoolPrev = pPage;
   }
   pPage->Owner = pOwnerPage;
   pPage->iCurKey = -1;
   pPage->bUsed = 1;
#ifdef HB_CDX_DBGCODE_EXT
   hb_cdxTagPoolCheck( pTag );
#endif
   return pPage;
}

/*
 * free single page
 */
static void hb_cdxPageFree( LPCDXPAGE pPage, HB_BOOL fReal )
{
#ifdef HB_CDX_DBGCODE_EXT
   LPCDXTAG pTag = pPage->TagParent;
   hb_cdxTagPoolCheck( pTag );
#endif
   if( pPage->Child != NULL )
   {
      hb_cdxPageFree( pPage->Child, fReal );
      pPage->Child = NULL;
   }

   if( pPage->PageType == CDX_NODE_UNUSED )
   {
      fReal = HB_TRUE;
      pPage->fChanged = HB_FALSE;
   }

   if( fReal )
   {
      if( pPage->fChanged )
         hb_cdxPageStore( pPage );

#ifdef HB_CDX_DBGCODE_EXT
      hb_cdxTagPoolCheck( pTag );
#endif
      if( pPage->pPoolPrev )
      {
         pPage->pPoolPrev->pPoolNext = pPage->pPoolNext;
         if( pPage->pPoolNext )
         {
            pPage->pPoolNext->pPoolPrev = pPage->pPoolPrev;
         }
      }
      else
      {
         pPage->TagParent->pagePool = pPage->pPoolNext;
         if( pPage->pPoolNext )
         {
            pPage->pPoolNext->pPoolPrev = NULL;
         }
      }
#ifdef HB_CDX_DBGCODE_EXT
      hb_cdxTagPoolCheck( pTag );
#endif
   }

   if( pPage->Owner != NULL && pPage->Owner->Child == pPage )
      pPage->Owner->Child = NULL;
   pPage->Owner = NULL;
   pPage->bUsed = 0;

   if( fReal )
   {
      if( pPage->PageType == CDX_NODE_UNUSED )
         hb_cdxIndexPutAvailPage( pPage->TagParent->pIndex, pPage->Page, HB_FALSE );
      if( pPage->pKeyBuf )
         hb_xfree( pPage->pKeyBuf );
      hb_xfree( pPage );
   }
#ifdef HB_CDX_DBGCODE_EXT
   hb_cdxTagPoolCheck( pTag );
#endif
}

/*
 * read child page
 */
static void hb_cdxPageGetChild( LPCDXPAGE pPage )
{
   HB_ULONG ulPage;

#ifdef HB_CDX_DBGCODE
   if( ( pPage->PageType & CDX_NODE_LEAF ) != 0 )
      hb_cdxErrInternal( "hb_cdxPageGetChild: index corrupted." );
#endif

   ulPage = hb_cdxPageGetKeyPage( pPage, pPage->iCurKey );
   if( pPage->Child != NULL )
   {
      if( pPage->Child->Page != ulPage )
      {
         hb_cdxPageFree( pPage->Child, HB_FALSE );
         pPage->Child = NULL;
      }
   }
#ifdef HB_CDX_DSPDBG_INFO
   printf( "GetChild: Parent=%lx, Child=%lx\r\n", pPage->Page, ulPage ); fflush( stdout );
#endif
   if( pPage->Child == NULL )
      pPage->Child = hb_cdxPageNew( pPage->TagParent, pPage, ulPage );
}

static int hb_cdxPageKeyLeafBalance( LPCDXPAGE pPage, int iChildRet )
{
   LPCDXPAGE childs[ CDX_BALANCE_LEAFPAGES + 2 ], lpTmpPage;
   int iChKeys[ CDX_BALANCE_LEAFPAGES + 2 ],
       iChFree[ CDX_BALANCE_LEAFPAGES + 2 ];
   int iFirstKey, iBlncKeys = CDX_BALANCE_LEAFPAGES;
   int iLen = pPage->TagParent->uiLen + 6,
       iKeys = 0, iFree = 0, iSkip = 0, iBufSize = 0;
   HB_BYTE * pKeyPool = NULL, * pPtr;
   HB_BOOL fIns;
   HB_ULONG ulPage;
   int iRet = 0, i;

#ifdef HB_CDX_DBGCODE_EXT
   hb_cdxPageCheckKeys( pPage );
#endif

   if( pPage->iCurKey > 0 )
      iFirstKey = pPage->iCurKey - 1;
   else
   {
      iFirstKey = 0;
      --iBlncKeys;
      if( pPage->Left != CDX_DUMMYNODE )
         iRet |= NODE_BALANCE;
   }
   if( iBlncKeys > pPage->iKeys - iFirstKey )
   {
      iBlncKeys = pPage->iKeys - iFirstKey;
      if( pPage->Right != CDX_DUMMYNODE )
         iRet |= NODE_BALANCE;
   }

#ifdef HB_CDX_DSPDBG_INFO
   printf( "\r\nleaf balance: Page=%lx (%d/%d)", pPage->Page, iFirstKey, iBlncKeys );
   fflush( stdout );
#endif

   if( ( iChildRet & ( NODE_SPLIT | NODE_JOIN ) ) == 0 &&
       ( iBlncKeys < 2 || ( iChildRet & NODE_BALANCE ) == 0 ) )
      return iRet;

   for( i = 0; i < iBlncKeys; i++ )
   {
      ulPage = hb_cdxPageGetKeyPage( pPage, iFirstKey + i );
      if( pPage->Child && pPage->Child->Page == ulPage )
      {
         childs[ i ]  = pPage->Child;
         pPage->Child = NULL;
      }
      else
      {
         childs[ i ] = hb_cdxPageNew( pPage->TagParent, pPage, ulPage );
      }
#ifdef HB_CDX_DBGCODE
      if( i > 0 && ( childs[ i ]->Page != childs[ i - 1 ]->Right ||
                     childs[ i ]->Left != childs[ i - 1 ]->Page ) )
      {
         printf( "\r\nchilds[%d]->Page=%lx, childs[%d]->Right=%lx, childs[%d]->Page=%lx, childs[%d]->Left=%lx",
                 i - 1, childs[ i - 1 ]->Page, i - 1, childs[ i - 1 ]->Right,
                 i, childs[ i ]->Page, i, childs[ i ]->Left );
         fflush( stdout );
         hb_cdxErrInternal( "hb_cdxPageKeyLeafBalance: index corrupted." );
      }
#endif
      iChKeys[ i ] = childs[ i ]->iKeys;
      iChFree[ i ] = childs[ i ]->iFree;
      if( childs[ i ]->iFree >= childs[ i ]->ReqByte ) /* TODO: increase limit for last page */
         iFree += childs[ i ]->iFree;
      else if( childs[ i ]->iFree >= 0 )
      {
         if( i == iSkip )
            ++iSkip;
#if 1
         else if( i + 1 == iBlncKeys && ( iChildRet & NODE_SPLIT ) == 0 )
         {
            iBlncKeys--;
            hb_cdxPageFree( childs[ i ], HB_FALSE );
         }
#endif
      }
      if( i >= iSkip && i < iBlncKeys )
         iKeys += childs[ i ]->iKeys;

#ifdef HB_CDX_DSPDBG_INFO
      printf( ", childs[%d]->Page=%lx(%d/%d)", i, childs[ i ]->Page, childs[ i ]->iKeys, childs[ i ]->iFree );
      printf( "(%d/%d/%d:%d,%lx)", i, iSkip, iBlncKeys, iKeys, childs[ i ]->Right );
      fflush( stdout );
#endif
   }
   if( ( iChildRet & NODE_SPLIT ) == 0 )
   {
      for( i = iBlncKeys - 1; i > iSkip && childs[ i ]->iFree >= 0 && childs[ i ]->iFree < childs[ i ]->ReqByte; i-- )
      {
         iKeys -= childs[ i ]->iKeys;
         hb_cdxPageFree( childs[ i ], HB_FALSE );
         iBlncKeys--;
      }
   }
   if( ( iChildRet & ( NODE_SPLIT | NODE_JOIN ) ) == 0 &&
       ( iBlncKeys < 2 || iFree < CDX_EXT_FREESPACE ) )
   {
      for( i = 0; i < iBlncKeys; i++ )
         hb_cdxPageFree( childs[ i ], HB_FALSE );
      return iRet;
   }
#ifdef HB_CDX_DSPDBG_INFO
   printf( "\r\nleaf balance: Page=%lx iKeys=%d", pPage->Page, iKeys );
   fflush( stdout );
#endif
   if( iKeys > 0 )
   {
      iBufSize = iKeys;
      pPtr = pKeyPool = ( HB_BYTE * ) hb_xgrab( iBufSize * iLen );
      for( i = iSkip; i < iBlncKeys && iKeys > 0; i++ )
      {
         if( childs[ i ]->iKeys > 0 )
         {
            if( childs[ i ]->pKeyBuf )
               memcpy( pPtr, childs[ i ]->pKeyBuf, childs[ i ]->iKeys * iLen );
            else
               hb_cdxPageLeafDecode( childs[ i ], pPtr );
            /* update number of duplicate characters when join pages */
            if( pPtr > pKeyPool )
            {
               HB_BYTE bDup = 0, bMax;
#ifdef HB_CDX_PACKTRAIL
               bMax = ( HB_BYTE ) ( iLen - 6 - pPtr[ iLen - 1 ] );
#else
               bMax = ( HB_BYTE ) ( iLen - 6 - HB_MAX( pPtr[ iLen - 1 ], pPtr[ -1 ] ) );
#endif
               while( bDup < bMax && pPtr[ bDup ] == pPtr[ bDup - iLen ] )
                  ++bDup;
               pPtr[ iLen - 2 ] = bDup;
               if( iSkip == i - 1 && childs[ iSkip ]->iFree >= 0 &&
                   iLen - 6 - bDup - pPtr[ iLen - 1 ] >
                   childs[ iSkip ]->iFree - childs[ iSkip ]->ReqByte )
               {
                  memmove( pKeyPool, pPtr, childs[ i ]->iKeys * iLen );
                  pPtr = pKeyPool;
                  iKeys -= childs[ i - 1 ]->iKeys;
                  iSkip++;
#ifdef HB_CDX_DSPDBG_INFO
                  printf( "\r\niSkip=%d, iBlncKeys=%d", iSkip, iBlncKeys );
                  fflush( stdout );
#endif
               }
            }
            pPtr += childs[ i ]->iKeys * iLen;
#ifdef HB_CDX_DSPDBG_INFO
            printf( ", childs[%d]->iKeys=%d", i, childs[ i ]->iKeys );
            fflush( stdout );
#endif
         }
      }
   }

#ifdef HB_CDX_DBGCODE_EXT
   hb_cdxPageCheckDupTrl( pPage, pKeyPool, iKeys, HB_FALSE );
#endif
   pPtr = pKeyPool;
   fIns = HB_FALSE;
   i = iSkip;
   while( iKeys > 0 )
   {
      if( i == iBlncKeys )
      {
         if( childs[ i - 1 ]->Right != CDX_DUMMYNODE )
            lpTmpPage = hb_cdxPageNew( pPage->TagParent, pPage, childs[ i - 1 ]->Right );
         else
            lpTmpPage = NULL;

#if 1
         if( ! fIns && lpTmpPage != NULL )
         {
            int j, iSize = 0, iMaxReq;
            HB_ULONG ulMaxRec = 0, ul;
            HB_BYTE * pbKey, bMax;

            for( j = 0; j < iKeys; j++ )
            {
               if( ulMaxRec < ( ul = HB_GET_LE_UINT32( &pPtr[ ( j + 1 ) * iLen - 6 ] ) ) )
                  ulMaxRec = ul;
               iSize += iLen - 6 - ( j == 0 ? 0 : pPtr[ ( j + 1 ) * iLen - 2 ] ) - pPtr[ ( j + 1 ) * iLen - 1 ];
            }
            pbKey = hb_cdxPageGetKeyVal( lpTmpPage, 0 );
            bMax = hb_cdxPageGetKeyTrl( lpTmpPage, 0 );
#ifdef HB_CDX_PACKTRAIL
            bMax = ( HB_BYTE ) ( iLen - 6 - bMax );
#else
            bMax = ( HB_BYTE ) ( iLen - 6 - HB_MAX( pPtr[ iKeys * iLen - 1 ], bMax ) );
#endif
            for( j = 0; j < bMax &&
                         pPtr[ ( iKeys - 1 ) * iLen + j ] == pbKey[ j ]; j++ ) {}
#ifdef HB_CDX_DSPDBG_INFO
            printf( "\r\nbDup=%d, bTrl=%d ", j, iLen - 6 - bMax ); fflush( stdout );
#endif
            iSize -= j;
            iMaxReq = lpTmpPage->ReqByte;
            ul = lpTmpPage->RNMask;
            while( ulMaxRec > ul )
            {
               ++iMaxReq;
               ul = ( ul << 8 ) | 0xFF;
            }
            iSize += iKeys * iMaxReq;
            iSize = lpTmpPage->iFree - iSize -
                     ( iMaxReq - lpTmpPage->ReqByte ) * lpTmpPage->iKeys;
            if( iSize < 0 )
               fIns = HB_TRUE;
            else
            {
#ifdef HB_CDX_DSPDBG_INFO
               printf( "\r\ninserting bDup=%d #keys=%d/%d (%d) parent=%lx, child=%lx (%d), rec=%ld",
                       j, iKeys, lpTmpPage->iKeys, i, pPage->Page, lpTmpPage->Page, iSize, ( HB_ULONG ) HB_GET_LE_UINT32( pPtr + iLen - 6 ) );
               fflush( stdout );
#endif
               if( iBufSize >= iKeys + lpTmpPage->iKeys )
               {
                  memmove( pKeyPool, pPtr, iKeys * iLen );
               }
               else
               {
                  HB_BYTE * pTmp;
                  iBufSize = iKeys + lpTmpPage->iKeys;
                  pTmp = ( HB_BYTE * ) hb_xgrab( iBufSize * iLen );
                  memcpy( pTmp, pPtr, iKeys * iLen );
                  hb_xfree( pKeyPool );
                  pKeyPool = pTmp;
               }
               if( lpTmpPage->iKeys > 0 )
               {
                  HB_BYTE bDup = 0;
                  pPtr = &pKeyPool[ iKeys * iLen ];
                  if( lpTmpPage->pKeyBuf )
                     memcpy( pPtr, lpTmpPage->pKeyBuf, lpTmpPage->iKeys * iLen );
                  else
                     hb_cdxPageLeafDecode( lpTmpPage, pPtr );
#ifdef HB_CDX_PACKTRAIL
                  bMax = ( HB_BYTE ) ( iLen - 6 - pPtr[ iLen - 1 ] );
#else
                  bMax = ( HB_BYTE ) ( iLen - 6 - HB_MAX( pPtr[ iLen - 1 ], pPtr[ -1 ] ) );
#endif
                  while( bDup < bMax && pPtr[ bDup ] == pPtr[ bDup - iLen ] )
                     ++bDup;
                  pPtr[ iLen - 2 ] = bDup;
                  iKeys += lpTmpPage->iKeys;
#ifdef HB_CDX_DSPDBG_INFO
                  printf( " bDup2=%d, bTrl2=%d ", bDup, pPtr[ iLen - 1 ] ); fflush( stdout );
#endif
               }
               pPtr = pKeyPool;
               childs[ i ] = lpTmpPage;
               if( iFirstKey + i >= pPage->iKeys )
                  iRet |= NODE_NEWLASTKEY;
#ifdef HB_CDX_DBGCODE_EXT
               childs[ i ]->iKeys = 0;
               if( childs[ i ]->pKeyBuf )
               {
                  hb_xfree( childs[ i ]->pKeyBuf );
                  childs[ i ]->pKeyBuf     = NULL;
                  childs[ i ]->fBufChanged = HB_FALSE;
               }
               hb_cdxPageCalcLeafSpace( childs[ i ], pPtr, iKeys );
               hb_cdxPageLeafEncode( childs[ i ], pPtr, childs[ i ]->iKeys );
               iSize += ( iMaxReq - childs[ i ]->ReqByte ) * childs[ i ]->iKeys;
               if( iSize != childs[ i ]->iFree )
               {
                  printf( "\r\ninserting, iSize=%d, childs[ i ]->iFree=%d", iSize, childs[ i ]->iFree ); fflush( stdout );
                  printf( "\r\niKeys=%d, iMaxReq=%d", iKeys, iMaxReq ); fflush( stdout );
                  hb_cdxErrInternal( "hb_cdxPageGetChild: index corrupted." );
               }
#endif
            }
#endif
         }
         else
            fIns = HB_TRUE;

         if( fIns )
         {
            childs[ i ] = hb_cdxPageNew( pPage->TagParent, pPage, 0 );
            childs[ i ]->PageType = CDX_NODE_LEAF;
            /* Update siblings links */
            childs[ i ]->Left  = childs[ i - 1 ]->Page;
            childs[ i ]->Right = childs[ i - 1 ]->Right;
            childs[ i - 1 ]->Right = childs[ i ]->Page;
            childs[ i - 1 ]->fChanged = HB_TRUE;
            if( lpTmpPage != NULL )
            {
               lpTmpPage->Left = childs[ i ]->Page;
               lpTmpPage->fChanged = HB_TRUE;
               hb_cdxPageFree( lpTmpPage, HB_FALSE );
            }
            iBlncKeys++;
            iRet |= NODE_BALANCE;
#ifdef HB_CDX_DSPDBG_INFO
            printf( "\r\nleaf balance: new child[%d]->Page=%lx", i, childs[ i ]->Page );
            fflush( stdout );
#endif
         }
      }
      childs[ i ]->iKeys = 0;
      if( childs[ i ]->pKeyBuf )
      {
         hb_xfree( childs[ i ]->pKeyBuf );
         childs[ i ]->pKeyBuf = NULL;
         childs[ i ]->fBufChanged = HB_FALSE;
      }
      hb_cdxPageCalcLeafSpace( childs[ i ], pPtr, iKeys );
      if( i == iSkip && i < iBlncKeys && ! childs[ i ]->fChanged &&
          childs[ i ]->iKeys == iChKeys[ i ] &&
          childs[ i ]->iFree == iChFree[ i ] )
      {
#ifdef HB_CDX_DSPDBG_INFO
         printf( "\r\niskip++\r\n" );
         fflush( stdout );
#endif
         iSkip++;
      }
      else
      {
         hb_cdxPageLeafEncode( childs[ i ], pPtr, childs[ i ]->iKeys );
      }
      pPtr += childs[ i ]->iKeys * iLen;
      iKeys -= childs[ i ]->iKeys;
      /* update parent key */
      if( i < iBlncKeys )
         hb_cdxPageIntSetKey( pPage, iFirstKey + i, fIns,
                              pPtr - iLen, HB_GET_LE_UINT32( pPtr - 6 ),
                              childs[ i ]->Page );
      else
         iBlncKeys++;
#ifdef HB_CDX_DSPDBG_INFO
      printf( " (%d/%d)", childs[ i ]->iKeys, childs[ i ]->iFree );
      fflush( stdout );
#endif
#ifdef HB_CDX_DBGCODE_EXT
      hb_cdxPageCheckKeys( childs[ i ] );
#endif
      i++;
   }
   if( i < iBlncKeys )
   {
      /* Update siblings links */
#if 1
      if( childs[ iBlncKeys - 1 ]->Right != CDX_DUMMYNODE &&
          ( i > 1 || ( i == 1 && childs[ 0 ]->Left == CDX_DUMMYNODE ) ) )
      {
         HB_ULONG Page;
         Page = childs[ iBlncKeys - 1 ]->Page;
         childs[ iBlncKeys - 1 ]->Page = childs[ i - 1 ]->Page;
         childs[ i - 1 ]->Page = Page;
         hb_cdxPageIntSetKey( pPage, iFirstKey + i - 1, HB_FALSE, NULL, 0, Page );
         childs[ i - 1 ]->Right = childs[ iBlncKeys - 1 ]->Right;
         childs[ i - 1 ]->fChanged = HB_TRUE;
         if( i > 1 )
         {
            childs[ i - 2 ]->Right = Page;
            childs[ i - 2 ]->fChanged = HB_TRUE;
         }
      }
      else
#endif
      {
         HB_ULONG Left, Right;
         Right = childs[ iBlncKeys - 1 ]->Right;
         if( i > 0 )
         {
            Left = childs[ i - 1 ]->Page;
            childs[ i - 1 ]->Right = Right;
            childs[ i - 1 ]->fChanged  = HB_TRUE;
         }
         else
         {
            Left = childs[ 0 ]->Left;
            if( Left != CDX_DUMMYNODE )
            {
               lpTmpPage = hb_cdxPageNew( pPage->TagParent, pPage, Left );
               lpTmpPage->Right = Right;
               lpTmpPage->fChanged  = HB_TRUE;
               hb_cdxPageFree( lpTmpPage, HB_FALSE );
            }
         }
         if( Right != CDX_DUMMYNODE )
         {
            lpTmpPage = hb_cdxPageNew( pPage->TagParent, pPage, Right );
            lpTmpPage->Left = Left;
            lpTmpPage->fChanged  = HB_TRUE;
            hb_cdxPageFree( lpTmpPage, HB_FALSE );
         }
      }
      /* Unlink empty pages from parent */
      while( i < iBlncKeys )
      {
         /* Delete parent key */
         iBlncKeys--;
#ifdef HB_CDX_DSPDBG_INFO
         printf( "\r\nleaf balance: free child[%d]->Page=%lx", iBlncKeys, childs[ iBlncKeys ]->Page );
         fflush( stdout );
#endif
         if( childs[ iBlncKeys ]->pKeyBuf )
         {
            hb_xfree( childs[ iBlncKeys ]->pKeyBuf );
            childs[ iBlncKeys ]->pKeyBuf = NULL;
            childs[ iBlncKeys ]->fBufChanged = HB_FALSE;
         }
         hb_cdxPageIntDelKey( pPage, iFirstKey + iBlncKeys );
         childs[ iBlncKeys ]->Owner    = NULL;
         childs[ iBlncKeys ]->fChanged = HB_FALSE;
         childs[ iBlncKeys ]->PageType = CDX_NODE_UNUSED;
         childs[ iBlncKeys ]->Left     = CDX_DUMMYNODE;
         childs[ iBlncKeys ]->Right    = CDX_DUMMYNODE;
         hb_cdxPageFree( childs[ iBlncKeys ], HB_FALSE );
      }
      iRet |= NODE_BALANCE;
   }
   for( i = 0; i < iBlncKeys; i++ )
      hb_cdxPageFree( childs[ i ], HB_FALSE );

   if( pKeyPool )
      hb_xfree( pKeyPool );
   pPage->fChanged = HB_TRUE;
#ifdef HB_CDX_DBGCODE_EXT
   hb_cdxPageCheckKeys( pPage );
#endif
   if( pPage->iKeys > pPage->TagParent->MaxKeys )
      iRet |= NODE_SPLIT;
   return iRet;
}

static int hb_cdxPageKeyIntBalance( LPCDXPAGE pPage, int iChildRet )
{
   LPCDXPAGE childs[ CDX_BALANCE_INTPAGES + 2 ], lpTmpPage;
   int iFirstKey, iBlncKeys = CDX_BALANCE_INTPAGES;
   int iLen = pPage->TagParent->uiLen + 8, iKeys = 0, iNeedKeys, iNodeKeys,
       iMin = pPage->TagParent->MaxKeys, iMax = 0, iDiv;
   HB_ULONG ulPage;
   HB_BYTE * pKeyPool = NULL, * pPtr;
   HB_BOOL fForce = ( iChildRet & ( NODE_SPLIT | NODE_JOIN ) ) != 0;
   int iRet = 0, i;

   if( ! fForce && ( iChildRet & NODE_BALANCE ) == 0 )
      return iRet;

   if( pPage->Child && pPage->Child->Child )
      hb_cdxPageFree( pPage->Child->Child, HB_FALSE );

#ifdef HB_CDX_DBGCODE_EXT
   hb_cdxPageCheckKeys( pPage );
#endif

   if( pPage->iKeys <= iBlncKeys || pPage->iCurKey <= iBlncKeys / 2 )
      iFirstKey = 0;
   else if( pPage->iCurKey + ( iBlncKeys >> 1 ) >= pPage->iKeys )
      iFirstKey = pPage->iKeys - iBlncKeys;
   else
      iFirstKey = pPage->iCurKey - ( iBlncKeys >> 1 );
   if( iBlncKeys > pPage->iKeys - iFirstKey )
   {
      iBlncKeys = pPage->iKeys - iFirstKey;
      iRet |= NODE_BALANCE;
   }

#ifdef HB_CDX_DSPDBG_INFO
   printf( "\r\nbalance: Page=%lx(%d) (%d/%d)", pPage->Page, pPage->iKeys, iFirstKey, iBlncKeys );
   fflush( stdout );
#endif

   if( ! fForce && iBlncKeys < 2 )
      return iRet;

   for( i = 0; i < iBlncKeys; i++ )
   {
      ulPage = hb_cdxPageGetKeyPage( pPage, iFirstKey + i );
      if( pPage->Child && pPage->Child->Page == ulPage )
      {
         childs[ i ]  = pPage->Child;
         pPage->Child = NULL;
      }
      else
      {
         childs[ i ] = hb_cdxPageNew( pPage->TagParent, pPage, ulPage );
      }
#ifdef HB_CDX_DBGCODE
      if( i > 0 && ( childs[ i ]->Page != childs[ i - 1 ]->Right ||
                     childs[ i ]->Left != childs[ i - 1 ]->Page ) )
      {
         printf( "\r\nchilds[%d]->Page=%lx, childs[%d]->Right=%lx, childs[%d]->Page=%lx, childs[%d]->Left=%lx",
                 i - 1, childs[ i - 1 ]->Page, i - 1, childs[ i - 1 ]->Right,
                 i, childs[ i ]->Page, i, childs[ i ]->Left );
         fflush( stdout );
         hb_cdxErrInternal( "hb_cdxPageKeyIntBalance: index corrupted." );
      }
#endif
      iKeys += childs[ i ]->iKeys;

      if( childs[ i ]->iKeys > iMax )
         iMax = childs[ i ]->iKeys;
      if( childs[ i ]->iKeys < iMin )
         iMin = childs[ i ]->iKeys;
#ifdef HB_CDX_DSPDBG_INFO
      printf( ", childs[%d]->Page=%lx(%d)", i, childs[ i ]->Page, childs[ i ]->iKeys );
      fflush( stdout );
#endif
   }
   iNeedKeys = ( iKeys + pPage->TagParent->MaxKeys - 1 )
                       / pPage->TagParent->MaxKeys;
#if 1
   if( iNeedKeys == 1 && iBlncKeys > 1 && childs[ 0 ]->Left != CDX_DUMMYNODE &&
       childs[ iBlncKeys - 1 ]->Right != CDX_DUMMYNODE &&
       iKeys >= ( CDX_BALANCE_INTPAGES << 1 ) &&
       iKeys > ( ( pPage->TagParent->MaxKeys * 3 ) >> 1 ) )
   {
      iNeedKeys = 2;
   }
#endif
#if 1
   iDiv = HB_MAX( iMax - iMin - ( pPage->TagParent->MaxKeys >> 1 ) + 1,
                  iBlncKeys - iNeedKeys );
#else
   iDiv = iMax - iMin;
#endif
   if( iKeys > 0 && ( iDiv >= 2 || fForce ) )
   {
#if 1
      if( iBlncKeys == 1 && iKeys > pPage->TagParent->MaxKeys &&
          childs[ 0 ]->Right != CDX_DUMMYNODE )
      {
         lpTmpPage = hb_cdxPageNew( pPage->TagParent, pPage, childs[ 0 ]->Right );
         iKeys += lpTmpPage->iKeys;
         childs[ iBlncKeys++ ] = lpTmpPage;
         if( iFirstKey + iBlncKeys > pPage->iKeys )
            iRet |= NODE_NEWLASTKEY;
         iNeedKeys = ( iKeys + pPage->TagParent->MaxKeys - 1 )
                             / pPage->TagParent->MaxKeys;
      }
      else
#endif
      {
         iMin = HB_MAX( iKeys / iNeedKeys, 2 );
         iMax = HB_MAX( ( iKeys + iNeedKeys - 1 ) / iNeedKeys, iMin );
         for( i = iBlncKeys - 1; i > 1 &&
              childs[ i ]->iKeys >= iMin && childs[ i ]->iKeys <= iMax; i-- )
         {
            iKeys -= childs[ i ]->iKeys;
            hb_cdxPageFree( childs[ i ], HB_FALSE );
            iBlncKeys--;
            iMin = HB_MAX( iKeys / iNeedKeys, 2 );
            iMax = HB_MAX( ( iKeys + iNeedKeys - 1 ) / iNeedKeys, iMin );
         }
         while( iBlncKeys > 2 && childs[ 0 ]->iKeys >= iMin && childs[ 0 ]->iKeys <= iMax )
         {
            iKeys -= childs[ 0 ]->iKeys;
            hb_cdxPageFree( childs[ 0 ], HB_FALSE );
            iBlncKeys--;
            iFirstKey++;
            for( i = 0; i < iBlncKeys; i++ )
            {
               childs[ i ] = childs[ i + 1 ];
            }
            iMin = HB_MAX( iKeys / iNeedKeys, 2 );
            iMax = HB_MAX( ( iKeys + iNeedKeys - 1 ) / iNeedKeys, iMin );
         }
      }
   }
   if( ! fForce && ( iBlncKeys < 2 || iDiv < 2 ) )
   {
      for( i = 0; i < iBlncKeys; i++ )
         hb_cdxPageFree( childs[ i ], HB_FALSE );
      return iRet;
   }

   if( iKeys > 0 )
   {
      pPtr = pKeyPool = ( HB_BYTE * ) hb_xgrab( iKeys * iLen );
      for( i = 0; i < iBlncKeys; i++ )
      {
         if( childs[ i ]->iKeys > 0 )
         {
            memcpy( pPtr, childs[ i ]->node.intNode.keyPool, childs[ i ]->iKeys * iLen );
            pPtr += childs[ i ]->iKeys * iLen;
         }
      }
   }

   if( iNeedKeys > iBlncKeys )
   {
      if( iBlncKeys < 2 )
         i = iBlncKeys;
      else
      {
         i = iBlncKeys - 1;
         childs[ iBlncKeys ] = childs[ i ];
      }
      childs[ i ] = hb_cdxPageNew( pPage->TagParent, pPage, 0 );
      childs[ i ]->PageType = CDX_NODE_BRANCH;
      childs[ i ]->iKeys    = 0;
      childs[ i ]->fChanged = HB_TRUE;
      /* Add new parent key */
      hb_cdxPageIntSetKey( pPage, iFirstKey + i, HB_TRUE,
                           NULL, 0, childs[ iBlncKeys ]->Page );
      /* Update siblings links */
      childs[ i ]->Left      = childs[ i - 1 ]->Page;
      childs[ i ]->Right     = childs[ i - 1 ]->Right;
      childs[ i - 1 ]->Right = childs[ i ]->Page;
      if( i < iBlncKeys )
         childs[ i + 1 ]->Left = childs[ i ]->Page;
      else if( childs[ i ]->Right != CDX_DUMMYNODE )
      {
         lpTmpPage = hb_cdxPageNew( pPage->TagParent, pPage, childs[ iBlncKeys ]->Right );
         lpTmpPage->Left = childs[ i ]->Page;
         lpTmpPage->fChanged = HB_TRUE;
         hb_cdxPageFree( lpTmpPage, HB_FALSE );
      }
#ifdef HB_CDX_DSPDBG_INFO
      printf( "\r\nint balance: new child[%d]->Page=%lx", iBlncKeys, childs[ iBlncKeys ]->Page );
      fflush( stdout );
#endif
      iBlncKeys++;
      iRet |= NODE_BALANCE;
   }
   else if( iNeedKeys < iBlncKeys )
   {
      HB_ULONG Left, Right;

      /* Update siblings links */
      if( iNeedKeys > 1 )
      {
         childs[ iNeedKeys - 2 ]->Right = childs[ iBlncKeys - 1 ]->Page;
         childs[ iBlncKeys - 1 ]->Left  = childs[ iNeedKeys - 2 ]->Page;
         lpTmpPage = childs[ iBlncKeys - 1 ];
         childs[ iBlncKeys - 1 ] = childs[ iNeedKeys - 1 ];
         childs[ iNeedKeys - 1 ] = lpTmpPage;
      }
      else if( iNeedKeys > 0 && childs[ 0 ]->Left == CDX_DUMMYNODE )
      {
         lpTmpPage = childs[ iBlncKeys - 1 ];
         childs[ iBlncKeys - 1 ] = childs[ 0 ];
         childs[ 0 ]       = lpTmpPage;
         childs[ 0 ]->Left = CDX_DUMMYNODE;
      }
      else
      {
         Right = childs[ iBlncKeys - 1 ]->Right;
         if( iNeedKeys > 0 )
         {
            Left = childs[ iNeedKeys - 1 ]->Page;
            childs[ iNeedKeys - 1 ]->Right = Right;
         }
         else
         {
            Left = childs[ 0 ]->Left;
            if( Left != CDX_DUMMYNODE )
            {
               lpTmpPage = hb_cdxPageNew( pPage->TagParent, pPage, Left );
               lpTmpPage->Right = Right;
               lpTmpPage->fChanged = HB_TRUE;
               hb_cdxPageFree( lpTmpPage, HB_FALSE );
            }
         }
         if( Right != CDX_DUMMYNODE )
         {
            lpTmpPage = hb_cdxPageNew( pPage->TagParent, pPage, Right );
            lpTmpPage->Left = Left;
            lpTmpPage->fChanged = HB_TRUE;
            hb_cdxPageFree( lpTmpPage, HB_FALSE );
         }
      }
      /* Unlink empty pages from parent */
      for( i = iBlncKeys - 1; i >= iNeedKeys; i-- )
      {
         /* Delete parent key */
#ifdef HB_CDX_DSPDBG_INFO
         printf( "\r\nbalance: free child[%d]->Page=%lx", i, childs[ i ]->Page );
         fflush( stdout );
#endif
         hb_cdxPageIntDelKey( pPage, iFirstKey + i );
         childs[ i ]->Owner    = NULL;
         childs[ i ]->fChanged = HB_FALSE;
         childs[ i ]->PageType = CDX_NODE_UNUSED;
         childs[ i ]->Left     = CDX_DUMMYNODE;
         childs[ i ]->Right    = CDX_DUMMYNODE;
         childs[ i ]->iKeys    = 0;
         hb_cdxPageFree( childs[ i ], HB_FALSE );
      }
      iBlncKeys = iNeedKeys;
      iRet |= NODE_BALANCE;
   }

   /*
    * Redistribute childs internal node's keys and update parent keys
    */
   if( iKeys > 0 )
   {
      fForce = pPage->TagParent->MaxKeys == 2 && iBlncKeys > 2 &&
               iKeys == ( iBlncKeys << 1 ) - 1;
      pPtr = pKeyPool;
      for( i = 0; i < iBlncKeys; i++ )
      {
         iNodeKeys = ( fForce && i == 1 ) ? 1 :
                     ( ( iKeys + iBlncKeys - i - 1 ) / ( iBlncKeys - i ) );
#ifdef HB_CDX_DBGCODE
         if( iNodeKeys > pPage->TagParent->MaxKeys )
            hb_cdxErrInternal( "hb_cdxPageKeyIntBalance: iNodeKeys calculated wrong!" );
#endif
         /* TODO: do nothing if iNodeKeys == childs[ i ]->iKeys && i == iSkip */
         memcpy( childs[ i ]->node.intNode.keyPool, pPtr, iNodeKeys * iLen );
         childs[ i ]->iKeys    = iNodeKeys;
         childs[ i ]->fChanged = HB_TRUE;
         pPtr  += iNodeKeys * iLen;
         iKeys -= iNodeKeys;
         /* update parent key */
         if( iFirstKey + i < pPage->iKeys )
         {
            hb_cdxPageIntSetKey( pPage, iFirstKey + i, HB_FALSE,
                                 pPtr - iLen, HB_GET_BE_UINT32( pPtr - 8 ),
                                 childs[ i ]->Page );
         }
#ifdef HB_CDX_DSPDBG_INFO
         printf( " (%d)", childs[ i ]->iKeys );
#endif
#ifdef HB_CDX_DBGCODE_EXT
         hb_cdxPageCheckKeys( childs[ i ] );
#endif
         hb_cdxPageFree( childs[ i ], HB_FALSE );
      }
      hb_xfree( pKeyPool );
   }
   pPage->fChanged = HB_TRUE;
#ifdef HB_CDX_DBGCODE_EXT
   hb_cdxPageCheckKeys( pPage );
#endif
   if( pPage->iKeys > pPage->TagParent->MaxKeys )
      iRet |= NODE_SPLIT;
   return iRet;
}

/*
 * balance keys in child pages
 */
static int hb_cdxPageBalance( LPCDXPAGE pPage, int iChildRet )
{
   int iRet = 0;

   if( ( pPage->PageType & CDX_NODE_LEAF ) != 0 )
      iRet = iChildRet;
   else
   {
      if( iChildRet & NODE_NEWLASTKEY )
      {
         if( pPage->Child->iKeys == 0 )
         {
            iChildRet |= NODE_JOIN;
            iRet |= NODE_NEWLASTKEY;
         }
         else
         {
            hb_cdxPageIntSetKey( pPage, pPage->iCurKey, HB_FALSE,
                                 hb_cdxPageGetKeyVal( pPage->Child, pPage->Child->iKeys - 1 ),
                                 hb_cdxPageGetKeyRec( pPage->Child, pPage->Child->iKeys - 1 ),
                                 pPage->Child->Page );
#ifdef HB_CDX_DBGCODE_EXT
            hb_cdxPageCheckKeys( pPage );
#endif
            pPage->fChanged = HB_TRUE;
            if( pPage->iCurKey >= pPage->iKeys - 1 )
               iRet |= NODE_NEWLASTKEY;
         }
      }
      if( ( pPage->Child->PageType & CDX_NODE_LEAF ) != 0 )
         iRet |= hb_cdxPageKeyLeafBalance( pPage, iChildRet );
      else
         iRet |= hb_cdxPageKeyIntBalance( pPage, iChildRet );
   }
   if( ! pPage->Owner )
   {
      if( pPage->iKeys == 0 )
      {
         pPage->PageType |= CDX_NODE_LEAF;
         hb_cdxPageLeafInitSpace( pPage );
      }
      else if( iRet & NODE_SPLIT )
         iRet = hb_cdxPageRootSplit( pPage );
   }
   return iRet;
}

/*
 * split Root Page
 */
static int hb_cdxPageRootSplit( LPCDXPAGE pPage )
{
   LPCDXPAGE pNewRoot;
   HB_ULONG ulPage;

   pNewRoot = hb_cdxPageNew( pPage->TagParent, NULL, 0 );
   /*
    * do not change root page address if it's unnecessary
    * so we don't have to update Tag header
    */
   pPage->TagParent->RootPage = pNewRoot;
   ulPage = pNewRoot->Page;
   pNewRoot->Page = pPage->Page;
   pPage->Page = ulPage;

   pPage->Owner = pNewRoot;
   pPage->PageType &= ~CDX_NODE_ROOT;
   pNewRoot->PageType = CDX_NODE_ROOT | CDX_NODE_BRANCH;
   pNewRoot->fChanged = HB_TRUE;
   pNewRoot->Child    = pPage;
   pNewRoot->iCurKey  = 0;
   hb_cdxPageIntSetKey( pNewRoot, 0, HB_TRUE,
                        hb_cdxPageGetKeyVal( pPage, pPage->iKeys-1 ),
                        hb_cdxPageGetKeyRec( pPage, pPage->iKeys-1 ),
                        pPage->Page );
#ifdef HB_CDX_DBGCODE_EXT
   hb_cdxPageCheckKeys( pNewRoot );
   hb_cdxTagPoolCheck( pPage->TagParent );
#endif
   hb_cdxPageBalance( pNewRoot, NODE_SPLIT );
   return 0;
}

/*
 * remove current Key from Tag
 */
static int hb_cdxPageKeyRemove( LPCDXPAGE pPage )
{
   int iChildRet;

   if( pPage->PageType & CDX_NODE_LEAF )
      iChildRet = hb_cdxPageLeafDelKey( pPage );
   else /* interior node */
      iChildRet = hb_cdxPageKeyRemove( pPage->Child );
   return hb_cdxPageBalance( pPage, iChildRet );
}

/*
 * add Key to Tag at current position
 */
static int hb_cdxPageKeyInsert( LPCDXPAGE pPage, LPCDXKEY pKey )
{
   int iChildRet;

   if( pPage->PageType & CDX_NODE_LEAF )
      iChildRet = hb_cdxPageLeafAddKey( pPage, pKey );
   else /* interior node */
      iChildRet = hb_cdxPageKeyInsert( pPage->Child, pKey );
#ifdef HB_CDX_DBGUPDT
   cdxTmpStackSize++;
#endif
   return hb_cdxPageBalance( pPage, iChildRet );
}

/*
 * Store Tag header to index files
 */
static void hb_cdxTagHeaderStore( LPCDXTAG pTag )
{
   HB_USHORT uiKeyLen, uiForLen;
   CDXTAGHEADER tagHeader;

   if( ! pTag->TagChanged )
      return;

   /*
    * TODO: !!! read the following field from the index file,
    *       at least freePtr has to be read for pTag->TagBlock == 0
    * tagHeader.freePtr  [ 4 ]      offset of list of free pages or -1
    * tagHeader.reserved1[ 4 ]      Version number ???
    * tagHeader.reserved2[ 486 ]
    */

   pTag->TagChanged = HB_FALSE;
   pTag->OptFlags &= ~( CDX_TYPE_UNIQUE | CDX_TYPE_FORFILTER |
                        CDX_TYPE_TEMPORARY | CDX_TYPE_CUSTOM );
   if( pTag->UniqueKey )
      pTag->OptFlags |= CDX_TYPE_UNIQUE;
   if( pTag->pForItem != NULL )
      pTag->OptFlags |= CDX_TYPE_FORFILTER;
#if defined( HB_SIXCDX )
   if( pTag->Custom )
      pTag->OptFlags |= CDX_TYPE_TEMPORARY | CDX_TYPE_CUSTOM;
   else if( pTag->ChgOnly )
      pTag->OptFlags |= CDX_TYPE_CUSTOM;
   else if( pTag->Partial )
      pTag->OptFlags |= CDX_TYPE_TEMPORARY;
#else
   if( pTag->Temporary )
      pTag->OptFlags |= CDX_TYPE_TEMPORARY;
   if( pTag->Custom )
      pTag->OptFlags |= CDX_TYPE_CUSTOM;
#endif

   memset( &tagHeader, 0, sizeof( tagHeader ) );
   HB_PUT_LE_UINT32( tagHeader.rootPtr, pTag->RootBlock );
   HB_PUT_LE_UINT16( tagHeader.keySize, pTag->uiLen );
   HB_PUT_LE_UINT16( tagHeader.headerLen, CDX_HEADERLEN );
   HB_PUT_LE_UINT16( tagHeader.pageLen, CDX_PAGELEN );
   tagHeader.indexOpt = pTag->OptFlags;
   if( pTag->TagBlock == 0 )
   {
      HB_PUT_LE_UINT32( tagHeader.signature, CDX_HARBOUR_SIGNATURE );
      tagHeader.indexSig = pTag->pIndex->fLargeFile ? 0x21 : 0x01;
   }
   else
      tagHeader.indexSig = 0x01;
   if( ! pTag->AscendKey )
      HB_PUT_LE_UINT16( tagHeader.ascendFlg, 1 );
   if( pTag->IgnoreCase )
      tagHeader.ignoreCase = 1;

   uiKeyLen = pTag->KeyExpr == NULL ? 0 : ( HB_USHORT ) strlen( pTag->KeyExpr );
   uiForLen = pTag->ForExpr == NULL ? 0 : ( HB_USHORT ) strlen( pTag->ForExpr );

   if( uiKeyLen + uiForLen > CDX_HEADEREXPLEN - 2 )
   {
      hb_cdxErrorRT( pTag->pIndex->pArea, EG_DATAWIDTH, EDBF_KEYLENGTH, NULL, 0, 0, NULL );
   }
   else
   {
      HB_PUT_LE_UINT16( tagHeader.keyExpPos, 0 );
      HB_PUT_LE_UINT16( tagHeader.keyExpLen, uiKeyLen + 1 );
      HB_PUT_LE_UINT16( tagHeader.forExpPos, uiKeyLen + 1 );
      HB_PUT_LE_UINT16( tagHeader.forExpLen, uiForLen + 1 );
      if( uiKeyLen > 0 )
      {
         memcpy( tagHeader.keyExpPool, pTag->KeyExpr, uiKeyLen );
      }
      if( uiForLen > 0 )
      {
         memcpy( tagHeader.keyExpPool + uiKeyLen + 1, pTag->ForExpr, uiForLen );
      }
   }
   hb_cdxIndexPageWrite( pTag->pIndex, pTag->TagBlock,
                         ( const HB_BYTE * ) &tagHeader, HB_TRUE );
}

#if defined( HB_SIXCDX )
static HB_BOOL hb_cdxIsTemplateFunc( const char * szKeyExpr )
{
   /* For CDX format SIx3 really makes sth like that */
   return hb_strnicmp( szKeyExpr, "sxChar(", 7 ) == 0 ||
          hb_strnicmp( szKeyExpr, "sxDate(", 7 ) == 0 ||
          hb_strnicmp( szKeyExpr, "sxNum(", 6 ) == 0 ||
          hb_strnicmp( szKeyExpr, "sxLog(", 6 ) == 0;
}
#endif

/*
 * Read a tag definition from the index file
 */
static void hb_cdxTagLoad( LPCDXTAG pTag )
{
   CDXTAGHEADER tagHeader;
   HB_USHORT uiForPos, uiForLen, uiKeyPos, uiKeyLen;
   HB_ULONG ulRecNo;

   /* read the page from a file */
   hb_cdxIndexPageRead( pTag->pIndex, pTag->TagBlock,
                        ( HB_BYTE * ) &tagHeader, HB_TRUE );

   uiForPos = HB_GET_LE_UINT16( tagHeader.forExpPos );
   uiForLen = HB_GET_LE_UINT16( tagHeader.forExpLen );
   uiKeyPos = HB_GET_LE_UINT16( tagHeader.keyExpPos );
   uiKeyLen = HB_GET_LE_UINT16( tagHeader.keyExpLen );

   if( pTag->TagBlock == 0 &&
       HB_GET_LE_UINT32( tagHeader.signature ) == CDX_HARBOUR_SIGNATURE )
      pTag->pIndex->fLargeFile = tagHeader.indexSig == 0x21;

   pTag->RootBlock = HB_GET_LE_UINT32( tagHeader.rootPtr );

   /* Return if:
    * no root page allocated
    * invalid root page offset (position inside an index file)
    * invalid key value length
    */
   if( pTag->RootBlock == 0 || ! hb_cdxFilePageRootValid( pTag->pIndex, pTag->RootBlock ) ||
       hb_cdxFilePageOffset( pTag->pIndex, pTag->RootBlock ) >= hb_fileSize( pTag->pIndex->pFile ) ||
       HB_GET_LE_UINT16( tagHeader.keySize ) > CDX_MAXKEY ||
       uiKeyLen + uiForLen > CDX_HEADEREXPLEN ||
       uiForPos + uiForLen > CDX_HEADEREXPLEN ||
       uiKeyPos + uiKeyLen > CDX_HEADEREXPLEN ||
       ( uiKeyPos < uiForPos ? ( uiKeyPos + uiKeyLen > uiForPos && tagHeader.keyExpPool[ uiForPos ] ) :
                               ( uiForPos + uiForLen > uiKeyPos && tagHeader.keyExpPool[ uiForPos ] ) ) )
   {
      pTag->RootBlock = 0; /* To force RT error - index corrupted */
      return;
   }

   /* some wrong RDDs do not set expression length this is workaround for them */
   if( uiKeyPos == 0 && uiKeyLen != 0 && uiForPos == 0 && uiForLen != 0 )
      uiForPos = uiKeyLen;
   if( ! uiKeyLen )
      uiKeyLen = ( uiForPos >= uiKeyPos ? uiForPos : CDX_HEADEREXPLEN ) - uiKeyPos;
   if( ! uiForLen )
      uiForLen = ( uiForPos <= uiKeyPos ? uiKeyPos : CDX_HEADEREXPLEN ) - uiForPos;

   pTag->KeyExpr   = ( char * ) hb_xgrab( uiKeyLen + 1 );
   hb_strncpyTrim( pTag->KeyExpr, ( const char * ) tagHeader.keyExpPool, uiKeyLen );

   pTag->uiLen     = HB_GET_LE_UINT16( tagHeader.keySize );
   pTag->MaxKeys   = CDX_INT_FREESPACE / ( pTag->uiLen + 8 );

   pTag->OptFlags  = tagHeader.indexOpt;
   pTag->UniqueKey = ( pTag->OptFlags & CDX_TYPE_UNIQUE ) != 0;
#if defined( HB_SIXCDX )
   pTag->Temporary = HB_FALSE;
   pTag->Custom    = ( pTag->OptFlags & CDX_TYPE_CUSTOM ) != 0 &&
                     ( pTag->OptFlags & CDX_TYPE_TEMPORARY ) != 0;
   pTag->ChgOnly   = ( pTag->OptFlags & CDX_TYPE_CUSTOM ) != 0 &&
                     ( pTag->OptFlags & CDX_TYPE_TEMPORARY ) == 0;
   pTag->Partial   = ( pTag->OptFlags & CDX_TYPE_CUSTOM ) != 0 ||
                     ( pTag->OptFlags & CDX_TYPE_TEMPORARY ) != 0;

   pTag->Template  = hb_cdxIsTemplateFunc( pTag->KeyExpr );
   if( pTag->Template )
      pTag->Custom = HB_TRUE;
   /* SIx3 does not support repeated key value for the same record */
   pTag->MultiKey  = HB_FALSE;
#else
   pTag->Temporary = ( pTag->OptFlags & CDX_TYPE_TEMPORARY ) != 0;
   pTag->Custom    = ( pTag->OptFlags & CDX_TYPE_CUSTOM ) != 0;
   pTag->ChgOnly   = HB_FALSE;
   pTag->Partial   = pTag->Temporary || pTag->Custom;
   pTag->Template  = pTag->MultiKey = pTag->Custom;
#endif

   pTag->AscendKey = pTag->UsrAscend = ( HB_GET_LE_UINT16( tagHeader.ascendFlg ) == 0 );
   pTag->UsrUnique = HB_FALSE;

   if( tagHeader.indexSig == 0x01 || tagHeader.indexSig == 0x21 )
      pTag->IgnoreCase = tagHeader.ignoreCase == 1;
   else
      pTag->IgnoreCase = HB_FALSE;

   if( pTag->OptFlags & CDX_TYPE_STRUCTURE )
      return;

   if( ! *pTag->KeyExpr || SELF_COMPILE( ( AREAP ) pTag->pIndex->pArea, pTag->KeyExpr ) == HB_FAILURE )
   {
      pTag->RootBlock = 0; /* To force RT error - index corrupted */
      return;
   }
   pTag->pKeyItem = pTag->pIndex->pArea->dbfarea.area.valResult;
   pTag->pIndex->pArea->dbfarea.area.valResult = NULL;

   /* go to a blank record before testing expression */
   ulRecNo = pTag->pIndex->pArea->dbfarea.ulRecNo;
   SELF_GOTO( ( AREAP ) pTag->pIndex->pArea, 0 );

   pTag->uiType = hb_cdxItemType( hb_vmEvalBlockOrMacro( pTag->pKeyItem ) );
   pTag->bTrail = ( pTag->uiType == 'C' ) ? ' ' : '\0';
   if( pTag->uiType == 'C' )
      hb_cdxMakeSortTab( pTag->pIndex->pArea );
   else
      pTag->IgnoreCase = HB_FALSE;

   pTag->nField = hb_rddFieldExpIndex( ( AREAP ) pTag->pIndex->pArea,
                                       pTag->KeyExpr );

   /* Check if there is a FOR expression: pTag->OptFlags & CDX_TYPE_FORFILTER */
   if( tagHeader.keyExpPool[ uiForPos ] != 0 )
   {
      pTag->ForExpr = ( char * ) hb_xgrab( uiForLen + 1 );
      hb_strncpyTrim( pTag->ForExpr, ( const char * ) tagHeader.keyExpPool +
                      uiForPos, uiForLen );
      if( SELF_COMPILE( ( AREAP ) pTag->pIndex->pArea, pTag->ForExpr ) == HB_FAILURE )
         pTag->RootBlock = 0;  /* To force RT error - index corrupted */
      else
      {
         pTag->pForItem = pTag->pIndex->pArea->dbfarea.area.valResult;
         pTag->pIndex->pArea->dbfarea.area.valResult = NULL;

         /* CL52 / SIXCDX when index is open evaluates only KEY expression
          * and do not check the FOR one.
          * CL53 / COMIX evaluates both KEY and FOR expressions.
          */
#if ! defined( HB_SIXCDX )
         if( hb_cdxItemType( hb_vmEvalBlockOrMacro( pTag->pForItem ) ) != 'L' )
         {
            hb_cdxErrorRT( pTag->pIndex->pArea, EG_DATATYPE, EDBF_INVALIDFOR,
                           NULL, 0, 0, NULL );
            pTag->RootBlock = 0; /* To force RT error - index corrupted */
         }
#endif
      }
   }
   SELF_GOTO( ( AREAP ) pTag->pIndex->pArea, ulRecNo );

   if( pTag->uiLen > CDX_MAXKEY || pTag->uiType == 'U' ||
       ( pTag->uiType == 'N' && pTag->uiLen != 8 && pTag->uiLen != 4 ) ||
       ( pTag->uiType == 'D' && pTag->uiLen != 8 ) ||
       ( pTag->uiType == 'T' && pTag->uiLen != 8 ) ||
       ( pTag->uiType == 'L' && pTag->uiLen != 1 ) )
   {
      hb_cdxErrorRT( pTag->pIndex->pArea,
                     pTag->uiType == 'U' ? EG_DATATYPE : EG_DATAWIDTH,
                     EDBF_INVALIDKEY, NULL, 0, 0, NULL );
      pTag->RootBlock = 0; /* To force RT error - index corrupted */
   }
}

/*
 * release structure with a tag information from memory
 */
static void hb_cdxTagFree( LPCDXTAG pTag )
{
   if( pTag->RootPage != NULL )
   {
      hb_cdxPageFree( pTag->RootPage, HB_FALSE );
      pTag->RootPage = NULL;
   }
   hb_cdxTagPoolFlush( pTag );
   hb_cdxTagPoolFree( pTag, 0 );
   if( pTag->TagChanged )
      hb_cdxTagHeaderStore( pTag );
   if( pTag->szName != NULL )
      hb_xfree( pTag->szName );
   if( pTag->KeyExpr != NULL )
      hb_xfree( pTag->KeyExpr );
   if( pTag->pKeyItem != NULL )
      hb_vmDestroyBlockOrMacro( pTag->pKeyItem );
   if( pTag->ForExpr != NULL )
      hb_xfree( pTag->ForExpr );
   if( pTag->pForItem != NULL )
      hb_vmDestroyBlockOrMacro( pTag->pForItem );
   hb_cdxKeyFree( pTag->CurKey );
   if( pTag->HotKey )
      hb_cdxKeyFree( pTag->HotKey );
   hb_cdxTagClearScope( pTag, 0 );
   hb_cdxTagClearScope( pTag, 1 );
   hb_xfree( pTag );
}

/*
 * Creates a new structure with a tag information
 * TagHdr = offset of index page where a tag header is stored
 *            if CDX_DUMMYNODE then allocate space ofor a new tag header
 */
static LPCDXTAG hb_cdxTagNew( LPCDXINDEX pIndex, const char * szTagName, HB_ULONG TagHdr )
{
   LPCDXTAG pTag;
   char szName[ CDX_MAXTAGNAMELEN + 1 ];

   pTag = ( LPCDXTAG ) hb_xgrab( sizeof( CDXTAG ) );
   memset( pTag, 0, sizeof( CDXTAG ) );
   hb_strncpyUpperTrim( szName, szTagName, sizeof( szName ) - 1 );
   pTag->szName = hb_strdup( szName );
   pTag->pIndex = pIndex;
   pTag->AscendKey = pTag->UsrAscend = HB_TRUE;
   pTag->UsrUnique = pTag->IgnoreCase = HB_FALSE;
   pTag->uiType = 'C';
   pTag->bTrail = ' ';
   pTag->CurKey = hb_cdxKeyNew();
   if( TagHdr == CDX_DUMMYNODE )
   {
      pTag->TagBlock = hb_cdxIndexGetAvailPage( pIndex, HB_TRUE );
      pTag->TagChanged = HB_TRUE;
      pTag->OptFlags = CDX_TYPE_COMPACT | CDX_TYPE_COMPOUND;
   }
   else
   {
      pTag->TagBlock = TagHdr;
      hb_cdxTagLoad( pTag );
      if( pTag->RootBlock == 0 )
      {
         /* index file is corrupted */
         hb_cdxTagFree( pTag );
         pTag = NULL;
      }
   }
   return pTag;
}

/*
 * close Tag (free used pages into page pool)
 */
static void hb_cdxTagClose( LPCDXTAG pTag )
{
   if( pTag->RootPage != NULL )
   {
      hb_cdxPageFree( pTag->RootPage, HB_FALSE );
      pTag->RootPage = NULL;
   }
   if( pTag->TagChanged )
   {
      hb_cdxTagHeaderStore( pTag );
   }
   pTag->fRePos = HB_TRUE;
}

/*
 * (re)open Tag
 */
static void hb_cdxTagOpen( LPCDXTAG pTag )
{
   CDXTAGHEADER tagHeader;

   if( ! pTag->RootPage )
   {
      hb_cdxIndexPageRead( pTag->pIndex, pTag->TagBlock,
                           ( HB_BYTE * ) &tagHeader, HB_TRUE );
      pTag->RootBlock = HB_GET_LE_UINT32( tagHeader.rootPtr );
      if( pTag->RootBlock && pTag->RootBlock != CDX_DUMMYNODE )
         pTag->RootPage = hb_cdxPageNew( pTag, NULL, pTag->RootBlock );
      if( ! pTag->RootPage )
         hb_cdxErrInternal( "hb_cdxTagOpen: index corrupted" );
   }
}

/*
 * free Tag pages from cache
 */
static void hb_cdxTagPoolFree( LPCDXTAG pTag, int nPagesLeft )
{
   LPCDXPAGE pPage, pPageNext;

#ifdef HB_CDX_DBGCODE_EXT
   hb_cdxTagPoolCheck( pTag );
#endif
   pPage = pTag->pagePool;
   while( nPagesLeft && pPage )
   {
      pPage = pPage->pPoolNext;
      nPagesLeft--;
   }
   while( pPage )
   {
      pPageNext = pPage->pPoolNext;
      if( ! pPage->bUsed )
      {
         hb_cdxPageFree( pPage, HB_TRUE );
      }
      pPage = pPageNext;
   }
#ifdef HB_CDX_DBGCODE_EXT
   hb_cdxTagPoolCheck( pTag );
#endif
}

/*
 * write all changed pages in tag cache
 */
static void hb_cdxTagPoolFlush( LPCDXTAG pTag )
{
   LPCDXPAGE pPage;

   pPage = pTag->pagePool;
   while( pPage )
   {
      if( pPage->fChanged )
      {
         hb_cdxPageStore( pPage );
      }
      pPage = pPage->pPoolNext;
   }
#ifdef HB_CDX_DBGCODE_EXT
   hb_cdxTagPoolCheck( pTag );
#endif
}

/*
 * retrive CurKey from current Tag possition
 */
static void hb_cdxSetCurKey( LPCDXPAGE pPage )
{
   while( pPage->Child )
      pPage = pPage->Child;

   hb_cdxKeyPut( pPage->TagParent->CurKey,
                 hb_cdxPageGetKeyVal( pPage, pPage->iCurKey ),
                 pPage->TagParent->uiLen,
                 hb_cdxPageGetKeyRec( pPage, pPage->iCurKey ) );
}

/*
 * seek given Key in the Page or in its children
 */
static int hb_cdxPageSeekKey( LPCDXPAGE pPage, LPCDXKEY pKey, HB_ULONG ulKeyRec )
{
   int l, r, n, k;
   HB_BOOL fLeaf = ( pPage->PageType & CDX_NODE_LEAF ) != 0;

   if( fLeaf && ! pPage->pKeyBuf && pPage->iKeys > 0 )
   {
      int iLen = pPage->TagParent->uiLen + 6;
      HB_BYTE * pKeyBuf = ( HB_BYTE * ) hb_xgrab( pPage->iKeys * iLen );
      hb_cdxPageLeafDecode( pPage, pKeyBuf );
      pPage->pKeyBuf = pKeyBuf;
   }

   k = ( ulKeyRec == CDX_MAX_REC_NUM ) ? -1 : 1;
   n = -1;
   l = 0;
   r = pPage->iKeys - 1;
   while( l < r )
   {
      n = ( l + r ) >> 1;
      k = hb_cdxValCompare( pPage->TagParent, pKey->val, pKey->len,
                            hb_cdxPageGetKeyVal( pPage, n ),
                            pPage->TagParent->uiLen, pKey->mode );
      if( k == 0 )
      {
         if( ulKeyRec == CDX_MAX_REC_NUM )
            k = 1;
         else if( ulKeyRec != CDX_IGNORE_REC_NUM )
         {
            HB_ULONG ulRec = hb_cdxPageGetKeyRec( pPage, n );
            if( ulKeyRec > ulRec )
               k = 1;
            else if( ulKeyRec < ulRec )
               k = -1;
         }
      }
      if( k > 0 )
         l = n + 1;
      else
         r = n;
   }
   pPage->iCurKey = l;
   if( r < 0 )
      return k;

   if( ! fLeaf )
   {
      hb_cdxPageGetChild( pPage );
#ifdef HB_CDX_DBGCODE
      if( memcmp( hb_cdxPageGetKeyVal( pPage, pPage->iCurKey ),
                  hb_cdxPageGetKeyVal( pPage->Child, pPage->Child->iKeys - 1 ),
                  pPage->TagParent->uiLen ) != 0 ||
          hb_cdxPageGetKeyRec( pPage, pPage->iCurKey ) !=
          hb_cdxPageGetKeyRec( pPage->Child, pPage->Child->iKeys - 1 ) )
      {
         printf( "\r\nkeyLen=%u", pPage->TagParent->uiLen );
         printf( "\r\nparent=%lx, iKey=%d, rec=%lu", pPage->Page, pPage->iCurKey, hb_cdxPageGetKeyRec( pPage, pPage->iCurKey ) );
         printf( "\r\n child=%lx, iKey=%d, rec=%lu", pPage->Child->Page, pPage->Child->iKeys - 1, hb_cdxPageGetKeyRec( pPage->Child, pPage->Child->iKeys - 1 ) );
         printf( "\r\nparent val=[%s]", hb_cdxPageGetKeyVal( pPage, pPage->iCurKey ) );
         printf( "\r\n child val=[%s]", hb_cdxPageGetKeyVal( pPage->Child, pPage->Child->iKeys - 1 ) );
         fflush( stdout );
         hb_cdxErrInternal( "hb_cdxPageSeekKey: wrong parent key." );
      }
#endif
      k = hb_cdxPageSeekKey( pPage->Child, pKey, ulKeyRec );
   }
   else if( l != n || ulKeyRec == CDX_MAX_REC_NUM )
   {
      k = hb_cdxValCompare( pPage->TagParent, pKey->val, pKey->len,
                            hb_cdxPageGetKeyVal( pPage, pPage->iCurKey ),
                            pPage->TagParent->uiLen, pKey->mode );
      if( k == 0 && ulKeyRec != CDX_MAX_REC_NUM &&
                    ulKeyRec != CDX_IGNORE_REC_NUM )
      {
         HB_ULONG ulRec = hb_cdxPageGetKeyRec( pPage, pPage->iCurKey );
         if( ulKeyRec > ulRec )
            k = 1;
         else if( ulKeyRec < ulRec )
            k = -1;
      }
   }
   if( ulKeyRec == CDX_MAX_REC_NUM )
   {
      if( pPage->iCurKey > 0 && k < 0 )
      {
         pPage->iCurKey--;
         if( ! fLeaf )
         {
            hb_cdxPageGetChild( pPage );
            k = hb_cdxPageSeekKey( pPage->Child, pKey, ulKeyRec );
         }
         else
            k = hb_cdxValCompare( pPage->TagParent, pKey->val, pKey->len,
                                  hb_cdxPageGetKeyVal( pPage, pPage->iCurKey ),
                                  pPage->TagParent->uiLen, pKey->mode );
      }
   }
   else if( k > 0 && fLeaf )
      pPage->iCurKey++;
   return k;
}

/*
 * an interface for fast check record number in record filter
 */
static HB_BOOL hb_cdxCheckRecordScope( CDXAREAP pArea, HB_ULONG ulRec )
{
   HB_LONG lRecNo = ( HB_LONG ) ulRec;

   if( SELF_COUNTSCOPE( ( AREAP ) pArea, NULL, &lRecNo ) == HB_SUCCESS && lRecNo == 0 )
   {
      return HB_FALSE;
   }
   return HB_TRUE;
}

/*
 * check and avaluate record filter
 */
static HB_BOOL hb_cdxCheckRecordFilter( CDXAREAP pArea, HB_ULONG ulRecNo )
{
   HB_BOOL lResult = HB_FALSE;
   HB_BOOL fDeleted = hb_setGetDeleted();

   if( pArea->dbfarea.area.dbfi.itmCobExpr || fDeleted )
   {
      if( pArea->dbfarea.ulRecNo != ulRecNo || pArea->dbfarea.lpdbPendingRel )
         SELF_GOTO( ( AREAP ) pArea, ulRecNo );

      if( fDeleted )
         SELF_DELETED( ( AREAP ) pArea, &lResult );

      if( ! lResult && pArea->dbfarea.area.dbfi.itmCobExpr )
      {
         PHB_ITEM pResult = hb_vmEvalBlock( pArea->dbfarea.area.dbfi.itmCobExpr );
         lResult = HB_IS_LOGICAL( pResult ) && ! hb_itemGetL( pResult );
      }
   }
   return ! lResult;
}

/*
 * read Top Key from Page or its children
 */
static HB_BOOL hb_cdxPageReadTopKey( LPCDXPAGE pPage )
{
   while( ( pPage->PageType & CDX_NODE_LEAF ) == 0 && pPage->iKeys > 0 )
   {
      pPage->iCurKey = 0;
      hb_cdxPageGetChild( pPage );
      pPage = pPage->Child;
   }
   if( pPage->iKeys == 0 )
      return HB_FALSE;
   pPage->iCurKey = 0;

   hb_cdxSetCurKey( pPage );
   return HB_TRUE;
}

/*
 * read Bottom Key from Page or its children
 */
static HB_BOOL hb_cdxPageReadBottomKey( LPCDXPAGE pPage )
{
   while( ( pPage->PageType & CDX_NODE_LEAF ) == 0 && pPage->iKeys > 0 )
   {
      pPage->iCurKey = pPage->iKeys - 1;
      hb_cdxPageGetChild( pPage );
      pPage = pPage->Child;
   }
   if( pPage->iKeys == 0 )
      return HB_FALSE;
   pPage->iCurKey = pPage->iKeys - 1;

   hb_cdxSetCurKey( pPage );
   return HB_TRUE;
}

/*
 * read Previous Key from Page or its children
 */
static HB_BOOL hb_cdxPageReadPrevKey( LPCDXPAGE pPage )
{
   LPCDXPAGE pOwnerPage = NULL;

   while( pPage->Child )
   {
      pOwnerPage = pPage;
      pPage = pPage->Child;
   }

   do
   {
      pPage->iCurKey--;
      while( pPage->iCurKey < 0 )
      {
         if( pPage->Left == CDX_DUMMYNODE || ! pOwnerPage )
         {
            pPage->iCurKey = 0;
            if( pPage->iKeys > 0 )
               hb_cdxSetCurKey( pPage );
            return HB_FALSE;
         }
         pOwnerPage->Child = hb_cdxPageNew( pPage->TagParent, pPage->Owner, pPage->Left );
         hb_cdxPageFree( pPage, ! pPage->fChanged );
         pPage = pOwnerPage->Child;
         pPage->iCurKey = pPage->iKeys - 1;
      }
      if( pPage->iCurKey == 0 )
      {
         hb_cdxSetCurKey( pPage );
         if( ! hb_cdxTopScope( pPage->TagParent ) ||
             ! hb_cdxBottomScope( pPage->TagParent ) )
            break;
      }
   }
   while( ( pPage->TagParent->OptFlags & CDX_TYPE_STRUCTURE ) == 0 &&
          ! hb_cdxCheckRecordScope( pPage->TagParent->pIndex->pArea,
                                    hb_cdxPageGetKeyRec( pPage, pPage->iCurKey ) ) );
   if( pPage->iCurKey != 0 )
      hb_cdxSetCurKey( pPage );
   return HB_TRUE;
}

/*
 * read Next Key from Page or its children
 */
static HB_BOOL hb_cdxPageReadNextKey( LPCDXPAGE pPage )
{
   LPCDXPAGE pOwnerPage = NULL;

   while( pPage->Child )
   {
      pOwnerPage = pPage;
      pPage = pPage->Child;
   }

   do
   {
      pPage->iCurKey++;
      while( pPage->iCurKey >= pPage->iKeys )
      {
         if( pPage->Right == CDX_DUMMYNODE || ! pOwnerPage )
         {
            pPage->iCurKey = pPage->iKeys;
            return HB_FALSE;
         }
         pOwnerPage->Child = hb_cdxPageNew( pPage->TagParent, pPage->Owner, pPage->Right );
         hb_cdxPageFree( pPage, ! pPage->fChanged );
         pPage = pOwnerPage->Child;
         pPage->iCurKey = 0;
      }
      if( pPage->iCurKey == 0 )
      {
         hb_cdxSetCurKey( pPage );
         if( ! hb_cdxTopScope( pPage->TagParent ) ||
             ! hb_cdxBottomScope( pPage->TagParent ) )
            break;
      }
   }
   while( ( pPage->TagParent->OptFlags & CDX_TYPE_STRUCTURE ) == 0 &&
          ! hb_cdxCheckRecordScope( pPage->TagParent->pIndex->pArea,
                                    hb_cdxPageGetKeyRec( pPage, pPage->iCurKey ) ) );
   if( pPage->iCurKey != 0 )
      hb_cdxSetCurKey( pPage );
   return HB_TRUE;
}

/*
 * read Previous Unique Key from Page or its children
 */
static HB_BOOL hb_cdxPageReadPrevUniqKey( LPCDXPAGE pPage )
{
   LPCDXPAGE pOwnerPage = NULL;

   while( pPage->Child )
   {
      pOwnerPage = pPage;
      pPage = pPage->Child;
   }
   while( pPage->iCurKey < 0 || memcmp( pPage->TagParent->CurKey->val, hb_cdxPageGetKeyVal( pPage, pPage->iCurKey ), pPage->TagParent->uiLen ) == 0 )
   {
      if( pPage->iCurKey > 0 )
         pPage->iCurKey--;
      else
      {
         if( pPage->Left == CDX_DUMMYNODE || ! pOwnerPage )
         {
            pPage->iCurKey = 0;
            if( pPage->iKeys > 0 )
               hb_cdxSetCurKey( pPage );
            return HB_FALSE;
         }
         pOwnerPage->Child = hb_cdxPageNew( pPage->TagParent, pPage->Owner, pPage->Left );
         hb_cdxPageFree( pPage, ! pPage->fChanged );
         pPage = pOwnerPage->Child;
         pPage->iCurKey = pPage->iKeys - 1;
      }
   }

   hb_cdxSetCurKey( pPage );
   return HB_TRUE;
}

/*
 * read Next Unique Key from Page or its children
 */
static HB_BOOL hb_cdxPageReadNextUniqKey( LPCDXPAGE pPage )
{
   LPCDXPAGE pOwnerPage = NULL;

   /* HB_BYTE pbVal[CDX_MAXKEY]; */

   while( pPage->Child )
   {
      pOwnerPage = pPage;
      pPage = pPage->Child;
   }
/*
   memcpy( pbVal, hb_cdxPageGetKeyVal( pPage, pPage->iCurKey ), pPage->TagParent->uiLen );
   pPage->iCurKey++;
   while( pPage->iCurKey >= pPage->iKeys || memcmp( pbVal, hb_cdxPageGetKeyVal( pPage, pPage->iCurKey ), pPage->TagParent->uiLen ) == 0 )
 */
   while( pPage->iCurKey >= pPage->iKeys || memcmp( pPage->TagParent->CurKey->val, hb_cdxPageGetKeyVal( pPage, pPage->iCurKey ), pPage->TagParent->uiLen ) == 0 )
   {
      if( pPage->iCurKey < pPage->iKeys - 1 )
         pPage->iCurKey++;
      else
      {
         if( pPage->Right == CDX_DUMMYNODE || ! pOwnerPage )
         {
            pPage->iCurKey = pPage->iKeys - 1;
            if( pPage->iKeys > 0 )
               hb_cdxSetCurKey( pPage );
            return HB_FALSE;
         }
         pOwnerPage->Child = hb_cdxPageNew( pPage->TagParent, pPage->Owner, pPage->Right );
         hb_cdxPageFree( pPage, ! pPage->fChanged );
         pPage = pOwnerPage->Child;
         pPage->iCurKey = 0;
      }
   }
   hb_cdxSetCurKey( pPage );
   return HB_TRUE;
}

/*
 * read the TOP/BOTTOM/NEXT/PREVIOUS Key from Tag
 */
static void hb_cdxTagKeyRead( LPCDXTAG pTag, HB_BYTE bTypRead )
{
   HB_BOOL fAfter = HB_FALSE, fBof, fEof;

   pTag->CurKey->rec = 0;
   pTag->fRePos = HB_FALSE;
   hb_cdxTagOpen( pTag );

   if( pTag->UsrUnique )
   {
      switch( bTypRead )
      {
         case NEXT_RECORD:
            bTypRead = NXTU_RECORD;
            break;

         case PREV_RECORD:
            bTypRead = PRVU_RECORD;
         case BTTM_RECORD:
            fAfter = HB_TRUE;
            break;
      }
   }
   if( pTag->UsrAscend )
   {
      fBof = pTag->TagBOF;
      fEof = pTag->TagEOF;
   }
   else
   {
      fBof = pTag->TagEOF;
      fEof = pTag->TagBOF;
      switch( bTypRead )
      {
         case TOP_RECORD:
            bTypRead = BTTM_RECORD;
            break;

         case BTTM_RECORD:
            bTypRead = TOP_RECORD;
            break;

         case PREV_RECORD:
            bTypRead = NEXT_RECORD;
            break;

         case NEXT_RECORD:
            bTypRead = PREV_RECORD;
            break;

         case PRVU_RECORD:
            bTypRead = NXTU_RECORD;
            break;

         case NXTU_RECORD:
            bTypRead = PRVU_RECORD;
            break;
      }
   }
   switch( bTypRead )
   {
      case TOP_RECORD:
         fBof = fEof = ! hb_cdxPageReadTopKey( pTag->RootPage );
         break;

      case BTTM_RECORD:
         fBof = fEof = ! hb_cdxPageReadBottomKey( pTag->RootPage );
         break;

      case PREV_RECORD:
         if( ! fBof )
            fBof = ! hb_cdxPageReadPrevKey( pTag->RootPage );
         break;

      case NEXT_RECORD:
         if( ! fEof )
            fEof = ! hb_cdxPageReadNextKey( pTag->RootPage );
         break;

      case PRVU_RECORD:
         if( ! fBof )
            fBof = ! hb_cdxPageReadPrevUniqKey( pTag->RootPage );
         break;

      case NXTU_RECORD:
         if( ! fEof )
            fEof = ! hb_cdxPageReadNextUniqKey( pTag->RootPage );
         break;
   }

   if( fEof )
      pTag->CurKey->rec = 0;
   else if( fAfter && ! fBof )
   {
      if( pTag->UsrAscend )
      {
         if( hb_cdxPageReadPrevUniqKey( pTag->RootPage ) )
            hb_cdxPageReadNextKey( pTag->RootPage );
      }
      else
      {
         if( hb_cdxPageReadNextUniqKey( pTag->RootPage ) )
            hb_cdxPageReadPrevKey( pTag->RootPage );
      }
   }

   if( pTag->UsrAscend )
   {
      pTag->TagBOF = fBof;
      pTag->TagEOF = fEof;
   }
   else
   {
      pTag->TagBOF = fEof;
      pTag->TagEOF = fBof;
   }
}

/*
 * find pKey in pTag return 0 or TagNO
 */
static HB_ULONG hb_cdxTagKeyFind( LPCDXTAG pTag, LPCDXKEY pKey )
{
   int K;
   HB_ULONG ulKeyRec = pKey->rec;

   pTag->fRePos = HB_FALSE;
   hb_cdxTagOpen( pTag );

   pTag->TagBOF = pTag->TagEOF = HB_FALSE;
   K = hb_cdxPageSeekKey( pTag->RootPage, pKey, ulKeyRec );
   if( ulKeyRec == CDX_MAX_REC_NUM )
      K = -K;

   if( K > 0 )
   {
      pTag->CurKey->rec = 0;
      pTag->TagEOF = HB_TRUE;
   }
   else
   {
      hb_cdxSetCurKey( pTag->RootPage );
      if( K == 0 )
         return pTag->CurKey->rec;
   }
   return 0;
}

#if 0
/*
 * find pKey in pTag return 0 or record number, respect descend/unique flags
 */
static HB_ULONG hb_cdxTagKeySeek( LPCDXTAG pTag, LPCDXKEY pKey )
{
   int K;
   HB_ULONG ulKeyRec = pKey->rec;

   if( pTag->UsrUnique )
   {
      if( pTag->UsrAscend )
      {
         if( ulKeyRec == CDX_MAX_REC_NUM )
            ulKeyRec = CDX_IGNORE_REC_NUM;
      }
      else if( ulKeyRec == CDX_IGNORE_REC_NUM )
         ulKeyRec = CDX_MAX_REC_NUM;
   }
   else if( ! pTag->UsrAscend )
   {
      if( ulKeyRec == CDX_MAX_REC_NUM )
         ulKeyRec = CDX_IGNORE_REC_NUM;
      else if( ulKeyRec == CDX_IGNORE_REC_NUM )
         ulKeyRec = CDX_MAX_REC_NUM;
   }

   pTag->CurKey->rec = 0;
   pTag->fRePos = HB_FALSE;
   hb_cdxTagOpen( pTag );

   pTag->TagBOF = pTag->TagEOF = HB_FALSE;
   K = hb_cdxPageSeekKey( pTag->RootPage, pKey, ulKeyRec );
   if( ulKeyRec == CDX_MAX_REC_NUM )
      K = -K;

   if( K > 0 )
      pTag->TagEOF = HB_TRUE;
   else
   {
      hb_cdxSetCurKey( pTag->RootPage );
      if( K == 0 )
         return pTag->CurKey->rec;
   }
   return 0;
}
#endif

/*
 * add the Key into the Tag
 */
static HB_BOOL hb_cdxTagKeyAdd( LPCDXTAG pTag, LPCDXKEY pKey )
{
   hb_cdxTagOpen( pTag );
   if( hb_cdxPageSeekKey( pTag->RootPage, pKey,
                          pTag->UniqueKey ? CDX_IGNORE_REC_NUM : pKey->rec ) != 0 ||
       ( pTag->Custom && pTag->MultiKey && ! pTag->UniqueKey ) )
   {
      hb_cdxPageKeyInsert( pTag->RootPage, pKey );
      pTag->curKeyState &= ~( CDX_CURKEY_RAWPOS | CDX_CURKEY_LOGPOS |
                              CDX_CURKEY_RAWCNT | CDX_CURKEY_LOGCNT );
      pTag->fRePos = HB_TRUE;
      /* TODO: !!! remove when page leaf balance can save CurKey */
      hb_cdxTagKeyFind( pTag, pKey );
      return HB_TRUE;
   }
   return HB_FALSE;
}

/*
 * delete the Key from the Tag
 */
static HB_BOOL hb_cdxTagKeyDel( LPCDXTAG pTag, LPCDXKEY pKey )
{
   if( hb_cdxTagKeyFind( pTag, pKey ) != 0 )
   {
      hb_cdxPageKeyRemove( pTag->RootPage );
      pTag->curKeyState &= ~( CDX_CURKEY_RAWPOS | CDX_CURKEY_LOGPOS |
                              CDX_CURKEY_RAWCNT | CDX_CURKEY_LOGCNT );
      pTag->CurKey->rec = 0;
      return HB_TRUE;
   }
   return HB_FALSE;
}

/*
 * Go to the first visible record in Tag
 */
static void hb_cdxTagGoTop( LPCDXTAG pTag )
{
   LPCDXKEY pKey = pTag->UsrAscend ? pTag->topScopeKey : pTag->bottomScopeKey;
   HB_ULONG ulPos = 1;

   if( pKey )
      hb_cdxTagKeyFind( pTag, pKey );
   else
      hb_cdxTagKeyRead( pTag, TOP_RECORD );

   for( ;; )
   {
      if( pTag->CurKey->rec == 0 || pTag->TagEOF || ! hb_cdxBottomScope( pTag ) )
      {
         pTag->TagBOF = pTag->TagEOF = HB_TRUE;
         pTag->CurKey->rec = 0;
         break;
      }
      else if( ( pTag->OptFlags & CDX_TYPE_STRUCTURE ) != 0 ||
               hb_cdxCheckRecordScope( pTag->pIndex->pArea, pTag->CurKey->rec ) )
      {
         pTag->rawKeyPos = ulPos;
         CURKEY_SETRAWPOS( pTag );
         break;
      }
      hb_cdxTagKeyRead( pTag, NEXT_RECORD );
      ulPos++;
   }
}

/*
 * Go to the last visible record in Tag
 */
static void hb_cdxTagGoBottom( LPCDXTAG pTag )
{
   LPCDXKEY pKey = pTag->UsrAscend ? pTag->bottomScopeKey : pTag->topScopeKey;
   HB_ULONG ulPos = 0;

   if( pKey )
      hb_cdxTagKeyFind( pTag, pKey );
   else
      hb_cdxTagKeyRead( pTag, BTTM_RECORD );

   for( ;; )
   {
      if( pTag->CurKey->rec == 0 || pTag->TagBOF || ! hb_cdxTopScope( pTag ) )
      {
         pTag->TagBOF = pTag->TagEOF = HB_TRUE;
         pTag->CurKey->rec = 0;
         break;
      }
      else if( ( pTag->OptFlags & CDX_TYPE_STRUCTURE ) != 0 ||
               hb_cdxCheckRecordScope( pTag->pIndex->pArea, pTag->CurKey->rec ) )
      {
         if( CURKEY_RAWCNT( pTag ) )
         {
            pTag->rawKeyPos = pTag->rawKeyCount - ulPos;
            CURKEY_SETRAWPOS( pTag );
         }
         break;
      }
      hb_cdxTagKeyRead( pTag, PREV_RECORD );
      ulPos++;
   }
}

/*
 * skip to Next Key in the Tag
 */
static void hb_cdxTagSkipNext( LPCDXTAG pTag )
{
   HB_BOOL fPos = CURKEY_RAWPOS( pTag ), fEof = HB_FALSE;
   HB_ULONG ulSkip = 1;

   if( pTag->CurKey->rec != 0 )
   {
      if( ! hb_cdxTopScope( pTag ) )
      {
         ulSkip = 0;
         hb_cdxTagGoTop( pTag );
      }
      else
         hb_cdxTagKeyRead( pTag, NEXT_RECORD );
   }

   while( ! fEof )
   {
      if( pTag->TagEOF || pTag->CurKey->rec == 0 ||
          ! hb_cdxBottomScope( pTag ) || ! hb_cdxTopScope( pTag ) )
         fEof = HB_TRUE;
      else if( ( pTag->OptFlags & CDX_TYPE_STRUCTURE ) != 0 ||
               hb_cdxCheckRecordScope( pTag->pIndex->pArea, pTag->CurKey->rec ) )
         break;
      hb_cdxTagKeyRead( pTag, NEXT_RECORD );
      ulSkip++;
   }

   if( fEof )
   {
      pTag->CurKey->rec = 0;
      pTag->TagEOF = HB_TRUE;
   }
   else if( fPos )
   {
      pTag->rawKeyPos += ulSkip;
      CURKEY_SETRAWPOS( pTag );
   }
}

/*
 * skip to Previous Key in the Tag
 */
static void hb_cdxTagSkipPrev( LPCDXTAG pTag )
{
   HB_BOOL fPos = CURKEY_RAWPOS( pTag ), fBof = HB_FALSE;
   HB_ULONG ulSkip = 1;

   if( pTag->CurKey->rec == 0 )
   {
      ulSkip = 0;
      hb_cdxTagGoBottom( pTag );
   }
   else
      hb_cdxTagKeyRead( pTag, PREV_RECORD );

   while( ! fBof )
   {
      if( pTag->TagBOF || pTag->CurKey->rec == 0 ||
          ! hb_cdxBottomScope( pTag ) || ! hb_cdxTopScope( pTag ) )
         fBof = HB_TRUE;
      else if( ( pTag->OptFlags & CDX_TYPE_STRUCTURE ) != 0 ||
               hb_cdxCheckRecordScope( pTag->pIndex->pArea, pTag->CurKey->rec ) )
         break;
      hb_cdxTagKeyRead( pTag, PREV_RECORD );
      ulSkip++;
   }


   if( fBof )
   {
      hb_cdxTagGoTop( pTag );
      pTag->TagBOF = HB_TRUE;
   }
   else if( fPos )
   {
      pTag->rawKeyPos -= ulSkip;
      CURKEY_SETRAWPOS( pTag );
   }
}

/*
 * Reorder the Tag list by their position in index file (not names)
 * to be Clipper compatible
 */
static void hb_cdxReorderTagList( LPCDXTAG * TagListPtr )
{
   LPCDXTAG * pTagPtr, pTagTmp;
   HB_BOOL fRepeat = HB_TRUE;

   while( fRepeat )
   {
      fRepeat = HB_FALSE;
      pTagPtr = TagListPtr;
      while( *pTagPtr && ( *pTagPtr )->pNext )
      {
         if( ( *pTagPtr )->TagBlock > ( *pTagPtr )->pNext->TagBlock )
         {
            pTagTmp             = ( *pTagPtr );
            ( *pTagPtr )        = ( *pTagPtr )->pNext;
            pTagTmp->pNext      = ( *pTagPtr )->pNext;
            ( *pTagPtr )->pNext = pTagTmp;
            fRepeat             = HB_TRUE;
         }
         pTagPtr = &( *pTagPtr )->pNext;
      }
   }
}

/*
 * create new order header, store it and then make an order
 */
static LPCDXTAG hb_cdxIndexCreateTag( HB_BOOL fStruct, LPCDXINDEX pIndex,
                                      const char * szTagName,
                                      const char * szKeyExp, PHB_ITEM pKeyItem,
                                      HB_BYTE bType, HB_USHORT uiLen,
                                      const char * szForExp, PHB_ITEM pForItem,
                                      HB_BOOL fAscnd, HB_BOOL fUniq, HB_BOOL fNoCase,
                                      HB_BOOL fCustom, HB_BOOL fReindex )
{
   LPCDXTAG pTag;

   pTag = hb_cdxTagNew( pIndex, szTagName, CDX_DUMMYNODE );

   if( fStruct )
      pTag->OptFlags |= CDX_TYPE_STRUCTURE;

   if( bType == 'C' )
      hb_cdxMakeSortTab( pTag->pIndex->pArea );

   if( szKeyExp != NULL )
   {
      pTag->KeyExpr = hb_strduptrim( szKeyExp );
      pTag->nField = hb_rddFieldExpIndex( ( AREAP ) pTag->pIndex->pArea,
                                          pTag->KeyExpr );
   }
   pTag->pKeyItem = pKeyItem;
   if( szForExp != NULL )
      pTag->ForExpr = hb_strduptrim( szForExp );

   pTag->pForItem = pForItem;
   pTag->AscendKey = pTag->UsrAscend = fAscnd;
   pTag->UniqueKey = fUniq;
   pTag->UsrUnique = HB_FALSE;
   pTag->IgnoreCase = fNoCase && bType == 'C';
   pTag->Custom = fCustom;

#if defined( HB_SIXCDX )
   pTag->Template  = pTag->KeyExpr && hb_cdxIsTemplateFunc( pTag->KeyExpr );
   if( pTag->Template )
      pTag->Custom = HB_TRUE;
   /* SIx3 does not support repeated key value for the same record */
   pTag->MultiKey  = HB_FALSE;
#else
   pTag->Template = pTag->MultiKey = pTag->Custom;
#endif
   pTag->Partial = pTag->ChgOnly = HB_FALSE;
   pTag->uiType = bType;
   pTag->bTrail = ( bType == 'C' ) ? ' ' : '\0';
   pTag->uiLen = uiLen;
   pTag->MaxKeys = CDX_INT_FREESPACE / ( uiLen + 8 );
   pTag->TagChanged = HB_TRUE;
   hb_cdxTagDoIndex( pTag, fReindex );

   return pTag;
}

/*
 * create structural (compound) tag
 */
static void hb_cdxIndexCreateStruct( LPCDXINDEX pIndex, char * szTagName )
{
   /* here we can change default tag name */
   pIndex->pCompound = hb_cdxIndexCreateTag( HB_TRUE, pIndex, szTagName,
                           NULL, NULL, 'C', CDX_MAXTAGNAMELEN, NULL, NULL,
                           HB_TRUE, HB_FALSE, HB_FALSE, HB_FALSE, HB_FALSE );
}

/*
 * free page and all child pages
 */
static void hb_cdxIndexFreePages( LPCDXPAGE pPage )
{
   if( ( pPage->PageType & CDX_NODE_LEAF ) == 0 )
   {
      LPCDXPAGE pChildPage;
      int iKey;

      for( iKey = 0; iKey < pPage->iKeys; iKey++ )
      {
         pChildPage = hb_cdxPageNew( pPage->TagParent, NULL,
                                     hb_cdxPageGetKeyPage( pPage, iKey ) );
         if( pChildPage )
            hb_cdxIndexFreePages( pChildPage );
      }
   }
   pPage->PageType = CDX_NODE_UNUSED;
   hb_cdxPageFree( pPage, HB_FALSE );
}

/*
 * remove Tag from Bag
 */
static void hb_cdxIndexDelTag( LPCDXINDEX pIndex, const char * szTagName )
{
   LPCDXTAG * pTagPtr = &pIndex->TagList;

   while( *pTagPtr && hb_stricmp( ( *pTagPtr )->szName, szTagName ) != 0 )
      pTagPtr = &( *pTagPtr )->pNext;

   if( *pTagPtr )
   {
      LPCDXTAG pTag = *pTagPtr;
      LPCDXKEY pKey = hb_cdxKeyPutC( NULL, pTag->szName, pIndex->pCompound->uiLen,
                                     pTag->TagBlock );
      if( hb_cdxTagKeyDel( pIndex->pCompound, pKey ) )
      {
         if( pTag != pIndex->TagList || pTag->pNext != NULL )
         {
            LPCDXPAGE pPage;

            hb_cdxTagOpen( pTag );
            pPage = pTag->RootPage;
            hb_cdxTagClose( pTag );
            if( ! pIndex->fShared )
            {
               if( pPage )
                  hb_cdxIndexFreePages( pPage );
               hb_cdxIndexPutAvailPage( pIndex, pTag->TagBlock, HB_TRUE );
            }
            pTag->TagChanged = HB_FALSE;
         }
      }
      *pTagPtr = pTag->pNext;
      hb_cdxTagFree( pTag );
      hb_cdxKeyFree( pKey );
   }
}

/*
 * add tag to order bag
 */
static LPCDXTAG hb_cdxIndexAddTag( LPCDXINDEX pIndex, const char * szTagName,
                                   const char * szKeyExp, PHB_ITEM pKeyItem,
                                   HB_BYTE bType, HB_USHORT uiLen,
                                   const char * szForExp, PHB_ITEM pForItem,
                                   HB_BOOL fAscend, HB_BOOL fUnique, HB_BOOL fNoCase,
                                   HB_BOOL fCustom, HB_BOOL fReindex )
{
   LPCDXTAG pTag, * pTagPtr;
   LPCDXKEY pKey;

   /* Delete previous tag first to free the place for new one
    * its redundant Tag should be already deleted
    */
   hb_cdxIndexDelTag( pIndex, szTagName );

   /* Create new tag an add to tag list */
   pTag = hb_cdxIndexCreateTag( HB_FALSE, pIndex, szTagName, szKeyExp, pKeyItem,
                                bType, uiLen, szForExp, pForItem,
                                fAscend, fUnique, fNoCase, fCustom, fReindex );
   pTagPtr = &pIndex->TagList;
   while( *pTagPtr )
      pTagPtr = &( *pTagPtr )->pNext;
   *pTagPtr = pTag;
   pKey = hb_cdxKeyPutC( NULL, szTagName, pIndex->pCompound->uiLen, pTag->TagBlock );
   hb_cdxTagKeyAdd( pIndex->pCompound, pKey );
   hb_cdxKeyFree( pKey );
   return pTag;
}

/*
 * rebuild from scratch all orders in index file
 */
static void hb_cdxIndexReindex( LPCDXINDEX pIndex )
{
   LPCDXTAG pCompound, pTagList, pTag;

   hb_cdxIndexLockWrite( pIndex );
   hb_cdxIndexLockFlush( pIndex );
   hb_cdxIndexDiscardBuffers( pIndex );

   pCompound = pIndex->pCompound;
   pTagList = pIndex->TagList;
   pIndex->pCompound = NULL;
   pIndex->TagList = NULL;

   pIndex->ulVersion = 0;
   pIndex->nextAvail = 0;
   pIndex->freePage = 0;
   hb_fileTruncAt( pIndex->pFile, 0 );
   pIndex->fChanged = HB_TRUE;

   /* Rebuild the compound (master) tag */
   if( pCompound )
   {
      hb_cdxIndexCreateStruct( pIndex, pCompound->szName );
      hb_cdxTagFree( pCompound );
   }

   /* Rebuild each tag */
   while( pTagList )
   {
      pTag = pTagList;
      hb_cdxIndexAddTag( pIndex, pTag->szName, pTag->KeyExpr, pTag->pKeyItem,
         ( HB_BYTE ) pTag->uiType, pTag->uiLen, pTag->ForExpr, pTag->pForItem,
         pTag->AscendKey, pTag->UniqueKey, pTag->IgnoreCase, pTag->Custom, HB_TRUE );
      pTagList = pTag->pNext;
      pTag->pKeyItem = pTag->pForItem = NULL;
      hb_cdxTagFree( pTag );
   }
   hb_cdxIndexUnLockWrite( pIndex );
}

/*
 * create new index structure
 */
static LPCDXINDEX hb_cdxIndexNew( CDXAREAP pArea )
{
   LPCDXINDEX pIndex;

   pIndex = ( LPCDXINDEX ) hb_xgrab( sizeof( CDXINDEX ) );
   memset( pIndex, 0, sizeof( CDXINDEX ) );
   pIndex->pFile = NULL;
   pIndex->pArea = pArea;
   pIndex->nextAvail = CDX_DUMMYNODE;
   return pIndex;
}

/*
 * free (close) all tag in index file
 */
static void hb_cdxIndexFreeTags( LPCDXINDEX pIndex )
{
   LPCDXTAG pTag;

   /* Free Compound tag */
   if( pIndex->pCompound != NULL )
   {
      hb_cdxTagFree( pIndex->pCompound );
      pIndex->pCompound = NULL;
   }

   while( pIndex->TagList )
   {
      pTag = pIndex->TagList;
      pIndex->TagList = pTag->pNext;
      hb_cdxTagFree( pTag );
   }
}

/*
 * free (close) index and all tags in it
 */
static void hb_cdxIndexFree( LPCDXINDEX pIndex )
{
   /* Free List of Free Pages */
   hb_cdxIndexDropAvailPage( pIndex );

   /* free all tags */
   hb_cdxIndexFreeTags( pIndex );

   /* Close file */
   if( pIndex->pFile )
   {
      hb_fileClose( pIndex->pFile );
      if( pIndex->fDelete )
         hb_fileDelete( pIndex->szRealName ? pIndex->szRealName : pIndex->szFileName );
   }

#ifdef HB_CDX_DBGCODE
   if( pIndex->fShared && ( pIndex->lockWrite || pIndex->lockRead ) &&
       hb_vmRequestQuery() == 0 )
      hb_errInternal( 9104, "hb_cdxIndexFree: index file still locked.", NULL, NULL );

   if( ( pIndex->WrLck || pIndex->RdLck ) &&
       hb_vmRequestQuery() == 0 )
      hb_errInternal( 9104, "hb_cdxIndexFree: index file still locked (*)", NULL, NULL );
#endif

   if( pIndex->szFileName != NULL )
      hb_xfree( pIndex->szFileName );
   if( pIndex->szRealName )
      hb_xfree( pIndex->szRealName );

   hb_xfree( pIndex );
}

/*
 * load orders from index file
 */
static HB_BOOL hb_cdxIndexLoad( LPCDXINDEX pIndex, char * szBaseName )
{
   LPCDXTAG TagList, * pTagPtr;
   HB_BOOL fResult = HB_FALSE;

   TagList = NULL;
   pTagPtr = &TagList;

   hb_cdxIndexLockRead( pIndex );
   /* load the tags*/
   pIndex->pCompound = hb_cdxTagNew( pIndex, szBaseName, 0L );

   /* check if index is not corrupted */
   if( pIndex->pCompound )
   {
      fResult = HB_TRUE;
      pIndex->pCompound->OptFlags = CDX_TYPE_COMPACT | CDX_TYPE_COMPOUND | CDX_TYPE_STRUCTURE;
      hb_cdxTagGoTop( pIndex->pCompound );
      while( ! pIndex->pCompound->TagEOF )
      {
         *pTagPtr = hb_cdxTagNew( pIndex, ( char * ) pIndex->pCompound->CurKey->val,
                                  pIndex->pCompound->CurKey->rec );
         /* tag is corrupted - break tags loading */
         if( *pTagPtr == NULL )
         {
            fResult = HB_FALSE;
            break;
         }
         pTagPtr = &( *pTagPtr )->pNext;
         hb_cdxTagSkipNext( pIndex->pCompound );
      }
   }

   hb_cdxIndexUnLockRead( pIndex );
   hb_cdxReorderTagList( &TagList );
   pTagPtr = &pIndex->TagList;
   while( *pTagPtr != NULL )
      pTagPtr = &( *pTagPtr )->pNext;
   ( *pTagPtr ) = TagList;

#ifdef HB_CDX_DSPDBG_INFO
   hb_cdxDspTags( pIndex );
#endif

   return fResult;
}

/*
 * create index file name
 */
static void hb_cdxCreateFName( CDXAREAP pArea, const char * szBagName,
                               HB_BOOL * fProd,
                               char * szFileName, char * szBaseName )
{
   PHB_FNAME pFileName;
   PHB_ITEM pExt = NULL;
   HB_BOOL fName = szBagName && *szBagName;

   pFileName = hb_fsFNameSplit( fName ? szBagName : pArea->dbfarea.szDataFileName );

   if( szBaseName )
   {
      if( pFileName->szName )
         hb_strncpyUpperTrim( szBaseName, pFileName->szName, CDX_MAXTAGNAMELEN );
      else
         szBaseName[ 0 ] = '\0';
   }

   if( ( hb_setGetDefExtension() && ! pFileName->szExtension ) || ! fName )
   {
      DBORDERINFO pExtInfo;
      memset( &pExtInfo, 0, sizeof( pExtInfo ) );
      pExt = pExtInfo.itmResult = hb_itemPutC( NULL, NULL );
      if( SELF_ORDINFO( ( AREAP ) pArea, DBOI_BAGEXT, &pExtInfo ) == HB_SUCCESS &&
          hb_itemGetCLen( pExt ) > 0 )
      {
         pFileName->szExtension = hb_itemGetCPtr( pExt );
      }
   }
   hb_fsFNameMerge( szFileName, pFileName );

   if( fProd )
   {
      if( ! pFileName->szName )
         *fProd = HB_FALSE;
      else if( ! fName )
         *fProd = HB_TRUE;
      else
      {
         PHB_FNAME pTableFileName = hb_fsFNameSplit( pArea->dbfarea.szDataFileName );

         *fProd = pTableFileName->szName &&
                  hb_stricmp( pTableFileName->szName, pFileName->szName ) == 0;
         if( *fProd && pFileName->szExtension && ! pExt )
         {
            DBORDERINFO pExtInfo;
            memset( &pExtInfo, 0, sizeof( pExtInfo ) );
            pExt = pExtInfo.itmResult = hb_itemPutC( NULL, NULL );
            if( SELF_ORDINFO( ( AREAP ) pArea, DBOI_BAGEXT, &pExtInfo ) == HB_SUCCESS )
            {
               *fProd = hb_stricmp( pFileName->szExtension,
                                    hb_itemGetCPtr( pExt ) ) == 0;
            }
         }
         hb_xfree( pTableFileName );
      }
   }
   hb_xfree( pFileName );
   if( pExt )
      hb_itemRelease( pExt );
}

/*
 * free (close) used indexes, if not fAll then keep structure index
 */
static void hb_cdxOrdListClear( CDXAREAP pArea, HB_BOOL fAll, LPCDXINDEX pKeepInd )
{
   HB_TRACE( HB_TR_DEBUG, ( "hb_cdxOrdListClear(%p, %d)", pArea, ( int ) fAll ) );

   if( pArea->lpIndexes )
   {
      LPCDXINDEX pIndex, * pIndexPtr;

      if( ! fAll )
      {
         /* TODO: we have to control this on open */
         PHB_FNAME pFileNameDbf, pFileNameCdx;
         pFileNameDbf = hb_fsFNameSplit( pArea->dbfarea.szDataFileName );
         pFileNameCdx = hb_fsFNameSplit( pArea->lpIndexes->szFileName );
         fAll = hb_stricmp( pFileNameDbf->szName ? pFileNameDbf->szName : "",
                            pFileNameCdx->szName ? pFileNameCdx->szName : "" ) != 0;
         if( ! fAll )
         {
            DBORDERINFO pExtInfo;
            PHB_ITEM pExt;

            memset( &pExtInfo, 0, sizeof( pExtInfo ) );
            pExt = pExtInfo.itmResult = hb_itemPutC( NULL, NULL );
            if( SELF_ORDINFO( ( AREAP ) pArea, DBOI_BAGEXT, &pExtInfo ) == HB_SUCCESS )
            {
               fAll = hb_stricmp( pFileNameCdx->szExtension,
                                  hb_itemGetCPtr( pExt ) ) != 0;
            }
            hb_itemRelease( pExt );
         }
         hb_xfree( pFileNameDbf );
         hb_xfree( pFileNameCdx );
      }
      pIndexPtr = fAll ? &pArea->lpIndexes : &pArea->lpIndexes->pNext;
      while( *pIndexPtr )
      {
         pIndex = *pIndexPtr;
         if( pKeepInd == pIndex )
            pIndexPtr = &pIndex->pNext;
         else
         {
            *pIndexPtr = pIndex->pNext;
            hb_cdxIndexFree( pIndex );
         }
      }
   }
}


/*
 * find order bag by its name
 */
static LPCDXINDEX hb_cdxFindBag( CDXAREAP pArea, const char * szBagName )
{
   LPCDXINDEX pIndex;
   PHB_FNAME pFileName;

   pFileName = hb_fsFNameSplit( szBagName );
   pIndex = pArea->lpIndexes;
   while( pIndex )
   {
      PHB_FNAME pIndexName = hb_fsFNameSplit( pIndex->szFileName );
      HB_BOOL fFound = ( pFileName->szName ? pIndexName->szName &&
           ! hb_stricmp( pIndexName->szName, pFileName->szName ) : ! pIndexName->szName ) &&
         ( ! pFileName->szPath ||
           ( pIndexName->szPath && ! hb_stricmp( pIndexName->szPath, pFileName->szPath ) ) ) &&
         ( ! pFileName->szExtension ||
           ( pIndexName->szExtension && ! hb_stricmp( pIndexName->szExtension, pFileName->szExtension ) ) );
      hb_xfree( pIndexName );
      if( fFound )
         break;
      pIndex = pIndex->pNext;
   }
   hb_xfree( pFileName );
   return pIndex;
}

/*
 * get Tag by number
 */
static LPCDXTAG hb_cdxGetTagByNumber( CDXAREAP pArea, HB_USHORT uiTag )
{
   LPCDXTAG pTag = NULL;
   LPCDXINDEX pIndex = pArea->lpIndexes;

   while( uiTag && pIndex )
   {
      pTag = pIndex->TagList;
      while( uiTag && pTag )
      {
         if( --uiTag )
            pTag = pTag->pNext;
      }
      pIndex = pIndex->pNext;
   }
   return pTag;
}

/*
 * get Tag number
 */
static HB_USHORT hb_cdxGetTagNumber( CDXAREAP pArea, LPCDXTAG pFindTag )
{
   HB_USHORT uiTag = 0;
   LPCDXTAG pTag = NULL;
   LPCDXINDEX pIndex = pArea->lpIndexes;

   if( pFindTag )
   {
      while( pIndex && ( pTag != pFindTag ) )
      {
         pTag = pIndex->TagList;
         while( pTag )
         {
            uiTag++;
            if( pTag == pFindTag )
               break;
            pTag = pTag->pNext;
         }
         pIndex = pIndex->pNext;
      }
      if( ! pTag )
         uiTag = 0;
   }
   return uiTag;
}

/*
 * find Tag in tag list
 */
static LPCDXTAG hb_cdxFindTag( CDXAREAP pArea, PHB_ITEM pTagItem,
                               PHB_ITEM pBagItem, HB_USHORT * puiTag )
{
   LPCDXTAG pTag = NULL;
   int iTag = 0, iFind = 0;
   char szTag[ CDX_MAXTAGNAMELEN + 1 ];
   LPCDXINDEX pIndex = pArea->lpIndexes;
   HB_BOOL fBag;

   hb_strncpyUpperTrim( szTag, hb_itemGetCPtr( pTagItem ), sizeof( szTag ) - 1 );
   if( ! szTag[ 0 ] )
      iFind = hb_itemGetNI( pTagItem );

   fBag = hb_itemGetCLen( pBagItem ) > 0;
   if( fBag )
   {
      if( szTag[ 0 ] )
         pIndex = hb_cdxFindBag( pArea, hb_itemGetCPtr( pBagItem ) );
   }
   else
   {
      int iBag = hb_itemGetNI( pBagItem );

      if( iBag > 0 )
      {
         fBag = HB_TRUE;
         while( pIndex )
         {
            if( --iBag == 0 )
               break;
            pIndex = pIndex->pNext;
         }
      }
      else if( iBag < 0 )
      {
         pIndex = NULL;
      }
   }

   if( pIndex && ( iFind > 0 || szTag[ 0 ] ) )
   {
      do
      {
         pTag = pIndex->TagList;
         while( pTag )
         {
            iTag++;
            if( ( iFind != 0 ? iTag == iFind : ! hb_stricmp( pTag->szName, szTag ) ) )
               break;
            pTag = pTag->pNext;
         }
         if( pTag || fBag )
            break;
         pIndex = pIndex->pNext;
      }
      while( pIndex );
   }

   if( puiTag )
   {
      if( ! pTag )
         *puiTag = 0;
      else if( fBag )
         *puiTag = hb_cdxGetTagNumber( pArea, pTag );
      else
         *puiTag = ( HB_USHORT ) iTag;
   }

   return pTag;
}

/*
 * get current active Tag
 */
static LPCDXTAG hb_cdxGetActiveTag( CDXAREAP pArea )
{
   LPCDXTAG pTag;

   if( ! pArea->uiTag )
      return NULL;
   pTag = hb_cdxGetTagByNumber( pArea, pArea->uiTag );
   if( ! pTag )
      pArea->uiTag = 0;
   return pTag;
}

/*
 * refresh CurKey value and set proper path from RootPage to LeafPage
 */
static HB_BOOL hb_cdxCurKeyRefresh( CDXAREAP pArea, LPCDXTAG pTag )
{
   if( pArea->dbfarea.lpdbPendingRel )
      SELF_FORCEREL( ( AREAP ) pArea );

   if( ! pArea->dbfarea.fPositioned )
   {
      pTag->TagEOF = HB_TRUE;
      pTag->fRePos = HB_FALSE;
      pTag->CurKey->rec = 0;
      return HB_FALSE;
   }
   else if( pTag->fRePos || pTag->CurKey->rec != pArea->dbfarea.ulRecNo )
   {
      HB_BYTE buf[ CDX_MAXKEY ];
      HB_BOOL fBuf = HB_FALSE;
      LPCDXKEY pKey = NULL;

      /* Try to find previous if it's key for the same record */
      if( pTag->CurKey->rec == pArea->dbfarea.ulRecNo )
      {
         fBuf = HB_TRUE;
         memcpy( buf, pTag->CurKey->val, pTag->CurKey->len );
         pKey = hb_cdxKeyCopy( pKey, pTag->CurKey );
         hb_cdxTagKeyFind( pTag, pKey );
      }
      if( pTag->CurKey->rec != pArea->dbfarea.ulRecNo )
      {
         HB_BOOL fValidBuf = pArea->dbfarea.fValidBuffer;
         /* not found, create new key from DBF and if differs seek again */
         pKey = hb_cdxKeyEval( pKey, pTag );
         if( ! fBuf || memcmp( buf, pKey->val, pKey->len ) != 0 )
         {
            hb_cdxTagKeyFind( pTag, pKey );
         }
         /* not found, if key was generated from DBF buffer then force to
          * update it, create the new key and if differs seek again */
         if( pTag->CurKey->rec != pArea->dbfarea.ulRecNo && fValidBuf )
         {
            SELF_GOTO( ( AREAP ) pArea, pArea->dbfarea.ulRecNo );
            memcpy( buf, pKey->val, pKey->len );
            pKey = hb_cdxKeyEval( pKey, pTag );
            if( memcmp( buf, pKey->val, pKey->len ) != 0 )
               hb_cdxTagKeyFind( pTag, pKey );
         }
         if( pTag->CurKey->rec != pArea->dbfarea.ulRecNo && pTag->Template )
         {
            hb_cdxTagGoTop( pTag );
            while( ! pTag->TagBOF && ! pTag->TagEOF && hb_cdxBottomScope( pTag ) )
            {
               if( pTag->CurKey->rec == pArea->dbfarea.ulRecNo )
                  break;
               hb_cdxTagSkipNext( pTag );
            }
         }
      }
      hb_cdxKeyFree( pKey );
      return pTag->CurKey->rec != 0 && pTag->CurKey->rec == pArea->dbfarea.ulRecNo;
   }
   return HB_TRUE;
}

/*
 * skip to next/previous unique key
 */
static HB_ERRCODE hb_cdxDBOISkipUnique( CDXAREAP pArea, LPCDXTAG pTag, HB_LONG lToSkip )
{
   HB_ERRCODE retval;
   HB_BOOL fForward;

   HB_TRACE( HB_TR_DEBUG, ( "hb_cdxDBOISkipUnique(%p, %p, %ld)", pArea, pTag, lToSkip ) );

   if( FAST_GOCOLD( ( AREAP ) pArea ) == HB_FAILURE )
      return HB_FAILURE;

   if( ! pTag )
      return SELF_SKIP( ( AREAP ) pArea, lToSkip );

   if( pArea->dbfarea.lpdbPendingRel )
      SELF_FORCEREL( ( AREAP ) pArea );

   pArea->dbfarea.area.fTop = pArea->dbfarea.area.fBottom = HB_FALSE;

   /* CL53 DBFCDX when index is active use this parameter
      only to chose forward or backward skipping */
   fForward = lToSkip >= 0;

   if( ! pArea->dbfarea.fPositioned )
   {
      if( fForward )
         retval = SELF_GOTO( ( AREAP ) pArea, 0 );
      else
         retval = SELF_GOBOTTOM( ( AREAP ) pArea );
   }
   else
   {
      LPCDXKEY pKey = NULL;
      HB_BOOL fOut = HB_FALSE;

      hb_cdxIndexLockRead( pTag->pIndex );
      hb_cdxTagRefreshScope( pTag );
      if( ! hb_cdxCurKeyRefresh( pArea, pTag ) )
      {
         if( pTag->TagEOF || ( fForward ? ! hb_cdxBottomScope( pTag ) :
                                          ! hb_cdxTopScope( pTag ) ) )
            fOut = HB_TRUE;
         else if( ( fForward ? pTag->UsrAscend && hb_cdxTopScope( pTag ) :
                             ! pTag->UsrAscend && hb_cdxBottomScope( pTag ) ) &&
                   pTag->CurKey->rec != 0 )
         {
            pKey = hb_cdxKeyEval( pKey, pTag );
         }
      }
      if( fForward )
      {
         if( pArea->dbfarea.fPositioned && ! pTag->TagEOF )
         {
            if( ! pKey )
            {
               pKey = hb_cdxKeyCopy( NULL, pTag->CurKey );
               hb_cdxTagSkipNext( pTag );
            }
            while( ! pTag->TagEOF )
            {
               if( hb_cdxValCompare( pTag, pKey->val, pKey->len,
                                     pTag->CurKey->val, pTag->CurKey->len,
                                     CDX_CMP_EXACT ) != 0 )
               {
                  SELF_GOTO( ( AREAP ) pArea, pTag->CurKey->rec );
                  SELF_SKIPFILTER( ( AREAP ) pArea, 1 );
                  break;
               }
               hb_cdxTagSkipNext( pTag );
            }
         }
         retval = SELF_GOTO( ( AREAP ) pArea, ( ! pArea->dbfarea.fPositioned || pTag->TagEOF )
                                              ? 0 : pTag->CurKey->rec );
      }
      else
      {
         if( ! fOut && ! pTag->TagBOF )
         {
            if( ! pKey )
            {
               pKey = hb_cdxKeyCopy( NULL, pTag->CurKey );
               hb_cdxTagSkipPrev( pTag );
            }
            while( ! pTag->TagBOF )
            {
               if( hb_cdxValCompare( pTag, pKey->val, pKey->len,
                                     pTag->CurKey->val, pTag->CurKey->len,
                                     CDX_CMP_EXACT ) != 0 )
               {
                  SELF_GOTO( ( AREAP ) pArea, pTag->CurKey->rec );
                  SELF_SKIPFILTER( ( AREAP ) pArea, -1 );
                  break;
               }
               hb_cdxTagSkipPrev( pTag );
            }
         }

         if( fOut || pTag->TagBOF )
         {
            retval = SELF_GOTOP( ( AREAP ) pArea );
            pArea->dbfarea.area.fBof = HB_TRUE;
         }
         else
         {
            retval = SELF_GOTO( ( AREAP ) pArea, pTag->CurKey->rec );
         }
      }
      hb_cdxIndexUnLockRead( pTag->pIndex );
      if( pKey )
         hb_cdxKeyFree( pKey );
   }
   /* Update Bof and Eof flags */
   if( fForward )
      pArea->dbfarea.area.fBof = HB_FALSE;
   else
      pArea->dbfarea.area.fEof = HB_FALSE;

   return retval;
}

/*
 * skip while code block doesn't return HB_TRUE
 */
static HB_BOOL hb_cdxDBOISkipEval( CDXAREAP pArea, LPCDXTAG pTag, HB_BOOL fForward,
                                   PHB_ITEM pEval )
{
   HB_BOOL fFound = HB_FALSE, fFirst = HB_TRUE;

   HB_TRACE( HB_TR_DEBUG, ( "hb_cdxDBOISkipEval(%p, %p, %i, %p)", pArea, pTag, fForward, pEval ) );

   if( FAST_GOCOLD( ( AREAP ) pArea ) == HB_FAILURE )
      return HB_FALSE;

   if( ! pTag || hb_itemType( pEval ) != HB_IT_BLOCK )
   {
      if( SELF_SKIP( ( AREAP ) pArea, fForward ? 1 : -1 ) == HB_FAILURE )
         return HB_FALSE;
      return fForward ? ! pArea->dbfarea.area.fEof : ! pArea->dbfarea.area.fBof;
   }

   if( pArea->dbfarea.lpdbPendingRel )
      SELF_FORCEREL( ( AREAP ) pArea );

   pArea->dbfarea.area.fTop = pArea->dbfarea.area.fBottom = HB_FALSE;

   hb_cdxIndexLockRead( pTag->pIndex );
   hb_cdxTagRefreshScope( pTag );
   if( ! hb_cdxCurKeyRefresh( pArea, pTag ) )
   {
      if( ! pTag->TagEOF && pTag->CurKey->rec != 0 &&
          ( fForward ? pTag->UsrAscend : ! pTag->UsrAscend ) &&
          hb_cdxTopScope( pTag ) && hb_cdxBottomScope( pTag ) )
         fFirst = HB_FALSE;
   }
   if( fForward )
   {
      if( fFirst )
         hb_cdxTagSkipNext( pTag );
      while( ! pTag->TagEOF )
      {
         if( SELF_GOTO( ( AREAP ) pArea, pTag->CurKey->rec ) == HB_FAILURE )
            break;
         if( hb_cdxEvalSeekCond( pTag, pEval ) )
         {
            HB_ULONG ulRecNo = pArea->dbfarea.ulRecNo;
            SELF_SKIPFILTER( ( AREAP ) pArea, 1 );
            if( pArea->dbfarea.ulRecNo == ulRecNo || hb_cdxEvalSeekCond( pTag, pEval ) )
            {
               fFound = HB_TRUE;
               break;
            }
         }
         hb_cdxTagSkipNext( pTag );
      }
      if( ! fFound )
         SELF_GOTO( ( AREAP ) pArea, 0 );
   }
   else
   {
      if( fFirst )
         hb_cdxTagSkipPrev( pTag );
      while( ! pTag->TagBOF )
      {
         if( SELF_GOTO( ( AREAP ) pArea, pTag->CurKey->rec ) == HB_FAILURE )
            break;
         if( hb_cdxEvalSeekCond( pTag, pEval ) )
         {
            HB_ULONG ulRecNo = pArea->dbfarea.ulRecNo;
            SELF_SKIPFILTER( ( AREAP ) pArea, -1 );
            if( pArea->dbfarea.ulRecNo == ulRecNo || hb_cdxEvalSeekCond( pTag, pEval ) )
            {
               fFound = HB_TRUE;
               break;
            }
         }
         hb_cdxTagSkipPrev( pTag );
      }
      if( ! fFound )
      {
         SELF_GOTOP( ( AREAP ) pArea );
         pArea->dbfarea.area.fBof = HB_TRUE;
      }
   }
   hb_cdxIndexUnLockRead( pTag->pIndex );

   /* Update Bof and Eof flags */
   if( fForward )
      pArea->dbfarea.area.fBof = HB_FALSE;
   else
      pArea->dbfarea.area.fEof = HB_FALSE;

   return fFound;
}

/*
 * skip while comparison with given pattern with wildcards doesn't return HB_TRUE
 */
static HB_BOOL hb_cdxDBOISkipWild( CDXAREAP pArea, LPCDXTAG pTag, HB_BOOL fForward,
                                   PHB_ITEM pWildItm )
{
   HB_BOOL fFound = HB_FALSE, fFirst = HB_TRUE;
   const char * szPattern;
   char * szFree = NULL;
   int iFixed = 0, iStop;

   HB_TRACE( HB_TR_DEBUG, ( "hb_cdxDBOISkipWild(%p, %p, %i, %p)", pArea, pTag, fForward, pWildItm ) );

   if( FAST_GOCOLD( ( AREAP ) pArea ) == HB_FAILURE )
      return HB_FALSE;

   szPattern = hb_itemGetCPtr( pWildItm );

   if( ! pTag || pTag->uiType != 'C' || ! szPattern || ! *szPattern )
   {
      if( SELF_SKIP( ( AREAP ) pArea, fForward ? 1 : -1 ) == HB_FAILURE )
         return HB_FALSE;
      return fForward ? pArea->dbfarea.fPositioned : ! pArea->dbfarea.area.fBof;
   }

   if( pArea->dbfarea.area.cdPage != hb_vmCDP() )
   {
      szPattern = szFree = hb_cdpDup( szPattern, hb_vmCDP(), pArea->dbfarea.area.cdPage );
   }

   while( iFixed < pTag->uiLen && szPattern[ iFixed ] &&
          szPattern[ iFixed ] != '*' && szPattern[ iFixed ] != '?' )
   {
      ++iFixed;
   }

   if( pArea->dbfarea.lpdbPendingRel )
      SELF_FORCEREL( ( AREAP ) pArea );

   pArea->dbfarea.area.fTop = pArea->dbfarea.area.fBottom = HB_FALSE;

   hb_cdxIndexLockRead( pTag->pIndex );
   hb_cdxTagRefreshScope( pTag );
   if( ! hb_cdxCurKeyRefresh( pArea, pTag ) )
   {
      if( ! pTag->TagEOF && pTag->CurKey->rec != 0 &&
          ( fForward ? pTag->UsrAscend : ! pTag->UsrAscend ) &&
          hb_cdxTopScope( pTag ) && hb_cdxBottomScope( pTag ) )
         fFirst = HB_FALSE;
   }

   iStop = pTag->UsrAscend ? -1 : 1;
   if( ! fForward )
      iStop = -iStop;

   if( iFixed && ! pTag->TagEOF && pTag->CurKey->rec != 0 &&
       hb_cdxValCompare( pTag, ( const HB_BYTE * ) szPattern, iFixed,
                         pTag->CurKey->val, iFixed,
                         CDX_CMP_PREFIX ) == -iStop )
   {
      LPCDXKEY pKey;

      pKey = hb_cdxKeyPut( NULL, ( const HB_BYTE * ) szPattern, ( HB_USHORT ) iFixed,
                     pTag->UsrAscend ? CDX_IGNORE_REC_NUM : CDX_MAX_REC_NUM );
      pKey->mode = CDX_CMP_PREFIX;
      if( ! hb_cdxTagKeyFind( pTag, pKey ) )
      {
         if( fForward )
            pTag->TagEOF = HB_TRUE;
         else
            pTag->TagBOF = HB_TRUE;
      }
      hb_cdxKeyFree( pKey );
      fFirst = HB_FALSE;
   }

   if( fForward )
   {
      if( fFirst )
         hb_cdxTagSkipNext( pTag );
      while( ! pTag->TagEOF )
      {
         if( hb_strMatchWild( ( const char * ) pTag->CurKey->val, szPattern ) )
         {
            HB_ULONG ulRecNo = pTag->CurKey->rec;
            if( SELF_GOTO( ( AREAP ) pArea, ulRecNo ) != HB_SUCCESS )
               break;
            SELF_SKIPFILTER( ( AREAP ) pArea, 1 );
            if( pArea->dbfarea.ulRecNo == ulRecNo ||
                hb_strMatchWild( ( const char * ) pTag->CurKey->val, szPattern ) )
            {
               fFound = HB_TRUE;
               break;
            }
         }
         if( iFixed && hb_cdxValCompare( pTag, ( const HB_BYTE * ) szPattern, iFixed,
                                         pTag->CurKey->val, iFixed,
                                         CDX_CMP_PREFIX ) == iStop )
         {
            break;
         }
         hb_cdxTagSkipNext( pTag );
      }
      if( ! fFound )
         SELF_GOTO( ( AREAP ) pArea, 0 );
   }
   else
   {
      if( fFirst )
         hb_cdxTagSkipPrev( pTag );
      while( ! pTag->TagBOF )
      {
         if( hb_strMatchWild( ( const char * ) pTag->CurKey->val, szPattern ) )
         {
            HB_ULONG ulRecNo = pTag->CurKey->rec;
            if( SELF_GOTO( ( AREAP ) pArea, ulRecNo ) != HB_SUCCESS )
               break;
            SELF_SKIPFILTER( ( AREAP ) pArea, -1 );
            if( pArea->dbfarea.ulRecNo == ulRecNo ||
                hb_strMatchWild( ( const char * ) pTag->CurKey->val, szPattern ) )
            {
               fFound = HB_TRUE;
               break;
            }
         }
         if( iFixed && hb_cdxValCompare( pTag, ( const HB_BYTE * ) szPattern, iFixed,
                                         pTag->CurKey->val, iFixed,
                                         CDX_CMP_PREFIX ) == iStop )
         {
            break;
         }
         hb_cdxTagSkipPrev( pTag );
      }
      if( ! fFound )
      {
         SELF_GOTOP( ( AREAP ) pArea );
         pArea->dbfarea.area.fBof = HB_TRUE;
      }
   }
   hb_cdxIndexUnLockRead( pTag->pIndex );

   /* Update Bof and Eof flags */
   if( fForward )
      pArea->dbfarea.area.fBof = HB_FALSE;
   else
      pArea->dbfarea.area.fEof = HB_FALSE;

   if( szFree )
      hb_xfree( szFree );

   return fFound;
}

static HB_BOOL hb_cdxRegexMatch( CDXAREAP pArea, PHB_REGEX pRegEx, LPCDXKEY pKey )
{
   char * szKey = ( char * ) pKey->val;
   HB_SIZE nLen = pKey->len;
   char szBuff[ CDX_MAXKEY + 1 ];

   if( pArea->dbfarea.area.cdPage != hb_vmCDP() )
   {
      nLen = sizeof( szBuff ) - 1;
      hb_cdpnDup2( szKey, pKey->len, szBuff, &nLen,
                   pArea->dbfarea.area.cdPage, hb_vmCDP() );
      szBuff[ nLen ] = '\0';
      szKey = szBuff;
   }

   return hb_regexMatch( pRegEx, szKey, nLen, HB_FALSE );
}

/*
 * skip while regular expression on index key val doesn't return HB_TRUE
 */
static HB_BOOL hb_cdxDBOISkipRegEx( CDXAREAP pArea, LPCDXTAG pTag, HB_BOOL fForward,
                                    PHB_ITEM pRegExItm )
{
   HB_BOOL fFound = HB_FALSE, fFirst = HB_TRUE;
   PHB_REGEX pRegEx;

   HB_TRACE( HB_TR_DEBUG, ( "hb_cdxDBOISkipRegEx(%p, %p, %i, %p)", pArea, pTag, fForward, pRegExItm ) );

   if( FAST_GOCOLD( ( AREAP ) pArea ) == HB_FAILURE )
      return HB_FALSE;

   if( ! pTag || pTag->uiType != 'C' || ( pRegEx = hb_regexGet( pRegExItm, 0 ) ) == NULL )
   {
      if( SELF_SKIP( ( AREAP ) pArea, fForward ? 1 : -1 ) == HB_FAILURE )
         return HB_FALSE;
      return fForward ? pArea->dbfarea.fPositioned : ! pArea->dbfarea.area.fBof;
   }

   if( pArea->dbfarea.lpdbPendingRel )
      SELF_FORCEREL( ( AREAP ) pArea );

   pArea->dbfarea.area.fTop = pArea->dbfarea.area.fBottom = HB_FALSE;

   hb_cdxIndexLockRead( pTag->pIndex );
   hb_cdxTagRefreshScope( pTag );
   if( ! hb_cdxCurKeyRefresh( pArea, pTag ) )
   {
      if( ! pTag->TagEOF && pTag->CurKey->rec != 0 &&
          ( fForward ? pTag->UsrAscend : ! pTag->UsrAscend ) &&
          hb_cdxTopScope( pTag ) && hb_cdxBottomScope( pTag ) )
         fFirst = HB_FALSE;
   }
   if( fForward )
   {
      if( fFirst )
         hb_cdxTagSkipNext( pTag );
      while( ! pTag->TagEOF )
      {
         if( hb_cdxRegexMatch( pArea, pRegEx, pTag->CurKey ) )
         {
            HB_ULONG ulRecNo = pArea->dbfarea.ulRecNo;
            SELF_SKIPFILTER( ( AREAP ) pArea, 1 );
            if( pArea->dbfarea.ulRecNo == ulRecNo ||
                hb_cdxRegexMatch( pArea, pRegEx, pTag->CurKey ) )
            {
               fFound = HB_TRUE;
               break;
            }
         }
         hb_cdxTagSkipNext( pTag );
      }
      SELF_GOTO( ( AREAP ) pArea, fFound ? pTag->CurKey->rec : 0 );
   }
   else
   {
      if( fFirst )
         hb_cdxTagSkipPrev( pTag );
      while( ! pTag->TagBOF )
      {
         if( hb_cdxRegexMatch( pArea, pRegEx, pTag->CurKey ) )
         {
            HB_ULONG ulRecNo = pArea->dbfarea.ulRecNo;
            SELF_SKIPFILTER( ( AREAP ) pArea, -1 );
            if( pArea->dbfarea.ulRecNo == ulRecNo ||
                hb_cdxRegexMatch( pArea, pRegEx, pTag->CurKey ) )
            {
               fFound = HB_TRUE;
               break;
            }
         }
         hb_cdxTagSkipPrev( pTag );
      }
      if( fFound )
         SELF_GOTO( ( AREAP ) pArea, pTag->CurKey->rec );
      else
      {
         SELF_GOTOP( ( AREAP ) pArea );
         pArea->dbfarea.area.fBof = HB_TRUE;
      }
   }
   hb_cdxIndexUnLockRead( pTag->pIndex );

   /* Update Bof and Eof flags */
   if( fForward )
      pArea->dbfarea.area.fBof = HB_FALSE;
   else
      pArea->dbfarea.area.fEof = HB_FALSE;

   hb_regexFree( pRegEx );

   return fFound;
}

/*
 * evaluate given C function in given scope
 */
static HB_ULONG hb_cdxDBOIScopeEval( LPCDXTAG pTag, HB_EVALSCOPE_FUNC pFunc, void * pParam, PHB_ITEM pItemLo, PHB_ITEM pItemHi )
{
   HB_ULONG ulCount = 0, ulLen = ( HB_ULONG ) pTag->uiLen;
   LPCDXKEY pCurKey = hb_cdxKeyCopy( NULL, pTag->CurKey ),
            pTopScopeKey = pTag->topScopeKey,
            pBtmScopeKey = pTag->bottomScopeKey;

   /* TODO: RT error when item type differ then Tag type */
   if( ! pItemLo || HB_IS_NIL( pItemLo ) )
      pTag->topScopeKey = NULL;
   else
      pTag->topScopeKey = hb_cdxKeyPutItem( NULL, pItemLo, CDX_IGNORE_REC_NUM,
                                            pTag, HB_TRUE, CDX_CMP_PREFIX );

   if( ! pItemHi || HB_IS_NIL( pItemHi ) )
      pTag->bottomScopeKey = NULL;
   else
      pTag->bottomScopeKey = hb_cdxKeyPutItem( NULL, pItemHi, CDX_MAX_REC_NUM,
                                               pTag, HB_TRUE, CDX_CMP_PREFIX );

   hb_cdxIndexLockRead( pTag->pIndex );
   hb_cdxTagGoTop( pTag );
   while( ! pTag->TagEOF )
   {
      pFunc( pTag->CurKey->rec, pTag->CurKey->val, ulLen, pParam );
      ulCount++;
      hb_cdxTagSkipNext( pTag );
   }
   hb_cdxIndexUnLockRead( pTag->pIndex );

   if( pTag->topScopeKey )
      hb_cdxKeyFree( pTag->topScopeKey );
   pTag->topScopeKey = pTopScopeKey;
   if( pTag->bottomScopeKey )
      hb_cdxKeyFree( pTag->bottomScopeKey );
   pTag->bottomScopeKey = pBtmScopeKey;
   pTag->curKeyState &= ~( CDX_CURKEY_RAWPOS | CDX_CURKEY_LOGPOS );

   pTag->fRePos = HB_TRUE;
   hb_cdxKeyCopy( pTag->CurKey, pCurKey );
   hb_cdxKeyFree( pCurKey );

   return ulCount;
}

/*
 * return number of keys in order
 */
static HB_LONG hb_cdxDBOIKeyCount( CDXAREAP pArea, LPCDXTAG pTag, HB_BOOL fFilters )
{
   HB_ULONG ulKeyCount = 0;
   HB_BOOL fLogOpt = pArea->dbfarea.area.dbfi.itmCobExpr || ! pArea->dbfarea.area.dbfi.fFilter;

   if( pTag )
   {
      HB_BOOL fCheckFilter = ( fLogOpt && fFilters && pArea->dbfarea.area.dbfi.itmCobExpr );
      HB_ULONG ulRecNo = pArea->dbfarea.ulRecNo;
      LPCDXKEY pCurKey;
      hb_cdxIndexLockRead( pTag->pIndex );
      hb_cdxTagRefreshScope( pTag );

      if( pTag && ( fFilters ? fLogOpt && CURKEY_LOGCNT( pTag ) : CURKEY_RAWCNT( pTag ) ) )
      {
         ulKeyCount = fFilters ? pTag->logKeyCount : pTag->rawKeyCount;
      }
      else
      {
         if( pTag->topScopeKey || pTag->bottomScopeKey || pTag->UsrUnique || pArea->dbfarea.area.dbfi.fFilter )
         {
            pCurKey = hb_cdxKeyCopy( NULL, pTag->CurKey );
            hb_cdxTagGoTop( pTag );
            while( ! pTag->TagEOF )
            {
               if( ! fCheckFilter || hb_cdxCheckRecordFilter( pArea, pTag->CurKey->rec ) )
                  ulKeyCount++;
               hb_cdxTagSkipNext( pTag );
            }
            pTag->fRePos = HB_TRUE;
            hb_cdxKeyCopy( pTag->CurKey, pCurKey );
            hb_cdxKeyFree( pCurKey );
            if( fCheckFilter )
               SELF_GOTO( ( AREAP ) pArea, ulRecNo );
         }
         else
         {
            LPCDXPAGE pPage;
            pCurKey = hb_cdxKeyCopy( NULL, pTag->CurKey );
            if( pTag->UsrAscend )
               hb_cdxTagGoTop( pTag );
            else
               hb_cdxTagGoBottom( pTag );
            pPage = pTag->RootPage;
            while( pPage->Child )
               pPage = pPage->Child;
            ulKeyCount = pPage->iKeys;
            if( pPage->Right != CDX_DUMMYNODE )
            {
               HB_ULONG ulPage = pPage->Right;
               pPage = hb_cdxPageNew( pTag, NULL, CDX_DUMMYNODE );
               pPage->Page = ulPage;
               while( pPage->Page != CDX_DUMMYNODE )
               {
                  hb_cdxPageLoad( pPage );
                  ulKeyCount += pPage->iKeys;
                  pPage->Page = pPage->Right;
               }
               hb_cdxPageFree( pPage, HB_TRUE );
            }
            pTag->fRePos = HB_TRUE;
            hb_cdxKeyCopy( pTag->CurKey, pCurKey );
            hb_cdxKeyFree( pCurKey );
         }
         if( ! fFilters )
         {
            pTag->rawKeyCount = ulKeyCount;
            pTag->curKeyState |= CDX_CURKEY_RAWCNT;
         }
         else if( fLogOpt )
         {
            pTag->logKeyCount = ulKeyCount;
            pTag->curKeyState |= CDX_CURKEY_LOGCNT;
         }
      }
      hb_cdxIndexUnLockRead( pTag->pIndex );
   }
   else  /* no filter, no order */
   {
      if( fLogOpt && fFilters && pArea->dbfarea.area.dbfi.itmCobExpr )
      {
         HB_ULONG ulRecNo = pArea->dbfarea.ulRecNo;

         if( SELF_GOTOP( ( AREAP ) pArea ) == HB_SUCCESS )
         {
            while( ! pArea->dbfarea.area.fEof )
            {
               ulKeyCount++;
               if( SELF_SKIP( ( AREAP ) pArea, 1 ) != HB_SUCCESS )
                  break;
            }
            SELF_GOTO( ( AREAP ) pArea, ulRecNo );
         }
      }
      else
      {
         SELF_RECCOUNT( ( AREAP ) pArea, &ulKeyCount );
      }
   }
   return ulKeyCount;
}

/*
 * return logical key position in order
 */
static HB_LONG hb_cdxDBOIKeyNo( CDXAREAP pArea, LPCDXTAG pTag, HB_BOOL fFilters )
{
   HB_ULONG ulKeyNo = 0;
   HB_BOOL fLogOpt = pArea->dbfarea.area.dbfi.itmCobExpr || ! pArea->dbfarea.area.dbfi.fFilter;

   if( pArea->dbfarea.lpdbPendingRel )
      SELF_FORCEREL( ( AREAP ) pArea );

   if( ! pArea->dbfarea.fPositioned )
      ulKeyNo = 0;
   else if( pTag )
   {
      HB_BOOL fCheckFilter = ( fLogOpt && fFilters && pArea->dbfarea.area.dbfi.itmCobExpr );
      HB_ULONG ulRecNo = pArea->dbfarea.ulRecNo;

      hb_cdxIndexLockRead( pTag->pIndex );
      hb_cdxTagRefreshScope( pTag );

      if( fFilters ? ( fLogOpt && CURKEY_LOGPOS( pTag ) ) :
                     ( CURKEY_RAWPOS( pTag ) &&
                                          pTag->rawKeyRec == pArea->dbfarea.ulRecNo ) )
      {
         ulKeyNo = fFilters ? pTag->logKeyPos : pTag->rawKeyPos;
      }
      else
      {
         hb_cdxTagOpen( pTag );
         if( hb_cdxCurKeyRefresh( pArea, pTag ) )
         {
            if( pTag->topScopeKey || pTag->bottomScopeKey || pTag->UsrUnique || pArea->dbfarea.area.dbfi.fFilter )
            {
               if( hb_cdxBottomScope( pTag ) && hb_cdxTopScope( pTag ) &&
                   ( ! fCheckFilter || hb_cdxCheckRecordFilter( pArea, ulRecNo ) ) )
               {
                  LPCDXKEY pCurKey = hb_cdxKeyCopy( NULL, pTag->CurKey );
                  if( ! hb_cdxCheckRecordScope( pArea, pTag->CurKey->rec ) )
                     hb_cdxTagSkipPrev( pTag );
                  while( ! pTag->TagBOF )
                  {
                     if( ! fCheckFilter || hb_cdxCheckRecordFilter( pArea, pTag->CurKey->rec ) )
                        ulKeyNo++;
                     hb_cdxTagSkipPrev( pTag );
                  }
                  pTag->fRePos = HB_TRUE;
                  hb_cdxKeyCopy( pTag->CurKey, pCurKey );
                  hb_cdxKeyFree( pCurKey );
                  if( fCheckFilter )
                     SELF_GOTO( ( AREAP ) pArea, ulRecNo );
               }
            }
            else
            {
               LPCDXPAGE pPage = pTag->RootPage;
               while( pPage->Child )
                  pPage = pPage->Child;
               if( pTag->UsrAscend )
               {
                  ulKeyNo = pPage->iCurKey + 1;
                  if( pPage->Left != CDX_DUMMYNODE )
                  {
                     HB_ULONG ulPage = pPage->Left;
                     pPage = hb_cdxPageNew( pTag, NULL, CDX_DUMMYNODE );
                     pPage->Page = ulPage;
                     while( pPage->Page != CDX_DUMMYNODE )
                     {
                        hb_cdxPageLoad( pPage );
                        ulKeyNo += pPage->iKeys;
                        pPage->Page = pPage->Left;
                     }
                     hb_cdxPageFree( pPage, HB_TRUE );
                  }
               }
               else
               {
                  ulKeyNo = pPage->iKeys - pPage->iCurKey;
                  if( pPage->Right != CDX_DUMMYNODE )
                  {
                     HB_ULONG ulPage = pPage->Right;
                     pPage = hb_cdxPageNew( pTag, NULL, CDX_DUMMYNODE );
                     pPage->Page = ulPage;
                     while( pPage->Page != CDX_DUMMYNODE )
                     {
                        hb_cdxPageLoad( pPage );
                        ulKeyNo += pPage->iKeys;
                        pPage->Page = pPage->Right;
                     }
                     hb_cdxPageFree( pPage, HB_TRUE );
                  }
               }
            }
            if( ulKeyNo != 0 )
            {
               if( ! fFilters )
               {
                  pTag->rawKeyPos = ulKeyNo;
                  CURKEY_SETRAWPOS( pTag );
               }
               else if( fLogOpt )
               {
                  pTag->logKeyPos = ulKeyNo;
                  CURKEY_SETLOGPOS( pTag );
               }
            }
         }
      }
      hb_cdxIndexUnLockRead( pTag->pIndex );
   }
   else
   {
      HB_ULONG ulRecNo = pArea->dbfarea.ulRecNo;

      if( fLogOpt && fFilters && pArea->dbfarea.area.dbfi.itmCobExpr )
      {
         if( hb_cdxCheckRecordFilter( pArea, ulRecNo ) )
         {
            do
            {
               ulKeyNo++;
               if( SELF_SKIP( ( AREAP ) pArea, -1 ) != HB_SUCCESS )
                  break;
            }
            while( ! ( ( AREAP ) pArea )->fBof );
            SELF_GOTO( ( AREAP ) pArea, ulRecNo );
         }
      }
      else
      {
         ulKeyNo = ulRecNo;
      }
   }
   return ulKeyNo;
}

/*
 * DBOI_KEYGOTO goto specific logical record in the index file
 */
static HB_ERRCODE hb_cdxDBOIKeyGoto( CDXAREAP pArea, LPCDXTAG pTag, HB_ULONG ulKeyNo, HB_BOOL fFilters )
{
   HB_ERRCODE retval;
   HB_ULONG ulKeyCnt = ulKeyNo;
   HB_BOOL fLogOpt = pArea->dbfarea.area.dbfi.itmCobExpr || ! pArea->dbfarea.area.dbfi.fFilter;

   if( ulKeyNo == 0 )
      retval = SELF_GOTO( ( AREAP ) pArea, 0 );
   else if( pTag )
   {
      HB_BOOL fCheckFilter = ( fLogOpt && fFilters && pArea->dbfarea.area.dbfi.itmCobExpr );
      hb_cdxIndexLockRead( pTag->pIndex );
      hb_cdxTagRefreshScope( pTag );
      if( ! pArea->dbfarea.lpdbPendingRel && ( fFilters ?
               fLogOpt && CURKEY_LOGPOS( pTag ) && pTag->logKeyPos == ulKeyNo :
               ( CURKEY_RAWPOS( pTag ) && pTag->rawKeyPos == ulKeyNo ) ) )
      {
         retval = SELF_GOTO( ( AREAP ) pArea, fFilters ? pTag->logKeyRec : pTag->rawKeyRec );
      }
      else
      {
         if( pTag->topScopeKey || pTag->bottomScopeKey || pTag->UsrUnique || pArea->dbfarea.area.dbfi.fFilter )
         {
            hb_cdxTagGoTop( pTag );
            if( fCheckFilter )
               while( ! pTag->TagEOF )
               {
                  if( hb_cdxCheckRecordFilter( pArea, pTag->CurKey->rec ) )
                  {
                     if( ! --ulKeyCnt )
                        break;
                  }
                  hb_cdxTagSkipNext( pTag );
               }
            else
               while( ! pTag->TagEOF && --ulKeyCnt )
                  hb_cdxTagSkipNext( pTag );
         }
         else
         {
            LPCDXPAGE pPage, pOwnerPage = NULL;
            HB_ULONG ulNextPg;
            hb_cdxTagGoTop( pTag );
            pPage = pTag->RootPage;
            while( pPage->Child )
            {
               pOwnerPage = pPage;
               pPage = pPage->Child;
            }
            while( ( HB_ULONG ) pPage->iKeys < ulKeyCnt && pOwnerPage &&
                   ( ulNextPg = pTag->UsrAscend ?
                     pPage->Right : pPage->Left ) != CDX_DUMMYNODE )
            {
               ulKeyCnt -= pPage->iKeys;
               pOwnerPage->Child = hb_cdxPageNew( pPage->TagParent, pPage->Owner, ulNextPg );
               hb_cdxPageFree( pPage, HB_FALSE );
               pPage = pOwnerPage->Child;
            }
            if( ( HB_ULONG ) pPage->iKeys >= ulKeyCnt )
            {
               pPage->iCurKey = pTag->UsrAscend ? ( int ) ulKeyCnt - 1 : pPage->iKeys - ( int ) ulKeyCnt;
               hb_cdxSetCurKey( pPage );
            }
            else
            {
               pTag->CurKey->rec = 0;
            }
         }
         retval = SELF_GOTO( ( AREAP ) pArea, pTag->CurKey->rec );
         if( pArea->dbfarea.fPositioned )
         {
            if( ! fFilters )
            {
               pTag->rawKeyPos = ulKeyNo;
               CURKEY_SETRAWPOS( pTag );
            }
            else if( fLogOpt )
            {
               pTag->logKeyPos = ulKeyNo;
               CURKEY_SETLOGPOS( pTag );
            }
         }
      }
      hb_cdxIndexUnLockRead( pTag->pIndex );
   }
   else
   {
      if( fLogOpt && fFilters && pArea->dbfarea.area.dbfi.itmCobExpr )
      {
         retval = SELF_GOTOP( ( AREAP ) pArea );
         if( retval == HB_SUCCESS && --ulKeyCnt )
            retval = SELF_SKIP( ( AREAP ) pArea, ulKeyCnt );
      }
      else
      {
         retval = SELF_GOTO( ( AREAP ) pArea, ulKeyNo );
      }
   }

   return retval;
}

static double hb_cdxCountRelKeyPos( LPCDXPAGE pPage )
{
   return ( ( pPage->Child ? hb_cdxCountRelKeyPos( pPage->Child ) : 0.5 ) +
            pPage->iCurKey ) / pPage->iKeys;
}

static HB_BOOL hb_cdxGoToRelKeyPos( LPCDXPAGE pPage, double dPos )
{
   do
   {
      if( pPage->iKeys == 0 )
         return HB_FALSE;

      pPage->iCurKey = ( int ) ( dPos * pPage->iKeys );
      if( pPage->iCurKey >= pPage->iKeys )
         pPage->iCurKey = pPage->iKeys - 1;

      if( ( pPage->PageType & CDX_NODE_LEAF ) != 0 )
         break;

      dPos = dPos * pPage->iKeys - pPage->iCurKey;
      if( dPos < 0.0 )
         dPos = 0.0;
      else if( dPos >= 1.0 )
         dPos = 1.0;

      hb_cdxPageGetChild( pPage );
      pPage = pPage->Child;
   }
   while( pPage );

   return HB_TRUE;
}

static double hb_cdxDBOIGetRelKeyPos( CDXAREAP pArea, LPCDXTAG pTag )
{
   HB_ULONG ulRecNo = 0, ulRecCount = 0;
   double dPos = 0.0;

   /* resolve any pending relations */
   SELF_RECNO( ( AREAP ) pArea, &ulRecNo );

   if( ! pArea->dbfarea.fPositioned )
   {
      if( ulRecNo > 1 )
         dPos = 1.0;
   }
   else if( ! pTag )
   {
      SELF_RECCOUNT( ( AREAP ) pArea, &ulRecCount );
      if( ulRecCount != 0 )
         dPos = ( 0.5 + ulRecNo ) / ulRecCount;
   }
   else
   {
      LPCDXKEY pKey;
      double dStart, dStop, dFact = 0.0000000000001;
      HB_BOOL fOK = HB_TRUE;

      if( pTag->UsrAscend )
      {
         dStart = 0.0;
         dStop = 1.0;
      }
      else
      {
         dStart = 1.0;
         dStop = 0.0;
      }

      hb_cdxIndexLockRead( pTag->pIndex );
      hb_cdxTagRefreshScope( pTag );

      pKey = pTag->UsrAscend ? pTag->topScopeKey : pTag->bottomScopeKey;
      if( pKey )
      {
         hb_cdxTagKeyFind( pTag, pKey );
         if( pTag->CurKey->rec == 0 || pTag->TagEOF || ! hb_cdxBottomScope( pTag ) )
            fOK = HB_FALSE;
         else
            dStart = hb_cdxCountRelKeyPos( pTag->RootPage );
      }
      pKey = pTag->UsrAscend ? pTag->bottomScopeKey : pTag->topScopeKey;
      if( pKey && fOK )
      {
         hb_cdxTagKeyFind( pTag, pKey );
         if( pTag->CurKey->rec == 0 || pTag->TagBOF || ! hb_cdxTopScope( pTag ) )
            fOK = HB_FALSE;
         else
            dStop = hb_cdxCountRelKeyPos( pTag->RootPage );
      }
      if( fOK )
      {
         if( ! pTag->UsrAscend )
         {
            double dTmp = dStart;
            dStart = dStop;
            dStop = dTmp;
         }
         pTag->fRePos = HB_TRUE;
         if( hb_cdxCurKeyRefresh( pArea, pTag ) &&
             hb_cdxTopScope( pTag ) && hb_cdxBottomScope( pTag ) )
         {
            if( dStart >= dStop - dFact )
               dPos = 0.5;
            else
            {
               dPos = hb_cdxCountRelKeyPos( pTag->RootPage );
               dPos = ( dPos - dStart ) / ( dStop - dStart );
               if( ! pTag->UsrAscend )
                  dPos = 1.0 - dPos;
               /* fix possible differences in FL representation */
               if( dPos <= 0.0 )
                  dPos = 0.0;
               else if( dPos >= 1.0 )
                  dPos = 1.0;
            }
         }
      }
      hb_cdxIndexUnLockRead( pTag->pIndex );
   }

   return dPos;
}

static void hb_cdxDBOISetRelKeyPos( CDXAREAP pArea, LPCDXTAG pTag, double dPos )
{
   if( ! pTag )
   {
      if( dPos >= 1.0 )
      {
         SELF_GOBOTTOM( ( AREAP ) pArea );
      }
      else if( dPos <= 0.0 )
      {
         SELF_GOTOP( ( AREAP ) pArea );
      }
      else
      {
         HB_ULONG ulRecCount, ulRecNo;
         SELF_RECCOUNT( ( AREAP ) pArea, &ulRecCount );
         ulRecNo = ( HB_ULONG ) dPos * ulRecCount + 1;
         if( ulRecNo >= ulRecCount )
            ulRecNo = ulRecCount;
         SELF_GOTO( ( AREAP ) pArea, ulRecNo );
         SELF_SKIPFILTER( ( AREAP ) pArea, 1 );
         if( pArea->dbfarea.area.fEof )
            SELF_GOTOP( ( AREAP ) pArea );
      }
   }
   else
   {
      HB_BOOL fForward = HB_TRUE, fOK = HB_TRUE, fTop = HB_FALSE;
      hb_cdxIndexLockRead( pTag->pIndex );
      hb_cdxTagRefreshScope( pTag );

      if( dPos >= 1.0 )
      {
         fForward = HB_FALSE;
      }
      else if( dPos <= 0.0 )
      {
         fTop = HB_TRUE;
      }
      else
      {
         LPCDXKEY pKey;
         double dStart, dStop, dFact = 0.0000000000001;

         if( pTag->UsrAscend )
         {
            dStart = 0.0;
            dStop = 1.0;
         }
         else
         {
            dStart = 1.0;
            dStop = 0.0;
         }

         pKey = pTag->UsrAscend ? pTag->topScopeKey : pTag->bottomScopeKey;
         if( pKey )
         {
            hb_cdxTagKeyFind( pTag, pKey );
            if( pTag->CurKey->rec == 0 || pTag->TagEOF || ! hb_cdxBottomScope( pTag ) )
               fOK = HB_FALSE;
            else
               dStart = hb_cdxCountRelKeyPos( pTag->RootPage );
         }
         pKey = pTag->UsrAscend ? pTag->bottomScopeKey : pTag->topScopeKey;
         if( pKey && fOK )
         {
            hb_cdxTagKeyFind( pTag, pKey );
            if( pTag->CurKey->rec == 0 || pTag->TagBOF || ! hb_cdxTopScope( pTag ) )
               fOK = HB_FALSE;
            else
               dStop = hb_cdxCountRelKeyPos( pTag->RootPage );
         }
         if( fOK )
         {
            if( ! pTag->UsrAscend )
            {
               double dTmp = dStart;
               dStart = dStop;
               dStop = dTmp;
               dPos = 1.0 - dPos;
            }
            if( dStart >= dStop - dFact )
            {
               fTop = HB_TRUE;
            }
            else
            {
               dPos = dPos * ( dStop - dStart ) + dStart;
               pTag->fRePos = HB_FALSE;
               hb_cdxTagOpen( pTag );
               pTag->TagBOF = pTag->TagEOF = HB_FALSE;
               if( ! hb_cdxGoToRelKeyPos( pTag->RootPage, dPos ) )
               {
                  fTop = HB_TRUE;
               }
               else
               {
                  hb_cdxSetCurKey( pTag->RootPage );
                  if( ! hb_cdxTopScope( pTag ) )
                     fTop = HB_TRUE;
                  else if( ! hb_cdxBottomScope( pTag ) )
                     fForward = HB_FALSE;
               }
            }
         }
      }
      if( ! fOK )
      {
         SELF_GOTO( ( AREAP ) pArea, 0 );
      }
      else
      {
         if( fForward )
         {
            if( fTop )
               hb_cdxTagGoTop( pTag );
            while( ! pTag->TagEOF )
            {
               if( hb_cdxCheckRecordFilter( pArea, pTag->CurKey->rec ) )
                  break;
               hb_cdxTagSkipNext( pTag );
            }
            if( pTag->TagEOF && ! fTop )
               fForward = HB_FALSE;
         }
         if( ! fForward )
         {
            hb_cdxTagGoBottom( pTag );
            while( ! pTag->TagBOF )
            {
               if( hb_cdxCheckRecordFilter( pArea, pTag->CurKey->rec ) )
                  break;
               hb_cdxTagSkipPrev( pTag );
            }
            if( pTag->TagBOF )
            {
               pTag->CurKey->rec = 0;
            }
         }
         SELF_GOTO( ( AREAP ) pArea, pTag->CurKey->rec );
      }
      hb_cdxIndexUnLockRead( pTag->pIndex );
   }
}

/*
 * DBOI_FINDREC find a specific record in the tag - it's useful for
 * custom indexes when the same record can be stored more then once
 * or when the used index key is unknown
 */
static HB_BOOL hb_cdxDBOIFindRec( CDXAREAP pArea, LPCDXTAG pTag, HB_ULONG ulRecNo, HB_BOOL fCont )
{
   HB_BOOL fFound = HB_FALSE;

   if( pTag && ulRecNo )
   {
      if( pArea->dbfarea.lpdbPendingRel && pArea->dbfarea.lpdbPendingRel->isScoped )
         SELF_FORCEREL( ( AREAP ) pArea );

      hb_cdxIndexLockRead( pTag->pIndex );
      hb_cdxTagRefreshScope( pTag );
      if( fCont )
      {
         if( ! hb_cdxCurKeyRefresh( pArea, pTag ) )
            ulRecNo = 0;
         else
            hb_cdxTagSkipNext( pTag );
      }
      else
      {
         hb_cdxTagGoTop( pTag );
      }
      if( ulRecNo )
      {
         while( ! pTag->TagBOF && ! pTag->TagEOF && hb_cdxBottomScope( pTag ) )
         {
            if( pTag->CurKey->rec == ulRecNo )
            {
               fFound = HB_TRUE;
               break;
            }
            hb_cdxTagSkipNext( pTag );
         }
      }
      hb_cdxIndexUnLockRead( pTag->pIndex );
   }
   SELF_GOTO( ( AREAP ) pArea, fFound ? ulRecNo : 0 );
   return fFound;
}

static void hb_cdxClearLogPosInfo( CDXAREAP pArea )
{
   LPCDXINDEX pIndex = pArea->lpIndexes;
   LPCDXTAG pTag;

   while( pIndex )
   {
      pTag = pIndex->TagList;
      while( pTag )
      {
         pTag->curKeyState &= ~( CDX_CURKEY_LOGPOS | CDX_CURKEY_LOGCNT );
         pTag = pTag->pNext;
      }
      pIndex = pIndex->pNext;
   }
}

static void hb_cdxClearPosInfo( CDXAREAP pArea )
{
   LPCDXINDEX pIndex = pArea->lpIndexes;
   LPCDXTAG pTag;

   while( pIndex )
   {
      pTag = pIndex->TagList;
      while( pTag )
      {
         pTag->curKeyState &= ~( CDX_CURKEY_LOGPOS | CDX_CURKEY_LOGCNT |
                                 CDX_CURKEY_RAWPOS | CDX_CURKEY_RAWCNT );
         pTag = pTag->pNext;
      }
      pIndex = pIndex->pNext;
   }
}

/*
 * -- DBFCDX METHODS --
 */

/* ( DBENTRYP_BP )    hb_cdxBof     : NULL */
/* ( DBENTRYP_BP )    hb_cdxEof     : NULL */
/* ( DBENTRYP_BP )    hb_cdxFound   : NULL */

/* ( DBENTRYP_V )     hb_cdxGoBottom */
static HB_ERRCODE hb_cdxGoBottom( CDXAREAP pArea )
{
   LPCDXTAG pTag;
   HB_ERRCODE retval;

   HB_TRACE( HB_TR_DEBUG, ( "hb_cdxGoBottom(%p)", pArea ) );

   if( FAST_GOCOLD( ( AREAP ) pArea ) == HB_FAILURE )
      return HB_FAILURE;

   pTag = hb_cdxGetActiveTag( pArea );
   if( ! pTag )
      return SUPER_GOBOTTOM( ( AREAP ) pArea );

   if( pArea->dbfarea.lpdbPendingRel && pArea->dbfarea.lpdbPendingRel->isScoped )
      SELF_FORCEREL( ( AREAP ) pArea );

   hb_cdxIndexLockRead( pTag->pIndex );
   hb_cdxTagRefreshScope( pTag );

   hb_cdxTagGoBottom( pTag );

   pArea->dbfarea.area.fTop = HB_FALSE;
   pArea->dbfarea.area.fBottom = HB_TRUE;

   retval = SELF_GOTO( ( AREAP ) pArea, pTag->CurKey->rec );

   if( retval != HB_FAILURE && pArea->dbfarea.fPositioned )
   {
      retval = SELF_SKIPFILTER( ( AREAP ) pArea, -1 );

      if( pArea->dbfarea.fPositioned && CURKEY_LOGCNT( pTag ) )
      {
         pTag->logKeyPos = pTag->logKeyCount;
         CURKEY_SETLOGPOS( pTag );
      }
   }
   hb_cdxIndexUnLockRead( pTag->pIndex );

   return retval;
}

/* ( DBENTRYP_UL )    hb_cdxGoTo    : NULL */
/* ( DBENTRYP_I )     hb_cdxGoToId  : NULL */

/* ( DBENTRYP_V )     hb_cdxGoTop */
static HB_ERRCODE hb_cdxGoTop( CDXAREAP pArea )
{
   LPCDXTAG pTag;
   HB_ERRCODE retval;

   HB_TRACE( HB_TR_DEBUG, ( "hb_cdxGoTop(%p)", pArea ) );

   if( FAST_GOCOLD( ( AREAP ) pArea ) == HB_FAILURE )
      return HB_FAILURE;

   pTag = hb_cdxGetActiveTag( pArea );
   if( ! pTag )
      return SUPER_GOTOP( ( AREAP ) pArea );

   if( pArea->dbfarea.lpdbPendingRel && pArea->dbfarea.lpdbPendingRel->isScoped )
      SELF_FORCEREL( ( AREAP ) pArea );

   hb_cdxIndexLockRead( pTag->pIndex );
   hb_cdxTagRefreshScope( pTag );

   hb_cdxTagGoTop( pTag );

   pArea->dbfarea.area.fTop = HB_TRUE;
   pArea->dbfarea.area.fBottom = HB_FALSE;

   retval = SELF_GOTO( ( AREAP ) pArea, pTag->CurKey->rec );

   if( retval != HB_FAILURE && pArea->dbfarea.fPositioned )
      retval = SELF_SKIPFILTER( ( AREAP ) pArea, 1 );

   if( retval != HB_FAILURE && pArea->dbfarea.fPositioned )
   {
      pTag->logKeyPos = 1;
      CURKEY_SETLOGPOS( pTag );
   }

   hb_cdxIndexUnLockRead( pTag->pIndex );
   return retval;
}

/* ( DBENTRYP_BIB )   hb_cdxSeek */
static HB_ERRCODE hb_cdxSeek( CDXAREAP pArea, HB_BOOL fSoftSeek, PHB_ITEM pKeyItm, HB_BOOL fFindLast )
{
   LPCDXTAG pTag;

   HB_TRACE( HB_TR_DEBUG, ( "hb_cdxSeek(%p, %d, %p, %d)", pArea, fSoftSeek, pKeyItm, fFindLast ) );

   if( FAST_GOCOLD( ( AREAP ) pArea ) == HB_FAILURE )
      return HB_FAILURE;

   pTag = hb_cdxGetActiveTag( pArea );

   if( ! pTag )
   {
      hb_cdxErrorRT( pArea, EG_NOORDER, EDBF_NOTINDEXED, NULL, 0, EF_CANDEFAULT, NULL );
      return HB_FAILURE;
   }
   else
   {
      LPCDXKEY pKey;
      HB_ERRCODE retval = HB_SUCCESS;
      HB_BOOL  fEOF = HB_FALSE, fLast;
      HB_ULONG ulRec;

      if( pArea->dbfarea.lpdbPendingRel && pArea->dbfarea.lpdbPendingRel->isScoped )
         SELF_FORCEREL( ( AREAP ) pArea );

      pArea->dbfarea.area.fTop = pArea->dbfarea.area.fBottom = HB_FALSE;
      pArea->dbfarea.area.fEof = HB_FALSE;

      if( pTag->UsrUnique )
         fLast = ! pTag->UsrAscend;
      else
         fLast = pTag->UsrAscend ? fFindLast : ! fFindLast;

      /* TODO: runtime error if ValType(pKeyItm) != pTag->Type */
      pKey = hb_cdxKeyPutItem( NULL, pKeyItm,
                               fLast ? CDX_MAX_REC_NUM : CDX_IGNORE_REC_NUM,
                               pTag, HB_TRUE, CDX_CMP_PREFIX );

      hb_cdxIndexLockRead( pTag->pIndex );
      hb_cdxTagRefreshScope( pTag );
      ulRec = hb_cdxTagKeyFind( pTag, pKey );
      if( ( ulRec == 0 && ! fSoftSeek ) || pTag->TagEOF )
         fEOF = HB_TRUE;
      else /* if( fSoftSeek ) */
      {
         if( ! hb_cdxBottomScope( pTag ) )
            fEOF = HB_TRUE;
         else if( ! hb_cdxTopScope( pTag ) )
         {
            hb_cdxTagGoTop( pTag );
            if( pTag->CurKey->rec == 0 )
               fEOF = HB_TRUE;
         }
      }
      hb_cdxIndexUnLockRead( pTag->pIndex );
      if( ! fEOF )
      {
         retval = SELF_GOTO( ( AREAP ) pArea, pTag->CurKey->rec );
         if( retval != HB_FAILURE && pArea->dbfarea.fPositioned )
         {
            retval = SELF_SKIPFILTER( ( AREAP ) pArea, fFindLast ? -1 : 1 );
            if( retval != HB_FAILURE && ulRec && pArea->dbfarea.fPositioned )
            {
               pArea->dbfarea.area.fFound = ( ulRec == pArea->dbfarea.ulRecNo ||
                        hb_cdxValCompare( pTag, pKey->val, pKey->len,
                                          pTag->CurKey->val, pTag->CurKey->len,
                                          pKey->mode ) == 0 );
               if( ! pArea->dbfarea.area.fFound && ! fSoftSeek )
                  fEOF = HB_TRUE;
            }
         }
      }
      if( retval != HB_FAILURE &&
          ( fEOF || ! hb_cdxTopScope( pTag ) ||
                    ! hb_cdxBottomScope( pTag ) ) )
      {
         retval = SELF_GOTO( ( AREAP ) pArea, 0 );
      }
      pArea->dbfarea.area.fBof = HB_FALSE;
      hb_cdxKeyFree( pKey );
      return retval;
   }
}

/* ( DBENTRYP_L )     hb_cdxSkip        : NULL */
static HB_ERRCODE hb_cdxSkip( CDXAREAP pArea, HB_LONG lToSkip )
{
   LPCDXTAG pTag;
   HB_ULONG ulPos, ulRec;

   HB_TRACE( HB_TR_DEBUG, ( "hb_cdxSkip(%p, %ld)", pArea, lToSkip ) );

   if( pArea->dbfarea.lpdbPendingRel )
      SELF_FORCEREL( ( AREAP ) pArea );

   pTag = lToSkip == 0 ? NULL : hb_cdxGetActiveTag( pArea );
   if( pTag && pArea->dbfarea.fPositioned && CURKEY_LOGPOS( pTag ) )
   {
      ulPos = pTag->logKeyPos;
      ulRec = pTag->logKeyRec;
   }
   else
   {
      ulPos = ulRec = 0;
   }

   if( SUPER_SKIP( ( AREAP ) pArea, lToSkip ) == HB_FAILURE )
      return HB_FAILURE;

   if( pTag )
   {
      if( ulPos && ( pTag->logKeyPos != ulPos || pTag->logKeyRec != ulRec ||
          ( pTag->curKeyState & CDX_CURKEY_LOGPOS ) == 0 ) )
      {
         ulPos = 0;
      }

      if( lToSkip > 0 )
      {
         if( pArea->dbfarea.area.fEof )
         {
            if( lToSkip == 1 && ulPos && ! CURKEY_LOGCNT( pTag ) )
            {
               pTag->logKeyCount = ulPos;
               pTag->curKeyState |= CDX_CURKEY_LOGCNT;
            }
         }
         else if( ulPos )
         {
            pTag->logKeyPos += lToSkip;
            pTag->logKeyRec = pArea->dbfarea.ulRecNo;
         }
      }
      else if( pArea->dbfarea.area.fBof )
      {
         if( pArea->dbfarea.fPositioned )
         {
            pTag->logKeyPos = 1;
            CURKEY_SETLOGPOS( pTag );
         }
      }
      else if( ulPos )
      {
         pTag->logKeyPos += lToSkip;
         pTag->logKeyRec = pArea->dbfarea.ulRecNo;
      }
   }
   return HB_SUCCESS;
}

/* ( DBENTRYP_L )     hb_cdxSkipFilter  : NULL */

/* ( DBENTRYP_L )     hb_cdxSkipRaw */
static HB_ERRCODE hb_cdxSkipRaw( CDXAREAP pArea, HB_LONG lToSkip )
{
   LPCDXTAG pTag;
   HB_ERRCODE retval;
   HB_BOOL fOut = HB_FALSE, fForward;

   HB_TRACE( HB_TR_DEBUG, ( "hb_cdxSkipRaw(%p, %ld)", pArea, lToSkip ) );

   if( FAST_GOCOLD( ( AREAP ) pArea ) == HB_FAILURE )
      return HB_FAILURE;

   pTag = hb_cdxGetActiveTag( pArea );

   if( ! pTag || lToSkip == 0 )
      return SUPER_SKIPRAW( ( AREAP ) pArea, lToSkip );

   if( pArea->dbfarea.lpdbPendingRel )
      SELF_FORCEREL( ( AREAP ) pArea );

   fForward = ( lToSkip > 0 );

   hb_cdxIndexLockRead( pTag->pIndex );
   hb_cdxTagRefreshScope( pTag );
   if( ! hb_cdxCurKeyRefresh( pArea, pTag ) )
   {
      if( fForward )
      {
         if( pTag->TagEOF || ! hb_cdxBottomScope( pTag ) )
            fOut = HB_TRUE;
         else if( pTag->UsrAscend && hb_cdxTopScope( pTag ) )
            lToSkip--;
      }
      else if( pArea->dbfarea.fPositioned )
      {
         if( pTag->TagEOF || ! hb_cdxTopScope( pTag ) )
            fOut = HB_TRUE;
         else if( ! pTag->UsrAscend && hb_cdxBottomScope( pTag ) )
            lToSkip++;
      }
   }
   if( fForward )
   {
      if( ! fOut )
      {
         while( lToSkip-- > 0 )
         {
            hb_cdxTagSkipNext( pTag );
            if( pTag->TagEOF )
            {
               fOut = HB_TRUE;
               break;
            }
         }
      }
      retval = SELF_GOTO( ( AREAP ) pArea, ( pTag->TagEOF || fOut )
                                           ? 0 : pTag->CurKey->rec );
   }
   else /* if( lToSkip < 0 ) */
   {
      if( fOut )
         hb_cdxTagGoTop( pTag );
      else
      {
         while( lToSkip++ < 0 )
         {
            hb_cdxTagSkipPrev( pTag );
            if( pTag->TagBOF )
            {
               fOut = HB_TRUE;
               break;
            }
         }
      }
      retval = SELF_GOTO( ( AREAP ) pArea, pTag->CurKey->rec );
      pArea->dbfarea.area.fBof = fOut;
   }
   hb_cdxIndexUnLockRead( pTag->pIndex );
   /* Update Bof and Eof flags */
#if 0
   if( fForward )
      pArea->dbfarea.area.fBof = HB_FALSE;
   else
      pArea->dbfarea.area.fEof = HB_FALSE;
#endif
   return retval;
}

/* ( DBENTRYP_VF )    hb_cdxAddField        : NULL */
/* ( DBENTRYP_B )     hb_cdxAppend          : NULL */
/* ( DBENTRYP_I )     hb_cdxCreateFields    : NULL */
/* ( DBENTRYP_V )     hb_cdxDeleteRec       : NULL */
/* ( DBENTRYP_BP )    hb_cdxDeleted         : NULL */
/* ( DBENTRYP_SP )    hb_cdxFieldCount      : NULL */
/* ( DBENTRYP_VF )    hb_cdxFieldDisplay    : NULL */
/* ( DBENTRYP_SSI )   hb_cdxFieldInfo       : NULL */
/* ( DBENTRYP_SCP )   hb_cdxFieldName       : NULL */

/* ( DBENTRYP_V )     hb_cdxFlush           : NULL */
/*
 * Flush _system_ buffers to disk
 */
static HB_ERRCODE hb_cdxFlush( CDXAREAP pArea )
{
   LPCDXINDEX pIndex;
   HB_ERRCODE errCode;

   HB_TRACE( HB_TR_DEBUG, ( "hb_cdxFlush(%p)", pArea ) );

   if( SELF_GOCOLD( ( AREAP ) pArea ) == HB_FAILURE )
      return HB_FAILURE;

   errCode = SUPER_FLUSH( ( AREAP ) pArea );

   if( hb_setGetHardCommit() )
   {
      pIndex = pArea->lpIndexes;
      while( pIndex )
      {
         if( pIndex->pFile && pIndex->fFlush )
         {
            hb_fileCommit( pIndex->pFile );
            pIndex->fFlush = HB_FALSE;
         }
         pIndex = pIndex->pNext;
      }
   }

   return errCode;
}

/* ( DBENTRYP_PP )    hb_cdxGetRec          : NULL */
/* ( DBENTRYP_SI )    hb_cdxGetValue        : NULL */
/* ( DBENTRYP_SVL )   hb_cdxGetVarLen       : NULL */

/* ( DBENTRYP_V )     hb_cdxGoCold */
/*
 * Perform a write of WorkArea memory to the data store.
 */
static HB_ERRCODE hb_cdxGoCold( CDXAREAP pArea )
{
   HB_BOOL fRecordChanged = pArea->dbfarea.fRecordChanged;
   HB_BOOL fAppend = pArea->dbfarea.fAppend;

   HB_TRACE( HB_TR_DEBUG, ( "hb_cdxGoCold(%p)", pArea ) );

   if( SUPER_GOCOLD( ( AREAP ) pArea ) == HB_FAILURE )
      return HB_FAILURE;

   if( ( fRecordChanged || pArea->fCdxAppend ) && pArea->lpIndexes )
   {
      LPCDXTAG pTag = pArea->lpIndexes->TagList;
      LPCDXKEY pKey = NULL;
      HB_BOOL fAdd, fDel, fLck = HB_FALSE;
      LPDBRELINFO lpdbPendingRel;

      if( pArea->dbfarea.fShared )
      {
         if( fAppend )
         {
            if( pArea->fCdxAppend )
               hb_cdxErrInternal( "hb_cdxGoCold: multiple appending without GOCOLD." );
            pArea->fCdxAppend = HB_TRUE;
            return HB_SUCCESS;
         }
         else
         {
            fAppend = pArea->fCdxAppend;
            pArea->fCdxAppend = HB_FALSE;
         }
      }

      /* The pending relation may move the record pointer so we should
         disable them for KEY/FOR evaluation */
      lpdbPendingRel = pArea->dbfarea.lpdbPendingRel;
      pArea->dbfarea.lpdbPendingRel = NULL;

      /* TODO:
       * There is possible race condition here but not very dangerous.
       * To avoid it we should Lock all index file before SUPER_GOCOLD
       * but it makes other problem if two stations open the database index
       * files in a different order then they can block each other.
       * Without changes in locking scheme we can do only one thing which
       * is enough if there is only one index file: lock first index only
       * before SUPER_GOCOLD
       * Druzus, 2003-10-05 10:27:52 CEST
       */

      while( pTag )
      {
         if( ! pTag->Custom )
         {
            pKey = hb_cdxKeyEval( pKey, pTag );

            if( pTag->pForItem != NULL )
               fAdd = hb_cdxEvalCond( pArea, pTag->pForItem, HB_TRUE );
            else
               fAdd = HB_TRUE;

            if( fAppend )
               fDel = HB_FALSE;
            else
            {
               if( hb_cdxValCompare( pTag, pKey->val, pKey->len,
                                     pTag->HotKey->val, pTag->HotKey->len,
                                     CDX_CMP_EXACT ) == 0 )
               {
                  fDel = ! fAdd && pTag->HotFor;
                  fAdd = fAdd && ! pTag->HotFor;
               }
               else
               {
                  fDel = pTag->HotFor;
               }
            }
            if( fDel || fAdd )
            {
               if( ! fLck )
               {
                  hb_cdxIndexLockWrite( pTag->pIndex );
                  fLck = HB_TRUE;
               }
               if( fDel )
                  hb_cdxTagKeyDel( pTag, pTag->HotKey );
               if( fAdd )
                  hb_cdxTagKeyAdd( pTag, pKey );
            }
#if 0
            if( pTag->HotKey )
            {
               hb_cdxKeyFree( pTag->HotKey );
               pTag->HotKey = NULL;
            }
#endif
         }
         if( pTag->pNext )
            pTag = pTag->pNext;
         else
         {
            if( fLck )
            {
               hb_cdxIndexUnLockWrite( pTag->pIndex );
               fLck = HB_FALSE;
            }
            if( pTag->pIndex->pNext )
               pTag = pTag->pIndex->pNext->TagList;
            else
               pTag = NULL;
         }
      }

      if( pKey )
         hb_cdxKeyFree( pKey );

      /* Restore disabled pending relation */
      pArea->dbfarea.lpdbPendingRel = lpdbPendingRel;
   }

   return HB_SUCCESS;
}

/* ( DBENTRYP_V )     hb_cdxGoHot */
/*
 * Mark the WorkArea data buffer as hot.
 */
static HB_ERRCODE hb_cdxGoHot( CDXAREAP pArea )
{

   HB_TRACE( HB_TR_DEBUG, ( "hb_cdxGoHot(%p)", pArea ) );

   if( pArea->dbfarea.fRecordChanged )
      hb_cdxErrInternal( "hb_cdxGoHot: multiple marking buffer as hot." );

   if( SUPER_GOHOT( ( AREAP ) pArea ) == HB_FAILURE )
      return HB_FAILURE;

   if( pArea->lpIndexes && ! pArea->fCdxAppend )
   {
      LPCDXTAG pTag = pArea->lpIndexes->TagList;
      while( pTag )
      {
         if( ! pTag->Custom )
         {
            pTag->HotKey = hb_cdxKeyEval( pTag->HotKey, pTag );
            pTag->HotFor = pTag->pForItem == NULL || hb_cdxEvalCond( pArea, pTag->pForItem, HB_TRUE );
         }

         if( pTag->pNext )
            pTag = pTag->pNext;
         else
         {
            if( pTag->pIndex->pNext )
               pTag = pTag->pIndex->pNext->TagList;
            else
               pTag = NULL;
         }
      }
   }
   return HB_SUCCESS;
}

/* ( DBENTRYP_P )     hb_cdxPutRec          : NULL */
/* ( DBENTRYP_SI )    hb_cdxPutValue        : NULL */
/* ( DBENTRYP_V )     hb_cdxRecall          : NULL */
/* ( DBENTRYP_ULP )   hb_cdxRecCount        : NULL */
/* ( DBENTRYP_ISI )   hb_cdxRecInfo         : NULL */
/* ( DBENTRYP_ULP )   hb_cdxRecNo           : NULL */
/* ( DBENTRYP_I )     hb_cdxRecId           : NULL */
/* ( DBENTRYP_S )     hb_cdxSetFieldExtent  : NULL */
/* ( DBENTRYP_CP )    hb_cdxAlias           : NULL */

/* ( DBENTRYP_V )     hb_cdxClose */
/*
 * Close the table in the WorkArea.
 */
static HB_ERRCODE hb_cdxClose( CDXAREAP pArea )
{
   HB_ERRCODE errCode;

   HB_TRACE( HB_TR_DEBUG, ( "hb_cdxClose(%p)", pArea ) );

   if( SELF_GOCOLD( ( AREAP ) pArea ) == HB_FAILURE )
      return HB_FAILURE;

   errCode = SUPER_CLOSE( ( AREAP ) pArea );

   if( errCode == HB_SUCCESS )
   {
      if( pArea->pSort )
      {
         hb_cdxSortFree( pArea->pSort );
         pArea->pSort = NULL;
      }

      hb_cdxOrdListClear( pArea, HB_TRUE, NULL );
#ifdef HB_CDX_DBGTIME
      printf( "\r\ncdxTimeIntBld=%f, cdxTimeExtBld=%f, cdxTimeBld=%f\r\n"
              "cdxTimeGetKey=%f, cdxTimeFreeKey=%f\r\n"
              "cdxTimeExtBlc=%f, cdxTimeIntBlc=%f\r\n"
              "cdxTimeIdxBld=%f\r\n"
              "cdxTimeTotal=%f\r\n",
              ( double ) cdxTimeIntBld / 1000000, ( double ) cdxTimeExtBld / 1000000,
              ( double ) ( cdxTimeIntBld + cdxTimeExtBld ) / 1000000,
              ( double ) cdxTimeGetKey / 1000000, ( double ) cdxTimeFreeKey / 1000000,
              ( double ) cdxTimeIntBlc / 1000000, ( double ) cdxTimeExtBlc / 1000000,
              ( double ) cdxTimeIdxBld / 1000000,
              ( double ) ( cdxTimeIntBld + cdxTimeExtBld + cdxTimeIdxBld +
                           cdxTimeGetKey + cdxTimeFreeKey +
                           cdxTimeExtBlc + cdxTimeIntBlc ) / 1000000 );
      fflush( stdout );
      cdxTimeIntBld = cdxTimeExtBld = 0;
#endif
#ifdef HB_CDX_DBGUPDT
      printf( "\r\n#reads=%ld, #writes=%ld, stacksize=%d\r\n", cdxReadNO, cdxWriteNO, cdxStackSize );
      fflush( stdout );
      cdxReadNO = cdxWriteNO = 0;
#endif
   }

   return errCode;
}

/* ( DBENTRYP_VO )    hb_cdxCreate          : NULL */
/* ( DBENTRYP_SI )    hb_cdxInfo            : NULL */
/* ( DBENTRYP_V )     hb_cdxNewArea         : NULL */

/* ( DBENTRYP_VO )    hb_cdxOpen */
/*
 * Open a data store in the WorkArea.
 */
static HB_ERRCODE hb_cdxOpen( CDXAREAP pArea, LPDBOPENINFO pOpenInfo )
{
   HB_ERRCODE errCode = HB_SUCCESS;

   HB_TRACE( HB_TR_DEBUG, ( "hb_cdxOpen(%p, %p)", pArea, pOpenInfo ) );

   if( ! pArea->dbfarea.bLockType )
   {
      PHB_ITEM pItem = hb_itemNew( NULL );
      if( SELF_INFO( ( AREAP ) pArea, DBI_LOCKSCHEME, pItem ) != HB_SUCCESS )
      {
         hb_itemRelease( pItem );
         return HB_FAILURE;
      }
      pArea->dbfarea.bLockType = ( HB_BYTE ) hb_itemGetNI( pItem );
      hb_itemRelease( pItem );
      if( pArea->dbfarea.bLockType == 0 )
      {
         pArea->dbfarea.bLockType = DB_DBFLOCK_VFP;
      }
   }
   if( SUPER_OPEN( ( AREAP ) pArea, pOpenInfo ) == HB_FAILURE )
   {
      return HB_FAILURE;
   }

   /* open (production) structural index */
   if( DBFAREA_DATA( &pArea->dbfarea )->fStrictStruct ? pArea->dbfarea.fHasTags : hb_setGetAutOpen() )
   {
      char szFileName[ HB_PATH_MAX ];

      pArea->dbfarea.fHasTags = HB_FALSE;
      hb_cdxCreateFName( pArea, NULL, NULL, szFileName, NULL );
      if( hb_fileExists( szFileName, NULL ) ||
          DBFAREA_DATA( &pArea->dbfarea )->fStrictStruct )
      {
         DBORDERINFO pOrderInfo;

         pOrderInfo.itmResult = hb_itemPutNI( NULL, 0 );
         pOrderInfo.atomBagName = hb_itemPutC( NULL, szFileName );
         pOrderInfo.itmNewVal = NULL;
         pOrderInfo.itmOrder  = NULL;
         errCode = SELF_ORDLSTADD( ( AREAP ) pArea, &pOrderInfo );
         if( errCode == HB_SUCCESS )
         {
            pOrderInfo.itmOrder  = hb_itemPutNI( NULL, hb_setGetAutOrder() );
            errCode = SELF_ORDLSTFOCUS( ( AREAP ) pArea, &pOrderInfo );
            hb_itemRelease( pOrderInfo.itmOrder );
            if( errCode == HB_SUCCESS )
               errCode = SELF_GOTOP( ( AREAP ) pArea );
         }
         hb_itemRelease( pOrderInfo.atomBagName );
         hb_itemRelease( pOrderInfo.itmResult );
      }
   }
   else
   {
      pArea->dbfarea.fHasTags = HB_FALSE;
   }

   return errCode;
}

/* ( DBENTRYP_V )     hb_cdxRelease         : NULL */

/* ( DBENTRYP_SP )    hb_cdxStructSize */
/*
 * Retrieve the size of the WorkArea structure.
 */
static HB_ERRCODE hb_cdxStructSize( CDXAREAP pArea, HB_USHORT * uiSize )
{
   HB_TRACE( HB_TR_DEBUG, ( "hb_cdxStrucSize(%p, %p)", pArea, uiSize ) );
   HB_SYMBOL_UNUSED( pArea );

   *uiSize = sizeof( CDXAREA );
   return HB_SUCCESS;
}

/* ( DBENTRYP_CP )    hb_cdxSysName         : NULL */

/* ( DBENTRYP_VEI )   hb_cdxEval            : NULL */

/* ( DBENTRYP_V )     hb_cdxPack */
static HB_ERRCODE hb_cdxPack( CDXAREAP pArea )
{
   HB_TRACE( HB_TR_DEBUG, ( "hb_cdxPack(%p)", pArea ) );

   if( FAST_GOCOLD( ( AREAP ) pArea ) == HB_FAILURE )
      return HB_FAILURE;

   if( SUPER_PACK( ( AREAP ) pArea ) == HB_SUCCESS )
   {
      return SELF_ORDLSTREBUILD( ( AREAP ) pArea );
   }
   else
      return HB_FAILURE;
}

/* ( DBENTRYP_LSP )   hb_cdxPackRec         : NULL */
/* ( DBENTRYP_VS )    hb_cdxSort            : NULL */
/* ( DBENTRYP_VT )    hb_cdxTrans           : NULL */
/* ( DBENTRYP_VT )    hb_cdxTransRec        : NULL */

/* ( DBENTRYP_V )     hb_cdxZap */
static HB_ERRCODE hb_cdxZap( CDXAREAP pArea )
{
   HB_TRACE( HB_TR_DEBUG, ( "nb_cdxZap(%p)", pArea ) );

   if( FAST_GOCOLD( ( AREAP ) pArea ) == HB_FAILURE )
      return HB_FAILURE;

   if( SUPER_ZAP( ( AREAP ) pArea ) == HB_SUCCESS )
   {
      return SELF_ORDLSTREBUILD( ( AREAP ) pArea );
   }
   else
      return HB_FAILURE;
}

/* ( DBENTRYP_VR )    hb_cdxChildEnd        : NULL */
/* ( DBENTRYP_VR )    hb_cdxChildStart      : NULL */
/* ( DBENTRYP_VR )    hb_cdxChildSync       : NULL */
/* ( DBENTRYP_V )     hb_cdxSyncChildren    : NULL */
/* ( DBENTRYP_V )     hb_cdxClearRel        : NULL */
/* ( DBENTRYP_V )     hb_cdxForceRel        : NULL */
/* ( DBENTRYP_SSP )   hb_cdxRelArea         : NULL */
/* ( DBENTRYP_VR )    hb_cdxRelEval         : NULL */
/* ( DBENTRYP_SI )    hb_cdxRelText         : NULL */
/* ( DBENTRYP_VR )    hb_cdxSetRel          : NULL */

/* ( DBENTRYP_VOI )   hb_cdxOrderListAdd */
static HB_ERRCODE hb_cdxOrderListAdd( CDXAREAP pArea, LPDBORDERINFO pOrderInfo )
{
   HB_USHORT uiFlags;
   PHB_FILE pFile;
   char szBaseName[ CDX_MAXTAGNAMELEN + 1 ];
   char szFileName[ HB_PATH_MAX ];
   LPCDXINDEX pIndex, * pIndexPtr;
   HB_BOOL fProd, bRetry;
   PHB_ITEM pError = NULL;

   HB_TRACE( HB_TR_DEBUG, ( "hb_cdxOrderListAdd(%p, %p)", pArea, pOrderInfo ) );

   if( FAST_GOCOLD( ( AREAP ) pArea ) == HB_FAILURE )
      return HB_FAILURE;

   if( hb_itemGetCLen( pOrderInfo->atomBagName ) == 0 )
      return HB_FAILURE;

   hb_cdxCreateFName( pArea, hb_itemGetCPtr( pOrderInfo->atomBagName ),
                      &fProd, szFileName, szBaseName );

#if 0
   if( ! szBaseName[ 0 ] )
      return HB_FAILURE;
#endif
   pIndex = hb_cdxFindBag( pArea, szFileName );

   if( pIndex )
   {
      /* index already open, do nothing */
      if( ! pArea->uiTag )
      {
         pArea->uiTag = hb_cdxGetTagNumber( pArea, pIndex->TagList );
         SELF_GOTOP( ( AREAP ) pArea );
      }
      return HB_SUCCESS;
   }

   uiFlags = ( pArea->dbfarea.fReadonly ? FO_READ : FO_READWRITE ) |
             ( pArea->dbfarea.fShared ? FO_DENYNONE : FO_EXCLUSIVE );
   do
   {
      pFile = hb_fileExtOpen( szFileName, NULL, uiFlags |
                              FXO_DEFAULTS | FXO_SHARELOCK | FXO_COPYNAME |
                              FXO_NOSEEKPOS,
                              NULL, pError );
      if( ! pFile )
         bRetry = hb_cdxErrorRT( pArea, EG_OPEN, EDBF_OPEN_INDEX, szFileName,
                                 hb_fsError(), EF_CANRETRY | EF_CANDEFAULT,
                                 &pError ) == E_RETRY;
      else
      {
         if( hb_fileSize( pFile ) <= ( HB_FOFFSET ) sizeof( CDXTAGHEADER ) )
         {
            hb_fileClose( pFile );
            pFile = NULL;
            hb_cdxErrorRT( pArea, EG_CORRUPTION, EDBF_CORRUPT,
                           szFileName, hb_fsError(), EF_CANDEFAULT, NULL );
         }
         bRetry = HB_FALSE;
      }

   }
   while( bRetry );

   if( pError )
      hb_errRelease( pError );

   if( ! pFile )
   {
      return HB_FAILURE;
   }

   pIndex = hb_cdxIndexNew( pArea );
   pIndex->pFile      = pFile;
   pIndex->fShared    = pArea->dbfarea.fShared;
   pIndex->fReadonly  = pArea->dbfarea.fReadonly;
   pIndex->szFileName = hb_strdup( szFileName );

   pIndexPtr = &pArea->lpIndexes;
   while( *pIndexPtr != NULL )
      pIndexPtr = &( *pIndexPtr )->pNext;
   *pIndexPtr = pIndex;

   if( ! hb_cdxIndexLoad( pIndex, szBaseName ) )
   {
      /* index file is corrupted */
      *pIndexPtr = NULL;
      hb_cdxIndexFree( pIndex );
      hb_cdxErrorRT( pArea, EG_CORRUPTION, EDBF_CORRUPT,
                     szFileName, hb_fsError(), EF_CANDEFAULT, NULL );
      return HB_FAILURE;
   }

   if( fProd )
      pArea->dbfarea.fHasTags = HB_TRUE;

   /* dbfcdx specific: If there was no controlling order, set this one.
    * This is the behaviour of Clipper's dbfcdx, although
    * Clipper doc says a different rule
    */
   if( ! pArea->uiTag )
   {
      pArea->uiTag = hb_cdxGetTagNumber( pArea, pIndex->TagList );
      SELF_GOTOP( ( AREAP ) pArea );
   }
   return HB_SUCCESS;
}

/* ( DBENTRYP_V )     hb_cdxOrderListClear */
/*
 * Clear the current order list.
 */
static HB_ERRCODE hb_cdxOrderListClear( CDXAREAP pArea )
{
   HB_TRACE( HB_TR_DEBUG, ( "hb_cdxOrderListClear(%p)", pArea ) );

   if( FAST_GOCOLD( ( AREAP ) pArea ) == HB_FAILURE )
      return HB_FAILURE;

   hb_cdxOrdListClear( pArea, !( DBFAREA_DATA( &pArea->dbfarea )->fStrictStruct ?
                       pArea->dbfarea.fHasTags : hb_setGetAutOpen() ), NULL );
   pArea->uiTag = 0;

   return HB_SUCCESS;
}

/* ( DBENTRYP_VOI )   hb_cdxOrderListDelete */
static HB_ERRCODE hb_cdxOrderListDelete( CDXAREAP pArea, LPDBORDERINFO pOrderInfo )
{
   char szTagName[ CDX_MAXTAGNAMELEN + 1 ];
   char szFileName[ HB_PATH_MAX ];
   LPCDXINDEX pIndex, * pIndexPtr;
   HB_BOOL fProd;

   HB_TRACE( HB_TR_DEBUG, ( "hb_cdxOrderListDelete(%p, %p)", pArea, pOrderInfo ) );

   if( FAST_GOCOLD( ( AREAP ) pArea ) == HB_FAILURE )
      return HB_FAILURE;

   hb_cdxCreateFName( pArea, hb_itemGetCPtr( pOrderInfo->atomBagName ), &fProd,
                      szFileName, szTagName );

   if( fProd && ( DBFAREA_DATA( &pArea->dbfarea )->fStrictStruct ?
                  pArea->dbfarea.fHasTags : hb_setGetAutOpen() ) )
      pIndex = NULL;
   else
      pIndex = hb_cdxFindBag( pArea, szFileName );

   if( pIndex )
   {
      LPCDXTAG pTag = hb_cdxGetActiveTag( pArea );
      if( pTag && pTag->pIndex == pIndex )
         pArea->uiTag = 0;
      pIndexPtr = &pArea->lpIndexes;
      while( *pIndexPtr )
      {
         if( pIndex == *pIndexPtr )
         {
            *pIndexPtr = pIndex->pNext;
            hb_cdxIndexFree( pIndex );
            break;
         }
         pIndexPtr = &( *pIndexPtr )->pNext;
      }
   }
   return HB_SUCCESS;
}

/* ( DBENTRYP_VOI )   hb_cdxOrderListFocus */
static HB_ERRCODE hb_cdxOrderListFocus( CDXAREAP pArea, LPDBORDERINFO pOrderInfo )
{
   LPCDXTAG pTag;

   HB_TRACE( HB_TR_DEBUG, ( "hb_cdxOrderListFocus(%p, %p)", pArea, pOrderInfo ) );

   if( FAST_GOCOLD( ( AREAP ) pArea ) == HB_FAILURE )
      return HB_FAILURE;

   if( ! pArea->lpIndexes )
      return HB_SUCCESS;

   pTag = hb_cdxGetActiveTag( pArea );
   if( pTag )
      pOrderInfo->itmResult = hb_itemPutC( pOrderInfo->itmResult, pTag->szName );

   if( pOrderInfo->itmOrder )
      hb_cdxFindTag( pArea, pOrderInfo->itmOrder, pOrderInfo->atomBagName, &pArea->uiTag );

   return HB_SUCCESS;
}

/* ( DBENTRYP_V )     hb_cdxOrderListRebuild */
static HB_ERRCODE hb_cdxOrderListRebuild( CDXAREAP pArea )
{
   LPCDXINDEX pIndex, * pIndexPtr;
   HB_USHORT uiPrevTag;

   HB_TRACE( HB_TR_DEBUG, ( "hb_cdxPack(%p)", pArea ) );

   if( FAST_GOCOLD( ( AREAP ) pArea ) == HB_FAILURE )
      return HB_FAILURE;

   if( pArea->dbfarea.fShared )
   {
      hb_cdxErrorRT( pArea, EG_SHARED, EDBF_SHARED, pArea->dbfarea.szDataFileName, 0, 0, NULL );
      return HB_FAILURE;
   }
   if( pArea->dbfarea.fReadonly )
   {
      hb_cdxErrorRT( pArea, EG_READONLY, EDBF_READONLY, pArea->dbfarea.szDataFileName, 0, 0, NULL );
      return HB_FAILURE;
   }

   if( ! pArea->lpIndexes )
      return HB_SUCCESS;

   uiPrevTag = pArea->uiTag;
   pArea->uiTag = 0;

   pIndex = pArea->lpIndexes;
   pArea->lpIndexes = NULL;
   pIndexPtr = &pArea->lpIndexes;
   while( pIndex )
   {
      ( *pIndexPtr ) = pIndex;
      pIndex = pIndex->pNext;
      ( *pIndexPtr )->pNext = NULL;
      hb_cdxIndexReindex( *pIndexPtr );
      pIndexPtr = &( *pIndexPtr )->pNext;
   }

   pArea->uiTag = uiPrevTag;
   /* Clear pArea->dbfarea.area.lpdbOrdCondInfo */
   SELF_ORDSETCOND( ( AREAP ) pArea, NULL );

   return SELF_GOTOP( ( AREAP ) pArea );
}

/* ( DBENTRYP_VOO )   hb_cdxOrderCondition  : NULL */

/* ( DBENTRYP_VOC )   hb_cdxOrderCreate */
/*
 * create new order
 */
static HB_ERRCODE hb_cdxOrderCreate( CDXAREAP pArea, LPDBORDERCREATEINFO pOrderInfo )
{
   HB_ULONG ulRecNo;
   HB_BOOL fNewFile, fOpenedIndex, fProd, fAscend = HB_TRUE, fNoCase = HB_FALSE,
        fCustom = HB_FALSE, fTemporary = HB_FALSE, fExclusive = HB_FALSE;
   PHB_ITEM pKeyExp, pForExp = NULL, pResult;
   char szCpndTagName[ CDX_MAXTAGNAMELEN + 1 ], szTagName[ CDX_MAXTAGNAMELEN + 1 ];
   char szFileName[ HB_PATH_MAX ], szTempFile[ HB_PATH_MAX ];
   const char * szFor = NULL;
   LPCDXINDEX pIndex;
   LPCDXTAG pTag;
   HB_USHORT uiLen;
   HB_BYTE bType;

   HB_TRACE( HB_TR_DEBUG, ( "hb_cdxOrderCreate(%p, %p)", pArea, pOrderInfo ) );

   if( SELF_GOCOLD( ( AREAP ) pArea ) == HB_FAILURE )
      return HB_FAILURE;

   if( pArea->dbfarea.lpdbPendingRel )
      SELF_FORCEREL( ( AREAP ) pArea );

   if( hb_strlentrim( hb_itemGetCPtr( pOrderInfo->abExpr ) ) +
       ( pArea->dbfarea.area.lpdbOrdCondInfo && pArea->dbfarea.area.lpdbOrdCondInfo->abFor ?
         hb_strlentrim( pArea->dbfarea.area.lpdbOrdCondInfo->abFor ) : 0 ) >
       CDX_HEADEREXPLEN - 2 )
   {
      hb_cdxErrorRT( pArea, EG_DATAWIDTH, EDBF_KEYLENGTH, NULL, 0, 0, NULL );
      return HB_FAILURE;
   }

   if( SELF_COMPILE( ( AREAP ) pArea, hb_itemGetCPtr( pOrderInfo->abExpr ) ) == HB_FAILURE )
   {
      if( pOrderInfo->itmCobExpr )
      {
         pKeyExp = hb_itemNew( pOrderInfo->itmCobExpr );
      }
      else
      {
         hb_cdxErrorRT( pArea, EG_DATATYPE, EDBF_INVALIDKEY, NULL, 0, 0, NULL );
         return HB_FAILURE;
      }
   }
   else
   {
      pKeyExp = pArea->dbfarea.area.valResult;
      pArea->dbfarea.area.valResult = NULL;
      /* If we have a codeblock for the expression, use it */
      if( pOrderInfo->itmCobExpr )
      {
         hb_vmDestroyBlockOrMacro( pKeyExp );
         pKeyExp = hb_itemNew( pOrderInfo->itmCobExpr );
      }
   }

   /* Get a blank record before testing expression */
   ulRecNo = pArea->dbfarea.ulRecNo;
   SELF_GOTO( ( AREAP ) pArea, 0 );
   if( SELF_EVALBLOCK( ( AREAP ) pArea, pKeyExp ) == HB_FAILURE )
   {
      hb_vmDestroyBlockOrMacro( pKeyExp );
      SELF_GOTO( ( AREAP ) pArea, ulRecNo );
      return HB_FAILURE;
   }
   pResult = pArea->dbfarea.area.valResult;
   pArea->dbfarea.area.valResult = NULL;

   bType = hb_cdxItemType( pResult );
   switch( bType )
   {
      case 'N':
      case 'D':
      case 'T':
         uiLen = 8;
         break;
      case 'L':
         uiLen = 1;
         break;
      case 'C':
         uiLen = ( HB_USHORT ) hb_itemGetCLen( pResult );
#if ! ( defined( HB_COMPAT_C53 ) && defined( HB_CLP_STRICT ) )
         if( uiLen > CDX_MAXKEY )
            uiLen = CDX_MAXKEY;
#endif
         break;
      default:
         bType = 'U';
         uiLen = 0;
   }
   hb_itemRelease( pResult );

   /* Make sure KEY has proper type and length */
   if( bType == 'U' || uiLen == 0 )
   {
      hb_vmDestroyBlockOrMacro( pKeyExp );
      SELF_GOTO( ( AREAP ) pArea, ulRecNo );
      hb_cdxErrorRT( pArea, bType == 'U' ? EG_DATATYPE : EG_DATAWIDTH, EDBF_INVALIDKEY, NULL, 0, 0, NULL );
      return HB_FAILURE;
   }
#if defined( HB_COMPAT_C53 ) && defined( HB_CLP_STRICT )
   else if( bType == 'C' && uiLen > CDX_MAXKEY )
   {
      if( hb_cdxErrorRT( pArea, EG_DATAWIDTH, EDBF_INVALIDKEY, NULL, 0, EF_CANDEFAULT, NULL ) == E_DEFAULT )
         uiLen = CDX_MAXKEY;
      else
      {
         hb_vmDestroyBlockOrMacro( pKeyExp );
         SELF_GOTO( ( AREAP ) pArea, ulRecNo );
         return HB_FAILURE;
      }
   }
#endif
   if( pArea->dbfarea.area.lpdbOrdCondInfo )
   {
      fAscend = ! pArea->dbfarea.area.lpdbOrdCondInfo->fDescending;
      fCustom = pArea->dbfarea.area.lpdbOrdCondInfo->fCustom;
      fTemporary = pArea->dbfarea.area.lpdbOrdCondInfo->fTemporary;
      fExclusive = pArea->dbfarea.area.lpdbOrdCondInfo->fExclusive;

      /* Check conditional expression */
      szFor = pArea->dbfarea.area.lpdbOrdCondInfo->abFor;
      if( szFor )
      {
         if( SELF_COMPILE( ( AREAP ) pArea, szFor ) == HB_FAILURE )
         {
            hb_vmDestroyBlockOrMacro( pKeyExp );
            SELF_GOTO( ( AREAP ) pArea, ulRecNo );
            hb_cdxErrorRT( pArea, EG_DATATYPE, EDBF_INVALIDFOR, NULL, 0, 0, NULL );
            return HB_FAILURE;
         }
         pForExp = pArea->dbfarea.area.valResult;
         pArea->dbfarea.area.valResult = NULL;
      }
      /* If we have a codeblock for the conditional expression, use it */
      if( pArea->dbfarea.area.lpdbOrdCondInfo->itmCobFor )
      {
         if( pForExp )
            hb_vmDestroyBlockOrMacro( pForExp );
         pForExp = hb_itemNew( pArea->dbfarea.area.lpdbOrdCondInfo->itmCobFor );
      }
   }

   if( pArea->dbfarea.fTemporary )
      fTemporary = HB_TRUE;

   /* Test conditional expression */
   if( pForExp )
   {
      HB_BOOL fOK;

      if( SELF_EVALBLOCK( ( AREAP ) pArea, pForExp ) == HB_FAILURE )
      {
         hb_vmDestroyBlockOrMacro( pKeyExp );
         hb_vmDestroyBlockOrMacro( pForExp );
         SELF_GOTO( ( AREAP ) pArea, ulRecNo );
         return HB_FAILURE;
      }
      fOK = hb_itemType( pArea->dbfarea.area.valResult ) == HB_IT_LOGICAL;
      hb_itemRelease( pArea->dbfarea.area.valResult );
      pArea->dbfarea.area.valResult = NULL;
      if( ! fOK )
      {
         hb_vmDestroyBlockOrMacro( pKeyExp );
         hb_vmDestroyBlockOrMacro( pForExp );
         SELF_GOTO( ( AREAP ) pArea, ulRecNo );
         hb_cdxErrorRT( pArea, EG_DATATYPE, EDBF_INVALIDFOR, NULL, 0, 0, NULL );
         return HB_FAILURE;
      }
   }

   SELF_GOTO( ( AREAP ) pArea, ulRecNo );

   /*
    * abBagName -> cBag, atomBagName -> cTag
    * The following scheme implemented:
    * 1. abBagName == NULL   -> add the Tag to the structural index
    * 2. atomBagName == NULL -> overwrite any index file of abBagName
    * 3. add the Tag to index file
    */

   hb_cdxCreateFName( pArea, pOrderInfo->abBagName,
                      &fProd, szFileName, szCpndTagName );

   if( pOrderInfo->atomBagName && pOrderInfo->atomBagName[ 0 ] )
   {
      hb_strncpyUpperTrim( szTagName, pOrderInfo->atomBagName, sizeof( szTagName ) - 1 );
      fNewFile = HB_FALSE;
   }
   else
   {
      hb_strncpy( szTagName, szCpndTagName, sizeof( szTagName ) - 1 );
      fNewFile = HB_TRUE;
   }

   if( ! pArea->dbfarea.area.lpdbOrdCondInfo ||
       ( pArea->dbfarea.area.lpdbOrdCondInfo->fAll && ! pArea->dbfarea.area.lpdbOrdCondInfo->fAdditive ) )
      hb_cdxOrdListClear( pArea, ! ( DBFAREA_DATA( &pArea->dbfarea )->fStrictStruct ?
                          pArea->dbfarea.fHasTags : hb_setGetAutOpen() ), NULL );

   pIndex = hb_cdxFindBag( pArea, szFileName );

   if( fNewFile && pIndex != NULL )
   {
      LPCDXINDEX * pIndexPtr = &pArea->lpIndexes;
      while( *pIndexPtr )
      {
         if( pIndex == *pIndexPtr )
         {
            *pIndexPtr = pIndex->pNext;
            break;
         }
         pIndexPtr = &( *pIndexPtr )->pNext;
      }
      hb_cdxIndexFree( pIndex );
      pIndex = NULL;
   }
   fOpenedIndex = ( pIndex != NULL );

   if( ! fOpenedIndex )
   {
      PHB_FILE pFile;
      HB_BOOL bRetry, fShared = pArea->dbfarea.fShared && ! fTemporary && ! fExclusive;
      PHB_ITEM pError = NULL;

      do
      {
         if( fTemporary )
         {
            pFile = hb_fileCreateTemp( NULL, NULL, FC_NORMAL, szTempFile );
            fNewFile = HB_TRUE;
         }
         else
         {
            pFile = hb_fileExtOpen( szFileName, NULL, FO_READWRITE |
                                    ( fShared ? FO_DENYNONE : FO_EXCLUSIVE ) |
                                    ( fNewFile ? FXO_TRUNCATE : FXO_APPEND ) |
                                    FXO_DEFAULTS | FXO_SHARELOCK | FXO_COPYNAME |
                                    FXO_NOSEEKPOS,
                                    NULL, pError );
         }
         if( ! pFile )
            bRetry = hb_cdxErrorRT( pArea, EG_CREATE, EDBF_CREATE_INDEX, szFileName,
                                    hb_fsError(), EF_CANRETRY | EF_CANDEFAULT,
                                    &pError ) == E_RETRY;
         else
         {
            bRetry = HB_FALSE;
            if( ! fNewFile )
               fNewFile = ( hb_fileSize( pFile ) == 0 );
         }
      }
      while( bRetry );

      if( pError )
         hb_errRelease( pError );

      if( pFile )
      {
         pIndex = hb_cdxIndexNew( pArea );
         pIndex->pFile      = pFile;
         pIndex->fShared    = fShared;
         pIndex->fReadonly  = HB_FALSE;
         pIndex->szFileName = hb_strdup( szFileName );
         pIndex->fDelete    = fTemporary;
         if( fTemporary )
            pIndex->szRealName = hb_strdup( szTempFile );

         if( ! fNewFile )
         {
            /* index file is corrupted? */
            if( ! hb_cdxIndexLoad( pIndex, szCpndTagName ) )
            {
               /* TODO: What should be default? */
#if 0
               hb_cdxIndexFree( pIndex );
               hb_fileClose( pFile );
               pFile = NULL;
               hb_cdxErrorRT( pArea, EG_CORRUPTION, EDBF_CORRUPT,
                              szFileName, hb_fsError(), EF_CANDEFAULT, NULL );
#endif
               hb_cdxIndexFreeTags( pIndex );
               fNewFile = HB_TRUE;
            }
         }
      }

      if( ! pFile )
      {
         hb_vmDestroyBlockOrMacro( pKeyExp );
         if( pForExp != NULL )
            hb_vmDestroyBlockOrMacro( pForExp );
         return HB_FAILURE;
      }
   }

   hb_cdxIndexLockWrite( pIndex );
   hb_cdxIndexLockFlush( pIndex );
   if( ! fNewFile )
   {
      pTag = hb_cdxGetTagByNumber( pArea, pArea->uiTag );
      /* Delete new tag if exist */
      hb_cdxIndexDelTag( pIndex, szTagName );
      pArea->uiTag = hb_cdxGetTagNumber( pArea, pTag );
      fNewFile = ( pIndex->TagList == NULL );
   }

   if( fNewFile )
   {
      hb_fileTruncAt( pIndex->pFile, 0 );
      pIndex->fChanged = HB_TRUE;
      hb_cdxIndexDropAvailPage( pIndex );
      if( pIndex->pCompound != NULL )
         hb_cdxTagFree( pIndex->pCompound );
      pIndex->nextAvail = pIndex->freePage = 0;
      pIndex->fLargeFile = ( pIndex->pArea->dbfarea.bLockType == DB_DBFLOCK_HB64 );
      hb_cdxIndexCreateStruct( pIndex, szCpndTagName );
   }

   pTag = hb_cdxIndexAddTag( pIndex, szTagName, hb_itemGetCPtr( pOrderInfo->abExpr ),
                             pKeyExp, bType, uiLen, szFor, pForExp,
                             fAscend, pOrderInfo->fUnique, fNoCase, fCustom, HB_FALSE );

   if( pArea->dbfarea.area.lpdbOrdCondInfo && ( ! pArea->dbfarea.area.lpdbOrdCondInfo->fAll &&
                                                ! pArea->dbfarea.area.lpdbOrdCondInfo->fAdditive ) )
   {
      hb_cdxOrdListClear( pArea, ! ( DBFAREA_DATA( &pArea->dbfarea )->fStrictStruct ?
                          pArea->dbfarea.fHasTags : hb_setGetAutOpen() ), pIndex );
   }
   hb_cdxIndexUnLockWrite( pIndex );
   /* Update DBF header */
   if( ! pArea->dbfarea.fHasTags && ! fOpenedIndex && ! pIndex->fDelete && fProd )
   {
      pArea->dbfarea.fHasTags = HB_TRUE;
      if( ! pArea->dbfarea.fReadonly && ( pArea->dbfarea.dbfHeader.bHasTags & 0x01 ) == 0 &&
          ( hb_setGetAutOpen() || DBFAREA_DATA( &pArea->dbfarea )->fStrictStruct ) )
         SELF_WRITEDBHEADER( ( AREAP ) pArea );
   }
   else
   {
      fProd = HB_FALSE;
   }

   if( ! fOpenedIndex )
   {
      if( fProd || pArea->lpIndexes == NULL )
      {
         pIndex->pNext = pArea->lpIndexes;
         pArea->lpIndexes = pIndex;
      }
      else
      {
         LPCDXINDEX pIndexTmp = pArea->lpIndexes;
         while( pIndexTmp->pNext )
            pIndexTmp = pIndexTmp->pNext;
         pIndexTmp->pNext = pIndex;
      }
   }

   pArea->uiTag = hb_cdxGetTagNumber( pArea, pTag );

   /* Clear pArea->dbfarea.area.lpdbOrdCondInfo */
   SELF_ORDSETCOND( ( AREAP ) pArea, NULL );

   return SELF_GOTOP( ( AREAP ) pArea );
}

/* ( DBENTRYP_VOI )   hb_cdxOrderDestroy */
static HB_ERRCODE hb_cdxOrderDestroy( CDXAREAP pArea, LPDBORDERINFO pOrderInfo )
{
   LPCDXINDEX pIndex, pIndexTmp;
   LPCDXTAG pTag;
   HB_USHORT uiTag;

   HB_TRACE( HB_TR_DEBUG, ( "hb_cdxOrderDestroy(%p, %p)", pArea, pOrderInfo ) );

   if( FAST_GOCOLD( ( AREAP ) pArea ) == HB_FAILURE )
      return HB_FAILURE;

   if( ! pArea->lpIndexes )
      return HB_SUCCESS;

   if( pOrderInfo->itmOrder )
   {
      pTag = hb_cdxFindTag( pArea, pOrderInfo->itmOrder, pOrderInfo->atomBagName, &uiTag );
      if( pTag )
      {
         pIndex = pTag->pIndex;
         if( /* ! pIndex->fShared && */ ! pIndex->fReadonly )
         {
            hb_cdxIndexLockWrite( pIndex );
            hb_cdxIndexDelTag( pIndex, pTag->szName );
            hb_cdxIndexUnLockWrite( pIndex );
            if( ! pIndex->TagList )
            {
               if( pArea->lpIndexes == pIndex )
               {
                  pArea->lpIndexes = pIndex->pNext;
                  if( pArea->dbfarea.fHasTags )
                  {
                     pArea->dbfarea.fHasTags = HB_FALSE;
                     if( ! pArea->dbfarea.fReadonly && ( pArea->dbfarea.dbfHeader.bHasTags & 0x01 ) != 0 &&
                         ( hb_setGetAutOpen() || DBFAREA_DATA( &pArea->dbfarea )->fStrictStruct ) )
                        SELF_WRITEDBHEADER( ( AREAP ) pArea );
                  }
               }
               else
               {
                  pIndexTmp = pArea->lpIndexes;
                  while( pIndexTmp->pNext && ( pIndexTmp->pNext != pIndex ) )
                  {
                     pIndexTmp = pIndexTmp->pNext;
                  }
                  if( pIndexTmp->pNext == pIndex )
                  {
                     pIndexTmp->pNext = pIndex->pNext;
                  }
               }
               pIndex->fDelete = HB_TRUE;
               hb_cdxIndexFree( pIndex );
            }
            if( uiTag < pArea->uiTag )
               pArea->uiTag--;
            else if( uiTag == pArea->uiTag )
               pArea->uiTag = 0;
         }
         else
         {
            /* TODO: allow this operation for shared mode? */
            hb_errInternal( 1023, "hb_cdxOrderDestroy: exclusive required.", NULL, NULL );
         }
      }
   }
   return HB_SUCCESS;
}

/* ( DBENTRYP_SVOI )  hb_cdxOrderInfo */
/*
 * Provides information about order management.
 */
static HB_ERRCODE hb_cdxOrderInfo( CDXAREAP pArea, HB_USHORT uiIndex, LPDBORDERINFO pInfo )
{
   LPCDXTAG pTag;
   HB_USHORT uiTag = 0;

   HB_TRACE( HB_TR_DEBUG, ( "hb_cdxOrderInfo(%p, %hu, %p)", pArea, uiIndex, pInfo ) );

   switch( uiIndex )
   {
      case DBOI_STRICTREAD:
         if( pInfo->itmResult )
            hb_itemClear( pInfo->itmResult );
         else
            pInfo->itmResult = hb_itemNew( NULL );
         return SELF_RDDINFO( SELF_RDDNODE( &pArea->dbfarea.area ), RDDI_STRICTREAD, 0, pInfo->itmResult );

      case DBOI_OPTIMIZE:
         if( pInfo->itmResult )
            hb_itemClear( pInfo->itmResult );
         else
            pInfo->itmResult = hb_itemNew( NULL );
         return SELF_RDDINFO( SELF_RDDNODE( &pArea->dbfarea.area ), RDDI_OPTIMIZE, 0, pInfo->itmResult );

      case DBOI_AUTOOPEN:
         if( pInfo->itmResult )
            hb_itemClear( pInfo->itmResult );
         else
            pInfo->itmResult = hb_itemNew( NULL );
         return SELF_RDDINFO( SELF_RDDNODE( &pArea->dbfarea.area ), RDDI_AUTOOPEN, 0, pInfo->itmResult );

      case DBOI_AUTOORDER:
         if( pInfo->itmResult )
            hb_itemClear( pInfo->itmResult );
         else
            pInfo->itmResult = hb_itemNew( NULL );
         return SELF_RDDINFO( SELF_RDDNODE( &pArea->dbfarea.area ), RDDI_AUTOORDER, 0, pInfo->itmResult );

      case DBOI_AUTOSHARE:
         if( pInfo->itmResult )
            hb_itemClear( pInfo->itmResult );
         else
            pInfo->itmResult = hb_itemNew( NULL );
         return SELF_RDDINFO( SELF_RDDNODE( &pArea->dbfarea.area ), RDDI_AUTOSHARE, 0, pInfo->itmResult );

      case DBOI_BAGEXT:
         if( pInfo->itmResult )
            hb_itemClear( pInfo->itmResult );
         else
            pInfo->itmResult = hb_itemNew( NULL );
         return SELF_RDDINFO( SELF_RDDNODE( &pArea->dbfarea.area ), RDDI_ORDBAGEXT, 0, pInfo->itmResult );

      case DBOI_EVALSTEP:
         pInfo->itmResult = hb_itemPutNL( pInfo->itmResult,
                  pArea->dbfarea.area.lpdbOrdCondInfo ? pArea->dbfarea.area.lpdbOrdCondInfo->lStep : 0 );
         return HB_SUCCESS;

      case DBOI_KEYSINCLUDED:
         pInfo->itmResult = hb_itemPutNL( pInfo->itmResult,
                          pArea->pSort ? pArea->pSort->ulTotKeys : 0 );
         return HB_SUCCESS;

      case DBOI_I_TAGNAME:
         pInfo->itmResult = hb_itemPutC( pInfo->itmResult,
                      pArea->pSort ? pArea->pSort->pTag->szName : NULL );
         return HB_SUCCESS;

      case DBOI_I_BAGNAME:
         pInfo->itmResult = hb_itemPutC( pInfo->itmResult,
                pArea->pSort ? pArea->pSort->pTag->pIndex->szFileName : NULL );
         return HB_SUCCESS;

      case DBOI_ISREINDEX:
         pInfo->itmResult = hb_itemPutL( pInfo->itmResult,
                               pArea->pSort ? pArea->pSort->fReindex : HB_FALSE );
         return HB_SUCCESS;

      case DBOI_LOCKOFFSET:
      case DBOI_HPLOCKING:
      {
         HB_DBFLOCKDATA lockData;

         hb_dbfLockIdxGetData( pArea->dbfarea.bLockType, &lockData );
         if( uiIndex == DBOI_LOCKOFFSET )
            pInfo->itmResult = hb_itemPutNInt( pInfo->itmResult, lockData.offset );
         else
            pInfo->itmResult = hb_itemPutL( pInfo->itmResult, lockData.size > 0 );
         return HB_SUCCESS;
      }

      case DBOI_ORDERCOUNT:
      {
         LPCDXINDEX pIndex;
         const char * pszBag = hb_itemGetCLen( pInfo->atomBagName ) > 0 ?
                               hb_itemGetCPtr( pInfo->atomBagName ) : NULL;
         pIndex = pszBag ? hb_cdxFindBag( pArea, pszBag ) : pArea->lpIndexes;
         while( pIndex )
         {
            pTag = pIndex->TagList;
            while( pTag )
            {
               ++uiTag;
               pTag = pTag->pNext;
            }
            pIndex = pszBag ? NULL : pIndex->pNext;
         }
         pInfo->itmResult = hb_itemPutNI( pInfo->itmResult, uiTag );
         return HB_SUCCESS;
      }

      case DBOI_BAGCOUNT:
      {
         LPCDXINDEX pIndex = pArea->lpIndexes;
         while( pIndex )
         {
            ++uiTag;
            pIndex = pIndex->pNext;
         }
         pInfo->itmResult = hb_itemPutNI( pInfo->itmResult, uiTag );
         return HB_SUCCESS;
      }

      case DBOI_BAGNUMBER:
      {
         LPCDXINDEX pIndex = pArea->lpIndexes, pIndexSeek;

         if( hb_itemGetCLen( pInfo->atomBagName ) > 0 )
            pIndexSeek = hb_cdxFindBag( pArea,
                                  hb_itemGetCPtr( pInfo->atomBagName ) );
         else
         {
            pTag = hb_cdxGetTagByNumber( pArea, pArea->uiTag );
            pIndexSeek = pTag ? pTag->pIndex : NULL;
         }

         if( pIndexSeek )
         {
            do
            {
               ++uiTag;
               if( pIndex == pIndexSeek )
                  break;
               pIndex = pIndex->pNext;
            }
            while( pIndex );
         }
         pInfo->itmResult = hb_itemPutNI( pInfo->itmResult,
                                               pIndex ? uiTag : 0 );
         return HB_SUCCESS;
      }

      case DBOI_BAGORDER:
      {
         LPCDXINDEX pIndex = pArea->lpIndexes, pIndexSeek;

         if( hb_itemGetCLen( pInfo->atomBagName ) > 0 )
            pIndexSeek = hb_cdxFindBag( pArea,
                                  hb_itemGetCPtr( pInfo->atomBagName ) );
         else
         {
            pTag = hb_cdxGetTagByNumber( pArea, pArea->uiTag );
            pIndexSeek = pTag ? pTag->pIndex : NULL;
         }

         if( pIndexSeek )
         {
            ++uiTag;
            do
            {
               if( pIndex == pIndexSeek )
                  break;
               pTag = pIndex->TagList;
               while( pTag )
               {
                  ++uiTag;
                  pTag = pTag->pNext;
               }
               pIndex = pIndex->pNext;
            }
            while( pIndex );
         }
         pInfo->itmResult = hb_itemPutNI( pInfo->itmResult,
                                               pIndex ? uiTag : 0 );
         return HB_SUCCESS;
      }

      case DBOI_RESETPOS:
         hb_cdxClearPosInfo( pArea );
         return HB_SUCCESS;
   }

   if( FAST_GOCOLD( ( AREAP ) pArea ) == HB_FAILURE )
      return HB_FAILURE;

   if( pInfo->itmOrder )
   {
      pTag = hb_cdxFindTag( pArea, pInfo->itmOrder, pInfo->atomBagName, &uiTag );
   }
   else
   {
      uiTag = pArea->uiTag;
      pTag = hb_cdxGetTagByNumber( pArea, uiTag );
   }

   switch( uiIndex )
   {
      case DBOI_CONDITION:
         pInfo->itmResult = hb_itemPutC( pInfo->itmResult, pTag ? pTag->ForExpr : NULL );
         if( pTag && pInfo->itmNewVal && HB_IS_STRING( pInfo->itmNewVal ) )
         {
            if( pTag->ForExpr != NULL )
            {
               hb_xfree( pTag->ForExpr );
               pTag->ForExpr = NULL;
            }
            if( pTag->pForItem != NULL )
            {
               hb_vmDestroyBlockOrMacro( pTag->pForItem );
               pTag->pForItem = NULL;
            }
            if( hb_itemGetCLen( pInfo->itmNewVal ) > 0 )
            {
               const char * pForExpr = hb_itemGetCPtr( pInfo->itmNewVal );

               if( SELF_COMPILE( ( AREAP ) pArea, pForExpr ) == HB_SUCCESS )
               {
                  PHB_ITEM pForItem = pArea->dbfarea.area.valResult;
                  pArea->dbfarea.area.valResult = NULL;
                  if( SELF_EVALBLOCK( ( AREAP ) pArea, pForItem ) == HB_SUCCESS )
                  {
                     if( hb_itemType( pArea->dbfarea.area.valResult ) == HB_IT_LOGICAL )
                     {
                        pTag->pForItem = pForItem;
                        pForItem = NULL;
                     }
                     hb_itemRelease( pArea->dbfarea.area.valResult );
                     pArea->dbfarea.area.valResult = NULL;
                  }
                  if( pForItem )
                     hb_vmDestroyBlockOrMacro( pForItem );
               }
            }
         }
         break;

      case DBOI_EXPRESSION:
         pInfo->itmResult = hb_itemPutC( pInfo->itmResult, pTag ? pTag->KeyExpr : NULL );
         break;

      case DBOI_POSITION:
         if( pInfo->itmNewVal && HB_IS_NUMERIC( pInfo->itmNewVal ) )
         {
            pInfo->itmResult = hb_itemPutL( pInfo->itmResult,
               hb_cdxDBOIKeyGoto( pArea, pTag,
                  hb_itemGetNL( pInfo->itmNewVal ), HB_TRUE ) == HB_SUCCESS );
         }
         else
            pInfo->itmResult = hb_itemPutNL( pInfo->itmResult,
                                    hb_cdxDBOIKeyNo( pArea, pTag, HB_TRUE ) );
         break;

      /* TODO: is this ok?  DBOI_RECNO == DBOI_KEYNORAW ? No, it isn't. */
      /* case DBOI_RECNO: */
      case DBOI_KEYNORAW:
         if( pInfo->itmNewVal && HB_IS_NUMERIC( pInfo->itmNewVal ) )
         {
            pInfo->itmResult = hb_itemPutL( pInfo->itmResult,
               hb_cdxDBOIKeyGoto( pArea, pTag,
                  hb_itemGetNL( pInfo->itmNewVal ), HB_FALSE ) == HB_SUCCESS );
         }
         else
            pInfo->itmResult = hb_itemPutNL( pInfo->itmResult,
                                    hb_cdxDBOIKeyNo( pArea, pTag, HB_FALSE ) );
         break;

      case DBOI_KEYCOUNT:
         pInfo->itmResult = hb_itemPutNL( pInfo->itmResult,
                                    hb_cdxDBOIKeyCount( pArea, pTag, HB_TRUE ) );
         break;

      case DBOI_KEYCOUNTRAW:
         pInfo->itmResult = hb_itemPutNL( pInfo->itmResult,
                                    hb_cdxDBOIKeyCount( pArea, pTag, HB_FALSE ) );
         break;

      case DBOI_RELKEYPOS:
         if( pInfo->itmNewVal && HB_IS_NUMERIC( pInfo->itmNewVal ) )
            hb_cdxDBOISetRelKeyPos( pArea, pTag,
                                    hb_itemGetND( pInfo->itmNewVal ) );
         else
            pInfo->itmResult = hb_itemPutND( pInfo->itmResult,
                                       hb_cdxDBOIGetRelKeyPos( pArea, pTag ) );
         break;

      case DBOI_FINDREC:
         pInfo->itmResult = hb_itemPutL( pInfo->itmResult,
                  hb_cdxDBOIFindRec( pArea, pTag,
                              hb_itemGetNL( pInfo->itmNewVal ), HB_FALSE ) );
         break;

      case DBOI_FINDRECCONT:
         pInfo->itmResult = hb_itemPutL( pInfo->itmResult,
                  hb_cdxDBOIFindRec( pArea, pTag,
                              hb_itemGetNL( pInfo->itmNewVal ), HB_TRUE ) );
         break;

      case DBOI_SKIPUNIQUE:
         pInfo->itmResult = hb_itemPutL( pInfo->itmResult,
                     hb_cdxDBOISkipUnique( pArea, pTag,
                        pInfo->itmNewVal && HB_IS_NUMERIC( pInfo->itmNewVal ) ?
                        hb_itemGetNL( pInfo->itmNewVal ) : 1 ) == HB_SUCCESS );
         break;

      case DBOI_SKIPEVAL:
         pInfo->itmResult = hb_itemPutL( pInfo->itmResult,
               hb_cdxDBOISkipEval( pArea, pTag, HB_TRUE, pInfo->itmNewVal ) );
         break;

      case DBOI_SKIPEVALBACK:
         pInfo->itmResult = hb_itemPutL( pInfo->itmResult,
               hb_cdxDBOISkipEval( pArea, pTag, HB_FALSE, pInfo->itmNewVal ) );
         break;

      case DBOI_SKIPWILD:
         pInfo->itmResult = hb_itemPutL( pInfo->itmResult,
               hb_cdxDBOISkipWild( pArea, pTag, HB_TRUE, pInfo->itmNewVal ) );
         break;

      case DBOI_SKIPWILDBACK:
         pInfo->itmResult = hb_itemPutL( pInfo->itmResult,
               hb_cdxDBOISkipWild( pArea, pTag, HB_FALSE, pInfo->itmNewVal ) );
         break;

      case DBOI_SKIPREGEX:
         pInfo->itmResult = hb_itemPutL( pInfo->itmResult,
            hb_cdxDBOISkipRegEx( pArea, pTag, HB_TRUE, pInfo->itmNewVal ) );
         break;

      case DBOI_SKIPREGEXBACK:
         pInfo->itmResult = hb_itemPutL( pInfo->itmResult,
            hb_cdxDBOISkipRegEx( pArea, pTag, HB_FALSE, pInfo->itmNewVal ) );
         break;

      case DBOI_SCOPEEVAL:
         if( pTag && pInfo->itmNewVal &&
             hb_arrayLen( pInfo->itmNewVal ) == DBRMI_SIZE &&
             hb_arrayGetPtr( pInfo->itmNewVal, DBRMI_FUNCTION ) != NULL )
         {
            pInfo->itmResult = hb_itemPutNL( pInfo->itmResult,
                  hb_cdxDBOIScopeEval( pTag, ( HB_EVALSCOPE_FUNC )
                       hb_arrayGetPtr( pInfo->itmNewVal, DBRMI_FUNCTION ),
                       hb_arrayGetPtr( pInfo->itmNewVal, DBRMI_PARAM ),
                       hb_arrayGetItemPtr( pInfo->itmNewVal, DBRMI_LOVAL ),
                       hb_arrayGetItemPtr( pInfo->itmNewVal, DBRMI_HIVAL ) ) );
         }
         else
         {
            /* TODO: RT error */
            ;
         }
         break;

      case DBOI_NAME:
         pInfo->itmResult = hb_itemPutC( pInfo->itmResult, pTag ? pTag->szName : NULL );
         break;

      case DBOI_NUMBER:
         pInfo->itmResult = hb_itemPutNI( pInfo->itmResult, uiTag );
         break;

      case DBOI_BAGNAME:
         if( pTag )
         {
            PHB_FNAME pFileName = hb_fsFNameSplit( pTag->pIndex->szFileName );
            pInfo->itmResult = hb_itemPutC( pInfo->itmResult, pFileName->szName );
            hb_xfree( pFileName );
         }
         else
            pInfo->itmResult = hb_itemPutC( pInfo->itmResult, NULL );
         break;

      case DBOI_FULLPATH:
         pInfo->itmResult = hb_itemPutC( pInfo->itmResult, pTag ? pTag->pIndex->szFileName : NULL );
         break;

      case DBOI_FILEHANDLE:
         pInfo->itmResult = hb_itemPutNInt( pInfo->itmResult, ( HB_NHANDLE )
                  ( pTag ? hb_fileHandle( pTag->pIndex->pFile ) : FS_ERROR ) );
         break;

      case DBOI_ISCOND:
         pInfo->itmResult = hb_itemPutL( pInfo->itmResult, pTag && pTag->ForExpr != NULL );
         break;

      case DBOI_ISDESC:
         pInfo->itmResult = hb_itemPutL( pInfo->itmResult, pTag && ! pTag->UsrAscend );
         if( pTag && pInfo->itmNewVal && HB_IS_LOGICAL( pInfo->itmNewVal ) )
         {
            pTag->UsrAscend = ! hb_itemGetL( pInfo->itmNewVal );
            pTag->curKeyState &= ~( CDX_CURKEY_RAWPOS | CDX_CURKEY_LOGPOS );
         }
         break;

      case DBOI_UNIQUE:
         pInfo->itmResult = hb_itemPutL( pInfo->itmResult, ( pTag ? pTag->UniqueKey || pTag->UsrUnique : HB_FALSE ) );
         if( pTag && pInfo->itmNewVal && HB_IS_LOGICAL( pInfo->itmNewVal ) && ! pTag->UniqueKey )
         {
            pTag->UsrUnique = hb_itemGetL( pInfo->itmNewVal );
            pTag->curKeyState &= ~( CDX_CURKEY_RAWPOS | CDX_CURKEY_LOGPOS |
                                    CDX_CURKEY_RAWCNT | CDX_CURKEY_LOGCNT );
         }
         break;

      case DBOI_KEYTYPE:
         if( pTag )
         {
            char szType[ 2 ];
            szType[ 0 ] = ( char ) pTag->uiType;
            szType[ 1 ] = 0;
            pInfo->itmResult = hb_itemPutC( pInfo->itmResult, szType );
         }
         else
            pInfo->itmResult = hb_itemPutC( pInfo->itmResult, NULL );
         break;

      case DBOI_KEYSIZE:
         pInfo->itmResult = hb_itemPutNI( pInfo->itmResult, pTag ? pTag->uiLen : 0 );
         break;

      case DBOI_KEYDEC:
         /* there is no fixed number of decimal places for numeric keys
            in CDX format */
         pInfo->itmResult = hb_itemPutNI( pInfo->itmResult, 0 );
         break;

      case DBOI_KEYVAL:
         hb_itemClear( pInfo->itmResult );
         if( pArea->dbfarea.lpdbPendingRel )
            SELF_FORCEREL( ( AREAP ) pArea );
         if( pTag && pArea->dbfarea.fPositioned )
         {
            if( pTag->CurKey->rec != pArea->dbfarea.ulRecNo )
            {
               hb_cdxIndexLockRead( pTag->pIndex );
               hb_cdxCurKeyRefresh( pArea, pTag );
               hb_cdxIndexUnLockRead( pTag->pIndex );
            }
            if( pTag->CurKey->rec == pArea->dbfarea.ulRecNo )
               pInfo->itmResult = hb_cdxKeyGetItem( pTag->CurKey,
                                           pInfo->itmResult, pTag, HB_TRUE );
         }
         break;

      case DBOI_SCOPETOP:
         if( pTag )
         {
            if( pInfo->itmResult )
               hb_cdxTagGetScope( pTag, 0, pInfo->itmResult );
            if( pInfo->itmNewVal )
               hb_cdxTagSetScope( pTag, 0, pInfo->itmNewVal );
         }
         else if( pInfo->itmResult )
            hb_itemClear( pInfo->itmResult );
         break;

      case DBOI_SCOPEBOTTOM:
         if( pTag )
         {
            if( pInfo->itmResult )
               hb_cdxTagGetScope( pTag, 1, pInfo->itmResult );
            if( pInfo->itmNewVal )
               hb_cdxTagSetScope( pTag, 1, pInfo->itmNewVal );
         }
         else if( pInfo->itmResult )
            hb_itemClear( pInfo->itmResult );
         break;

      case DBOI_SCOPESET:
         if( pTag )
         {
            if( pInfo->itmNewVal )
            {
               hb_cdxTagSetScope( pTag, 0, pInfo->itmNewVal );
               hb_cdxTagSetScope( pTag, 1, pInfo->itmNewVal );
            }
         }
         if( pInfo->itmResult )
            hb_itemClear( pInfo->itmResult );
         break;

      case DBOI_SCOPETOPCLEAR:
         if( pTag )
         {
            if( pInfo->itmResult )
               hb_cdxTagGetScope( pTag, 0, pInfo->itmResult );
            hb_cdxTagClearScope( pTag, 0 );
         }
         else if( pInfo->itmResult )
            hb_itemClear( pInfo->itmResult );
         break;

      case DBOI_SCOPEBOTTOMCLEAR:
         if( pTag )
         {
            if( pInfo->itmResult )
               hb_cdxTagGetScope( pTag, 1, pInfo->itmResult );
            hb_cdxTagClearScope( pTag, 1 );
         }
         else if( pInfo->itmResult )
            hb_itemClear( pInfo->itmResult );
         break;

      case DBOI_SCOPECLEAR:
         if( pTag )
         {
            hb_cdxTagClearScope( pTag, 0 );
            hb_cdxTagClearScope( pTag, 1 );
         }
         if( pInfo->itmResult )
            hb_itemClear( pInfo->itmResult );
         break;

      case DBOI_CUSTOM:
         if( hb_itemType( pInfo->itmNewVal ) == HB_IT_LOGICAL )
         {
            if( hb_cdxIndexLockWrite( pTag->pIndex ) )
            {
               if( ! pTag->Template )
               {
                  HB_BOOL fNewVal = hb_itemGetL( pInfo->itmNewVal );
                  if( pTag->Custom ? ! fNewVal : fNewVal )
                  {
                     pTag->Custom = fNewVal;
                     pTag->Partial = HB_TRUE;
                     pTag->ChgOnly = HB_FALSE;
                     pTag->TagChanged = HB_TRUE;
                     /* This is a hacks to emulate both SIX3 and COMIX behavior
                      * which should be cleaned. I intentionally not used
                      * HB_SIXCDX macro here [druzus]
                      */
                     if( pTag->Custom )
                        pTag->Template = pTag->MultiKey = HB_TRUE;
                  }
               }
               hb_cdxIndexUnLockWrite( pTag->pIndex );
            }
         }
         /* Warning: it's not CL53 compatible. CL53 returns previous
          * CUSTOM flag value not current one. [druzus]
          */
         pInfo->itmResult = hb_itemPutL( pInfo->itmResult, pTag && pTag->Custom );
         break;

      case DBOI_PARTIAL:
         pInfo->itmResult = hb_itemPutL( pInfo->itmResult, pTag && pTag->Partial );
         break;

      case DBOI_CHGONLY:
         /* TODO: set */
         pInfo->itmResult = hb_itemPutL( pInfo->itmResult, pTag && pTag->ChgOnly );
         break;

      /* TODO: */
#if 0
      case DBOI_TEMPLATE:
        if( hb_itemType( pInfo->itmNewVal ) == HB_IT_LOGICAL &&
            hb_itemGetL( pInfo->itmNewVal ) )
        {
           if( hb_cdxIndexLockWrite( pTag->pIndex ) )
           {
              if( pTag->Custom && ! pTag->Template )
                 pTag->Template = HB_TRUE;
              hb_cdxIndexUnLockWrite( pTag->pIndex );
           }
        }
        hb_itemPutL( pInfo->itmResult, pTag->Template );
        break;

      case DBOI_MULTIKEY:
        if( hb_itemGetL( pInfo->itmNewVal ) )
        {
           if( hb_cdxIndexLockWrite( pTag->pIndex ) )
           {
              if( pTag->Custom && ! pTag->MultiKey )
                 pTag->MultiKey = HB_TRUE;
              hb_cdxIndexUnLockWrite( pTag->pIndex );
           }
        }
        hb_itemPutL( pInfo->itmResult, pTag->MultiKey );
        break;
#endif

      case DBOI_KEYADD:
      {
         HB_BOOL fResult = HB_FALSE;
         if( pTag )
         {
            if( pTag->Custom )
            {
               if( pArea->dbfarea.lpdbPendingRel )
                  SELF_FORCEREL( ( AREAP ) pArea );

               if( pArea->dbfarea.fPositioned &&
                   ( ! pTag->pForItem ||
                     hb_cdxEvalCond( pArea, pTag->pForItem, HB_TRUE ) ) )
               {
                  LPCDXKEY pKey;
                  hb_cdxIndexLockWrite( pTag->pIndex );
#if defined( HB_SIXCDX )
                  if( pTag->Template )
                  {
                     if( pTag->uiType == hb_cdxItemType( pInfo->itmNewVal ) )
                        pKey = hb_cdxKeyPutItem( NULL, pInfo->itmNewVal,
                                                 pArea->dbfarea.ulRecNo, pTag,
                                                 HB_TRUE, CDX_CMP_EXACT );
                     else
                        pKey = NULL;
                  }
#else
                  if( pInfo->itmNewVal && ! HB_IS_NIL( pInfo->itmNewVal ) &&
                      pTag->Template )
                     pKey = hb_cdxKeyPutItem( NULL, pInfo->itmNewVal,
                                              pArea->dbfarea.ulRecNo, pTag,
                                              HB_TRUE, CDX_CMP_EXACT );
#endif
                  else
                     pKey = hb_cdxKeyEval( NULL, pTag );
                  if( pKey )
                  {
                     fResult = hb_cdxTagKeyAdd( pTag, pKey );
                     hb_cdxKeyFree( pKey );
                  }
                  hb_cdxIndexUnLockWrite( pTag->pIndex );
               }
            }
#if ! defined( HB_SIXCDX )
            else
               hb_cdxErrorRT( pArea, EG_ARG, EDBF_NOTCUSTOM, NULL, 0, 0, NULL );
#endif
         }
         pInfo->itmResult = hb_itemPutL( pInfo->itmResult, fResult );
         break;
      }
      case DBOI_KEYDELETE:
      {
         HB_BOOL fResult = HB_FALSE;
         if( pTag )
         {
            if( pTag->Custom )
            {
               if( pArea->dbfarea.lpdbPendingRel )
                  SELF_FORCEREL( ( AREAP ) pArea );

               if( pArea->dbfarea.fPositioned &&
                   ( ! pTag->pForItem ||
                     hb_cdxEvalCond( pArea, pTag->pForItem, HB_TRUE ) ) )
               {
                  LPCDXKEY pKey;
                  hb_cdxIndexLockWrite( pTag->pIndex );
#if defined( HB_SIXCDX )
                  if( pTag->Template )
                  {
                     if( pTag->uiType == hb_cdxItemType( pInfo->itmNewVal ) )
                        pKey = hb_cdxKeyPutItem( NULL, pInfo->itmNewVal,
                                                 pArea->dbfarea.ulRecNo, pTag,
                                                 HB_TRUE, CDX_CMP_EXACT );
                     else
                        pKey = NULL;
                  }
#else
                  if( pInfo->itmNewVal && ! HB_IS_NIL( pInfo->itmNewVal ) &&
                      pTag->Template )
                     pKey = hb_cdxKeyPutItem( NULL, pInfo->itmNewVal,
                                              pArea->dbfarea.ulRecNo, pTag,
                                              HB_TRUE, CDX_CMP_EXACT );
#endif
                  else
                  {
                     if( pTag->CurKey->rec != pArea->dbfarea.ulRecNo )
                        hb_cdxCurKeyRefresh( pArea, pTag );

                     if( pTag->CurKey->rec == pArea->dbfarea.ulRecNo )
                        pKey = hb_cdxKeyCopy( NULL, pTag->CurKey );
                     else
                        pKey = hb_cdxKeyEval( NULL, pTag );
                  }
                  if( pKey )
                  {
                     fResult = hb_cdxTagKeyDel( pTag, pKey );
                     hb_cdxKeyFree( pKey );
                  }
                  hb_cdxIndexUnLockWrite( pTag->pIndex );
               }
            }
#if ! defined( HB_SIXCDX )
            else
               hb_cdxErrorRT( pArea, EG_ARG, EDBF_NOTCUSTOM, NULL, 0, 0, NULL );
#endif
         }
         pInfo->itmResult = hb_itemPutL( pInfo->itmResult, fResult );
         break;
      }
      case DBOI_READLOCK:
         if( pTag )
         {
            if( hb_itemType( pInfo->itmNewVal ) == HB_IT_LOGICAL )
            {
               if( hb_itemGetL( pInfo->itmNewVal ) )
                  hb_cdxIndexLockRead( pTag->pIndex );
               else
                  hb_cdxIndexUnLockRead( pTag->pIndex );
            }
            pInfo->itmResult = hb_itemPutL( pInfo->itmResult,
                                            pTag->pIndex->lockRead > 0 );
         }
         else
            pInfo->itmResult = hb_itemPutL( pInfo->itmResult, HB_FALSE );
         break;

      case DBOI_WRITELOCK:
         if( pTag )
         {
            if( hb_itemType( pInfo->itmNewVal ) == HB_IT_LOGICAL )
            {
               if( hb_itemGetL( pInfo->itmNewVal ) )
                  hb_cdxIndexLockWrite( pTag->pIndex );
               else
                  hb_cdxIndexUnLockWrite( pTag->pIndex );
            }
            pInfo->itmResult = hb_itemPutL( pInfo->itmResult,
                                            pTag->pIndex->lockWrite > 0 );
         }
         else
            pInfo->itmResult = hb_itemPutL( pInfo->itmResult, HB_FALSE );
         break;

      case DBOI_UPDATECOUNTER:
         if( pTag )
         {
            /* refresh update counter */
            if( hb_cdxIndexLockRead( pTag->pIndex ) )
               hb_cdxIndexUnLockRead( pTag->pIndex );
            pInfo->itmResult = hb_itemPutNInt( pInfo->itmResult,
                                               pTag->pIndex->ulVersion );
         }
         else
            pInfo->itmResult = hb_itemPutNI( pInfo->itmResult, 0 );
         break;

      case DBOI_SHARED:
         pInfo->itmResult = hb_itemPutL( pInfo->itmResult,
                                         pTag && pTag->pIndex->fShared );
         break;

      case DBOI_ISREADONLY:
         pInfo->itmResult = hb_itemPutL( pInfo->itmResult,
                                         pTag && pTag->pIndex->fReadonly );
         break;

      case DBOI_ISMULTITAG:
      case DBOI_ISSORTRECNO:
         pInfo->itmResult = hb_itemPutL( pInfo->itmResult, pTag != NULL );
         break;

      case DBOI_LARGEFILE:
         pInfo->itmResult = hb_itemPutL( pInfo->itmResult,
                                         pTag && pTag->pIndex->fLargeFile );
         break;

      case DBOI_INDEXTYPE:
         pInfo->itmResult = hb_itemPutNI( pInfo->itmResult, pTag ?
                                          DBOI_TYPE_COMPOUND : DBOI_TYPE_UNDEF );
         break;

      default:
         return SUPER_ORDINFO( ( AREAP ) pArea, uiIndex, pInfo );

   }
   return HB_SUCCESS;
}

/* ( DBENTRYP_V )     hb_cdxClearFilter */
static HB_ERRCODE hb_cdxClearFilter( CDXAREAP pArea )
{
   HB_ERRCODE errCode = SUPER_CLEARFILTER( ( AREAP ) pArea );

   hb_cdxClearLogPosInfo( pArea );
   return errCode;
}

/* ( DBENTRYP_V )     hb_cdxClearLocate     : NULL */
/* ( DBENTRYP_V )     hb_cdxClearScope      : NULL */

/* ( DBENTRYP_VPLP )  hb_cdxCountScope */
static HB_ERRCODE hb_cdxCountScope( CDXAREAP pArea, void * pPtr, HB_LONG * plRec )
{
   HB_TRACE( HB_TR_DEBUG, ( "hb_cdxCountScope(%p, %p, %p)", pArea, pPtr, plRec ) );

   if( pPtr == NULL )
   {
      return HB_SUCCESS;
   }
   return SUPER_COUNTSCOPE( ( AREAP ) pArea, pPtr, plRec );
}

/* ( DBENTRYP_I )     hb_cdxFilterText      : NULL */
/* ( DBENTRYP_SI )    hb_cdxScopeInfo       : NULL */

/* ( DBENTRYP_VFI )   hb_cdxSetFilter */
static HB_ERRCODE hb_cdxSetFilter( CDXAREAP pArea, LPDBFILTERINFO pFilterInfo )
{
   HB_ERRCODE errCode = SUPER_SETFILTER( ( AREAP ) pArea, pFilterInfo );

   hb_cdxClearLogPosInfo( pArea );
   return errCode;
}

/* ( DBENTRYP_VLO )   hb_cdxSetLocate       : NULL */
/* ( DBENTRYP_VOS )   hb_cdxSetScope        : NULL */
/* ( DBENTRYP_VPL )   hb_cdxSkipScope       : NULL */
/* ( DBENTRYP_B )     hb_cdxLocate          : NULL */

/* ( DBENTRYP_CC )    hb_cdxCompile         : NULL */
/* ( DBENTRYP_I )     hb_cdxError           : NULL */
/* ( DBENTRYP_I )     hb_cdxEvalBlock       : NULL */

/* ( DBENTRYP_VSP )   hb_cdxRawLock         : NULL */
/* ( DBENTRYP_VL )    hb_cdxLock            : NULL */
/* ( DBENTRYP_UL )    hb_cdxUnLock          : NULL */

/* ( DBENTRYP_V )     hb_cdxCloseMemFile    : NULL */
/* ( DBENTRYP_VO )    hb_cdxCreateMemFile   : NULL */
/* ( DBENTRYP_SCCS )  hb_cdxGetValueFile    : NULL */
/* ( DBENTRYP_VO )    hb_cdxOpenMemFile     : NULL */
/* ( DBENTRYP_SCCS )  hb_cdxPutValueFile    : NULL */

/* ( DBENTRYP_V )     hb_cdxReadDBHeader    : NULL */
/* ( DBENTRYP_V )     hb_cdxWriteDBHeader   : NULL */
/* ( DBENTRYP_SVP )   hb_cdxWhoCares        : NULL */

/*
 * Retrieve (set) information about RDD
 * ( DBENTRYP_RSLV )   hb_fptFieldInfo
 */
static HB_ERRCODE hb_cdxRddInfo( LPRDDNODE pRDD, HB_USHORT uiIndex, HB_ULONG ulConnect, PHB_ITEM pItem )
{
   LPDBFDATA pData;

   HB_TRACE( HB_TR_DEBUG, ( "hb_cdxRddInfo(%p, %hu, %lu, %p)", pRDD, uiIndex, ulConnect, pItem ) );

   pData = DBFNODE_DATA( pRDD );

   switch( uiIndex )
   {
      case RDDI_ORDBAGEXT:
      case RDDI_ORDEREXT:
      case RDDI_ORDSTRUCTEXT:
      {
         const char * szExt = hb_itemGetCPtr( pItem );
         char * szNewVal;

         szNewVal = szExt[ 0 ] == '.' && szExt[ 1 ] ? hb_strdup( szExt ) : NULL;
         hb_itemPutC( pItem, pData->szIndexExt[ 0 ] ? pData->szIndexExt : CDX_INDEXEXT );
         if( szNewVal )
         {
            hb_strncpy( pData->szIndexExt, szNewVal, sizeof( pData->szIndexExt ) - 1 );
            hb_xfree( szNewVal );
         }
         break;
      }

      case RDDI_MULTIKEY:
      case RDDI_MULTITAG:
      case RDDI_SORTRECNO:
      case RDDI_STRUCTORD:
         hb_itemPutL( pItem, HB_TRUE );
         break;

      case RDDI_STRICTSTRUCT:
      {
         HB_BOOL fStrictStruct = pData->fStrictStruct;
         if( hb_itemType( pItem ) == HB_IT_LOGICAL )
            pData->fStrictStruct = hb_itemGetL( pItem );
         hb_itemPutL( pItem, fStrictStruct );
         break;
      }

      default:
         return SUPER_RDDINFO( pRDD, uiIndex, ulConnect, pItem );

   }

   return HB_SUCCESS;
}



/* ######################################################################### */

static int hb_cdxQuickSortCompare( LPCDXSORTINFO pSort, HB_BYTE * pKey1, HB_BYTE * pKey2 )
{
   int i, iLen = pSort->keyLen;

   i = hb_cdxValCompare( pSort->pTag, pKey1, iLen, pKey2, iLen, CDX_CMP_EXACT );

   if( i == 0 )
   {
      i = ( HB_GET_LE_UINT32( pKey1 + iLen ) < HB_GET_LE_UINT32( pKey2 + iLen ) ) ? -1 : 1;
   }

   return i;
}

static HB_BOOL hb_cdxQSort( LPCDXSORTINFO pSort, HB_BYTE * pSrc, HB_BYTE * pBuf, HB_LONG lKeys )
{
   if( lKeys > 1 )
   {
      int iLen = pSort->keyLen + 4;
      HB_LONG l1, l2;
      HB_BYTE * pPtr1, * pPtr2, * pDst;
      HB_BOOL f1, f2;

      l1 = lKeys >> 1;
      l2 = lKeys - l1;
      pPtr1 = &pSrc[ 0 ];
      pPtr2 = &pSrc[ l1 * iLen ];

      f1 = hb_cdxQSort( pSort, pPtr1, &pBuf[ 0 ], l1 );
      f2 = hb_cdxQSort( pSort, pPtr2, &pBuf[ l1 * iLen ], l2 );
      if( f1 )
      {
         pDst = pBuf;
      }
      else
      {
         pDst = pSrc;
         pPtr1 = &pBuf[ 0 ];
      }
      if( ! f2 )
      {
         pPtr2 = &pBuf[ l1 * iLen ];
      }
      while( l1 > 0 && l2 > 0 )
      {
         if( hb_cdxQuickSortCompare( pSort, pPtr1, pPtr2 ) <= 0 )
         {
            memcpy( pDst, pPtr1, iLen );
            pPtr1 += iLen;
            l1--;
         }
         else
         {
            memcpy( pDst, pPtr2, iLen );
            pPtr2 += iLen;
            l2--;
         }
         pDst += iLen;
      }
      if( l1 > 0 )
      {
         memcpy( pDst, pPtr1, iLen * l1 );
      }
      else if( l2 > 0 && f1 == f2 )
      {
         memcpy( pDst, pPtr2, iLen * l2 );
      }
      return ! f1;
   }
   return HB_TRUE;
}

static void hb_cdxSortSortPage( LPCDXSORTINFO pSort )
{
   HB_SIZE nSize = pSort->ulKeys * ( pSort->keyLen + 4 );

#ifdef HB_CDX_DBGTIME
   cdxTimeIdxBld -= hb_cdxGetTime();
#endif
   if( ! hb_cdxQSort( pSort, pSort->pKeyPool, &pSort->pKeyPool[ nSize ], pSort->ulKeys ) )
   {
      memcpy( pSort->pKeyPool, &pSort->pKeyPool[ nSize ], nSize );
   }
#ifdef HB_CDX_DBGTIME
   cdxTimeIdxBld += hb_cdxGetTime();
#endif
}

static void hb_cdxSortAddNodeKey( LPCDXSORTINFO pSort, int iLevel, HB_BYTE * pKeyVal, HB_ULONG ulRec, HB_ULONG ulPage )
{
   LPCDXPAGE pPage;
   HB_BOOL fNew;
   int iLen = pSort->keyLen, iDup = 0, iTrl = 0, iTmp, iPos;
   HB_BYTE * pTmp;

   pPage = pSort->NodeList[ iLevel ];
   if( iLevel == 0 )
   {
      while( iTrl < iLen && pKeyVal[ iLen - iTrl - 1 ] == pSort->bTrl )
      {
         iTrl++;
      }
      if( pPage != NULL && pPage->iKeys > 0 )
      {
#ifdef HB_CDX_PACKTRAIL
         int iMax = iLen - iTrl;
#else
         int iMax = iLen - HB_MAX( iTrl, pSort->iLastTrl );
#endif
         while( pKeyVal[ iDup ] == pSort->pLastKey[ iDup ] && iDup < iMax )
         {
            iDup++;
         }
      }
#ifndef HB_CDX_PACKTRAIL
      pSort->iLastTrl = iTrl;
#endif
   }
   if( pPage == NULL )
   {
      fNew = HB_TRUE;
   }
   else
   {
      if( iLevel == 0 )
      {
         fNew = ( pPage->iFree - ( iLen - iDup - iTrl ) - pPage->ReqByte ) < 0;
      }
      else
      {
         fNew = ( pSort->NodeList[ iLevel ]->iKeys >= pSort->pTag->MaxKeys );
      }
   }

   if( fNew )
   {
      pPage = hb_cdxPageNew( pSort->pTag, NULL, 0 );
      pPage->PageType = ( iLevel == 0 ) ? CDX_NODE_LEAF : CDX_NODE_BRANCH;
      if( iLevel == 0 )
      {
         hb_cdxPageLeafInitSpace( pPage );
         iDup = 0;
         while( pSort->ulMaxRec > pPage->RNMask )
         {
            pPage->ReqByte++;
            pPage->RNBits += 8;
            pPage->RNMask = ( pPage->RNMask << 8 ) | 0xFF;
         }
      }
      if( pSort->NodeList[ iLevel ] != NULL )
      {
         pSort->NodeList[ iLevel ]->Right = pPage->Page;
         pPage->Left = pSort->NodeList[ iLevel ]->Page;
         if( iLevel == 0 )
         {
#ifdef HB_CDX_DBGCODE_EXT
            hb_cdxPageCheckDupTrlRaw( pSort->NodeList[ iLevel ] );
#endif
            hb_cdxSortAddNodeKey( pSort, iLevel + 1, pSort->pLastKey, pSort->ulLastRec, pSort->NodeList[ iLevel ]->Page );
         }
         else
         {
            iPos = ( pSort->NodeList[ iLevel ]->iKeys - 1 ) * ( iLen + 8 );
            pTmp = &pSort->NodeList[ iLevel ]->node.intNode.keyPool[ iPos ];
            hb_cdxSortAddNodeKey( pSort, iLevel + 1, pTmp, HB_GET_BE_UINT32( &pTmp[ iLen ] ), pSort->NodeList[ iLevel ]->Page );
         }
         hb_cdxPageFree( pSort->NodeList[ iLevel ], HB_TRUE );
      }
      pSort->NodeList[ iLevel ] = pPage;
   }
   if( iLevel == 0 )
   {
      iPos = pPage->iKeys * pPage->ReqByte;
      hb_cdxSetLeafRecord( &pPage->node.extNode.keyPool[ iPos ],
                           ulRec, iDup, iTrl,
                           pPage->ReqByte, pPage->DCBits, pPage->TCBits );
      iTmp = iLen - iDup - iTrl;
      if( iTmp > 0 )
      {
         memcpy( &pPage->node.extNode.keyPool[ pPage->iFree + iPos - iTmp ],
                 &pKeyVal[ iDup ], iTmp );
      }
      pPage->iFree -= ( HB_SHORT ) ( iTmp + pPage->ReqByte );
      pPage->iKeys++;
#ifdef HB_CDX_DBGCODE_EXT
      hb_cdxPageCheckDupTrlRaw( pSort->NodeList[ iLevel ] );
#endif
   }
   else
   {
      pPage = pSort->NodeList[ iLevel ];
      iPos = pPage->iKeys * ( iLen + 8 );
      pTmp = &pPage->node.intNode.keyPool[ iPos ];
      memcpy( pTmp, pKeyVal, iLen );
      HB_PUT_BE_UINT32( &pTmp[ iLen ], ulRec );
      HB_PUT_BE_UINT32( &pTmp[ iLen + 4 ], ulPage );
      pPage->iKeys++;
   }
}

static void hb_cdxSortWritePage( LPCDXSORTINFO pSort )
{
   HB_SIZE nSize = pSort->ulKeys * ( pSort->keyLen + 4 );

   hb_cdxSortSortPage( pSort );

   if( pSort->pTempFile == NULL )
   {
      char szName[ HB_PATH_MAX ];
      pSort->pTempFile = hb_fileCreateTemp( NULL, NULL, FC_NORMAL, szName );
      if( pSort->pTempFile == NULL )
      {
         hb_errInternal( 9301, "hb_cdxSortWritePage: Can't create temporary file.", NULL, NULL );
      }
      pSort->szTempFileName = hb_strdup( szName );
   }
   pSort->pSwapPage[ pSort->ulCurPage ].ulKeys = pSort->ulKeys;
   pSort->pSwapPage[ pSort->ulCurPage ].nOffset = hb_fileSize( pSort->pTempFile );
   if( hb_fileWriteAt( pSort->pTempFile, pSort->pKeyPool,
                       nSize, pSort->pSwapPage[ pSort->ulCurPage ].nOffset ) != nSize )
   {
      hb_errInternal( 9302, "hb_cdxSortWritePage: Write error in temporary file.", NULL, NULL );
   }
   pSort->ulKeys = 0;
   pSort->ulCurPage++;
}

static void hb_cdxSortGetPageKey( LPCDXSORTINFO pSort, HB_ULONG ulPage,
                                  HB_BYTE ** pKeyVal, HB_ULONG * pulRec )
{
   int iLen = pSort->keyLen;

   if( pSort->pSwapPage[ ulPage ].ulKeyBuf == 0 )
   {
      HB_ULONG ulKeys = HB_MIN( pSort->ulPgKeys, pSort->pSwapPage[ ulPage ].ulKeys );
      HB_SIZE nSize = ulKeys * ( iLen + 4 );

      if( hb_fileReadAt( pSort->pTempFile, pSort->pSwapPage[ ulPage ].pKeyPool,
                         nSize, pSort->pSwapPage[ ulPage ].nOffset ) != nSize )
      {
         hb_errInternal( 9303, "hb_cdxSortGetPageKey: Read error from temporary file.", NULL, NULL );
      }
      pSort->pSwapPage[ ulPage ].nOffset += nSize;
      pSort->pSwapPage[ ulPage ].ulKeyBuf = ulKeys;
      pSort->pSwapPage[ ulPage ].ulCurKey = 0;
   }
   *pKeyVal = &pSort->pSwapPage[ ulPage ].pKeyPool[ pSort->pSwapPage[ ulPage ].ulCurKey * ( iLen + 4 ) ];
   *pulRec = HB_GET_LE_UINT32( *pKeyVal + iLen );
}

#ifdef HB_CDX_NEW_SORT
static void hb_cdxSortOrderPages( LPCDXSORTINFO pSort )
{
   int iLen = pSort->keyLen, i;
   HB_LONG l, r, m;
   HB_ULONG n, ulPage, ulRec;
   HB_BYTE * pKey = NULL, * pTmp;

   pSort->ulFirst = 0;
   pSort->pSortedPages = ( HB_ULONG * ) hb_xgrab( pSort->ulPages * sizeof( HB_ULONG ) );
   pSort->pSortedPages[ 0 ] = 0;

   if( pSort->ulTotKeys > 0 )
   {
      for( n = 0; n < pSort->ulPages; n++ )
      {
         hb_cdxSortGetPageKey( pSort, n, &pKey, &ulRec );
         l = 0;
         r = n - 1;
         while( l <= r )
         {
            m = ( l + r ) >> 1;
            ulPage = pSort->pSortedPages[ m ];
            pTmp = &pSort->pSwapPage[ ulPage ].pKeyPool[ pSort->pSwapPage[ ulPage ].ulCurKey * ( iLen + 4 ) ];
            i = hb_cdxValCompare( pSort->pTag, pKey, iLen, pTmp, iLen, CDX_CMP_EXACT );
            if( i == 0 )
               i = ( ulRec < HB_GET_LE_UINT32( &pTmp[ iLen ] ) ) ? -1 : 1;
            if( i > 0 )
               l = m + 1;
            else
               r = m - 1;
         }
         for( r = n; r > l; r-- )
            pSort->pSortedPages[ r ] = pSort->pSortedPages[ r - 1 ];
         pSort->pSortedPages[ l ] = n;
      }
   }
}

static HB_BOOL hb_cdxSortKeyGet( LPCDXSORTINFO pSort, HB_BYTE ** pKeyVal, HB_ULONG * pulRec )
{
   int iLen = pSort->keyLen, i;
   HB_LONG l, r, m;
   HB_ULONG ulPage;

   ulPage = pSort->pSortedPages[ pSort->ulFirst ];

   /* check if first page has some keys yet */
   if( pSort->pSwapPage[ ulPage ].ulKeys > 0 )
   {
      HB_BYTE * pKey, * pTmp;
      HB_ULONG ulRec;

      /*
       * last key was taken from this page - we have to resort it.
       * This is done intentionally here to be sure that the key
       * value return by this function will not be overwritten by
       * next keys in page read from temporary file in function
       * hb_cdxSortGetPageKey() - please do not move this part down
       * even it seems to be correct
       */
      hb_cdxSortGetPageKey( pSort, ulPage, &pKey, &ulRec );

      l = pSort->ulFirst + 1;
      r = pSort->ulPages - 1;
      while( l <= r )
      {
         m = ( l + r ) >> 1;
         ulPage = pSort->pSortedPages[ m ];
         pTmp = &pSort->pSwapPage[ ulPage ].pKeyPool[ pSort->pSwapPage[ ulPage ].ulCurKey * ( iLen + 4 ) ];
         i = hb_cdxValCompare( pSort->pTag, pKey, iLen, pTmp, iLen, CDX_CMP_EXACT );
         if( i == 0 )
            i = ( ulRec < HB_GET_LE_UINT32( &pTmp[ iLen ] ) ) ? -1 : 1;

         if( i > 0 )
            l = m + 1;
         else
            r = m - 1;
      }
      if( l > ( HB_LONG ) pSort->ulFirst + 1 )
      {
         ulPage = pSort->pSortedPages[ pSort->ulFirst ];
         for( r = pSort->ulFirst + 1; r < l; r++ )
            pSort->pSortedPages[ r - 1 ] = pSort->pSortedPages[ r ];
         pSort->pSortedPages[ l - 1 ] = ulPage;
      }
   }
   else
   {
      pSort->ulFirst++;
   }
   if( pSort->ulFirst < pSort->ulPages )
   {
      ulPage = pSort->pSortedPages[ pSort->ulFirst ];
      hb_cdxSortGetPageKey( pSort, ulPage, pKeyVal, pulRec );
      pSort->pSwapPage[ ulPage ].ulCurKey++;
      pSort->pSwapPage[ ulPage ].ulKeys--;
      pSort->pSwapPage[ ulPage ].ulKeyBuf--;
      return HB_TRUE;
   }
   *pulRec = 0;
   *pKeyVal = NULL;
   return HB_FALSE;
}

#else

static HB_BOOL hb_cdxSortKeyGet( LPCDXSORTINFO pSort, HB_BYTE ** pKeyVal, HB_ULONG * pulRec )
{
   int i, iLen = pSort->keyLen;
   HB_ULONG ulPage, ulKeyPage = 0, ulRec = 0, ulRecTmp;
   HB_BYTE * pKey = NULL, * pTmp;

   for( ulPage = 0; ulPage < pSort->ulPages; ulPage++ )
   {
      if( pSort->pSwapPage[ ulPage ].ulKeys > 0 )
      {
         hb_cdxSortGetPageKey( pSort, ulPage, &pTmp, &ulRecTmp );
         if( ! pKey )
         {
            i = 1;
         }
         else
         {
            i = hb_cdxValCompare( pSort->pTag, pKey, iLen, pTmp, iLen, CDX_CMP_EXACT );
            if( i == 0 )
            {
               i = ( ulRec < ulRecTmp ) ? -1 : 1;
            }
         }
         if( i > 0 )
         {
            pKey = pTmp;
            ulRec = ulRecTmp;
            ulKeyPage = ulPage;
         }
      }
   }
   if( pKey )
   {
      pSort->pSwapPage[ ulKeyPage ].ulCurKey++;
      pSort->pSwapPage[ ulKeyPage ].ulKeys--;
      pSort->pSwapPage[ ulKeyPage ].ulKeyBuf--;
      *pulRec = ulRec;
      *pKeyVal = pKey;
      return HB_TRUE;
   }
   *pulRec = 0;
   *pKeyVal = NULL;
   return HB_FALSE;
}

#endif

static void hb_cdxSortKeyAdd( LPCDXSORTINFO pSort, HB_ULONG ulRec, const HB_BYTE * pKeyVal, int iKeyLen )
{
   int iLen = pSort->keyLen;
   HB_BYTE * pDst;

   if( pSort->ulKeys >= pSort->ulPgKeys )
   {
      hb_cdxSortWritePage( pSort );
   }
   pDst = &pSort->pKeyPool[ pSort->ulKeys * ( iLen + 4 ) ];

   if( pSort->pTag->IgnoreCase )
   {
      iKeyLen = ( int ) hb_cdpnDup2Upper( pSort->pTag->pIndex->pArea->dbfarea.area.cdPage,
                                          ( const char * ) pKeyVal, iKeyLen,
                                          ( char * ) pDst, iLen );
      if( iLen > iKeyLen )
         memset( &pDst[ iKeyLen ], pSort->bTrl, iLen - iKeyLen );
   }
   else if( iLen > iKeyLen )
   {
      memcpy( pDst, pKeyVal, iKeyLen );
      memset( &pDst[ iKeyLen ], pSort->bTrl, iLen - iKeyLen );
   }
   else
   {
      memcpy( pDst, pKeyVal, iLen );
   }
   HB_PUT_LE_UINT32( &pDst[ iLen ], ulRec );
   pSort->ulKeys++;
   pSort->ulTotKeys++;
}

static LPCDXSORTINFO hb_cdxSortNew( LPCDXTAG pTag, HB_ULONG ulRecCount )
{
   LPCDXSORTINFO pSort;
   HB_BYTE * pBuf;
   int iLen = pTag->uiLen;
   HB_ULONG ulSize, ulMax, ulMin;

   if( ulRecCount == 0 )
      ulRecCount = 1;

   pSort = ( LPCDXSORTINFO ) hb_xgrab( sizeof( CDXSORTINFO ) );
   memset( pSort, 0, sizeof( CDXSORTINFO ) );
   ulMax = ulMin = ( HB_ULONG ) ceil( sqrt( ( double ) ulRecCount ) );
   ulSize = ( 1L << 20 ) / ( iLen + 4 );
   while( ulMax < ulSize )
      ulMax <<= 1;
   if( ulMax > ulRecCount )
      ulMax = ulRecCount;

   do
   {
      ulSize = ulMax * ( iLen + 4 );
      pBuf = ( HB_BYTE * ) hb_xalloc( ulSize << 2 );
      if( pBuf )
      {
         hb_xfree( pBuf );
         pBuf = ( HB_BYTE * ) hb_xalloc( ulSize << 1 );
      }
      else
      {
         ulMax >>= 1;
      }
   }
   while( ! pBuf && ulMax >= ulMin );

   if( ! pBuf )
   {
      /* call hb_xgrab() to force out of memory error,
       * though in multi process environment this call may return
       * with success when other process free some memory
       * (also the size of buf is reduced to absolute minimum).
       * Sorry but I'm to lazy to implement indexing with smaller
       * memory though it's possible - just simply I can even create
       * index on-line by key adding like in normal update process.
       * The memory necessary to index file is now ~
       *    ~ (keySize+4+sizeof(CDXSWAPPAGE)) * sqrt(ulRecCount) * 2
       * so the maximum is for DBF with 2^32 records and keySize 240 ~
       * ~ 2^17 * 268 ~=~ 35 Mb
       * this is not a problem for current computers and I do not see
       * any way to use DBFs with four billions records and indexes with
       * such long (240 bytes) keys on the old ones - they will be simply
       * to slow. IMHO it's also better to signal out of memory here and
       * force some system upgrades then run process which will have to
       * take many hours, Druzus.
       */
      ulMax = ulMin;
      pBuf = ( HB_BYTE * ) hb_xgrab( ( ulMax << 1 ) * ( iLen + 4 ) );
   }

   pSort->pTag = pTag;
   pSort->pTempFile = NULL;
   pSort->keyLen = iLen;
   pSort->bTrl = pTag->bTrail;
   pSort->fUnique = pTag->UniqueKey;
   pSort->ulMaxKey = ulMax << 1;
   pSort->ulPgKeys = ulMax;
   pSort->ulMaxRec = ulRecCount;
   pSort->pKeyPool = pBuf;
   pSort->ulPages = ( ulRecCount + pSort->ulPgKeys - 1 ) / pSort->ulPgKeys;
   pSort->pSwapPage = ( LPCDXSWAPPAGE ) hb_xgrab( sizeof( CDXSWAPPAGE ) * pSort->ulPages );
   memset( pSort->pSwapPage, 0, sizeof( CDXSWAPPAGE ) * pSort->ulPages );

   return pSort;
}

static void hb_cdxSortFree( LPCDXSORTINFO pSort )
{
   if( pSort->pTempFile != NULL )
   {
      hb_fileClose( pSort->pTempFile );
   }
   if( pSort->szTempFileName )
   {
      hb_fileDelete( pSort->szTempFileName );
      hb_xfree( pSort->szTempFileName );
   }
   if( pSort->pKeyPool )
   {
      hb_xfree( pSort->pKeyPool );
   }
   if( pSort->pSwapPage )
   {
      hb_xfree( pSort->pSwapPage );
   }
   if( pSort->pRecBuff )
   {
      hb_xfree( pSort->pRecBuff );
   }
   if( pSort->pSortedPages )
   {
      hb_xfree( pSort->pSortedPages );
   }
   hb_xfree( pSort );
}

static void hb_cdxSortOut( LPCDXSORTINFO pSort )
{
   HB_BOOL fUnique = pSort->fUnique, fNext;
   HB_ULONG ulPage, ulRec, ulKey;
   HB_BYTE * pKeyVal;
   int iLen = pSort->keyLen, iLevel;

   pSort->ulPages = pSort->ulCurPage + 1;
   pSort->ulPgKeys = pSort->ulMaxKey / pSort->ulPages;
   /*
   printf( "\r\npSort->ulMaxKey=%ld, pSort->ulPages=%ld, pSort->ulPgKeys=%ld, size=%ld\r\n",
           pSort->ulMaxKey, pSort->ulPages, pSort->ulPgKeys,
           pSort->ulMaxKey * ( pSort->keyLen + 4 ) ); fflush(stdout);
   */
   if( pSort->ulPages > 1 )
   {
      HB_BYTE * pBuf = pSort->pKeyPool;
      hb_cdxSortWritePage( pSort );
      for( ulPage = 0; ulPage < pSort->ulPages; ulPage++ )
      {
         pSort->pSwapPage[ ulPage ].ulKeyBuf = 0;
         pSort->pSwapPage[ ulPage ].ulCurKey = 0;
         pSort->pSwapPage[ ulPage ].pKeyPool = pBuf;
         pBuf += pSort->ulPgKeys * ( pSort->keyLen + 4 );
      }
   }
   else
   {
      hb_cdxSortSortPage( pSort );
      pSort->pSwapPage[ 0 ].ulKeys   = pSort->ulKeys;
      pSort->pSwapPage[ 0 ].ulKeyBuf = pSort->ulKeys;
      pSort->pSwapPage[ 0 ].ulCurKey = 0;
      pSort->pSwapPage[ 0 ].pKeyPool = pSort->pKeyPool;
   }

#ifdef HB_CDX_NEW_SORT
   hb_cdxSortOrderPages( pSort );
#endif

   for( ulKey = 0; ulKey < pSort->ulTotKeys; ulKey++ )
   {
      if( ! hb_cdxSortKeyGet( pSort, &pKeyVal, &ulRec ) )
      {
         hb_errInternal( 9304, "hb_cdxSortOut: memory structure corrupted.", NULL, NULL );
      }
      if( fUnique )
      {
         if( ulKey != 0 && hb_cdxValCompare( pSort->pTag, pSort->pLastKey, iLen, pKeyVal, iLen, CDX_CMP_EXACT ) == 0 )
         {
            continue;
         }
      }
#ifdef HB_CDX_DBGCODE_EXT
      if( ulKey != 0 )
      {
         int i = hb_cdxValCompare( pSort->pTag, pSort->pLastKey, iLen, pKeyVal, iLen, CDX_CMP_EXACT );
         if( i == 0 )
         {
            i = ( pSort->ulLastRec < ulRec ) ? -1 : 1;
         }
         if( i > 0 )
         {
            printf( "\r\nulKey=%ld, pKeyVal=[%s][%ld], pKeyLast=[%s][%ld]\r\n",
                    ulKey, pKeyVal, ulRec, pSort->pLastKey, pSort->ulLastRec ); fflush( stdout );
            hb_errInternal( 9305, "hb_cdxSortOut: sorting fails.", NULL, NULL );
         }
      }
#endif
      hb_cdxSortAddNodeKey( pSort, 0, pKeyVal, ulRec, 0 );
      memcpy( pSort->pLastKey, pKeyVal, iLen );
      pSort->ulLastRec = ulRec;
   }

#ifdef HB_CDX_DBGCODE
   if( hb_cdxSortKeyGet( pSort, &pKeyVal, &ulRec ) )
   {
      hb_errInternal( 9306, "hb_cdxSortOut: memory structure corrupted(2).", NULL, NULL );
   }
#endif

   if( pSort->NodeList[ 0 ] == NULL )
   {
      pSort->NodeList[ 0 ] = hb_cdxPageNew( pSort->pTag, NULL, 0 );
      pSort->NodeList[ 0 ]->PageType = CDX_NODE_LEAF;
      hb_cdxPageLeafInitSpace( pSort->NodeList[ 0 ] );
   }

   iLevel = 0;
   fNext = HB_TRUE;
   do
   {
      if( iLevel + 1 == CDX_STACKSIZE || pSort->NodeList[ iLevel + 1 ] == NULL )
      {
         pSort->NodeList[ iLevel ]->PageType |= CDX_NODE_ROOT;
         pSort->pTag->RootBlock = pSort->NodeList[ iLevel ]->Page;
         fNext = HB_FALSE;
      }
      else
      {
         hb_cdxSortAddNodeKey( pSort, iLevel + 1, pSort->pLastKey, pSort->ulLastRec, pSort->NodeList[ iLevel ]->Page );
      }
      hb_cdxPageFree( pSort->NodeList[ iLevel ], HB_TRUE );
      iLevel++;
   }
   while( fNext );
}

static void hb_cdxTagEmptyIndex( LPCDXTAG pTag )
{
   pTag->RootPage  = hb_cdxPageNew( pTag, NULL, 0 );
   pTag->RootBlock = pTag->RootPage->Page;
   pTag->RootPage->PageType = CDX_NODE_ROOT | CDX_NODE_LEAF;
   hb_cdxPageLeafInitSpace( pTag->RootPage );
}

static void hb_cdxTagDoIndex( LPCDXTAG pTag, HB_BOOL fReindex )
{
   LPCDXAREA pArea = pTag->pIndex->pArea;
   LPCDXSORTINFO pSort;
   PHB_ITEM pForItem, pWhileItem = NULL, pEvalItem = NULL, pItem = NULL;
   HB_ULONG ulRecCount, ulRecNo = pArea->dbfarea.ulRecNo;
   HB_LONG lStep = 0;
   PHB_CODEPAGE cdpTmp = hb_cdpSelect( pArea->dbfarea.area.cdPage );

   if( pArea->dbfarea.area.lpdbOrdCondInfo )
   {
      pEvalItem = pArea->dbfarea.area.lpdbOrdCondInfo->itmCobEval;
      pWhileItem = pArea->dbfarea.area.lpdbOrdCondInfo->itmCobWhile;
      lStep = pArea->dbfarea.area.lpdbOrdCondInfo->lStep;
   }

   if( pTag->Custom || ( pTag->OptFlags & CDX_TYPE_STRUCTURE ) )
   {
      ulRecCount = 0;
   }
   else if( SELF_RECCOUNT( ( AREAP ) pArea, &ulRecCount ) != HB_SUCCESS )
   {
      return;
   }

   pArea->pSort = pSort = hb_cdxSortNew( pTag, ulRecCount );
   pSort->fReindex = fReindex;

#if defined( HB_SIXCDX )
   if( ( pTag->OptFlags & CDX_TYPE_STRUCTURE ) == 0 && pEvalItem )
   {
      SELF_GOTO( ( AREAP ) pArea, 0 );
      if( ! hb_cdxEvalCond( pArea, pEvalItem, HB_FALSE ) )
      {
         hb_cdxSortFree( pSort );
         pArea->pSort = NULL;
         SELF_GOTO( ( AREAP ) pArea, ulRecNo );
         return;
      }
   }
#endif
   if( ulRecCount == 0 )
   {
      hb_cdxTagEmptyIndex( pTag );
   }
   else
   {
      HB_USHORT uiSaveTag = pArea->uiTag;
      HB_ULONG ulStartRec = 0, ulNextCount = 0;
      HB_BOOL fDirectRead, fUseFilter = HB_FALSE;
<<<<<<< HEAD
      HB_BYTE * pSaveRecBuff = pArea->dbfarea.pRecord, cTemp[ 8 ];
      int iRecBuff = 0, iRecBufSize = USHRT_MAX / pArea->dbfarea.uiRecordLen, iRec;
=======
      HB_BYTE * pSaveRecBuff = pArea->dbfarea.pRecord, cTemp[8];
      int iRecBuff = 0, iRecBufSize, iRec;
>>>>>>> dfc2f42e

      pForItem = pTag->pForItem;
      if( pTag->nField )
         pItem = hb_itemNew( NULL );

      if( ! pArea->dbfarea.area.lpdbOrdCondInfo || pArea->dbfarea.area.lpdbOrdCondInfo->fAll )
      {
         pArea->uiTag = 0;
      }
      else
      {
         if( pArea->dbfarea.area.lpdbOrdCondInfo->itmRecID )
            ulStartRec = hb_itemGetNL( pArea->dbfarea.area.lpdbOrdCondInfo->itmRecID );
         if( ulStartRec )
         {
            ulNextCount = 1;
         }
         else if( pArea->dbfarea.area.lpdbOrdCondInfo->fRest || pArea->dbfarea.area.lpdbOrdCondInfo->lNextCount > 0 )
         {
            if( pArea->dbfarea.area.lpdbOrdCondInfo->itmStartRecID )
               ulStartRec = hb_itemGetNL( pArea->dbfarea.area.lpdbOrdCondInfo->itmStartRecID );
            if( ! ulStartRec )
               ulStartRec = ulRecNo;
            if( pArea->dbfarea.area.lpdbOrdCondInfo->lNextCount > 0 )
               ulNextCount = pArea->dbfarea.area.lpdbOrdCondInfo->lNextCount;
         }
         else if( pArea->dbfarea.area.lpdbOrdCondInfo->fUseFilter )
         {
            fUseFilter = HB_TRUE;
         }
         else if( ! pArea->dbfarea.area.lpdbOrdCondInfo->fUseCurrent )
         {
            pArea->uiTag = 0;
         }
         else if( pArea->uiTag != 0 )
         {
            LPCDXTAG pCurrTag = hb_cdxGetActiveTag( pArea );
            if( pCurrTag )
            {
               hb_cdxIndexLockRead( pCurrTag->pIndex );
               hb_cdxTagRefreshScope( pCurrTag );
               hb_cdxTagGoTop( pCurrTag );
               ulStartRec = pCurrTag->CurKey->rec;
               hb_cdxIndexUnLockRead( pCurrTag->pIndex );
            }
         }
      }

      iRecBufSize = ( USHRT_MAX + 1 ) / pArea->dbfarea.uiRecordLen;
      fDirectRead = ! hb_setGetStrictRead() && iRecBufSize > 1 && /* ! pArea->dbfarea.area.lpdbRelations && */
                    ( ! pArea->dbfarea.area.lpdbOrdCondInfo || pArea->dbfarea.area.lpdbOrdCondInfo->fAll ||
                      ( pArea->uiTag == 0 && ! fUseFilter ) );

      if( fDirectRead )
         pSort->pRecBuff = ( HB_BYTE * ) hb_xgrab( pArea->dbfarea.uiRecordLen * iRecBufSize );

      if( ulStartRec == 0 && pArea->uiTag == 0 )
         ulStartRec = 1;

      if( ulStartRec == 0 )
      {
         SELF_GOTOP( ( AREAP ) pArea );
      }
      else
      {
         SELF_GOTO( ( AREAP ) pArea, ulStartRec );
         if( fUseFilter )
            SELF_SKIPFILTER( ( AREAP ) pArea, 1 );
      }

      ulRecNo = pArea->dbfarea.ulRecNo;

      while( ! pArea->dbfarea.area.fEof )
      {
         if( fDirectRead )
         {
            if( ulRecNo > ulRecCount )
               break;
            if( iRecBuff == 0 || iRecBuff >= iRecBufSize )
            {
               HB_SIZE nSize;

               if( ulRecCount - ulRecNo >= ( HB_ULONG ) iRecBufSize )
                  iRec = iRecBufSize;
               else
                  iRec = ulRecCount - ulRecNo + 1;
               if( ulNextCount > 0 && ulNextCount < ( HB_ULONG ) iRec )
                  iRec = ( int ) ulNextCount;
               nSize = iRec * pArea->dbfarea.uiRecordLen;
               if( hb_fileReadAt( pArea->dbfarea.pDataFile, pSort->pRecBuff, nSize,
                                  ( HB_FOFFSET ) pArea->dbfarea.uiHeaderLen +
                                  ( HB_FOFFSET ) ( ulRecNo - 1 ) *
                                  ( HB_FOFFSET ) pArea->dbfarea.uiRecordLen ) != nSize )
               {
                  hb_cdxErrorRT( pTag->pIndex->pArea, EG_READ, EDBF_READ,
                                 pTag->pIndex->szFileName, hb_fsError(), 0, NULL );
                  break;
               }
               iRecBuff = 0;
            }
            pArea->dbfarea.pRecord = pSort->pRecBuff + iRecBuff * pArea->dbfarea.uiRecordLen;
            pArea->dbfarea.ulRecNo = ulRecNo;
            if( SELF_GETREC( ( AREAP ) pArea, NULL ) == HB_FAILURE )
               break;
            pArea->dbfarea.fValidBuffer = pArea->dbfarea.fPositioned = HB_TRUE;
            pArea->dbfarea.fDeleted = pArea->dbfarea.pRecord[ 0 ] == '*';
            /* Force relational movement in child WorkAreas */
            if( pArea->dbfarea.area.lpdbRelations )
               if( SELF_SYNCCHILDREN( ( AREAP ) pArea ) == HB_FAILURE )
                  break;
            iRecBuff++;
         }

#if ! defined( HB_SIXCDX )
         if( pEvalItem )
         {
            if( lStep >= pArea->dbfarea.area.lpdbOrdCondInfo->lStep )
            {
               lStep = 0;
               if( ! hb_cdxEvalCond( pArea, pEvalItem, HB_FALSE ) )
                  break;
            }
            ++lStep;
         }
#endif

         if( pWhileItem && ! hb_cdxEvalCond( NULL, pWhileItem, HB_FALSE ) )
            break;

         if( ulRecNo <= ulRecCount &&
             ( pForItem == NULL || hb_cdxEvalCond( pArea, pForItem, HB_FALSE ) ) )
         {
            double d;

            if( pTag->nField )
               SELF_GETVALUE( ( AREAP ) pArea, pTag->nField, pItem );
            else
               pItem = hb_vmEvalBlockOrMacro( pTag->pKeyItem );

            switch( hb_itemType( pItem ) )
            {
               case HB_IT_STRING:
               case HB_IT_STRING | HB_IT_MEMO:
                  hb_cdxSortKeyAdd( pSort, pArea->dbfarea.ulRecNo,
                                    ( const HB_BYTE * ) hb_itemGetCPtr( pItem ),
                                    ( int ) hb_itemGetCLen( pItem ) );
                  break;

               case HB_IT_INTEGER:
               case HB_IT_LONG:
               case HB_IT_DOUBLE:
                  if( pTag->uiLen == 4 )
                  {
                     HB_U32 uiVal = ( HB_U32 ) hb_itemGetNI( pItem ) + 0x80000000;
                     HB_PUT_BE_UINT32( &cTemp[ 0 ], uiVal );
                     hb_cdxSortKeyAdd( pSort, pArea->dbfarea.ulRecNo, cTemp, 4 );
                  }
                  else
                  {
                     d = hb_itemGetND( pItem );
                     HB_DBL2ORD( &d, &cTemp[ 0 ] );
                     hb_cdxSortKeyAdd( pSort, pArea->dbfarea.ulRecNo, cTemp, 8 );
                  }
                  break;

               case HB_IT_DATE:
                  d = ( double ) hb_itemGetDL( pItem );
                  HB_DBL2ORD( &d, &cTemp[ 0 ] );
                  hb_cdxSortKeyAdd( pSort, pArea->dbfarea.ulRecNo, cTemp, 8 );
                  break;

               case HB_IT_TIMESTAMP:
                  d = hb_itemGetTD( pItem );
                  HB_DBL2ORD( &d, &cTemp[ 0 ] );
                  hb_cdxSortKeyAdd( pSort, pArea->dbfarea.ulRecNo, cTemp, 8 );
                  break;

               case HB_IT_LOGICAL:
                  cTemp[ 0 ] = ( HB_BYTE ) ( hb_itemGetL( pItem ) ? 'T' : 'F' );
                  hb_cdxSortKeyAdd( pSort, pArea->dbfarea.ulRecNo, cTemp, 1 );
                  break;

               default:
                  if( hb_vmRequestQuery() )
                  {
                     pEvalItem = NULL;
                     ulNextCount = 1;
                  }
                  else
                  {
                     printf( "hb_cdxTagDoIndex: hb_itemType( pItem ) = %u", hb_itemType( pItem ) );
                  }
                  break;
            }
         }

         if( ulNextCount > 0 )
         {
            if( --ulNextCount == 0 )
               break;
         }

#if defined( HB_SIXCDX )
         if( pEvalItem )
         {
            if( lStep >= pArea->dbfarea.area.lpdbOrdCondInfo->lStep )
            {
               lStep = 0;
               if( ! hb_cdxEvalCond( pArea, pEvalItem, HB_FALSE ) )
                  break;
            }
            ++lStep;
         }
#endif

         if( fDirectRead )
            ulRecNo++;
         else
         {
            if( SELF_SKIPRAW( ( AREAP ) pArea, 1 ) == HB_FAILURE )
               break;
            if( fUseFilter && SELF_SKIPFILTER( ( AREAP ) pArea, 1 ) == HB_FAILURE )
               break;
            ulRecNo = pArea->dbfarea.ulRecNo;
         }
      }

      hb_cdxSortOut( pSort );
      if( pTag->nField )
         hb_itemRelease( pItem );

      if( fDirectRead )
      {
         pArea->dbfarea.pRecord = pSaveRecBuff;
         SELF_GOTO( ( AREAP ) pArea, ulRecNo );
      }
      pArea->uiTag = uiSaveTag;

#if ! defined( HB_SIXCDX )
      if( pEvalItem && lStep )
      {
         /* pArea->dbfarea.area.fEof = HB_TRUE; */
         hb_cdxEvalCond( pArea, pEvalItem, HB_FALSE );
      }
#endif
   }

#if defined( HB_SIXCDX )
   if( pEvalItem )
   {
      SELF_GOTO( ( AREAP ) pArea, 0 );
      pArea->dbfarea.area.fBof = HB_FALSE;
      hb_cdxEvalCond( pArea, pEvalItem, HB_FALSE );
   }
#endif

   hb_cdxSortFree( pSort );
   pArea->pSort = NULL;

   hb_cdpSelect( cdpTmp );
}


static const RDDFUNCS cdxTable =
{

   /* Movement and positioning methods */

   ( DBENTRYP_BP )    NULL,   /* hb_cdxBof */
   ( DBENTRYP_BP )    NULL,   /* hb_cdxEof */
   ( DBENTRYP_BP )    NULL,   /* hb_cdxFound */
   ( DBENTRYP_V )     hb_cdxGoBottom,
   ( DBENTRYP_UL )    NULL,   /* hb_cdxGoTo */
   ( DBENTRYP_I )     NULL,   /* hb_cdxGoToId */
   ( DBENTRYP_V )     hb_cdxGoTop,
   ( DBENTRYP_BIB )   hb_cdxSeek,
   ( DBENTRYP_L )     hb_cdxSkip,
   ( DBENTRYP_L )     NULL,   /* hb_cdxSkipFilter */
   ( DBENTRYP_L )     hb_cdxSkipRaw,


   /* Data management */

   ( DBENTRYP_VF )    NULL,   /* hb_cdxAddField */
   ( DBENTRYP_B )     NULL,   /* hb_cdxAppend */
   ( DBENTRYP_I )     NULL,   /* hb_cdxCreateFields */
   ( DBENTRYP_V )     NULL,   /* hb_cdxDeleteRec */
   ( DBENTRYP_BP )    NULL,   /* hb_cdxDeleted */
   ( DBENTRYP_SP )    NULL,   /* hb_cdxFieldCount */
   ( DBENTRYP_VF )    NULL,   /* hb_cdxFieldDisplay */
   ( DBENTRYP_SSI )   NULL,   /* hb_cdxFieldInfo */
   ( DBENTRYP_SCP )   NULL,   /* hb_cdxFieldName */
   ( DBENTRYP_V )     hb_cdxFlush,
   ( DBENTRYP_PP )    NULL,   /* hb_cdxGetRec */
   ( DBENTRYP_SI )    NULL,   /* hb_cdxGetValue */
   ( DBENTRYP_SVL )   NULL,   /* hb_cdxGetVarLen */
   ( DBENTRYP_V )     hb_cdxGoCold,
   ( DBENTRYP_V )     hb_cdxGoHot,
   ( DBENTRYP_P )     NULL,   /* hb_cdxPutRec */
   ( DBENTRYP_SI )    NULL,   /* hb_cdxPutValue */
   ( DBENTRYP_V )     NULL,   /* hb_cdxRecall */
   ( DBENTRYP_ULP )   NULL,   /* hb_cdxRecCount */
   ( DBENTRYP_ISI )   NULL,   /* hb_cdxRecInfo */
   ( DBENTRYP_ULP )   NULL,   /* hb_cdxRecNo */
   ( DBENTRYP_I )     NULL,   /* hb_cdxRecId */
   ( DBENTRYP_S )     NULL,   /* hb_cdxSetFieldExtent */


   /* WorkArea/Database management */

   ( DBENTRYP_CP )    NULL,   /* hb_cdxAlias */
   ( DBENTRYP_V )     hb_cdxClose,
   ( DBENTRYP_VO )    NULL,   /* hb_cdxCreate */
   ( DBENTRYP_SI )    NULL,   /* hb_cdxInfo */
   ( DBENTRYP_V )     NULL,   /* hb_cdxNewArea */
   ( DBENTRYP_VO )    hb_cdxOpen,
   ( DBENTRYP_V )     NULL,   /* hb_cdxRelease */
   ( DBENTRYP_SP )    hb_cdxStructSize,
   ( DBENTRYP_CP )    NULL,   /* hb_cdxSysName */
   ( DBENTRYP_VEI )   NULL,   /* hb_cdxEval */
   ( DBENTRYP_V )     hb_cdxPack,
   ( DBENTRYP_LSP )   NULL,   /* hb_cdxPackRec */
   ( DBENTRYP_VS )    NULL,   /* hb_cdxSort */
   ( DBENTRYP_VT )    NULL,   /* hb_cdxTrans */
   ( DBENTRYP_VT )    NULL,   /* hb_cdxTransRec */
   ( DBENTRYP_V )     hb_cdxZap,


   /* Relational Methods */

   ( DBENTRYP_VR )    NULL,   /* hb_cdxChildEnd */
   ( DBENTRYP_VR )    NULL,   /* hb_cdxChildStart */
   ( DBENTRYP_VR )    NULL,   /* hb_cdxChildSync */
   ( DBENTRYP_V )     NULL,   /* hb_cdxSyncChildren */
   ( DBENTRYP_V )     NULL,   /* hb_cdxClearRel */
   ( DBENTRYP_V )     NULL,   /* hb_cdxForceRel */
   ( DBENTRYP_SSP )   NULL,   /* hb_cdxRelArea */
   ( DBENTRYP_VR )    NULL,   /* hb_cdxRelEval */
   ( DBENTRYP_SI )    NULL,   /* hb_cdxRelText */
   ( DBENTRYP_VR )    NULL,   /* hb_cdxSetRel */


   /* Order Management */

   ( DBENTRYP_VOI )   hb_cdxOrderListAdd,
   ( DBENTRYP_V )     hb_cdxOrderListClear,
   ( DBENTRYP_VOI )   hb_cdxOrderListDelete,
   ( DBENTRYP_VOI )   hb_cdxOrderListFocus,
   ( DBENTRYP_V )     hb_cdxOrderListRebuild,
   ( DBENTRYP_VOO )   NULL,   /* hb_cdxOrderCondition */
   ( DBENTRYP_VOC )   hb_cdxOrderCreate,
   ( DBENTRYP_VOI )   hb_cdxOrderDestroy,
   ( DBENTRYP_SVOI )  hb_cdxOrderInfo,


   /* Filters and Scope Settings */

   ( DBENTRYP_V )     hb_cdxClearFilter,
   ( DBENTRYP_V )     NULL,   /* hb_cdxClearLocate */
   ( DBENTRYP_V )     NULL,   /* hb_cdxClearScope */
   ( DBENTRYP_VPLP )  hb_cdxCountScope,
   ( DBENTRYP_I )     NULL,   /* hb_cdxFilterText */
   ( DBENTRYP_SI )    NULL,   /* hb_cdxScopeInfo */
   ( DBENTRYP_VFI )   hb_cdxSetFilter,
   ( DBENTRYP_VLO )   NULL,   /* hb_cdxSetLocate */
   ( DBENTRYP_VOS )   NULL,   /* hb_cdxSetScope */
   ( DBENTRYP_VPL )   NULL,   /* hb_cdxSkipScope */
   ( DBENTRYP_B )     NULL,   /* hb_cdxLocate */


   /* Miscellaneous */

   ( DBENTRYP_CC )    NULL,   /* hb_cdxCompile */
   ( DBENTRYP_I )     NULL,   /* hb_cdxError */
   ( DBENTRYP_I )     NULL,   /* hb_cdxEvalBlock */


   /* Network operations */

   ( DBENTRYP_VSP )   NULL,   /* hb_cdxRawLock */
   ( DBENTRYP_VL )    NULL,   /* hb_cdxLock */
   ( DBENTRYP_I )     NULL,   /* hb_cdxUnLock */


   /* Memofile functions */

   ( DBENTRYP_V )     NULL,   /* hb_cdxCloseMemFile */
   ( DBENTRYP_VO )    NULL,   /* hb_cdxCreateMemFile */
   ( DBENTRYP_SCCS )  NULL,   /* hb_cdxGetValueFile */
   ( DBENTRYP_VO )    NULL,   /* hb_cdxOpenMemFile */
   ( DBENTRYP_SCCS )  NULL,   /* hb_cdxPutValueFile */


   /* Database file header handling */

   ( DBENTRYP_V )     NULL,   /* hb_cdxReadDBHeader */
   ( DBENTRYP_V )     NULL,   /* hb_cdxWriteDBHeader */


   /* non WorkArea functions       */

   ( DBENTRYP_R )     NULL,   /* hb_cdxInit */
   ( DBENTRYP_R )     NULL,   /* hb_cdxExit */
   ( DBENTRYP_RVVL )  NULL,   /* hb_cdxDrop */
   ( DBENTRYP_RVVL )  NULL,   /* hb_cdxExists */
   ( DBENTRYP_RVVVL ) NULL,   /* hb_cdxRename */
   ( DBENTRYP_RSLV )  hb_cdxRddInfo,


   /* Special and reserved methods */

   ( DBENTRYP_SVP )   NULL    /* hb_cdxWhoCares */
};


#if defined( HB_SIXCDX )
   #define HB_CDXRDD  "SIXCDX"
#else
   #define HB_CDXRDD  "DBFCDX"
#endif

HB_FUNC_STATIC( _GETFUNCTABLE )
{
   RDDFUNCS * pTable;
   HB_USHORT * puiCount, uiRddId, * puiSuperRddId;

   puiCount = ( HB_USHORT * ) hb_parptr( 1 );
   pTable = ( RDDFUNCS * ) hb_parptr( 2 );
   uiRddId = ( HB_USHORT ) hb_parni( 4 );
   puiSuperRddId = ( HB_USHORT * ) hb_parptr( 5 );

   HB_TRACE( HB_TR_DEBUG, ( HB_CDXRDD "_GETFUNCTABLE(%p, %p)", puiCount, pTable ) );

   if( pTable )
   {
      HB_ERRCODE errCode;

      if( puiCount )
         *puiCount = RDDFUNCSCOUNT;
      errCode = hb_rddInheritEx( pTable, &cdxTable, &cdxSuper, "DBFFPT", puiSuperRddId );
      if( errCode != HB_SUCCESS )
         errCode = hb_rddInheritEx( pTable, &cdxTable, &cdxSuper, "DBFDBT", puiSuperRddId );
      if( errCode != HB_SUCCESS )
         errCode = hb_rddInheritEx( pTable, &cdxTable, &cdxSuper, "DBF", puiSuperRddId );
      if( errCode == HB_SUCCESS )
      {
         /*
          * we successfully register our RDD so now we can initialize it
          * You may think that this place is RDD init statement, Druzus
          */
         s_uiRddId = uiRddId;
      }
      hb_retni( errCode );
   }
   else
      hb_retni( HB_FAILURE );
}

static void hb_cdxRddInit( void * cargo )
{
   HB_SYMBOL_UNUSED( cargo );

   if( hb_rddRegister( "DBF", RDT_FULL ) <= 1 )
   {
      hb_rddRegister( "DBFFPT", RDT_FULL );
      if( hb_rddRegister( HB_CDXRDD, RDT_FULL ) <= 1 )
         return;
   }

   hb_errInternal( HB_EI_RDDINVALID, NULL, NULL, NULL );
}

#if defined( HB_SIXCDX )

HB_FUNC_TRANSLATE( SIXCDX, _DBF )

HB_INIT_SYMBOLS_BEGIN( _hb_sixcdx1_InitSymbols_ )
{ "SIXCDX",              {HB_FS_PUBLIC|HB_FS_LOCAL}, {HB_FUNCNAME( SIXCDX )}, NULL },
{ "SIXCDX_GETFUNCTABLE", {HB_FS_PUBLIC|HB_FS_LOCAL}, {HB_FUNCNAME( _GETFUNCTABLE )}, NULL }
HB_INIT_SYMBOLS_END( _hb_sixcdx1_InitSymbols_ )

HB_CALL_ON_STARTUP_BEGIN( _hb_sixcdx_rdd_init_ )
   hb_vmAtInit( hb_cdxRddInit, NULL );
HB_CALL_ON_STARTUP_END( _hb_sixcdx_rdd_init_ )

#if defined( HB_PRAGMA_STARTUP )
   #pragma startup _hb_sixcdx1_InitSymbols_
   #pragma startup _hb_sixcdx_rdd_init_
#elif defined( HB_DATASEG_STARTUP )
   #define HB_DATASEG_BODY    HB_DATASEG_FUNC( _hb_sixcdx1_InitSymbols_ ) \
                              HB_DATASEG_FUNC( _hb_sixcdx_rdd_init_ )
   #include "hbiniseg.h"
#endif

#else

HB_FUNC_TRANSLATE( DBFCDX, _DBF )

HB_INIT_SYMBOLS_BEGIN( _hb_dbfcdx1_InitSymbols_ )
{ "DBFCDX",              {HB_FS_PUBLIC|HB_FS_LOCAL}, {HB_FUNCNAME( DBFCDX )}, NULL },
{ "DBFCDX_GETFUNCTABLE", {HB_FS_PUBLIC|HB_FS_LOCAL}, {HB_FUNCNAME( _GETFUNCTABLE )}, NULL }
HB_INIT_SYMBOLS_END( _hb_dbfcdx1_InitSymbols_ )

HB_CALL_ON_STARTUP_BEGIN( _hb_dbfcdx_rdd_init_ )
   hb_vmAtInit( hb_cdxRddInit, NULL );
HB_CALL_ON_STARTUP_END( _hb_dbfcdx_rdd_init_ )

#if defined( HB_PRAGMA_STARTUP )
   #pragma startup _hb_dbfcdx1_InitSymbols_
   #pragma startup _hb_dbfcdx_rdd_init_
#elif defined( HB_DATASEG_STARTUP )
   #define HB_DATASEG_BODY    HB_DATASEG_FUNC( _hb_dbfcdx1_InitSymbols_ ) \
                              HB_DATASEG_FUNC( _hb_dbfcdx_rdd_init_ )
   #include "hbiniseg.h"
#endif

#endif<|MERGE_RESOLUTION|>--- conflicted
+++ resolved
@@ -9518,13 +9518,8 @@
       HB_USHORT uiSaveTag = pArea->uiTag;
       HB_ULONG ulStartRec = 0, ulNextCount = 0;
       HB_BOOL fDirectRead, fUseFilter = HB_FALSE;
-<<<<<<< HEAD
       HB_BYTE * pSaveRecBuff = pArea->dbfarea.pRecord, cTemp[ 8 ];
-      int iRecBuff = 0, iRecBufSize = USHRT_MAX / pArea->dbfarea.uiRecordLen, iRec;
-=======
-      HB_BYTE * pSaveRecBuff = pArea->dbfarea.pRecord, cTemp[8];
       int iRecBuff = 0, iRecBufSize, iRec;
->>>>>>> dfc2f42e
 
       pForItem = pTag->pForItem;
       if( pTag->nField )
