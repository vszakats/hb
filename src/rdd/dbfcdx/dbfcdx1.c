/*
 * DBFCDX RDD (ver.2)
 *
 * Copyright 1999-2002 Bruno Cantero <bruno@issnet.net>
 * Copyright 2000-2003 Horacio Roldan <harbour_ar@yahoo.com.ar> (portions)
 * Copyright 2003 Przemyslaw Czerpak <druzus@priv.onet.pl> - all code except
 * hb_cdxTagDoIndex and related hb_cdxSort* rewritten.
 * Copyright 2004 Przemyslaw Czerpak <druzus@priv.onet.pl> - rest of code rewritten
 *
 * This program is free software; you can redistribute it and/or modify
 * it under the terms of the GNU General Public License as published by
 * the Free Software Foundation; either version 2, or (at your option)
 * any later version.
 *
 * This program is distributed in the hope that it will be useful,
 * but WITHOUT ANY WARRANTY; without even the implied warranty of
 * MERCHANTABILITY or FITNESS FOR A PARTICULAR PURPOSE.  See the
 * GNU General Public License for more details.
 *
 * You should have received a copy of the GNU General Public License
 * along with this software; see the file COPYING.txt.  If not, write to
 * the Free Software Foundation, Inc., 59 Temple Place, Suite 330,
 * Boston, MA 02111-1307 USA (or visit the web site https://www.gnu.org/).
 *
 * As a special exception, the Harbour Project gives permission for
 * additional uses of the text contained in its release of Harbour.
 *
 * The exception is that, if you link the Harbour libraries with other
 * files to produce an executable, this does not by itself cause the
 * resulting executable to be covered by the GNU General Public License.
 * Your use of that executable is in no way restricted on account of
 * linking the Harbour library code into it.
 *
 * This exception does not however invalidate any other reasons why
 * the executable file might be covered by the GNU General Public License.
 *
 * This exception applies only to the code released by the Harbour
 * Project under the name Harbour.  If you copy code from other
 * Harbour Project or Free Software Foundation releases into a copy of
 * Harbour, as the General Public License permits, the exception does
 * not apply to the code that you add in this way.  To avoid misleading
 * anyone as to the status of such modified files, you must delete
 * this exception notice from them.
 *
 * If you write modifications of your own for Harbour, it is your choice
 * whether to permit this exception to apply to your modifications.
 * If you do not wish that, delete this exception notice.
 *
 */

#define HB_CDX_NEW_SORT

#if ! defined( HB_SIXCDX )
   #define HB_CDX_PACKTRAIL
#endif

#define HB_CDX_DBGCODE
/*
#define HB_CDX_DBGCODE_EXT
#define HB_CDX_DSPDBG_INFO
#define HB_CDX_DBGTIME
#define HB_CDX_DBGUPDT
*/

#include "hbapi.h"
#include "hbapiitm.h"
#include "hbinit.h"
#include "hbapierr.h"
#include "hbapilng.h"
#include "hbvm.h"
#include "hbset.h"
#include "hbstack.h"
#include "hbrddcdx.h"
#include "hbmath.h"
#include "rddsys.ch"
#include "hbregex.h"
#include "hbapicdp.h"

#define hb_cdxFilePageOffset( I, B )      ( ( HB_FOFFSET ) ( B ) << ( ( I )->fLargeFile ? ( I )->uiPageBits : 0 ) )
#define hb_cdxFilePageNum( I, O )         ( ( HB_ULONG ) ( ( O ) >> ( ( I )->fLargeFile ? ( I )->uiPageBits : 0 ) ) )
#define hb_cdxFilePageNext( I, C )        ( ( C ) << ( ( I )->fLargeFile ? 0 : ( I )->uiPageBits ) )
#define hb_cdxFilePageRootValid( I, B )   ( ( I )->fLargeFile ? ( B ) != CDX_DUMMYNODE : ( ( B ) % ( I )->uiPageLen == 0 ) )
#define hb_cdxPageKeyBufPtr( P )          ( ( ( HB_BYTE * ) &( P )->node ) + ( P )->TagParent->pIndex->uiPageLen )
#define hb_cdxPageIntKeyPool( P )         ( ( ( HB_BYTE * ) &( P )->node ) + CDX_INT_HEADSIZE )
#define hb_cdxPageExtKeyPool( P )         ( ( ( HB_BYTE * ) &( P )->node ) + CDX_EXT_HEADSIZE )

/*
 * Tag->fRePos = HB_TRUE means that rootPage->...->childLeafPage path is
 * bad and has to be reloaded
 * CurKey->rec == 0 means that there is no correct CurKey
 */

/* create a new Tag (make index) */
static void hb_cdxTagDoIndex( LPCDXTAG pTag, HB_BOOL fReindex );

/* Close Tag */
static void hb_cdxTagClose( LPCDXTAG pTag );

/* free Tag pages from cache */
static void hb_cdxTagPoolFree( LPCDXTAG pTag, int nPagesLeft );

/* Store tag header to index files */
static void hb_cdxTagHeaderStore( LPCDXTAG pTag );

/* write all changed pages in tag cache */
static void hb_cdxTagPoolFlush( LPCDXTAG pTag );

/* Discard all pages in cache (TagClose and TagPoolFree for all Tags) */
static void hb_cdxIndexDiscardBuffers( LPCDXINDEX pIndex );

/* write all changed pages in cache (pagePool and Tag Header) */
static void hb_cdxIndexFlushBuffers( LPCDXINDEX pIndex );

/* free cached pages of index file */
static void hb_cdxIndexPoolFree( LPCDXINDEX pIndex, int nPagesLeft );

/* split Root Page */
static int hb_cdxPageRootSplit( LPCDXPAGE pPage );

/* free create index structur */
static void hb_cdxSortFree( LPCDXSORTINFO pSort );

static HB_USHORT s_uiRddId = ( HB_USHORT ) -1;

static RDDFUNCS cdxSuper;


#ifdef HB_CDX_DSPDBG_INFO
static void hb_cdxDspTags( LPCDXINDEX pIndex )
{
   LPCDXTAG pTag = NULL;

   printf( "\r\n*TAGS*" );
   while( pIndex )
   {
      printf( "\r\nBAG: [%s] ->", pIndex->szFileName );
      pTag = pIndex->TagList;
      while( pTag )
      {
         printf( " {%s}", pTag->szName );
         pTag = pTag->pNext;
      }
      pIndex = pIndex->pNext;
   }
   printf( "\r\n*END*\r\n" ); fflush( stdout );
}
#endif

#ifdef HB_CDX_DBGTIME
#include <sys/time.h>
typedef HB_LONGLONG CDXDBGTIME;

static CDXDBGTIME cdxTimeIntBld  = 0;
static CDXDBGTIME cdxTimeExtBld  = 0;
static CDXDBGTIME cdxTimeIntBlc  = 0;
static CDXDBGTIME cdxTimeExtBlc  = 0;
static CDXDBGTIME cdxTimeGetKey  = 0;
static CDXDBGTIME cdxTimeFreeKey = 0;
static CDXDBGTIME cdxTimeIdxBld  = 0;

static CDXDBGTIME hb_cdxGetTime()
{
   struct timeval tv;

   gettimeofday( &tv, NULL );
   return ( CDXDBGTIME ) tv.tv_sec * 1000000 + ( CDXDBGTIME ) tv.tv_usec;
}
#endif
#ifdef HB_CDX_DBGUPDT
static HB_ULONG cdxWriteNO      = 0;
static HB_ULONG cdxReadNO       = 0;
static HB_SHORT cdxStackSize    = 0;
static HB_SHORT cdxTmpStackSize = 0;
#endif


/*
 * internal DBFCDX function
 */


/*
 * generate internal error
 */
static void hb_cdxErrInternal( const char * szMsg )
{
   hb_errInternal( 9201, szMsg ? szMsg : "hb_cdxErrInternal: data integrity error.", NULL, NULL );
}

/*
 * generate Run-Time error
 */
static HB_ERRCODE hb_cdxErrorRT( CDXAREAP pArea,
                                 HB_ERRCODE errGenCode, HB_ERRCODE errSubCode,
                                 const char * filename, HB_ERRCODE errOsCode,
                                 HB_USHORT uiFlags, PHB_ITEM * pErrorPtr )
{
   PHB_ITEM pError;
   HB_ERRCODE iRet = HB_FAILURE;

   if( hb_vmRequestQuery() == 0 )
   {
      if( pErrorPtr )
      {
         if( ! *pErrorPtr )
            *pErrorPtr = hb_errNew();
         pError = *pErrorPtr;
      }
      else
         pError = hb_errNew();
      hb_errPutGenCode( pError, errGenCode );
      hb_errPutSubCode( pError, errSubCode );
      hb_errPutOsCode( pError, errOsCode );
      hb_errPutDescription( pError, hb_langDGetErrorDesc( errGenCode ) );
      if( filename )
         hb_errPutFileName( pError, filename );
      if( uiFlags )
         hb_errPutFlags( pError, uiFlags );
      iRet = SELF_ERROR( ( AREAP ) pArea, pError );
      if( ! pErrorPtr )
         hb_errRelease( pError );
   }
   return iRet;
}

/*
 * create index sort table
 */
static void hb_cdxMakeSortTab( CDXAREAP pArea )
{
   if( pArea->dbfarea.area.cdPage &&
       ! HB_CDP_ISBINSORT( pArea->dbfarea.area.cdPage ) &&
       ! ( pArea->fSortCDP || pArea->sortTab ) )
   {
      pArea->sortTab = hb_cdpGetSortTab( pArea->dbfarea.area.cdPage );
      if( ! pArea->sortTab )
         pArea->fSortCDP = HB_TRUE;
   }
}

/*
 * create new index key
 */
static LPCDXKEY hb_cdxKeyNew( HB_USHORT uiLen )
{
<<<<<<< HEAD
   return ( LPCDXKEY ) hb_xgrabz( sizeof( CDXKEY ) );
=======
   LPCDXKEY pKey;

   pKey = ( LPCDXKEY ) hb_xgrabz( sizeof( CDXKEY ) + uiLen );
   pKey->len = uiLen;

   return pKey;
>>>>>>> e8ab4045
}

/*
 * Free index key
 */
static void hb_cdxKeyFree( LPCDXKEY pKey )
{
   hb_xfree( pKey );
}

/*
 * copy index key, if dst is null create new dst key else destroy dst
 */
static LPCDXKEY hb_cdxKeyCopy( LPCDXKEY pKeyDest, LPCDXKEY pKey )
{
   if( ! pKeyDest )
      pKeyDest = hb_cdxKeyNew( pKey->len );
   else if( pKeyDest->len != pKey->len )
      pKeyDest = ( LPCDXKEY ) hb_xrealloc( pKeyDest, sizeof( CDXKEY ) + pKey->len );

   return ( LPCDXKEY ) memcpy( pKeyDest, pKey, sizeof( CDXKEY ) + pKey->len );
}

/*
 * store bytes value in inkdex key
 */
static LPCDXKEY hb_cdxKeyPut( LPCDXKEY pKey, const HB_BYTE * pbVal, HB_USHORT uiLen, HB_ULONG ulRec )
{
   if( pbVal == NULL )
      uiLen = 0;

   if( ! pKey )
      pKey = hb_cdxKeyNew( uiLen );
   else if( pKey->len != uiLen )
   {
      pKey = ( LPCDXKEY ) hb_xrealloc( pKey, sizeof( CDXKEY ) + uiLen );
      pKey->len = uiLen;
   }

   if( uiLen )
      memcpy( pKey->val, pbVal, uiLen );
   pKey->val[ uiLen ] = '\0';

   pKey->mode = CDX_CMP_EXACT;
   pKey->rec = ulRec;

   return pKey;
}

/*
 * store string value in inkdex key
 */
static LPCDXKEY hb_cdxKeyPutCL( LPCDXKEY pKey, const char * pText, HB_SIZE nLen, HB_ULONG ulRec, HB_USHORT uiKeyLen, int iMode )
{
   if( ! pKey )
      pKey = hb_cdxKeyNew( uiKeyLen );
   else if( pKey->len != uiKeyLen )
   {
      pKey = ( LPCDXKEY ) hb_xrealloc( pKey, sizeof( CDXKEY ) + uiKeyLen );
      pKey->len = uiKeyLen;
   }

   if( nLen > ( HB_SIZE ) uiKeyLen )
      nLen = uiKeyLen;
   else if( nLen < ( HB_SIZE ) uiKeyLen )
      memset( &pKey->val[ nLen ], ' ', ( HB_SIZE ) uiKeyLen - nLen );
   if( nLen )
      memcpy( pKey->val, pText, nLen );
   pKey->val[ uiKeyLen ] = '\0';

   pKey->mode = ( HB_USHORT ) iMode;
   pKey->rec = ulRec;

   return pKey;
}

/*
 * compare two values using Tag conditions (len & type)
 */
static int hb_cdxValCompare( LPCDXTAG pTag, const HB_BYTE * val1, int len1,
                             const HB_BYTE * val2, int len2, int iMode )
{
   int iLimit, iResult = 0;

   iLimit = ( len1 > len2 ) ? len2 : len1;

   if( pTag->uiType == 'C' )
   {
      if( iLimit > 0 )
      {
         if( pTag->pIndex->pArea->sortTab )
         {
            const HB_UCHAR * sortTab = pTag->pIndex->pArea->sortTab;
            int iPos = 0;
            while( iPos < iLimit )
            {
               iResult = sortTab[ val1[ iPos ] ] - sortTab[ val2[ iPos ] ];
               if( iResult != 0 )
                  break;
               iPos++;
            }
         }
         else if( pTag->pIndex->pArea->fSortCDP )
         {
            return -hb_cdpcmp( ( const char * ) val2, ( HB_SIZE ) len2,
                               ( const char * ) val1, ( HB_SIZE ) len1,
                               pTag->pIndex->pArea->dbfarea.area.cdPage, 0 );
         }
         else
            iResult = memcmp( val1, val2, iLimit );
      }

      if( iResult == 0 )
      {
         if( len1 > len2 )
            iResult = 1;
         else if( len1 < len2 && iMode == CDX_CMP_EXACT )
            iResult = -1;
      }
      else if( iResult > 0 )
         iResult = 1;
      else
         iResult = -1;
   }
   else if( iMode == CDX_CMP_DATE && iLimit == 8 )
   {
      double d1, d2;
      long l;

      HB_ORD2DBL( val1, &d1 );
      HB_ORD2DBL( val2, &d2 );
      l = ( long ) d1 - ( long ) d2;
      if( l < 0 )
         iResult = -1;
      else if( l > 0 )
         iResult = 1;
   }
   else
   {
      if( iLimit == 0 || ( iResult = memcmp( val1, val2, iLimit ) ) == 0 )
      {
         if( len1 > len2 )
            iResult = 1;
         else if( len1 < len2 )
            iResult = -1;
      }
      else if( iResult > 0 )
         iResult = 1;
      else
         iResult = -1;
   }
   return iResult;
}

/*
 * get CDX key type for given item
 */
static HB_BYTE hb_cdxItemType( PHB_ITEM pItem )
{
   switch( hb_itemType( pItem ) )
   {
      case HB_IT_STRING:
      case HB_IT_STRING | HB_IT_MEMO:
         return 'C';

      case HB_IT_INTEGER:
      case HB_IT_LONG:
      case HB_IT_DOUBLE:
         return 'N';

      case HB_IT_DATE:
         return 'D';

      case HB_IT_TIMESTAMP:
         return 'T';

      case HB_IT_LOGICAL:
         return 'L';

      default:
         return 'U';
   }
}


/*
 * convert internal type of key expression to comparable type
 */
static HB_BYTE hb_cdxItemTypeCmp( HB_BYTE bType )
{
   return bType == 'T' ? 'D' : bType;
}

/*
 * store Item in index key
 * TODO: uiType check and generate RT error if necessary
 */
static LPCDXKEY hb_cdxKeyPutItem( LPCDXKEY pKey, PHB_ITEM pItem, HB_ULONG ulRec, LPCDXTAG pTag, int iMode )
{
   HB_BYTE buf[ CDX_MAXKEY ];
   const HB_BYTE * ptr;
   HB_SIZE nLen;
   double d;

   ptr = &buf[ 0 ];

   switch( hb_cdxItemType( pItem ) )
   {
      case 'C':
      {
         HB_SIZE nDestLen = pTag->uiLen;
         char * pFree = NULL, * pDest;
         const char * pText;
         PHB_CODEPAGE cdpVM = hb_vmCDP();

         pText = hb_itemGetCPtr( pItem );
         nLen = hb_itemGetCLen( pItem );

         if( cdpVM != pTag->pIndex->pArea->dbfarea.area.cdPage )
         {
            if( nDestLen <= sizeof( buf ) )
               pDest = ( char * ) buf;
            else
               pDest = pFree = ( char * ) hb_xgrab( nDestLen );
            hb_cdpnDup2( pText, nLen,
                         pDest, &nDestLen,
                         cdpVM, pTag->pIndex->pArea->dbfarea.area.cdPage );
            pText = pDest;
            nLen = nDestLen;
            nDestLen = pTag->uiLen;
         }

         if( pTag->IgnoreCase )
         {
            if( pText != ( char * ) buf && nDestLen <= sizeof( buf ) )
               pDest = ( char * ) buf;
            else
               pDest = ( char * ) hb_xgrab( nDestLen );

            nLen = hb_cdpnDup2Upper( pTag->pIndex->pArea->dbfarea.area.cdPage,
                                     pText, nLen, pDest, nDestLen );
            pText = pDest;
            if( pDest != ( char * ) buf )
            {
               if( pFree )
                  hb_xfree( pFree );
               pFree = pDest;
            }
         }

         if( iMode != CDX_CMP_EXACT && nLen < nDestLen )
            nDestLen = nLen;
         pKey = hb_cdxKeyPutCL( pKey, pText, nLen, ulRec, ( HB_USHORT ) nDestLen, iMode );
         if( pFree )
            hb_xfree( pFree );
         return pKey;
      }
      case 'N':
         if( pTag->uiLen == 4 )
         {
            HB_U32 uiVal = ( HB_U32 ) hb_itemGetNI( pItem ) + 0x80000000;
            HB_PUT_BE_UINT32( buf, uiVal );
            nLen = 4;
         }
         else
         {
            d = hb_itemGetND( pItem );
            HB_DBL2ORD( &d, buf );
            nLen = 8;
         }
         break;
      case 'D':
         d = ( double ) hb_itemGetDL( pItem );
         HB_DBL2ORD( &d, buf );
         nLen = 8;
         if( iMode == CDX_CMP_PREFIX && pTag->uiType == 'T' )
            iMode = CDX_CMP_DATE;
         break;
      case 'T':
         if( pTag->uiType == 'D' )
            d = ( double ) hb_itemGetDL( pItem );
         else
            d = hb_itemGetTD( pItem );
         HB_DBL2ORD( &d, buf );
         nLen = 8;
         break;
      case 'L':
         *buf = ( HB_BYTE ) ( hb_itemGetL( pItem ) ? 'T' : 'F' );
         nLen = 1;
         break;
      default:
         ptr = NULL;
         nLen = 0;
         hb_cdxErrorRT( pTag->pIndex->pArea, EG_DATATYPE, EDBF_INVALIDKEY, NULL, 0, 0, NULL );
         break;
   }

   pKey = hb_cdxKeyPut( pKey, ptr, ( HB_USHORT ) nLen, ulRec );
   pKey->mode = ( HB_USHORT ) iMode;

   return pKey;
}

/*
 * get Item from index key
 */
static PHB_ITEM hb_cdxKeyGetItem( LPCDXKEY pKey, PHB_ITEM pItem, LPCDXTAG pTag )
{
   double d;

   if( pKey )
   {
      switch( pTag->uiType )
      {
         case 'C':
         {
            HB_SIZE nLen = pKey->len;
            char * pszVal = hb_cdpnDup( ( const char * ) pKey->val, &nLen,
                                        pTag->pIndex->pArea->dbfarea.area.cdPage, hb_vmCDP() );
            pItem = hb_itemPutCLPtr( pItem, pszVal, nLen );
            break;
         }
         case 'N':
            if( pKey->len == 4 )
            {
               HB_I32 iVal = ( HB_I32 ) ( HB_GET_BE_UINT32( pKey->val ) ) - 0x80000000;
               pItem = hb_itemPutNI( pItem, iVal );
            }
            else
            {
               HB_ORD2DBL( pKey->val, &d );
               pItem = hb_itemPutND( pItem, d );
            }
            break;
         case 'D':
            HB_ORD2DBL( pKey->val, &d );
            pItem = hb_itemPutDL( pItem, ( long ) d );
            break;
         case 'T':
            HB_ORD2DBL( pKey->val, &d );
            pItem = hb_itemPutTD( pItem, d );
            break;
         case 'L':
            pItem = hb_itemPutL( pItem, pKey->val[ 0 ] == 'T' );
            break;
         default:
            if( pItem )
               hb_itemClear( pItem );
            else
               pItem = hb_itemNew( NULL );
#ifdef HB_CDX_DBGCODE
            printf( "hb_cdxKeyGetItem() ??? (%x)\n", pTag->uiType );
#endif
      }
   }
   else if( pItem )
      hb_itemClear( pItem );
   else
      pItem = hb_itemNew( NULL );

   return pItem;
}

/*
 * evaluate key expression and create new Key from the result
 */
static LPCDXKEY hb_cdxKeyEval( LPCDXKEY pKey, LPCDXTAG pTag )
{
   CDXAREAP pArea = pTag->pIndex->pArea;
   PHB_ITEM pItem;
   PHB_CODEPAGE cdpTmp = hb_cdpSelect( pArea->dbfarea.area.cdPage );

   if( pTag->nField )
   {
      pItem = hb_stackReturnItem();
      SELF_GETVALUE( ( AREAP ) pArea, pTag->nField, pItem );
      pKey = hb_cdxKeyPutItem( pKey, pItem, pArea->dbfarea.ulRecNo, pTag, CDX_CMP_EXACT );
   }
   else
   {
      int iCurrArea = hb_rddGetCurrentWorkAreaNumber();

      if( iCurrArea != pArea->dbfarea.area.uiArea )
         hb_rddSelectWorkAreaNumber( pArea->dbfarea.area.uiArea );
      else
         iCurrArea = 0;

      pItem = hb_vmEvalBlockOrMacro( pTag->pKeyItem );
      pKey = hb_cdxKeyPutItem( pKey, pItem, pArea->dbfarea.ulRecNo, pTag, CDX_CMP_EXACT );

      if( iCurrArea )
         hb_rddSelectWorkAreaNumber( iCurrArea );
   }

   hb_cdpSelect( cdpTmp );

   return pKey;
}

/*
 * evaluate conditional expression and return the result
 */
static HB_BOOL hb_cdxEvalCond( CDXAREAP pArea, PHB_ITEM pCondItem, HB_BOOL fSetWA )
{
   int iCurrArea = 0;
   HB_BOOL fRet;

   if( fSetWA )
   {
      iCurrArea = hb_rddGetCurrentWorkAreaNumber();
      if( iCurrArea != pArea->dbfarea.area.uiArea )
         hb_rddSelectWorkAreaNumber( pArea->dbfarea.area.uiArea );
      else
         iCurrArea = 0;
   }

   fRet = hb_itemGetL( hb_vmEvalBlockOrMacro( pCondItem ) );

   if( iCurrArea )
      hb_rddSelectWorkAreaNumber( iCurrArea );

   return fRet;
}

/*
 * evaluate seek/skip block: {| key, rec | ... }
 */
static HB_BOOL hb_cdxEvalSeekCond( LPCDXTAG pTag, PHB_ITEM pCondItem )
{
   HB_BOOL fRet;
   PHB_ITEM pKeyVal, pKeyRec;

   pKeyVal = hb_cdxKeyGetItem( pTag->CurKey, NULL, pTag );
   pKeyRec = hb_itemPutNInt( NULL, pTag->CurKey->rec );

   fRet = hb_itemGetL( hb_vmEvalBlockV( pCondItem, 2, pKeyVal, pKeyRec ) );

   hb_itemRelease( pKeyVal );
   hb_itemRelease( pKeyRec );

   return fRet;
}

/*
 * check if Key is in top scope
 */
static HB_BOOL hb_cdxTopScope( LPCDXTAG pTag )
{
   LPCDXKEY pKey;

   if( pTag->UsrAscend )
   {
      pKey = pTag->topScopeKey;
      return ! pKey || ! pKey->len ||
             hb_cdxValCompare( pTag, pKey->val, pKey->len,
                               pTag->CurKey->val, pTag->CurKey->len,
                               pKey->mode ) <= 0;
   }
   else
   {
      pKey = pTag->bottomScopeKey;
      return ! pKey || ! pKey->len ||
             hb_cdxValCompare( pTag, pKey->val, pKey->len,
                               pTag->CurKey->val, pTag->CurKey->len,
                               pKey->mode ) >= 0;
   }
}

/*
 * check if Key is in bottom scope
 */
static HB_BOOL hb_cdxBottomScope( LPCDXTAG pTag )
{
   LPCDXKEY pKey;

   if( pTag->UsrAscend )
   {
      pKey = pTag->bottomScopeKey;
      return ! pKey || ! pKey->len ||
             hb_cdxValCompare( pTag, pKey->val, pKey->len,
                               pTag->CurKey->val, pTag->CurKey->len,
                               pKey->mode ) >= 0;
   }
   else
   {
      pKey = pTag->topScopeKey;
      return ! pKey || ! pKey->len ||
             hb_cdxValCompare( pTag, pKey->val, pKey->len,
                               pTag->CurKey->val, pTag->CurKey->len,
                               pKey->mode ) <= 0;
   }
}

/*
 * clear top or bottom scope
 */
static void hb_cdxTagClearScope( LPCDXTAG pTag, HB_USHORT nScope )
{
   CDXAREAP pArea = pTag->pIndex->pArea;
   LPCDXKEY * pScopeKey;
   PHB_ITEM * pScope;

   HB_TRACE( HB_TR_DEBUG, ( "hb_cdxTagClearScope(%p, %hu)", pTag, nScope ) );

   /* resolve any pending scope relations first */
   if( pArea->dbfarea.lpdbPendingRel && pArea->dbfarea.lpdbPendingRel->isScoped )
      SELF_FORCEREL( ( AREAP ) pArea );

   if( pTag->UsrAscend ? nScope == 0 : nScope != 0 )
   {
      pScope    = &pTag->topScope;
      pScopeKey = &pTag->topScopeKey;
   }
   else
   {
      pScope    = &pTag->bottomScope;
      pScopeKey = &pTag->bottomScopeKey;
   }
   if( *pScope )
   {
      hb_itemRelease( *pScope );
      *pScope = NULL;
   }
   if( *pScopeKey )
   {
      hb_cdxKeyFree( *pScopeKey );
      *pScopeKey = NULL;
      pTag->curKeyState &= ~( CDX_CURKEY_RAWCNT | CDX_CURKEY_LOGCNT );
      if( nScope == 0 )
         pTag->curKeyState &= ~( CDX_CURKEY_RAWPOS | CDX_CURKEY_LOGPOS );
   }
}

/*
 * set top or bottom scope
 */
static void hb_cdxTagSetScope( LPCDXTAG pTag, HB_USHORT nScope, PHB_ITEM pItem )
{
   CDXAREAP pArea = pTag->pIndex->pArea;
   PHB_ITEM pScopeVal;

   /* resolve any pending scope relations first */
   if( pArea->dbfarea.lpdbPendingRel && pArea->dbfarea.lpdbPendingRel->isScoped )
      SELF_FORCEREL( ( AREAP ) pArea );

   pScopeVal = ( hb_itemType( pItem ) == HB_IT_BLOCK ) ?
                           hb_vmEvalBlock( pItem ) : pItem;

   if( hb_cdxItemTypeCmp( ( HB_BYTE ) pTag->uiType ) == hb_cdxItemTypeCmp( hb_cdxItemType( pScopeVal ) ) )
   {
      PHB_ITEM * pScope;
      LPCDXKEY * pScopeKey;
      HB_ULONG ulRec;

      if( pTag->UsrAscend ? nScope == 0 : nScope != 0 )
      {
         pScope    = &( pTag->topScope );
         pScopeKey = &( pTag->topScopeKey );
         ulRec = CDX_IGNORE_REC_NUM;
      }
      else
      {
         pScope    = &( pTag->bottomScope );
         pScopeKey = &( pTag->bottomScopeKey );
         ulRec = CDX_MAX_REC_NUM;
      }

      if( *pScope == NULL )
         *pScope = hb_itemNew( NULL );
      hb_itemCopy( *pScope, pItem );
      *pScopeKey = hb_cdxKeyPutItem( *pScopeKey, pScopeVal, ulRec, pTag, CDX_CMP_PREFIX );
      pTag->curKeyState &= ~( CDX_CURKEY_RAWCNT | CDX_CURKEY_LOGCNT );
      if( nScope == 0 )
         pTag->curKeyState &= ~( CDX_CURKEY_RAWPOS | CDX_CURKEY_LOGPOS );
   }
   else
   {
      /* TODO: !!!
       * RT error: DBFCDX/1051  Scope Type Mismatch
       * hb_cdxErrorRT
       */
   }
}

static void hb_cdxTagGetScope( LPCDXTAG pTag, HB_USHORT nScope, PHB_ITEM pItem )
{
   CDXAREAP pArea = pTag->pIndex->pArea;
   PHB_ITEM * pScope;

   /* resolve any pending scoped relations first */
   if( pArea->dbfarea.lpdbPendingRel && pArea->dbfarea.lpdbPendingRel->isScoped )
      SELF_FORCEREL( ( AREAP ) pArea );

   pScope = ( pTag->UsrAscend ? nScope == 0 : nScope != 0 ) ?
            &( pTag->topScope ) : &( pTag->bottomScope );
   if( *pScope )
      hb_itemCopy( pItem, *pScope );
   else
      hb_itemClear( pItem );
}

/*
 * refresh top and bottom scope value if set as codeblock
 */
static void hb_cdxTagRefreshScope( LPCDXTAG pTag )
{
   PHB_ITEM pItem;

   if( pTag->pIndex->pArea->dbfarea.lpdbPendingRel &&
       pTag->pIndex->pArea->dbfarea.lpdbPendingRel->isScoped )
      SELF_FORCEREL( ( AREAP ) pTag->pIndex->pArea );

   if( hb_itemType( pTag->topScope ) == HB_IT_BLOCK )
   {
      pItem = hb_vmEvalBlock( pTag->topScope );
      pTag->topScopeKey = hb_cdxKeyPutItem( pTag->topScopeKey, pItem,
                                            pTag->topScopeKey->rec,
                                            pTag, CDX_CMP_PREFIX );
   }
   if( hb_itemType( pTag->bottomScope ) == HB_IT_BLOCK )
   {
      pItem = hb_vmEvalBlock( pTag->bottomScope );
      pTag->bottomScopeKey = hb_cdxKeyPutItem( pTag->bottomScopeKey, pItem,
                                               pTag->bottomScopeKey->rec,
                                               pTag, CDX_CMP_PREFIX );
   }
}

#ifdef HB_CDX_DBGCODE_EXT
/*
 * check internal integrity of page pool
 */
static void hb_cdxTagPoolCheck( LPCDXTAG pTag )
{
   LPCDXPAGE pPage, pPrevPage;

   pPage = pTag->pagePool;
   pPrevPage = NULL;
   while( pPage )
   {
      if( pPage->pPoolPrev != pPrevPage || pPage->TagParent != pTag )
         hb_cdxErrInternal( "hb_cdxTagPoolCheck: data integrity error." );
      pPrevPage = pPage;
      pPage = pPage->pPoolNext;
   }
}

/*
 * check if the Tag buffers was not changed without write lock
 */
static void hb_cdxTagCheckBuffers( LPCDXTAG pTag )
{
   HB_BOOL fChanged = HB_FALSE;

   hb_cdxTagPoolCheck( pTag );
   if( pTag->TagChanged )
      fChanged = HB_TRUE;
   else
   {
      LPCDXPAGE pPage = pTag->pagePool;
      while( pPage && ! fChanged )
      {
         fChanged = pPage->fChanged;
         pPage = pPage->pPoolNext;
      }
   }
   if( fChanged )
      hb_cdxErrInternal( "hb_cdxTagCheckBuffers: modification without write lock." );
}

/*
 * check if the Index buffers was not changed without write lock
 */
static void hb_cdxIndexCheckBuffers( LPCDXINDEX pIndex )
{
   LPCDXTAG pTag;

   if( pIndex->fChanged || ( pIndex->freeLst && pIndex->freeLst->fStat ) )
      hb_cdxErrInternal( "hb_cdxIndexCheckBuffers: modification without write lock." );

   if( pIndex->pCompound )
      hb_cdxTagCheckBuffers( pIndex->pCompound );
   pTag = pIndex->TagList;
   while( pTag )
   {
      hb_cdxTagCheckBuffers( pTag );
      pTag = pTag->pNext;
   }
}
#endif

/*
 * lock index for flushing data after (exclusive lock)
 */
static void hb_cdxIndexLockFlush( LPCDXINDEX pIndex )
{
   if( ! hb_dbfLockIdxWrite( &pIndex->pArea->dbfarea, pIndex->pFile,
                             &pIndex->lockData ) )
   {
      hb_errInternal( 9109, "hb_cdxIndexLockFlush: flush lock failed.", NULL, NULL );
   }
}

/*
 * get free index page
 */
static HB_ULONG hb_cdxIndexGetAvailPage( LPCDXINDEX pIndex, HB_BOOL fHeader )
{
   PHB_FILE pFile = pIndex->pFile;
   HB_BYTE byBuf[ 4 ];
   HB_ULONG ulPage;

   if( pIndex->fReadonly )
      hb_errInternal( 9101, "hb_cdxIndexGetAvailPage on readonly database.", NULL, NULL );

   if( pIndex->fShared && ! pIndex->lockWrite )
      hb_errInternal( 9102, "hb_cdxIndexGetAvailPage on not locked index file.", NULL, NULL );

   if( pIndex->freePage != 0 && pIndex->freePage != CDX_DUMMYNODE && ! fHeader )
   {
      ulPage = pIndex->freePage;
      if( pIndex->freeLst != NULL )
      {
         LPCDXLIST pLst = pIndex->freeLst;
         pIndex->freePage = pLst->nextPage;
         pIndex->freeLst = pLst->pNext;
         hb_xfree( pLst );
      }
      else
      {
         if( hb_fileReadAt( pFile, byBuf, 4, hb_cdxFilePageOffset( pIndex, ulPage ) ) != 4 )
            hb_errInternal( EDBF_READ, "hb_cdxIndexGetAvailPage: Read index page failed.", NULL, NULL );
#ifdef HB_CDX_DBGUPDT
         cdxReadNO++;
#endif
         pIndex->freePage = HB_GET_LE_UINT32( byBuf );
      }
   }
   else
   {
      HB_SIZE nSize = fHeader ? pIndex->uiHeaderLen : pIndex->uiPageLen, nLen = 0;

      if( pIndex->nextAvail == CDX_DUMMYNODE )
         pIndex->nextAvail = hb_cdxFilePageNum( pIndex, hb_fileSize( pFile ) );

      ulPage = pIndex->nextAvail;
      do
      {
         pIndex->nextAvail += hb_cdxFilePageNext( pIndex, 1 );
         nLen += pIndex->uiPageLen;
      }
      while( nLen < nSize );

      /* TODO: ### */
      if( fHeader )
      {
         HB_BYTE * byPageBuf;

         if( nSize < ( HB_SIZE ) pIndex->uiPageLen )
            nSize = pIndex->uiPageLen;
         byPageBuf = ( HB_BYTE * ) hb_xgrabz( nSize );

         hb_cdxIndexLockFlush( pIndex );
         if( hb_fileWriteAt( pFile, byPageBuf, nSize,
                             hb_cdxFilePageOffset( pIndex, ulPage ) ) != nSize )
            hb_errInternal( EDBF_WRITE, "Write in index page failed.", NULL, NULL );
#ifdef HB_CDX_DBGUPDT
         cdxWriteNO++;
#endif
         pIndex->fChanged = HB_TRUE;
         hb_xfree( byPageBuf );
      }
   }
   return ulPage;
}

/*
 * free index page
 */
static void hb_cdxIndexPutAvailPage( LPCDXINDEX pIndex, HB_ULONG ulPage, HB_BOOL fHeader )
{
   if( ulPage != 0 && ulPage != CDX_DUMMYNODE )
   {
      HB_SIZE nSize = fHeader ? pIndex->uiHeaderLen : pIndex->uiPageLen, nLen = 0;
      LPCDXLIST pLst;

      if( pIndex->fReadonly )
         hb_errInternal( 9101, "hb_cdxIndexPutAvailPage on readonly database.", NULL, NULL );
      if( pIndex->fShared && ! pIndex->lockWrite )
         hb_errInternal( 9102, "hb_cdxIndexPutAvailPage on not locked index file.", NULL, NULL );

      do
      {
         pLst = ( LPCDXLIST ) hb_xgrab( sizeof( CDXLIST ) );
         pLst->nextPage = pIndex->freePage;
         pIndex->freePage = ulPage;
         pLst->fStat = HB_TRUE;
         pLst->pNext = pIndex->freeLst;
         pIndex->freeLst = pLst;
         ulPage += hb_cdxFilePageNext( pIndex, 1 );
         nLen += pIndex->uiPageLen;
      }
      while( nLen < nSize );
   }
}

/*
 * flush list of free pages into index file
 */
static void hb_cdxIndexFlushAvailPage( LPCDXINDEX pIndex )
{
   LPCDXLIST pLst = pIndex->freeLst;
   HB_ULONG ulPage;

   if( pIndex->fReadonly )
      hb_errInternal( 9101, "hb_cdxIndexFlushAvailPage on readonly database.", NULL, NULL );
   if( pIndex->fShared && ! pIndex->lockWrite )
      hb_errInternal( 9102, "hb_cdxIndexFlushAvailPage on not locked index file.", NULL, NULL );
   hb_cdxIndexLockFlush( pIndex );

   ulPage = pIndex->freePage;
   if( pLst && pLst->fStat )
   {
      HB_BYTE * byPageBuf = ( HB_BYTE * ) hb_xgrabz( pIndex->uiPageLen );

      do
      {
         HB_PUT_LE_UINT32( byPageBuf, pLst->nextPage );
         if( hb_fileWriteAt( pIndex->pFile, byPageBuf, pIndex->uiPageLen,
                             hb_cdxFilePageOffset( pIndex, ulPage ) ) !=
             ( HB_SIZE ) pIndex->uiPageLen )
            hb_errInternal( EDBF_WRITE, "Write in index page failed.", NULL, NULL );
#ifdef HB_CDX_DBGUPDT
         cdxWriteNO++;
#endif
         pIndex->fChanged = HB_TRUE;
         ulPage = pLst->nextPage;
         pLst->fStat = HB_FALSE;
         pLst = pLst->pNext;
      }
      while( pLst && pLst->fStat );
      hb_xfree( byPageBuf );
   }
}

/*
 * drop list of free pages in index file
 */
static void hb_cdxIndexDropAvailPage( LPCDXINDEX pIndex )
{
   LPCDXLIST pLst;

   while( pIndex->freeLst )
   {
      pLst = pIndex->freeLst->pNext;
      hb_xfree( pIndex->freeLst );
      pIndex->freeLst = pLst;
   }
}

/*
 * write index page
 */
static void hb_cdxIndexPageWrite( LPCDXINDEX pIndex, HB_ULONG ulPage,
                                  const HB_BYTE * pBuffer, HB_SIZE nSize )
{
   if( pIndex->fReadonly )
      hb_errInternal( 9101, "hb_cdxIndexPageWrite on readonly database.", NULL, NULL );
   if( pIndex->fShared && ! pIndex->lockWrite )
      hb_errInternal( 9102, "hb_cdxIndexPageWrite on not locked index file.", NULL, NULL );
   hb_cdxIndexLockFlush( pIndex );

   if( hb_fileWriteAt( pIndex->pFile, pBuffer, nSize,
                       hb_cdxFilePageOffset( pIndex, ulPage ) ) != nSize )
      hb_errInternal( EDBF_WRITE, "Write in index page failed.", NULL, NULL );
   pIndex->fChanged = HB_TRUE;
#ifdef HB_CDX_DBGUPDT
   cdxWriteNO++;
#endif
}

/*
 * read index page
 */
static void hb_cdxIndexPageRead( LPCDXINDEX pIndex, HB_ULONG ulPage,
                                 HB_BYTE * pBuffer, HB_SIZE nSize )
{
   if( pIndex->fShared && ! ( pIndex->lockRead || pIndex->lockWrite ) )
      hb_errInternal( 9103, "hb_cdxIndexPageRead on not locked index file.", NULL, NULL );

   if( hb_fileReadAt( pIndex->pFile, pBuffer, nSize,
                      hb_cdxFilePageOffset( pIndex, ulPage ) ) != nSize )
      hb_errInternal( EDBF_READ, "hb_cdxIndexPageRead: Read index page failed.", NULL, NULL );
#ifdef HB_CDX_DBGUPDT
   cdxReadNO++;
#endif
}

/*
 * check if index was updated by other process and if it was discard buffers
 */
static void hb_cdxIndexCheckVersion( LPCDXINDEX pIndex )
{
   HB_BYTE byBuf[ 8 ];
   HB_ULONG ulVer, ulFree;

   if( hb_fileReadAt( pIndex->pFile, byBuf, 8, 0x04 ) != 8 )
   {
      if( pIndex->lockWrite > 0 && hb_fileSize( pIndex->pFile ) == 0 )
         memset( byBuf, 0, 8 );
      else
         hb_errInternal( 2155, "hb_cdxIndexCheckVersion: Read error on index heading page.", NULL, NULL );
   }
#ifdef HB_CDX_DBGUPDT
   cdxReadNO++;
#endif
   ulFree = HB_GET_LE_UINT32( &byBuf[ 0 ] );
   ulVer  = HB_GET_BE_UINT32( &byBuf[ 4 ] );
   if( ! pIndex->fShared )
      pIndex->ulVersion = pIndex->freePage;
   else if( ulVer != pIndex->ulVersion || ulFree != pIndex->freePage )
   {
      pIndex->nextAvail = CDX_DUMMYNODE;
      pIndex->ulVersion = ulVer;
      pIndex->freePage = ulFree;
      hb_cdxIndexDiscardBuffers( pIndex );
   }
   /* TODO: !!! ## remove it it's for test only */
   /* hb_cdxIndexDiscardBuffers( pIndex ); */
}

/*
 * lock index for reading (shared lock)
 */
static HB_BOOL hb_cdxIndexLockRead( LPCDXINDEX pIndex )
{
   HB_BOOL ret;

   if( pIndex->lockRead > 0 || pIndex->lockWrite > 0 ||
       ! pIndex->pArea->dbfarea.fShared || ! pIndex->fShared ||
       HB_DIRTYREAD( &pIndex->pArea->dbfarea ) )
   {
      pIndex->lockRead++;
      return HB_TRUE;
   }
#ifdef HB_CDX_DBGCODE
   if( pIndex->lockRead != 0 )
      hb_errInternal( 9105, "hb_cdxIndexLockRead: bad count of locks.", NULL, NULL );

   if( pIndex->WrLck || pIndex->RdLck )
      hb_errInternal( 9107, "hb_cdxIndexLockRead: lock failure (*)", NULL, NULL );
   pIndex->RdLck = HB_TRUE;
#endif

   ret = hb_dbfLockIdxFile( &pIndex->pArea->dbfarea, pIndex->pFile,
                            FL_LOCK | FLX_SHARED | FLX_WAIT, HB_TRUE,
                            &pIndex->lockData );
   if( ! ret )
      hb_cdxErrorRT( pIndex->pArea, EG_LOCK, EDBF_LOCK, pIndex->szFileName, hb_fsError(), 0, NULL );

   if( ret )
   {
      pIndex->lockRead++;
      hb_cdxIndexCheckVersion( pIndex );
   }
   return ret;
}

/*
 * lock index for writing (exclusive lock)
 */
static HB_BOOL hb_cdxIndexLockWrite( LPCDXINDEX pIndex )
{
   HB_BOOL ret;

   if( pIndex->fReadonly )
      hb_errInternal( 9101, "hb_cdxIndexLockWrite: readonly index.", NULL, NULL );
   if( pIndex->lockRead )
      hb_errInternal( 9105, "hb_cdxIndexLockWrite: writeLock after readLock.", NULL, NULL );
   if( pIndex->lockWrite > 0 )
   {
      pIndex->lockWrite++;
      return HB_TRUE;
   }
   if( pIndex->lockWrite != 0 )
      hb_errInternal( 9105, "hb_cdxIndexLockWrite: bad count of locks.", NULL, NULL );

   if( ! pIndex->pArea->dbfarea.fShared || ! pIndex->fShared )
      ret = HB_TRUE;
   else
   {
#ifdef HB_CDX_DBGCODE
      if( pIndex->WrLck || pIndex->RdLck )
         hb_errInternal( 9107, "hb_cdxIndexLockWrite: lock failure (*)", NULL, NULL );
      pIndex->WrLck = HB_TRUE;
#endif
      ret = hb_dbfLockIdxFile( &pIndex->pArea->dbfarea, pIndex->pFile,
                               FL_LOCK | FLX_EXCLUSIVE | FLX_WAIT, HB_TRUE,
                               &pIndex->lockData );
   }
   if( ! ret )
      hb_cdxErrorRT( pIndex->pArea, EG_LOCK, EDBF_LOCK, pIndex->szFileName, hb_fsError(), 0, NULL );

   if( ret )
   {
      pIndex->lockWrite++;
      if( pIndex->fShared || pIndex->nextAvail == CDX_DUMMYNODE )
         hb_cdxIndexCheckVersion( pIndex );
   }
   return ret;
}

/*
 * remove index read lock (shared lock)
 */
static HB_BOOL hb_cdxIndexUnLockRead( LPCDXINDEX pIndex )
{
   pIndex->lockRead--;
   if( pIndex->lockRead < 0 )
   {
      hb_errInternal( 9106, "hb_cdxIndexUnLockRead: bad count of locks.", NULL, NULL );
   }
   if( pIndex->lockRead || pIndex->lockWrite )
   {
      return HB_TRUE;
   }
#ifdef HB_CDX_DBGCODE_EXT
   hb_cdxIndexCheckBuffers( pIndex );
#endif

   hb_cdxIndexPoolFree( pIndex, CDX_PAGECACHESIZE );

   if( pIndex->pArea->dbfarea.fShared && pIndex->fShared &&
       ! HB_DIRTYREAD( &pIndex->pArea->dbfarea ) )
   {
#ifdef HB_CDX_DBGCODE
      if( pIndex->WrLck || ! pIndex->RdLck )
         hb_errInternal( 9108, "hb_cdxIndexUnLockRead: unlock error (*)", NULL, NULL );
      pIndex->RdLck = HB_FALSE;
#endif
      if( ! hb_dbfLockIdxFile( &pIndex->pArea->dbfarea, pIndex->pFile, FL_UNLOCK,
                               HB_TRUE, &pIndex->lockData ) )
      {
         hb_errInternal( 9108, "hb_cdxIndexUnLockRead: unlock error.", NULL, NULL );
      }
   }
   return HB_TRUE;
}

/*
 * remove index write lock (exclusive lock)
 */
static HB_BOOL hb_cdxIndexUnLockWrite( LPCDXINDEX pIndex )
{
   if( pIndex->lockWrite > 1 )
   {
      pIndex->lockWrite--;
      return HB_TRUE;
   }

   if( pIndex->lockWrite < 1 )
   {
      hb_errInternal( 9106, "hb_cdxIndexUnLockWrite: bad count of locks.", NULL, NULL );
   }
   if( pIndex->lockRead )
   {
      hb_errInternal( 9105, "hb_cdxIndexUnLockWrite: writeUnLock before readUnLock.", NULL, NULL );
   }

   hb_cdxIndexFlushBuffers( pIndex );
   hb_cdxIndexPoolFree( pIndex, CDX_PAGECACHESIZE );

   pIndex->lockWrite--;
   if( pIndex->pArea->dbfarea.fShared && pIndex->fShared )
   {
      if( pIndex->fChanged )
      {
         HB_BYTE byBuf[ 8 ];
         ( pIndex->ulVersion )++;
         HB_PUT_LE_UINT32( &byBuf[ 0 ], pIndex->freePage );
         HB_PUT_BE_UINT32( &byBuf[ 4 ], pIndex->ulVersion );
         if( hb_fileWriteAt( pIndex->pFile, byBuf, 8, 0x04 ) != 8 )
         {
            hb_errInternal( EDBF_WRITE, "Write in index page failed (ver)", NULL, NULL );
         }
         pIndex->fFlush = HB_TRUE;
         pIndex->fChanged = HB_FALSE;
      }
      hb_fileFlush( pIndex->pFile, HB_TRUE );
#ifdef HB_CDX_DBGCODE
      if( ! pIndex->WrLck || pIndex->RdLck )
         hb_errInternal( 9108, "hb_cdxIndexUnLockWrite: unlock error (*)", NULL, NULL );
      pIndex->WrLck = HB_FALSE;
#endif
      if( ! hb_dbfLockIdxFile( &pIndex->pArea->dbfarea, pIndex->pFile, FL_UNLOCK,
                               HB_TRUE, &pIndex->lockData ) )
      {
         hb_errInternal( 9108, "hb_cdxIndexUnLockWrite: unlock error.", NULL, NULL );
      }
   }
   else
   {
      if( pIndex->ulVersion != pIndex->freePage )
      {
         HB_BYTE byBuf[ 4 ];
         HB_PUT_LE_UINT32( &byBuf[ 0 ], pIndex->freePage );
         if( hb_fileWriteAt( pIndex->pFile, byBuf, 4, 0x04 ) != 4 )
         {
            hb_errInternal( EDBF_WRITE, "Write in index page failed (ver.ex)", NULL, NULL );
         }
         pIndex->ulVersion = pIndex->freePage;
         pIndex->fFlush = HB_TRUE;
#ifdef HB_CDX_DBGUPDT
         cdxWriteNO++;
#endif
      }
      else if( pIndex->fChanged )
      {
         pIndex->fFlush = HB_TRUE;
      }
      pIndex->fChanged = HB_FALSE;
   }
   return HB_TRUE;
}

/*
 * discard all pages in cache (TagClose and TagPoolFree for all Tags)
 */
static void hb_cdxIndexDiscardBuffers( LPCDXINDEX pIndex )
{
   LPCDXTAG pTag;

#ifdef HB_CDX_DBGCODE_EXT
   hb_cdxIndexCheckBuffers( pIndex );
#endif

   hb_cdxIndexDropAvailPage( pIndex );
   if( pIndex->pCompound )
   {
      hb_cdxTagClose( pIndex->pCompound );
      hb_cdxTagPoolFree( pIndex->pCompound, 0 );
      pIndex->pCompound->fRePos = HB_TRUE;
      pIndex->pCompound->curKeyState = 0;
      if( pIndex->pCompound->CurKey )
         pIndex->pCompound->CurKey->rec = 0;
   }
   pTag = pIndex->TagList;
   while( pTag )
   {
      hb_cdxTagClose( pTag );
      hb_cdxTagPoolFree( pTag, 0 );
      pTag->fRePos = HB_TRUE;
      pTag->curKeyState = 0;
      if( pTag->CurKey && ! pTag->Custom )
         pTag->CurKey->rec = 0;
      pTag = pTag->pNext;
   }
   hb_fileFlush( pIndex->pFile, HB_FALSE );
}

/*
 * write all changed pages in cache (pagePool, pages in Tags and Tag Header)
 */
static void hb_cdxIndexFlushBuffers( LPCDXINDEX pIndex )
{
   LPCDXTAG pTag;

   if( pIndex->pCompound )
   {
      hb_cdxTagPoolFlush( pIndex->pCompound );
      if( pIndex->pCompound->TagChanged )
         hb_cdxTagHeaderStore( pIndex->pCompound );
   }
   pTag = pIndex->TagList;
   while( pTag )
   {
      hb_cdxTagPoolFlush( pTag );
      if( pTag->TagChanged )
         hb_cdxTagHeaderStore( pTag );
      pTag = pTag->pNext;
   }
   hb_cdxIndexFlushAvailPage( pIndex );
}

/*
 * free cached pages of index file
 */
static void hb_cdxIndexPoolFree( LPCDXINDEX pIndex, int nPagesLeft )
{
   LPCDXTAG pTag;

   if( pIndex->pCompound )
   {
      hb_cdxTagPoolFree( pIndex->pCompound, nPagesLeft );
   }
   pTag = pIndex->TagList;
   while( pTag )
   {
      hb_cdxTagPoolFree( pTag, nPagesLeft );
      pTag = pTag->pNext;
   }
}

/*
 * get key value ptr from index page
 */
static HB_BYTE * hb_cdxPageGetKeyVal( LPCDXPAGE pPage, int iKey )
{
#ifdef HB_CDX_DBGCODE
   if( iKey < 0 || iKey >= pPage->iKeys )
      hb_cdxErrInternal( "hb_cdxPageGetKeyVal: wrong iKey index." );
#endif
   if( pPage->pKeyBuf )
      return &pPage->pKeyBuf[ iKey * ( pPage->TagParent->uiLen + 6 ) ];
   else if( pPage->PageType & CDX_NODE_LEAF )
   {
      int iPos, iLen, iTmp, iTrl, iDup;
      HB_BYTE bTrail, * pKeyVal;

      pKeyVal = hb_cdxPageKeyBufPtr( pPage );
      iLen = pPage->TagParent->uiLen;
      bTrail = pPage->TagParent->bTrail;
      if( iKey < pPage->bufKeyNum - 1 )
         pPage->bufKeyNum = 0;
      if( pPage->bufKeyNum == 0 )
      {
         pPage->bufKeyPos = ( HB_SHORT ) ( pPage->TagParent->pIndex->uiPageLen - CDX_EXT_HEADSIZE );
         pPage->bufKeyLen = ( HB_SHORT ) iLen;
      }
      while( pPage->bufKeyNum <= iKey )
      {
         iPos = pPage->bufKeyNum * pPage->ReqByte;
         iTmp = HB_GET_LE_UINT16( &hb_cdxPageExtKeyPool( pPage )[ iPos + pPage->ReqByte - 2 ] ) >>
                ( 16 - pPage->TCBits - pPage->DCBits );
         iDup = ( pPage->bufKeyNum == 0 ) ? 0 : ( iTmp & pPage->DCMask );
         iTrl = ( iTmp >> pPage->DCBits ) & pPage->TCMask;
         if( ( iTmp = iLen - iDup - iTrl ) > 0 )
         {
            pPage->bufKeyPos -= ( HB_SHORT ) iTmp;
            memcpy( &pKeyVal[ iDup ],
                    &hb_cdxPageExtKeyPool( pPage )[ pPage->bufKeyPos ], iTmp );
         }
#ifdef HB_CDX_DBGCODE
         else if( iTmp < 0 )
         {
            printf( "\r\npPage->Page=%lx, iLen=%d, iDup=%d, iTrl=%d", pPage->Page, iLen, iDup, iTrl ); fflush( stdout );
            hb_cdxErrInternal( "hb_cdxPageGetKeyVal: index corrupted." );
         }
#endif
         if( iTrl > 0 && ( iTmp = pPage->bufKeyLen - iLen + iTrl ) > 0 )
            memset( &pKeyVal[ iLen - iTrl ], bTrail, iTmp );
         pPage->bufKeyLen = ( HB_SHORT ) ( iLen - iTrl );
         pPage->bufKeyNum++;
      }
      return pKeyVal;
   }
   else
      return &hb_cdxPageIntKeyPool( pPage )[ iKey * ( pPage->TagParent->uiLen + 8 ) ];
}

/*
 * get record number from index page
 */
static HB_ULONG hb_cdxPageGetKeyRec( LPCDXPAGE pPage, int iKey )
{
#ifdef HB_CDX_DBGCODE
   if( iKey < 0 || iKey >= pPage->iKeys )
      hb_cdxErrInternal( "hb_cdxPageGetKeyRec: wrong iKey index." );
#endif
   if( pPage->pKeyBuf )
      return HB_GET_LE_UINT32( &pPage->pKeyBuf[ ( iKey + 1 ) * ( pPage->TagParent->uiLen + 6 ) - 6 ] );
   else if( pPage->PageType & CDX_NODE_LEAF )
      return HB_GET_LE_UINT32( &hb_cdxPageExtKeyPool( pPage )[ iKey * pPage->ReqByte ] ) & pPage->RNMask;
   else
      return HB_GET_BE_UINT32( &hb_cdxPageIntKeyPool( pPage )[
                        ( iKey + 1 ) * ( pPage->TagParent->uiLen + 8 ) - 8 ] );
}

/*
 * get child page number from interrior index page
 */
static HB_ULONG hb_cdxPageGetKeyPage( LPCDXPAGE pPage, int iKey )
{
#ifdef HB_CDX_DBGCODE
   if( iKey < 0 || iKey >= pPage->iKeys )
      hb_cdxErrInternal( "hb_cdxPageGetKeyPage: wrong iKey index." );
   if( pPage->PageType & CDX_NODE_LEAF )
      hb_cdxErrInternal( "hb_cdxPageGetKeyPage: page is a leaf." );
#endif
   return HB_GET_BE_UINT32( &hb_cdxPageIntKeyPool( pPage )[
                        ( iKey + 1 ) * ( pPage->TagParent->uiLen + 8 ) - 4 ] );
}

/*
 * get number of duplicated keys from key in leaf index page
 */
static HB_BYTE hb_cdxPageGetKeyTrl( LPCDXPAGE pPage, int iKey )
{
#ifdef HB_CDX_DBGCODE_EXT
   if( iKey < 0 || iKey >= pPage->iKeys )
      hb_cdxErrInternal( "hb_cdxPageGetKeyTrl: wrong iKey index." );
   if( ( pPage->PageType & CDX_NODE_LEAF ) == 0 )
      hb_cdxErrInternal( "hb_cdxPageGetKeyTrl: page is not a leaf." );
#endif
   if( pPage->pKeyBuf )
      return pPage->pKeyBuf[ ( iKey + 1 ) * ( pPage->TagParent->uiLen + 6 ) - 1 ];
   else
   {
      HB_BYTE * ptr = &hb_cdxPageExtKeyPool( pPage )[ ( iKey + 1 ) * pPage->ReqByte - 2 ];
      return ( HB_BYTE ) ( HB_GET_LE_UINT16( ptr ) >> ( 16 - pPage->TCBits ) ) & pPage->TCMask;
   }
}

#ifdef HB_CDX_DBGCODE_EXT
/*
 * check if keys are sorted in proper order
 */
static void hb_cdxPageCheckKeys( LPCDXPAGE pPage )
{
   if( pPage->iKeys > 1 )
   {
      int i, K, iLen = pPage->TagParent->uiLen;
      HB_ULONG ulRec, ulRecPrev;
      HB_BYTE * pbVal, * pbValPrev = ( HB_BYTE * ) hb_xgrab( iLen );

      pPage->bufKeyNum = 0;
      pbVal = hb_cdxPageGetKeyVal( pPage, 0 );
      ulRec = hb_cdxPageGetKeyRec( pPage, 0 );
      for( i = 1; i < pPage->iKeys; i++ )
      {
         memcpy( pbValPrev, pbVal, iLen );
         ulRecPrev = ulRec;
         pbVal = hb_cdxPageGetKeyVal( pPage, i );
         ulRec = hb_cdxPageGetKeyRec( pPage, i );
         K = hb_cdxValCompare( pPage->TagParent,
                               pbValPrev, iLen,
                               pbVal, iLen, CDX_CMP_EXACT );
         if( K > 0 || ( K == 0 && ulRecPrev >= ulRec ) )
         {
            printf( "\r\nikey=%d, pPage->iKeys=%d, K=%d, ulRecPrev=%ld, ulRec=%ld",
                    i, pPage->iKeys, K, ulRecPrev, ulRec ); fflush( stdout );
            printf( "\r\npbValPrev=[%s] pbVal=[%s], [%d], pPage->pKeyBuf=%p, pPage->iCurKey=%d",
                    pbValPrev, pbVal, memcmp( pbValPrev, pbVal, iLen ),
                    pPage->pKeyBuf, pPage->iCurKey ); fflush( stdout );
            hb_cdxErrInternal( "hb_cdxPageCheckKeys: index corrupted." );
         }
      }
      hb_xfree( pbValPrev );
   }
}

/*
 * Check decoded leaf page if all trailing and duplicate characters are set
 */
static void hb_cdxPageCheckDupTrl( LPCDXPAGE pPage, HB_BYTE * pKeyBuf, int iKeys, HB_BOOL fSpc )
{
   int iNum = pPage->TagParent->uiLen, iKey, iPos,
       iFree = pPage->TagParent->pIndex->uiPageLen - CDX_EXT_HEADSIZE;
   int iLen = iNum + 6;
   HB_BYTE  bDup, bTrl;
   HB_BYTE  bTrail = pPage->TagParent->bTrail;
   HB_BOOL  bErr = HB_FALSE;

   for( iKey = 0; iKey < iKeys; iKey++ )
   {
      iPos = iKey * iLen;
      bTrl = bDup = 0;
      while( bTrl < iNum && pKeyBuf[ iPos + iNum - bTrl - 1 ] == bTrail )
         ++bTrl;
      if( iKey > 0 )
      {
#ifdef HB_CDX_PACKTRAIL
         int iMax = iNum - bTrl;
#else
         int iMax = iNum - HB_MAX( pKeyBuf[ iPos - 1 ], bTrl );
#endif
         while( bDup < iMax && pKeyBuf[ iPos + bDup ] ==
                               pKeyBuf[ iPos - iLen + bDup ] )
            ++bDup;
      }
      if( bTrl != pKeyBuf[ iPos + iNum + 5 ] )
      {
         printf( "\r\nbTrl=%d, keybuf->bTrl=%d, iKey=%d/%d\r\n", bTrl, pKeyBuf[ iPos + iNum + 5 ], iKey, iKeys );
         fflush( stdout );
         bErr = HB_TRUE;
      }
      if( bDup != ( iKey == 0 ? 0 : pKeyBuf[ iPos + iNum + 4 ] ) )
      {
         printf( "\r\nbDup=%d, keybuf->bDup=%d (bTrl=%d), iKey=%d/%d\r\n", bDup, pKeyBuf[ iPos + iNum + 4 ], bTrl, iKey, iKeys );
         fflush( stdout );
         bErr = HB_TRUE;
      }
      if( iKey > 0 )
      {
         int K;
         K = hb_cdxValCompare( pPage->TagParent,
                               &pKeyBuf[ iPos - iLen ], iNum,
                               &pKeyBuf[ iPos ], iNum, CDX_CMP_EXACT );
         if( K > 0 || ( K == 0 &&
                        HB_GET_LE_UINT32( &pKeyBuf[ iPos + iNum - iLen ] ) >=
                        HB_GET_LE_UINT32( &pKeyBuf[ iPos + iNum ] ) ) )
         {
            printf( "\r\nikey=%d, iKeys=%d, K=%d, ulRecPrev=%ld, ulRec=%ld",
                    iKey, iKeys, K,
                    ( HB_ULONG ) HB_GET_LE_UINT32( &pKeyBuf[ iPos + iNum - iLen ] ),
                    ( HB_ULONG ) HB_GET_LE_UINT32( &pKeyBuf[ iPos + iNum ] ) );
            printf( "\r\npbValPrev=[%s] pbVal=[%s], [%d], pKeyBuf=%p",
                    &pKeyBuf[ iPos - iLen ], &pKeyBuf[ iPos ],
                    memcmp( &pKeyBuf[ iPos - iLen ], &pKeyBuf[ iPos ], iNum ),
                    pKeyBuf );
            fflush( stdout );
            bErr = HB_TRUE;
         }
      }
      iFree -= iNum + pPage->ReqByte - bDup - bTrl;
   }
   if( fSpc && ( iFree != pPage->iFree /* || iFree < 0 */ ) )
   {
      printf( "\r\nFreeSpace calculated wrong! iFree=%d, pPage->iFree=%d",
              iFree, pPage->iFree );
      fflush( stdout );
      bErr = HB_TRUE;
   }
   if( bErr )
   {
      printf( "\r\nPage=%lx, Page->iFree=%d, iLen=%d\r\n", pPage->Page, pPage->iFree, iNum );
      fflush( stdout );
      hb_cdxErrInternal( "hb_cdxPageCheckDupTrl: index corrupted." );
   }
}

static void hb_cdxPageLeafDecode( LPCDXPAGE pPage, HB_BYTE * pKeyBuf );
static void hb_cdxPageCheckDupTrlRaw( LPCDXPAGE pPage )
{
   HB_BYTE * pKeyBuf = ( HB_BYTE * ) hb_xgrab( pPage->iKeys * ( pPage->TagParent->uiLen + 6 ) );

   hb_cdxPageLeafDecode( pPage, pKeyBuf );
   hb_cdxPageCheckDupTrl( pPage, pKeyBuf, pPage->iKeys, HB_TRUE );
   hb_xfree( pKeyBuf );
}
#endif

/*
 * put record and duplicate + trailing counters into leaf page
 */
static void hb_cdxSetLeafRecord( HB_BYTE * pDst, HB_ULONG ulRec, int iDup, int iTrl,
                                 int iReq, int iDCbits, int iTCbits )
{
   int i;
   HB_USHORT usBit;

   usBit = ( HB_USHORT ) ( ( ( iTrl << iDCbits ) | iDup ) << ( 16 - iTCbits - iDCbits ) );
   for( i = 0; i < iReq; i++, ulRec >>= 8 )
   {
      if( i < iReq - 2 )
         pDst[ i ] = ( HB_BYTE ) ( ulRec & 0xff );
      else if( i == iReq - 2 )
         pDst[ i ] = ( HB_BYTE ) ( ulRec & 0xff ) | ( usBit & 0xff );
      else
         pDst[ i ] = ( HB_BYTE ) ( ulRec & 0xff ) | ( ( usBit >> 8 ) & 0xff );
   }
}

/*
 * encode keys in buffer into cdx leaf node
 */
static void hb_cdxPageLeafEncode( LPCDXPAGE pPage, HB_BYTE * pKeyBuf, int iKeys )
{
   int iKey, iTrl, iDup, iReq, iTmp, iNum, iLen;
   HB_BYTE * pKeyPos, * pRecPos, * pSrc;

#ifdef HB_CDX_DBGCODE
   if( ( pPage->PageType & CDX_NODE_LEAF ) == 0 )
   {
      printf( "\r\npPage->Page=%lx. left=%lx, right=%lx",
              pPage->Page, pPage->Left, pPage->Right ); fflush( stdout );
      hb_cdxErrInternal( "hb_cdxPageLeafEncode: page is not a leaf." );
   }
#endif
#ifdef HB_CDX_DBGCODE_EXT
   if( ! pKeyBuf )
      hb_cdxErrInternal( "hb_cdxPageLeafEncode: page has no buffer." );
   hb_cdxPageCheckDupTrl( pPage, pKeyBuf, iKeys, HB_TRUE );
#endif
   iNum = pPage->TagParent->uiLen;
   iLen = iNum + 6;
   iReq = pPage->ReqByte;
   pRecPos = hb_cdxPageExtKeyPool( pPage );
   pKeyPos = ( HB_BYTE * ) &pPage->node.extNode + pPage->TagParent->pIndex->uiPageLen;
   pSrc = &pKeyBuf[ 0 ];
   for( iKey = 0; iKey < iKeys; iKey++, pSrc += iLen, pRecPos += iReq )
   {
      iDup = pSrc[ iNum + 4 ];
      iTrl = pSrc[ iNum + 5 ];
      iTmp = iNum - iTrl - iDup;
      hb_cdxSetLeafRecord( pRecPos, HB_GET_LE_UINT32( &pSrc[ iNum ] ), iDup, iTrl,
                           iReq, pPage->DCBits, pPage->TCBits );
      if( iTmp > 0 )
      {
         pKeyPos -= iTmp;
         memcpy( pKeyPos, &pSrc[ iDup ], iTmp );
      }
#ifdef HB_CDX_DBGCODE
      else if( iTmp < 0 )
      {
         printf( "\r\n[%s][%s]", pSrc - iLen, pSrc );
         printf( "\r\npPage->Page=0x%lx, iKey=%d, iNum=%d, iDup=%d, iTrl=%d", pPage->Page, iKey, iNum, iDup, iTrl ); fflush( stdout );
         hb_cdxErrInternal( "hb_cdxPageLeafEncode: index corrupted." );
      }
#endif
   }
   if( pRecPos < pKeyPos )
      memset( pRecPos, 0, pKeyPos - pRecPos );
#ifdef HB_CDX_DBGCODE
   if( pKeyPos - pRecPos != pPage->iFree )
   {
      printf( "\r\nPage=0x%lx, calc=%d, iFree=%d, req=%u, keys=%d, keyLen=%d\r\n",
              pPage->Page, ( int ) ( pKeyPos - pRecPos ), pPage->iFree, pPage->ReqByte, iKeys, iNum );
      fflush( stdout );
      hb_cdxErrInternal( "hb_cdxPageLeafEncode: FreeSpace calculated wrong!" );
   }
   if( pPage->iFree < 0 )
      hb_cdxErrInternal( "hb_cdxPageLeafEncode: FreeSpace calculated wrong!!" );
#endif
   pPage->iKeys = iKeys;
   pPage->fChanged = HB_TRUE;
   pPage->bufKeyNum = 0;
#ifdef HB_CDX_DBGCODE_EXT
   {
      HB_BYTE * pKeyBf = pPage->pKeyBuf;
      pPage->pKeyBuf = NULL;
      hb_cdxPageCheckKeys( pPage );
      pPage->pKeyBuf = pKeyBf;
   }
   hb_cdxPageCheckKeys( pPage );
   hb_cdxPageCheckDupTrl( pPage, pKeyBuf, pPage->iKeys, HB_TRUE );
#endif
}

/*
 * decode keys in page into buffer
 */
static void hb_cdxPageLeafDecode( LPCDXPAGE pPage, HB_BYTE * pKeyBuf )
{
   int iKey, iTmp, iBits, iDup, iTrl, iNew, iReq, iLen = pPage->TagParent->uiLen;
   HB_BYTE * pDst, * pSrc, * pRec, * pTmp, bTrail = pPage->TagParent->bTrail;
   HB_ULONG ulRec;

#ifdef HB_CDX_DBGCODE
   if( ( pPage->PageType & CDX_NODE_LEAF ) == 0 )
   {
      printf( "\r\npPage->Page=%lx", pPage->Page ); fflush( stdout );
      hb_cdxErrInternal( "hb_cdxPageLeafDecode: page is not a leaf." );
   }
#endif
   iBits = ( 16 - pPage->TCBits - pPage->DCBits );
   pDst = pKeyBuf;
   pRec = hb_cdxPageExtKeyPool( pPage );
   pSrc = ( HB_BYTE * ) &pPage->node.extNode + pPage->TagParent->pIndex->uiPageLen;
   iReq = pPage->ReqByte;
   for( iKey = 0; iKey < pPage->iKeys; iKey++, pRec += iReq )
   {
      pTmp = &pRec[ iReq - 2 ];
      iTmp = HB_GET_LE_UINT16( pTmp ) >> iBits;
      iDup = ( iKey == 0 ) ? 0 : ( iTmp & pPage->DCMask );
      iTrl = ( iTmp >> pPage->DCBits ) & pPage->TCMask;
      iNew = iLen - iDup - iTrl;
      if( iDup > 0 )
      {
         memcpy( pDst, pDst - iLen - 6, iDup );
         pDst += iDup;
      }
      if( iNew > 0 )
      {
         pSrc -= iNew;
         memcpy( pDst, pSrc, iNew );
         pDst += iNew;
      }
#ifdef HB_CDX_DBGCODE
      else if( iNew < 0 )
      {
         printf( "\r\npPage->Page=%lx, iLen=%d, iDup=%d, iTrl=%d", pPage->Page, iLen, iDup, iTrl ); fflush( stdout );
         hb_cdxErrInternal( "hb_cdxPageLeafDecode: index corrupted." );
      }
#endif
      if( iTrl > 0 )
      {
         memset( pDst, bTrail, iTrl );
         pDst += iTrl;
      }
      ulRec = HB_GET_LE_UINT32( pRec ) & pPage->RNMask;
      HB_PUT_LE_UINT32( pDst, ulRec );
      pDst += 4;
      *( pDst++ ) = ( HB_BYTE ) iDup;
      *( pDst++ ) = ( HB_BYTE ) iTrl;
   }
#ifdef HB_CDX_DBGCODE_EXT
   {
      HB_BOOL fChg = pPage->fChanged;
      hb_cdxPageLeafEncode( pPage, pKeyBuf, pPage->iKeys );
      pPage->fChanged = fChg;
   }
#endif
}

/*
 * init space leaf page
 */
static void hb_cdxPageLeafInitSpace( LPCDXPAGE pPage )
{
   int iLen = pPage->TagParent->uiLen;
   HB_BYTE bBits;

   for( bBits = 0; iLen; bBits++, iLen >>= 1 )
      ;

   pPage->ReqByte = 3;
   pPage->RNBits  = 24 - ( bBits << 1 );
   pPage->DCBits  = pPage->TCBits = bBits;
   pPage->DCMask  = pPage->TCMask = ( HB_BYTE ) HB_CDXBITMASK( bBits );
   pPage->RNMask  = HB_CDXBITMASK( pPage->RNBits );
   pPage->iFree   = pPage->TagParent->pIndex->uiPageLen - CDX_EXT_HEADSIZE;
}

/*
 * calculate the size of keys stored in buffer, return
 * the number of keys wich can be stored in the page
 */
static void hb_cdxPageCalcLeafSpace( LPCDXPAGE pPage, HB_BYTE * pKeyBuf, int iKeys )
{
   int iNum = pPage->TagParent->uiLen, iKey, iSize;
   int iLen = iNum + 6;
   HB_BYTE  bDup, bTrl, ReqByte, *bPtr;
   HB_ULONG ulRec, RNMask;

   hb_cdxPageLeafInitSpace( pPage );
   pPage->iKeys = 0;
   RNMask = pPage->RNMask;
   ReqByte = pPage->ReqByte;
#ifdef HB_CDX_DBGCODE_EXT
   hb_cdxPageCheckDupTrl( pPage, pKeyBuf, iKeys, HB_FALSE );
#endif
   for( iKey = 0; iKey < iKeys; iKey++ )
   {
      bPtr = &pKeyBuf[ iKey * iLen + iNum ];
      bTrl = bPtr[ 5 ];
      if( iKey == 0 )
         bDup = bPtr[ 4 ] = 0;
      else
         bDup = bPtr[ 4 ];
      ulRec = HB_GET_LE_UINT32( bPtr );
      iSize = ReqByte + iNum - bTrl - bDup;
      if( ulRec > RNMask )
      {
         HB_BYTE RNBits = pPage->RNBits;
         while( ulRec > RNMask )
         {
            ReqByte++;
            RNBits += 8;
            RNMask = ( RNMask << 8 ) | 0xFF;
            iSize += ( iKey + 1 );
         }
         if( iSize > pPage->iFree )
            break;
#ifdef HB_CDX_DSPDBG_INFO_X
         printf( "\r\npPage->Page=%lx, ulRec=%lx, RNMask=%lx/%lx, RNBits=%d/%d, DCB=%d, TCB=%d (%lx), iKey=%d/%d",
                 pPage->Page, ulRec, RNMask, pPage->RNMask, RNBits, pPage->RNBits,
                 pPage->DCBits, pPage->TCBits, HB_CDXBITMASK( RNBits ), iKey, iKeys );
         fflush( stdout );
#endif
         pPage->RNMask = RNMask;
         pPage->RNBits = RNBits;
         pPage->ReqByte = ReqByte;
      }
      else if( iSize > pPage->iFree )
         break;
      pPage->iFree -= ( HB_SHORT ) iSize;
      pPage->iKeys++;
   }
}

/*
 * remove key from page
 */
static int hb_cdxPageLeafDelKey( LPCDXPAGE pPage )
{
   int iKey = pPage->iCurKey, iLen = pPage->TagParent->uiLen + 6, iSpc;
   int iRet = 0;

#ifdef HB_CDX_DBGCODE
   if( ( pPage->PageType & CDX_NODE_LEAF ) == 0 )
      hb_cdxErrInternal( "hb_cdxPageLeafDelKey: page is not a leaf." );
   if( iKey < 0 || iKey >= pPage->iKeys )
      hb_cdxErrInternal( "hb_cdxPageLeafDelKey: wrong iKey index." );
#endif
   if( ! pPage->pKeyBuf )
   {
      HB_BYTE * pKeyBuf = ( HB_BYTE * ) hb_xgrab( ( pPage->iKeys ) * iLen );
      hb_cdxPageLeafDecode( pPage, pKeyBuf );
      pPage->pKeyBuf = pKeyBuf;
   }
#ifdef HB_CDX_DSPDBG_INFO
   printf( "\r\ndelkey: Page=%lx, iKey=%d/%d, rec=%ld, iFree=%d",
           pPage->Page, iKey, pPage->iKeys,
           ( HB_ULONG ) HB_GET_LE_UINT32( &pPage->pKeyBuf[ ( iKey + 1 ) * iLen - 6 ] ),
           pPage->iFree );
   fflush( stdout );
#endif
   iSpc = pPage->ReqByte + pPage->TagParent->uiLen -
          pPage->pKeyBuf[ ( iKey + 1 ) * iLen - 2 ] -
          pPage->pKeyBuf[ ( iKey + 1 ) * iLen - 1 ];
   if( iKey < pPage->iKeys - 1 )
   {
      int iPos = ( iKey + 2 ) * iLen - 2, iDup = 0;
      iSpc -= pPage->pKeyBuf[ iPos ];
      if( iKey > 0 )
      {
         int iPrev = ( iKey - 1 ) * iLen, iNext = ( iKey + 1 ) * iLen,
             iNum = pPage->TagParent->uiLen;
#ifdef HB_CDX_PACKTRAIL
         iNum -= pPage->pKeyBuf[ iNext + iLen - 1 ];
#else
         iNum -= HB_MAX( pPage->pKeyBuf[ iNext + iLen - 1 ],
                         pPage->pKeyBuf[ iPrev + iLen - 1 ] );
#endif
         iDup = HB_MIN( pPage->pKeyBuf[ iPos ],
                        pPage->pKeyBuf[ iNext - 2 ] );
         if( iDup > iNum )
         {
            iDup = iNum;
         }
         else
         {
            while( iDup < iNum && pPage->pKeyBuf[ iPrev + iDup ] ==
                                  pPage->pKeyBuf[ iNext + iDup ] )
               ++iDup;
         }
#ifdef HB_CDX_DSPDBG_INFO
         printf( "+%d=%d", iSpc + iDup, pPage->iFree + iSpc + iDup );
         if( iSpc + iDup < 0 )
            printf( " iLen=%d, iDup=%d, iNum=%d pd=%d pt=%d cd=%d ct=%d nd=%d nt=%d",
                    iLen - 6, iDup, iNum,
                    pPage->pKeyBuf[ iPrev + iLen - 2 ],
                    pPage->pKeyBuf[ iPrev + iLen - 1 ],
                    pPage->pKeyBuf[ ( iKey + 1 ) * iLen - 2 ],
                    pPage->pKeyBuf[ ( iKey + 1 ) * iLen - 1 ],
                    pPage->pKeyBuf[ iNext + iLen - 2 ],
                    pPage->pKeyBuf[ iNext + iLen - 1 ] );
         fflush( stdout );
#endif
      }
      iSpc += ( pPage->pKeyBuf[ iPos ] = ( HB_BYTE ) iDup );
   }
   pPage->iFree += ( HB_SHORT ) iSpc;
   if( --pPage->iKeys > iKey )
   {
      memmove( &pPage->pKeyBuf[ iKey * iLen ],
               &pPage->pKeyBuf[ ( iKey + 1 ) * iLen ],
               ( pPage->iKeys - iKey ) * iLen );
   }
   pPage->fBufChanged = pPage->fChanged = HB_TRUE;
#ifdef HB_CDX_DBGCODE_EXT
   hb_cdxPageCheckKeys( pPage );
   hb_cdxPageCheckDupTrl( pPage, pPage->pKeyBuf, pPage->iKeys, HB_TRUE );
#endif
   if( iKey >= pPage->iKeys )
      iRet |= NODE_NEWLASTKEY;
   if( pPage->iKeys == 0 )
      iRet |= NODE_JOIN;
   else if( pPage->iFree < 0 )
      iRet |= NODE_SPLIT;
   if( pPage->iFree >= pPage->ReqByte )
      iRet |= NODE_BALANCE;
   return iRet;
}

/*
 * add key to page at current position
 */
static int hb_cdxPageLeafAddKey( LPCDXPAGE pPage, LPCDXKEY pKey )
{
   int iKey, iNum = pPage->TagParent->uiLen;
   int iLen = iNum + 6, iSpc, iTrl, iDup, iMax, iPos;
   HB_BYTE  bTrail = pPage->TagParent->bTrail;
   int iRet = 0;

#ifdef HB_CDX_DSPDBG_INFO
   printf( "\r\naddkey: Page=%lx, iKey=%d/%d, rec=%ld",
           pPage->Page, pPage->iCurKey, pPage->iKeys, pKey->rec );
   fflush( stdout );
#endif
#ifdef HB_CDX_DBGCODE
   if( ( pPage->PageType & CDX_NODE_LEAF ) == 0 )
      hb_cdxErrInternal( "hb_cdxPageLeafAddKey: page is not a leaf." );
   if( pPage->iCurKey < 0 || pPage->iCurKey > pPage->iKeys )
      hb_cdxErrInternal( "hb_cdxPageLeafAddKey: wrong iKey index." );
#endif
   if( ! pPage->pKeyBuf )
   {
      HB_BYTE * pKeyBuf = ( HB_BYTE * ) hb_xgrab( ( pPage->iKeys + 1 ) * iLen );
      hb_cdxPageLeafDecode( pPage, pKeyBuf );
      pPage->pKeyBuf = pKeyBuf;
   }
   else
   {
      pPage->pKeyBuf = ( HB_BYTE * ) hb_xrealloc( pPage->pKeyBuf, ( pPage->iKeys + 1 ) * iLen );
   }

#ifdef HB_CDX_DBGCODE_EXT
   hb_cdxPageCheckKeys( pPage );
   hb_cdxPageCheckDupTrl( pPage, pPage->pKeyBuf, pPage->iKeys, HB_TRUE );
#endif

   iTrl = iDup = 0;
   iKey = pPage->iCurKey;
   iPos = iKey * iLen;
   if( iKey < pPage->iKeys )
   {
      if( ! pPage->TagParent->pIndex->pArea->fSortCDP )
         iDup = pPage->pKeyBuf[ iPos + iNum + 4 ];
      memmove( &pPage->pKeyBuf[ iPos + iLen ], &pPage->pKeyBuf[ iPos ],
               iLen * ( pPage->iKeys - iKey ) );
   }
   if( pKey->len >= iNum )
      memcpy( &pPage->pKeyBuf[ iPos ], pKey->val, iNum );
   else
   {
      memcpy( &pPage->pKeyBuf[ iPos ], pKey->val, pKey->len );
      memset( &pPage->pKeyBuf[ iPos + pKey->len ], bTrail, iNum - pKey->len );
   }
   HB_PUT_LE_UINT32( &pPage->pKeyBuf[ iPos + iNum ], pKey->rec );
   while( iTrl < iNum && pPage->pKeyBuf[ iPos + iNum - iTrl - 1 ] == bTrail )
      ++iTrl;
   if( iKey > 0 )
   {
#ifdef HB_CDX_PACKTRAIL
      iMax = iNum - iTrl;
#else
      iMax = iNum - HB_MAX( iTrl, pPage->pKeyBuf[ iPos - 1 ] );
#endif
      if( iDup > iMax )
      {
         iDup = iMax;
      }
      else
      {
         while( iDup < iMax && pPage->pKeyBuf[ iPos + iDup ] ==
                               pPage->pKeyBuf[ iPos + iDup - iLen ] )
            ++iDup;
      }
   }
   pPage->pKeyBuf[ iPos + iNum + 4 ] = ( HB_BYTE ) iDup;
   pPage->pKeyBuf[ iPos + iNum + 5 ] = ( HB_BYTE ) iTrl;
   iSpc = pPage->ReqByte + iNum - iTrl - iDup;
   if( iKey < pPage->iKeys )
   {
#ifdef HB_CDX_PACKTRAIL
      iMax = iNum - pPage->pKeyBuf[ iPos + iLen + iLen - 1 ];
#else
      iMax = iNum - HB_MAX( iTrl, pPage->pKeyBuf[ iPos + iLen + iLen - 1 ] );
#endif
      iSpc += pPage->pKeyBuf[ iPos + iLen + iLen - 2 ];
      iDup = 0;
      while( iDup < iMax && pPage->pKeyBuf[ iPos + iDup ] ==
                            pPage->pKeyBuf[ iPos + iDup + iLen ] )
         ++iDup;
      iSpc -= ( pPage->pKeyBuf[ iPos + iLen + iLen - 2 ] = ( HB_BYTE ) iDup );
   }
   pPage->iKeys++;
   while( pKey->rec > pPage->RNMask )
   {
      pPage->RNMask = ( pPage->RNMask << 8 ) | 0xFF;
      pPage->ReqByte++;
      pPage->RNBits += 8;
      iSpc += pPage->iKeys;
   }
   pPage->iFree -= ( HB_SHORT ) iSpc;
   pPage->fBufChanged = pPage->fChanged = HB_TRUE;
#ifdef HB_CDX_DBGCODE_EXT
   hb_cdxPageCheckKeys( pPage );
   hb_cdxPageCheckDupTrl( pPage, pPage->pKeyBuf, pPage->iKeys, HB_TRUE );
#endif
   if( iKey >= pPage->iKeys - 1 )
      iRet |= NODE_NEWLASTKEY;
   if( pPage->iFree < 0 )
      iRet |= NODE_SPLIT;
   if( pPage->iFree >= pPage->ReqByte &&
       pPage->Left != CDX_DUMMYNODE && pPage->Right != CDX_DUMMYNODE )
      iRet |= NODE_BALANCE;
   return iRet;
}

/*
 * set (insert) key in interior node record to (with) given value
 */
static void hb_cdxPageIntSetKey( LPCDXPAGE pPage, int iKey, HB_BOOL fIns, HB_BYTE * pbVal, HB_ULONG ulRec, HB_ULONG ulPag )
{
   int iLen = pPage->TagParent->uiLen;
   int iPos = iKey * ( iLen + 8 );
   HB_BYTE * pKeyPool = hb_cdxPageIntKeyPool( pPage );

#ifdef HB_CDX_DSPDBG_INFO
   printf( "\r\nintSetKey (%s): Page=%lx, iKey=%d/%d, ulPag=%lx",
           fIns ? "ins" : "set", pPage->Page, iKey, pPage->iKeys, ulPag );
   fflush( stdout );
#endif
#ifdef HB_CDX_DBGCODE
   if( ( pPage->PageType & CDX_NODE_LEAF ) != 0 )
      hb_cdxErrInternal( "hb_cdxPageIntSetKey: page is a leaf!" );
   if( iKey < 0 || iKey >= pPage->iKeys + ( fIns ? 1 : 0 ) )
   {
      hb_cdxErrInternal( "hb_cdxPageIntSetKey: wrong iKey index." );
   }
#endif
   if( fIns )
   {
      if( iKey < pPage->iKeys )
      {
         memmove( &pKeyPool[ iPos + iLen + 8 ],
                  &pKeyPool[ iPos ],
                  ( iLen + 8 ) * ( pPage->iKeys - iKey ) );
      }
      pPage->iKeys++;
   }
   if( pbVal )
      memcpy( &pKeyPool[ iPos ], pbVal, iLen );
   else if( fIns )
      memset( &pKeyPool[ iPos ],
              pPage->TagParent->bTrail, iLen );
   if( ulRec )
      HB_PUT_BE_UINT32( &pKeyPool[ iPos + iLen ], ulRec );
   HB_PUT_BE_UINT32( &pKeyPool[ iPos + iLen + 4 ], ulPag );
   pPage->fChanged = HB_TRUE;
}

/*
 * delete key in interior node record
 */
static void hb_cdxPageIntDelKey( LPCDXPAGE pPage, int iKey )
{
   int iLen = pPage->TagParent->uiLen + 8;
   HB_BYTE * pKeyPool = hb_cdxPageIntKeyPool( pPage );

#ifdef HB_CDX_DSPDBG_INFO
   printf( "\r\nintDelKey: Page=%lx, iKey=%d/%d, ulPag=%lx",
           pPage->Page, iKey, pPage->iKeys,
           ( HB_ULONG ) HB_GET_BE_UINT32( &pKeyPool[ ( iKey + 1 ) * iLen - 4 ] ) );
   fflush( stdout );
#endif
#ifdef HB_CDX_DBGCODE
   if( ( pPage->PageType & CDX_NODE_LEAF ) != 0 )
      hb_cdxErrInternal( "hb_cdxPageIntDelKey: page is a leaf!" );
   if( iKey < 0 || iKey >= pPage->iKeys )
   {
      hb_cdxErrInternal( "hb_cdxPageIntDelKey: wrong iKey index." );
   }
#endif
   pPage->iKeys--;
   if( pPage->iKeys > iKey )
      memmove( &pKeyPool[ iKey * iLen ],
               &pKeyPool[ ( iKey + 1 ) * iLen ], ( pPage->iKeys - iKey ) * iLen );
   memset( &pKeyPool[ pPage->iKeys * iLen ], 0, iLen );
   pPage->fChanged = HB_TRUE;
}

/*
 * (re)load CDX page from index file
 */
static void hb_cdxPageLoad( LPCDXPAGE pPage )
{
   if( pPage->pKeyBuf )
   {
      hb_xfree( pPage->pKeyBuf );
      pPage->pKeyBuf = NULL;
      pPage->fBufChanged = HB_FALSE;
   }
   hb_cdxIndexPageRead( pPage->TagParent->pIndex, pPage->Page,
                        ( HB_BYTE * ) &pPage->node,
                        pPage->TagParent->pIndex->uiPageLen );
   pPage->PageType = ( HB_BYTE ) HB_GET_LE_UINT16( pPage->node.intNode.attr );
   pPage->Left = HB_GET_LE_UINT32( pPage->node.intNode.leftPtr );
   pPage->Right = HB_GET_LE_UINT32( pPage->node.intNode.rightPtr );
   pPage->iKeys = HB_GET_LE_UINT16( pPage->node.intNode.nKeys );
   pPage->fChanged  = HB_FALSE;

   if( ( pPage->PageType & CDX_NODE_LEAF ) != 0 )
   {
      pPage->iFree      = HB_GET_LE_UINT16( pPage->node.extNode.freeSpc );
      pPage->RNMask     = HB_GET_LE_UINT32( pPage->node.extNode.recMask );
      /* TODO: redundant, use it directly */
      pPage->DCMask     = pPage->node.extNode.dupMask;
      pPage->TCMask     = pPage->node.extNode.trlMask;
      pPage->RNBits     = pPage->node.extNode.recBits;
      pPage->DCBits     = pPage->node.extNode.dupBits;
      pPage->TCBits     = pPage->node.extNode.trlBits;
      pPage->ReqByte    = pPage->node.extNode.keyBytes;
      pPage->bufKeyNum  = 0;
#if 0
      if( ! pPage->pKeyBuf )
      {
         HB_BYTE * pKeyBuf = ( HB_BYTE * ) hb_xgrab( ( pPage->iKeys + 1 ) * ( pPage->TagParent->uiLen + 6 ) );
         hb_cdxPageLeafDecode( pPage, pKeyBuf );
         pPage->pKeyBuf = pKeyBuf;
      }
#endif
   }
#ifdef HB_CDX_DBGCODE_EXT
   hb_cdxPageCheckKeys( pPage );
#endif
}

/*
 * store page into index file
 */
static void hb_cdxPageStore( LPCDXPAGE pPage )
{
#ifdef HB_CDX_DBGCODE
   if( pPage->Page == 0 || pPage->Page == CDX_DUMMYNODE )
      hb_cdxErrInternal( "hb_cdxPageStore: Page number wrong!" );
   if( pPage->PageType & CDX_NODE_LEAF )
   {
      if( pPage->iFree < 0 )
         hb_cdxErrInternal( "hb_cdxPageStore: FreeSpace calculated wrong!" );
   }
   else if( pPage->iKeys > pPage->TagParent->MaxKeys )
      hb_cdxErrInternal( "hb_cdxPageStore: number of keys exceed!" );
#endif
   HB_PUT_LE_UINT16( pPage->node.intNode.attr, ( HB_U16 ) pPage->PageType );
   HB_PUT_LE_UINT16( pPage->node.intNode.nKeys, pPage->iKeys );
   HB_PUT_LE_UINT32( pPage->node.intNode.leftPtr, pPage->Left );
   HB_PUT_LE_UINT32( pPage->node.intNode.rightPtr, pPage->Right );

   if( ( pPage->PageType & CDX_NODE_LEAF ) != 0 )
   {
      HB_PUT_LE_UINT16( pPage->node.extNode.freeSpc, pPage->iFree );
      HB_PUT_LE_UINT32( pPage->node.extNode.recMask, pPage->RNMask );
      /* TODO: redundant, use it directly */
      pPage->node.extNode.dupMask  = pPage->DCMask;
      pPage->node.extNode.trlMask  = pPage->TCMask;
      pPage->node.extNode.recBits  = pPage->RNBits;
      pPage->node.extNode.dupBits  = pPage->DCBits;
      pPage->node.extNode.trlBits  = pPage->TCBits;
      pPage->node.extNode.keyBytes = pPage->ReqByte;

      if( pPage->pKeyBuf && pPage->fBufChanged )
      {
         hb_cdxPageLeafEncode( pPage, pPage->pKeyBuf, pPage->iKeys );
         pPage->fBufChanged = HB_FALSE;
      }
#ifdef HB_CDX_DBGCODE_EXT
      if( pPage->pKeyBuf )
      {
         hb_xfree( pPage->pKeyBuf );
         pPage->pKeyBuf = NULL;
      }
#endif
   }
   hb_cdxIndexPageWrite( pPage->TagParent->pIndex, pPage->Page,
                         ( const HB_BYTE * ) &pPage->node,
                         pPage->TagParent->pIndex->uiPageLen );
#ifdef HB_CDX_DBGCODE_EXT
   hb_cdxPageCheckKeys( pPage );
#endif
   pPage->fChanged = HB_FALSE;
}

/*
 * create new empty page and allocate space for it in index file if ulPage == 0
 * or load it from index file if ulPage != CDX_DUMMYNODE
 */
static LPCDXPAGE hb_cdxPageNew( LPCDXTAG pTag, LPCDXPAGE pOwnerPage, HB_ULONG ulPage )
{
   LPCDXPAGE pPage = NULL;

#ifdef HB_CDX_DBGCODE_EXT
   hb_cdxTagPoolCheck( pTag );
#endif
   if( ulPage && ulPage != CDX_DUMMYNODE && pTag->pagePool )
   {
      pPage = pTag->pagePool;
      while( pPage && pPage->Page != ulPage )
         pPage = pPage->pPoolNext;
   }
   if( pPage )
   {
      if( pPage->pPoolPrev )
      {
         pPage->pPoolPrev->pPoolNext = pPage->pPoolNext;
         if( pPage->pPoolNext )
            pPage->pPoolNext->pPoolPrev = pPage->pPoolPrev;
         pPage->pPoolPrev = NULL;
         pPage->pPoolNext = pTag->pagePool;
         pPage->pPoolNext->pPoolPrev = pPage;
         pTag->pagePool = pPage;
      }
   }
   else
   {
      HB_SIZE nSize = sizeof( CDXPAGE );

      nSize += pTag->uiLen + 8 + pTag->pIndex->uiPageLen - sizeof( pPage->node );
      pPage = ( LPCDXPAGE ) hb_xgrabz( nSize );

      pPage->PageType = CDX_NODE_UNUSED;
      pPage->Left = pPage->Right = CDX_DUMMYNODE;
      pPage->TagParent = pTag;

      if( ulPage && ulPage != CDX_DUMMYNODE )
      {
         pPage->Page = ulPage;
         hb_cdxPageLoad( pPage );
      }
      else if( ! ulPage )
      {
         pPage->Page = hb_cdxIndexGetAvailPage( pTag->pIndex, HB_FALSE );
         pPage->fChanged = HB_TRUE;
      }
      pPage->pPoolPrev = NULL;
      pPage->pPoolNext = pTag->pagePool;
      pTag->pagePool   = pPage;
      if( pPage->pPoolNext )
         pPage->pPoolNext->pPoolPrev = pPage;
   }
   pPage->Owner = pOwnerPage;
   pPage->iCurKey = -1;
   pPage->bUsed = 1;
#ifdef HB_CDX_DBGCODE_EXT
   hb_cdxTagPoolCheck( pTag );
#endif
   return pPage;
}

/*
 * free single page
 */
static void hb_cdxPageFree( LPCDXPAGE pPage, HB_BOOL fReal )
{
#ifdef HB_CDX_DBGCODE_EXT
   LPCDXTAG pTag = pPage->TagParent;
   hb_cdxTagPoolCheck( pTag );
#endif
   if( pPage->Child != NULL )
   {
      hb_cdxPageFree( pPage->Child, fReal );
      pPage->Child = NULL;
   }

   if( pPage->PageType == CDX_NODE_UNUSED )
   {
      fReal = HB_TRUE;
      pPage->fChanged = HB_FALSE;
   }

   if( fReal )
   {
      if( pPage->fChanged )
         hb_cdxPageStore( pPage );

#ifdef HB_CDX_DBGCODE_EXT
      hb_cdxTagPoolCheck( pTag );
#endif
      if( pPage->pPoolPrev )
      {
         pPage->pPoolPrev->pPoolNext = pPage->pPoolNext;
         if( pPage->pPoolNext )
            pPage->pPoolNext->pPoolPrev = pPage->pPoolPrev;
      }
      else
      {
         pPage->TagParent->pagePool = pPage->pPoolNext;
         if( pPage->pPoolNext )
            pPage->pPoolNext->pPoolPrev = NULL;
      }
#ifdef HB_CDX_DBGCODE_EXT
      hb_cdxTagPoolCheck( pTag );
#endif
   }

   if( pPage->Owner != NULL && pPage->Owner->Child == pPage )
      pPage->Owner->Child = NULL;
   pPage->Owner = NULL;
   pPage->bUsed = 0;

   if( fReal )
   {
      if( pPage->PageType == CDX_NODE_UNUSED )
         hb_cdxIndexPutAvailPage( pPage->TagParent->pIndex, pPage->Page, HB_FALSE );
      if( pPage->pKeyBuf )
         hb_xfree( pPage->pKeyBuf );
      hb_xfree( pPage );
   }
#ifdef HB_CDX_DBGCODE_EXT
   hb_cdxTagPoolCheck( pTag );
#endif
}

/*
 * read child page
 */
static void hb_cdxPageGetChild( LPCDXPAGE pPage )
{
   HB_ULONG ulPage;

#ifdef HB_CDX_DBGCODE
   if( ( pPage->PageType & CDX_NODE_LEAF ) != 0 )
      hb_cdxErrInternal( "hb_cdxPageGetChild: index corrupted." );
#endif

   ulPage = hb_cdxPageGetKeyPage( pPage, pPage->iCurKey );
   if( pPage->Child != NULL )
   {
      if( pPage->Child->Page != ulPage )
      {
         hb_cdxPageFree( pPage->Child, HB_FALSE );
         pPage->Child = NULL;
      }
   }
#ifdef HB_CDX_DSPDBG_INFO
   printf( "GetChild: Parent=%lx, Child=%lx\r\n", pPage->Page, ulPage ); fflush( stdout );
#endif
   if( pPage->Child == NULL )
      pPage->Child = hb_cdxPageNew( pPage->TagParent, pPage, ulPage );
}

static int hb_cdxPageKeyLeafBalance( LPCDXPAGE pPage, int iChildRet )
{
   LPCDXPAGE childs[ CDX_BALANCE_LEAFPAGES + 2 ], lpTmpPage;
   int iChKeys[ CDX_BALANCE_LEAFPAGES + 2 ],
       iChFree[ CDX_BALANCE_LEAFPAGES + 2 ];
   int iFirstKey, iBlncKeys = CDX_BALANCE_LEAFPAGES;
   int iLen = pPage->TagParent->uiLen + 6,
       iKeys = 0, iFree = 0, iSkip = 0, iBufSize = 0;
   HB_BYTE * pKeyPool = NULL, * pPtr;
   HB_BOOL fIns;
   HB_ULONG ulPage;
   int iRet = 0, i;

#ifdef HB_CDX_DBGCODE_EXT
   hb_cdxPageCheckKeys( pPage );
#endif

   if( pPage->iCurKey > 0 )
      iFirstKey = pPage->iCurKey - 1;
   else
   {
      iFirstKey = 0;
      --iBlncKeys;
      if( pPage->Left != CDX_DUMMYNODE )
         iRet |= NODE_BALANCE;
   }
   if( iBlncKeys > pPage->iKeys - iFirstKey )
   {
      iBlncKeys = pPage->iKeys - iFirstKey;
      if( pPage->Right != CDX_DUMMYNODE )
         iRet |= NODE_BALANCE;
   }

#ifdef HB_CDX_DSPDBG_INFO
   printf( "\r\nleaf balance: Page=%lx (%d/%d)", pPage->Page, iFirstKey, iBlncKeys );
   fflush( stdout );
#endif

   if( ( iChildRet & ( NODE_SPLIT | NODE_JOIN ) ) == 0 &&
       ( iBlncKeys < 2 || ( iChildRet & NODE_BALANCE ) == 0 ) )
      return iRet;

   for( i = 0; i < iBlncKeys; i++ )
   {
      ulPage = hb_cdxPageGetKeyPage( pPage, iFirstKey + i );
      if( pPage->Child && pPage->Child->Page == ulPage )
      {
         childs[ i ]  = pPage->Child;
         pPage->Child = NULL;
      }
      else
         childs[ i ] = hb_cdxPageNew( pPage->TagParent, pPage, ulPage );

#ifdef HB_CDX_DBGCODE
      if( i > 0 && ( childs[ i ]->Page != childs[ i - 1 ]->Right ||
                     childs[ i ]->Left != childs[ i - 1 ]->Page ) )
      {
         printf( "\r\nchilds[%d]->Page=%lx, childs[%d]->Right=%lx, childs[%d]->Page=%lx, childs[%d]->Left=%lx",
                 i - 1, childs[ i - 1 ]->Page, i - 1, childs[ i - 1 ]->Right,
                 i, childs[ i ]->Page, i, childs[ i ]->Left );
         fflush( stdout );
         hb_cdxErrInternal( "hb_cdxPageKeyLeafBalance: index corrupted." );
      }
#endif
      iChKeys[ i ] = childs[ i ]->iKeys;
      iChFree[ i ] = childs[ i ]->iFree;
      if( childs[ i ]->iFree >= childs[ i ]->ReqByte ) /* TODO: increase limit for last page */
         iFree += childs[ i ]->iFree;
      else if( childs[ i ]->iFree >= 0 )
      {
         if( i == iSkip )
            ++iSkip;
#if 1
         else if( i + 1 == iBlncKeys && ( iChildRet & NODE_SPLIT ) == 0 )
         {
            iBlncKeys--;
            hb_cdxPageFree( childs[ i ], HB_FALSE );
         }
#endif
      }
      if( i >= iSkip && i < iBlncKeys )
         iKeys += childs[ i ]->iKeys;

#ifdef HB_CDX_DSPDBG_INFO
      printf( ", childs[%d]->Page=%lx(%d/%d)", i, childs[ i ]->Page, childs[ i ]->iKeys, childs[ i ]->iFree );
      printf( "(%d/%d/%d:%d,%lx)", i, iSkip, iBlncKeys, iKeys, childs[ i ]->Right );
      fflush( stdout );
#endif
   }
   if( ( iChildRet & NODE_SPLIT ) == 0 )
   {
      for( i = iBlncKeys - 1; i > iSkip && childs[ i ]->iFree >= 0 && childs[ i ]->iFree < childs[ i ]->ReqByte; i-- )
      {
         iKeys -= childs[ i ]->iKeys;
         hb_cdxPageFree( childs[ i ], HB_FALSE );
         iBlncKeys--;
      }
   }
   if( ( iChildRet & ( NODE_SPLIT | NODE_JOIN ) ) == 0 &&
       ( iBlncKeys < 2 ||
         iFree < pPage->TagParent->pIndex->uiPageLen - CDX_EXT_HEADSIZE ) )
   {
      for( i = 0; i < iBlncKeys; i++ )
         hb_cdxPageFree( childs[ i ], HB_FALSE );
      return iRet;
   }
#ifdef HB_CDX_DSPDBG_INFO
   printf( "\r\nleaf balance: Page=%lx iKeys=%d", pPage->Page, iKeys );
   fflush( stdout );
#endif
   if( iKeys > 0 )
   {
      iBufSize = iKeys;
      pPtr = pKeyPool = ( HB_BYTE * ) hb_xgrab( iBufSize * iLen );
      for( i = iSkip; i < iBlncKeys && iKeys > 0; i++ )
      {
         if( childs[ i ]->iKeys > 0 )
         {
            if( childs[ i ]->pKeyBuf )
               memcpy( pPtr, childs[ i ]->pKeyBuf, childs[ i ]->iKeys * iLen );
            else
               hb_cdxPageLeafDecode( childs[ i ], pPtr );
            /* update number of duplicate characters when join pages */
            if( pPtr > pKeyPool )
            {
               HB_BYTE bDup = 0, bMax;
#ifdef HB_CDX_PACKTRAIL
               bMax = ( HB_BYTE ) ( iLen - 6 - pPtr[ iLen - 1 ] );
#else
               bMax = ( HB_BYTE ) ( iLen - 6 - HB_MAX( pPtr[ iLen - 1 ], pPtr[ -1 ] ) );
#endif
               while( bDup < bMax && pPtr[ bDup ] == pPtr[ bDup - iLen ] )
                  ++bDup;
               pPtr[ iLen - 2 ] = bDup;
               if( iSkip == i - 1 && childs[ iSkip ]->iFree >= 0 &&
                   iLen - 6 - bDup - pPtr[ iLen - 1 ] >
                   childs[ iSkip ]->iFree - childs[ iSkip ]->ReqByte )
               {
                  memmove( pKeyPool, pPtr, childs[ i ]->iKeys * iLen );
                  pPtr = pKeyPool;
                  iKeys -= childs[ i - 1 ]->iKeys;
                  iSkip++;
#ifdef HB_CDX_DSPDBG_INFO
                  printf( "\r\niSkip=%d, iBlncKeys=%d", iSkip, iBlncKeys );
                  fflush( stdout );
#endif
               }
            }
            pPtr += childs[ i ]->iKeys * iLen;
#ifdef HB_CDX_DSPDBG_INFO
            printf( ", childs[%d]->iKeys=%d", i, childs[ i ]->iKeys );
            fflush( stdout );
#endif
         }
      }
   }

#ifdef HB_CDX_DBGCODE_EXT
   hb_cdxPageCheckDupTrl( pPage, pKeyPool, iKeys, HB_FALSE );
#endif
   pPtr = pKeyPool;
   fIns = HB_FALSE;
   i = iSkip;
   while( iKeys > 0 )
   {
      if( i == iBlncKeys )
      {
         if( childs[ i - 1 ]->Right != CDX_DUMMYNODE )
            lpTmpPage = hb_cdxPageNew( pPage->TagParent, pPage, childs[ i - 1 ]->Right );
         else
            lpTmpPage = NULL;

#if 1
         if( ! fIns && lpTmpPage != NULL )
         {
            int j, iSize = 0, iMaxReq;
            HB_ULONG ulMaxRec = 0, ul;
            HB_BYTE * pbKey, bMax;

            for( j = 0; j < iKeys; j++ )
            {
               if( ulMaxRec < ( ul = HB_GET_LE_UINT32( &pPtr[ ( j + 1 ) * iLen - 6 ] ) ) )
                  ulMaxRec = ul;
               iSize += iLen - 6 - ( j == 0 ? 0 : pPtr[ ( j + 1 ) * iLen - 2 ] ) - pPtr[ ( j + 1 ) * iLen - 1 ];
            }
            pbKey = hb_cdxPageGetKeyVal( lpTmpPage, 0 );
            bMax = hb_cdxPageGetKeyTrl( lpTmpPage, 0 );
#ifdef HB_CDX_PACKTRAIL
            bMax = ( HB_BYTE ) ( iLen - 6 - bMax );
#else
            bMax = ( HB_BYTE ) ( iLen - 6 - HB_MAX( pPtr[ iKeys * iLen - 1 ], bMax ) );
#endif
            for( j = 0; j < bMax &&
                         pPtr[ ( iKeys - 1 ) * iLen + j ] == pbKey[ j ]; j++ ) {}
#ifdef HB_CDX_DSPDBG_INFO
            printf( "\r\nbDup=%d, bTrl=%d ", j, iLen - 6 - bMax ); fflush( stdout );
#endif
            iSize -= j;
            iMaxReq = lpTmpPage->ReqByte;
            ul = lpTmpPage->RNMask;
            while( ulMaxRec > ul )
            {
               ++iMaxReq;
               ul = ( ul << 8 ) | 0xFF;
            }
            iSize += iKeys * iMaxReq;
            iSize = lpTmpPage->iFree - iSize -
                     ( iMaxReq - lpTmpPage->ReqByte ) * lpTmpPage->iKeys;
            if( iSize < 0 )
               fIns = HB_TRUE;
            else
            {
#ifdef HB_CDX_DSPDBG_INFO
               printf( "\r\ninserting bDup=%d #keys=%d/%d (%d) parent=%lx, child=%lx (%d), rec=%ld",
                       j, iKeys, lpTmpPage->iKeys, i, pPage->Page, lpTmpPage->Page, iSize, ( HB_ULONG ) HB_GET_LE_UINT32( pPtr + iLen - 6 ) );
               fflush( stdout );
#endif
               if( iBufSize >= iKeys + lpTmpPage->iKeys )
               {
                  memmove( pKeyPool, pPtr, iKeys * iLen );
               }
               else
               {
                  HB_BYTE * pTmp;
                  iBufSize = iKeys + lpTmpPage->iKeys;
                  pTmp = ( HB_BYTE * ) hb_xgrab( iBufSize * iLen );
                  memcpy( pTmp, pPtr, iKeys * iLen );
                  hb_xfree( pKeyPool );
                  pKeyPool = pTmp;
               }
               if( lpTmpPage->iKeys > 0 )
               {
                  HB_BYTE bDup = 0;
                  pPtr = &pKeyPool[ iKeys * iLen ];
                  if( lpTmpPage->pKeyBuf )
                     memcpy( pPtr, lpTmpPage->pKeyBuf, lpTmpPage->iKeys * iLen );
                  else
                     hb_cdxPageLeafDecode( lpTmpPage, pPtr );
#ifdef HB_CDX_PACKTRAIL
                  bMax = ( HB_BYTE ) ( iLen - 6 - pPtr[ iLen - 1 ] );
#else
                  bMax = ( HB_BYTE ) ( iLen - 6 - HB_MAX( pPtr[ iLen - 1 ], pPtr[ -1 ] ) );
#endif
                  while( bDup < bMax && pPtr[ bDup ] == pPtr[ bDup - iLen ] )
                     ++bDup;
                  pPtr[ iLen - 2 ] = bDup;
                  iKeys += lpTmpPage->iKeys;
#ifdef HB_CDX_DSPDBG_INFO
                  printf( " bDup2=%d, bTrl2=%d ", bDup, pPtr[ iLen - 1 ] ); fflush( stdout );
#endif
               }
               pPtr = pKeyPool;
               childs[ i ] = lpTmpPage;
               if( iFirstKey + i >= pPage->iKeys )
                  iRet |= NODE_NEWLASTKEY;
#ifdef HB_CDX_DBGCODE_EXT
               childs[ i ]->iKeys = 0;
               if( childs[ i ]->pKeyBuf )
               {
                  hb_xfree( childs[ i ]->pKeyBuf );
                  childs[ i ]->pKeyBuf     = NULL;
                  childs[ i ]->fBufChanged = HB_FALSE;
               }
               hb_cdxPageCalcLeafSpace( childs[ i ], pPtr, iKeys );
               hb_cdxPageLeafEncode( childs[ i ], pPtr, childs[ i ]->iKeys );
               iSize += ( iMaxReq - childs[ i ]->ReqByte ) * childs[ i ]->iKeys;
               if( iSize != childs[ i ]->iFree )
               {
                  printf( "\r\ninserting, iSize=%d, childs[ i ]->iFree=%d", iSize, childs[ i ]->iFree ); fflush( stdout );
                  printf( "\r\niKeys=%d, iMaxReq=%d", iKeys, iMaxReq ); fflush( stdout );
                  hb_cdxErrInternal( "hb_cdxPageGetChild: index corrupted." );
               }
#endif
            }
#endif
         }
         else
            fIns = HB_TRUE;

         if( fIns )
         {
            childs[ i ] = hb_cdxPageNew( pPage->TagParent, pPage, 0 );
            childs[ i ]->PageType = CDX_NODE_LEAF;
            /* Update siblings links */
            childs[ i ]->Left  = childs[ i - 1 ]->Page;
            childs[ i ]->Right = childs[ i - 1 ]->Right;
            childs[ i - 1 ]->Right = childs[ i ]->Page;
            childs[ i - 1 ]->fChanged = HB_TRUE;
            if( lpTmpPage != NULL )
            {
               lpTmpPage->Left = childs[ i ]->Page;
               lpTmpPage->fChanged = HB_TRUE;
               hb_cdxPageFree( lpTmpPage, HB_FALSE );
            }
            iBlncKeys++;
            iRet |= NODE_BALANCE;
#ifdef HB_CDX_DSPDBG_INFO
            printf( "\r\nleaf balance: new child[%d]->Page=%lx", i, childs[ i ]->Page );
            fflush( stdout );
#endif
         }
      }
      childs[ i ]->iKeys = 0;
      if( childs[ i ]->pKeyBuf )
      {
         hb_xfree( childs[ i ]->pKeyBuf );
         childs[ i ]->pKeyBuf = NULL;
         childs[ i ]->fBufChanged = HB_FALSE;
      }
      hb_cdxPageCalcLeafSpace( childs[ i ], pPtr, iKeys );
      if( i == iSkip && i < iBlncKeys && ! childs[ i ]->fChanged &&
          childs[ i ]->iKeys == iChKeys[ i ] &&
          childs[ i ]->iFree == iChFree[ i ] )
      {
#ifdef HB_CDX_DSPDBG_INFO
         printf( "\r\niskip++\r\n" );
         fflush( stdout );
#endif
         iSkip++;
      }
      else
      {
         hb_cdxPageLeafEncode( childs[ i ], pPtr, childs[ i ]->iKeys );
      }
      pPtr += childs[ i ]->iKeys * iLen;
      iKeys -= childs[ i ]->iKeys;
      /* update parent key */
      if( i < iBlncKeys )
         hb_cdxPageIntSetKey( pPage, iFirstKey + i, fIns,
                              pPtr - iLen, HB_GET_LE_UINT32( pPtr - 6 ),
                              childs[ i ]->Page );
      else
         iBlncKeys++;
#ifdef HB_CDX_DSPDBG_INFO
      printf( " (%d/%d)", childs[ i ]->iKeys, childs[ i ]->iFree );
      fflush( stdout );
#endif
#ifdef HB_CDX_DBGCODE_EXT
      hb_cdxPageCheckKeys( childs[ i ] );
#endif
      i++;
   }
   if( i < iBlncKeys )
   {
      /* Update siblings links */
#if 1
      if( childs[ iBlncKeys - 1 ]->Right != CDX_DUMMYNODE &&
          ( i > 1 || ( i == 1 && childs[ 0 ]->Left == CDX_DUMMYNODE ) ) )
      {
         HB_ULONG Page;
         Page = childs[ iBlncKeys - 1 ]->Page;
         childs[ iBlncKeys - 1 ]->Page = childs[ i - 1 ]->Page;
         childs[ i - 1 ]->Page = Page;
         hb_cdxPageIntSetKey( pPage, iFirstKey + i - 1, HB_FALSE, NULL, 0, Page );
         childs[ i - 1 ]->Right = childs[ iBlncKeys - 1 ]->Right;
         childs[ i - 1 ]->fChanged = HB_TRUE;
         if( i > 1 )
         {
            childs[ i - 2 ]->Right = Page;
            childs[ i - 2 ]->fChanged = HB_TRUE;
         }
      }
      else
#endif
      {
         HB_ULONG Left, Right;
         Right = childs[ iBlncKeys - 1 ]->Right;
         if( i > 0 )
         {
            Left = childs[ i - 1 ]->Page;
            childs[ i - 1 ]->Right = Right;
            childs[ i - 1 ]->fChanged  = HB_TRUE;
         }
         else
         {
            Left = childs[ 0 ]->Left;
            if( Left != CDX_DUMMYNODE )
            {
               lpTmpPage = hb_cdxPageNew( pPage->TagParent, pPage, Left );
               lpTmpPage->Right = Right;
               lpTmpPage->fChanged  = HB_TRUE;
               hb_cdxPageFree( lpTmpPage, HB_FALSE );
            }
         }
         if( Right != CDX_DUMMYNODE )
         {
            lpTmpPage = hb_cdxPageNew( pPage->TagParent, pPage, Right );
            lpTmpPage->Left = Left;
            lpTmpPage->fChanged  = HB_TRUE;
            hb_cdxPageFree( lpTmpPage, HB_FALSE );
         }
      }
      /* Unlink empty pages from parent */
      while( i < iBlncKeys )
      {
         /* Delete parent key */
         iBlncKeys--;
#ifdef HB_CDX_DSPDBG_INFO
         printf( "\r\nleaf balance: free child[%d]->Page=%lx", iBlncKeys, childs[ iBlncKeys ]->Page );
         fflush( stdout );
#endif
         if( childs[ iBlncKeys ]->pKeyBuf )
         {
            hb_xfree( childs[ iBlncKeys ]->pKeyBuf );
            childs[ iBlncKeys ]->pKeyBuf = NULL;
            childs[ iBlncKeys ]->fBufChanged = HB_FALSE;
         }
         hb_cdxPageIntDelKey( pPage, iFirstKey + iBlncKeys );
         childs[ iBlncKeys ]->Owner    = NULL;
         childs[ iBlncKeys ]->fChanged = HB_FALSE;
         childs[ iBlncKeys ]->PageType = CDX_NODE_UNUSED;
         childs[ iBlncKeys ]->Left     = CDX_DUMMYNODE;
         childs[ iBlncKeys ]->Right    = CDX_DUMMYNODE;
         hb_cdxPageFree( childs[ iBlncKeys ], HB_FALSE );
      }
      iRet |= NODE_BALANCE;
   }
   for( i = 0; i < iBlncKeys; i++ )
      hb_cdxPageFree( childs[ i ], HB_FALSE );

   if( pKeyPool )
      hb_xfree( pKeyPool );
   pPage->fChanged = HB_TRUE;
#ifdef HB_CDX_DBGCODE_EXT
   hb_cdxPageCheckKeys( pPage );
#endif
   if( pPage->iKeys > pPage->TagParent->MaxKeys )
      iRet |= NODE_SPLIT;
   return iRet;
}

static int hb_cdxPageKeyIntBalance( LPCDXPAGE pPage, int iChildRet )
{
   LPCDXPAGE childs[ CDX_BALANCE_INTPAGES + 2 ], lpTmpPage;
   int iFirstKey, iBlncKeys = CDX_BALANCE_INTPAGES;
   int iLen = pPage->TagParent->uiLen + 8, iKeys = 0, iNeedKeys, iNodeKeys,
       iMin = pPage->TagParent->MaxKeys, iMax = 0, iDiv;
   HB_ULONG ulPage;
   HB_BYTE * pKeyPool = NULL, * pPtr;
   HB_BOOL fForce = ( iChildRet & ( NODE_SPLIT | NODE_JOIN ) ) != 0;
   int iRet = 0, i;

   if( ! fForce && ( iChildRet & NODE_BALANCE ) == 0 )
      return iRet;

   if( pPage->Child && pPage->Child->Child )
      hb_cdxPageFree( pPage->Child->Child, HB_FALSE );

#ifdef HB_CDX_DBGCODE_EXT
   hb_cdxPageCheckKeys( pPage );
#endif

   if( pPage->iKeys <= iBlncKeys || pPage->iCurKey <= iBlncKeys / 2 )
      iFirstKey = 0;
   else if( pPage->iCurKey + ( iBlncKeys >> 1 ) >= pPage->iKeys )
      iFirstKey = pPage->iKeys - iBlncKeys;
   else
      iFirstKey = pPage->iCurKey - ( iBlncKeys >> 1 );
   if( iBlncKeys > pPage->iKeys - iFirstKey )
   {
      iBlncKeys = pPage->iKeys - iFirstKey;
      iRet |= NODE_BALANCE;
   }

#ifdef HB_CDX_DSPDBG_INFO
   printf( "\r\nbalance: Page=%lx(%d) (%d/%d)", pPage->Page, pPage->iKeys, iFirstKey, iBlncKeys );
   fflush( stdout );
#endif

   if( ! fForce && iBlncKeys < 2 )
      return iRet;

   for( i = 0; i < iBlncKeys; i++ )
   {
      ulPage = hb_cdxPageGetKeyPage( pPage, iFirstKey + i );
      if( pPage->Child && pPage->Child->Page == ulPage )
      {
         childs[ i ]  = pPage->Child;
         pPage->Child = NULL;
      }
      else
         childs[ i ] = hb_cdxPageNew( pPage->TagParent, pPage, ulPage );

#ifdef HB_CDX_DBGCODE
      if( i > 0 && ( childs[ i ]->Page != childs[ i - 1 ]->Right ||
                     childs[ i ]->Left != childs[ i - 1 ]->Page ) )
      {
         printf( "\r\nchilds[%d]->Page=%lx, childs[%d]->Right=%lx, childs[%d]->Page=%lx, childs[%d]->Left=%lx",
                 i - 1, childs[ i - 1 ]->Page, i - 1, childs[ i - 1 ]->Right,
                 i, childs[ i ]->Page, i, childs[ i ]->Left );
         fflush( stdout );
         hb_cdxErrInternal( "hb_cdxPageKeyIntBalance: index corrupted." );
      }
#endif
      iKeys += childs[ i ]->iKeys;

      if( childs[ i ]->iKeys > iMax )
         iMax = childs[ i ]->iKeys;
      if( childs[ i ]->iKeys < iMin )
         iMin = childs[ i ]->iKeys;
#ifdef HB_CDX_DSPDBG_INFO
      printf( ", childs[%d]->Page=%lx(%d)", i, childs[ i ]->Page, childs[ i ]->iKeys );
      fflush( stdout );
#endif
   }
   iNeedKeys = ( iKeys + pPage->TagParent->MaxKeys - 1 )
                       / pPage->TagParent->MaxKeys;
#if 1
   if( iNeedKeys == 1 && iBlncKeys > 1 && childs[ 0 ]->Left != CDX_DUMMYNODE &&
       childs[ iBlncKeys - 1 ]->Right != CDX_DUMMYNODE &&
       iKeys >= ( CDX_BALANCE_INTPAGES << 1 ) &&
       iKeys > ( ( pPage->TagParent->MaxKeys * 3 ) >> 1 ) )
   {
      iNeedKeys = 2;
   }
#endif
#if 1
   iDiv = HB_MAX( iMax - iMin - ( pPage->TagParent->MaxKeys >> 1 ) + 1,
                  iBlncKeys - iNeedKeys );
#else
   iDiv = iMax - iMin;
#endif
   if( iKeys > 0 && ( iDiv >= 2 || fForce ) )
   {
#if 1
      if( iBlncKeys == 1 && iKeys > pPage->TagParent->MaxKeys &&
          childs[ 0 ]->Right != CDX_DUMMYNODE )
      {
         lpTmpPage = hb_cdxPageNew( pPage->TagParent, pPage, childs[ 0 ]->Right );
         iKeys += lpTmpPage->iKeys;
         childs[ iBlncKeys++ ] = lpTmpPage;
         if( iFirstKey + iBlncKeys > pPage->iKeys )
            iRet |= NODE_NEWLASTKEY;
         iNeedKeys = ( iKeys + pPage->TagParent->MaxKeys - 1 )
                             / pPage->TagParent->MaxKeys;
      }
      else
#endif
      {
         iMin = HB_MAX( iKeys / iNeedKeys, 2 );
         iMax = HB_MAX( ( iKeys + iNeedKeys - 1 ) / iNeedKeys, iMin );
         for( i = iBlncKeys - 1; i > 1 &&
              childs[ i ]->iKeys >= iMin && childs[ i ]->iKeys <= iMax; i-- )
         {
            iKeys -= childs[ i ]->iKeys;
            hb_cdxPageFree( childs[ i ], HB_FALSE );
            iBlncKeys--;
            iMin = HB_MAX( iKeys / iNeedKeys, 2 );
            iMax = HB_MAX( ( iKeys + iNeedKeys - 1 ) / iNeedKeys, iMin );
         }
         while( iBlncKeys > 2 && childs[ 0 ]->iKeys >= iMin && childs[ 0 ]->iKeys <= iMax )
         {
            iKeys -= childs[ 0 ]->iKeys;
            hb_cdxPageFree( childs[ 0 ], HB_FALSE );
            iBlncKeys--;
            iFirstKey++;
            for( i = 0; i < iBlncKeys; i++ )
            {
               childs[ i ] = childs[ i + 1 ];
            }
            iMin = HB_MAX( iKeys / iNeedKeys, 2 );
            iMax = HB_MAX( ( iKeys + iNeedKeys - 1 ) / iNeedKeys, iMin );
         }
      }
   }
   if( ! fForce && ( iBlncKeys < 2 || iDiv < 2 ) )
   {
      for( i = 0; i < iBlncKeys; i++ )
         hb_cdxPageFree( childs[ i ], HB_FALSE );
      return iRet;
   }

   if( iKeys > 0 )
   {
      pPtr = pKeyPool = ( HB_BYTE * ) hb_xgrab( iKeys * iLen );
      for( i = 0; i < iBlncKeys; i++ )
      {
         if( childs[ i ]->iKeys > 0 )
         {
            memcpy( pPtr, hb_cdxPageIntKeyPool( childs[ i ] ), childs[ i ]->iKeys * iLen );
            pPtr += childs[ i ]->iKeys * iLen;
         }
      }
   }

   if( iNeedKeys > iBlncKeys )
   {
      if( iBlncKeys < 2 )
         i = iBlncKeys;
      else
      {
         i = iBlncKeys - 1;
         childs[ iBlncKeys ] = childs[ i ];
      }
      childs[ i ] = hb_cdxPageNew( pPage->TagParent, pPage, 0 );
      childs[ i ]->PageType = CDX_NODE_BRANCH;
      childs[ i ]->iKeys    = 0;
      childs[ i ]->fChanged = HB_TRUE;
      /* Add new parent key */
      hb_cdxPageIntSetKey( pPage, iFirstKey + i, HB_TRUE,
                           NULL, 0, childs[ iBlncKeys ]->Page );
      /* Update siblings links */
      childs[ i ]->Left      = childs[ i - 1 ]->Page;
      childs[ i ]->Right     = childs[ i - 1 ]->Right;
      childs[ i - 1 ]->Right = childs[ i ]->Page;
      if( i < iBlncKeys )
         childs[ i + 1 ]->Left = childs[ i ]->Page;
      else if( childs[ i ]->Right != CDX_DUMMYNODE )
      {
         lpTmpPage = hb_cdxPageNew( pPage->TagParent, pPage, childs[ iBlncKeys ]->Right );
         lpTmpPage->Left = childs[ i ]->Page;
         lpTmpPage->fChanged = HB_TRUE;
         hb_cdxPageFree( lpTmpPage, HB_FALSE );
      }
#ifdef HB_CDX_DSPDBG_INFO
      printf( "\r\nint balance: new child[%d]->Page=%lx", iBlncKeys, childs[ iBlncKeys ]->Page );
      fflush( stdout );
#endif
      iBlncKeys++;
      iRet |= NODE_BALANCE;
   }
   else if( iNeedKeys < iBlncKeys )
   {
      HB_ULONG Left, Right;

      /* Update siblings links */
      if( iNeedKeys > 1 )
      {
         childs[ iNeedKeys - 2 ]->Right = childs[ iBlncKeys - 1 ]->Page;
         childs[ iBlncKeys - 1 ]->Left  = childs[ iNeedKeys - 2 ]->Page;
         lpTmpPage = childs[ iBlncKeys - 1 ];
         childs[ iBlncKeys - 1 ] = childs[ iNeedKeys - 1 ];
         childs[ iNeedKeys - 1 ] = lpTmpPage;
      }
      else if( iNeedKeys > 0 && childs[ 0 ]->Left == CDX_DUMMYNODE )
      {
         lpTmpPage = childs[ iBlncKeys - 1 ];
         childs[ iBlncKeys - 1 ] = childs[ 0 ];
         childs[ 0 ]       = lpTmpPage;
         childs[ 0 ]->Left = CDX_DUMMYNODE;
      }
      else
      {
         Right = childs[ iBlncKeys - 1 ]->Right;
         if( iNeedKeys > 0 )
         {
            Left = childs[ iNeedKeys - 1 ]->Page;
            childs[ iNeedKeys - 1 ]->Right = Right;
         }
         else
         {
            Left = childs[ 0 ]->Left;
            if( Left != CDX_DUMMYNODE )
            {
               lpTmpPage = hb_cdxPageNew( pPage->TagParent, pPage, Left );
               lpTmpPage->Right = Right;
               lpTmpPage->fChanged = HB_TRUE;
               hb_cdxPageFree( lpTmpPage, HB_FALSE );
            }
         }
         if( Right != CDX_DUMMYNODE )
         {
            lpTmpPage = hb_cdxPageNew( pPage->TagParent, pPage, Right );
            lpTmpPage->Left = Left;
            lpTmpPage->fChanged = HB_TRUE;
            hb_cdxPageFree( lpTmpPage, HB_FALSE );
         }
      }
      /* Unlink empty pages from parent */
      for( i = iBlncKeys - 1; i >= iNeedKeys; i-- )
      {
         /* Delete parent key */
#ifdef HB_CDX_DSPDBG_INFO
         printf( "\r\nbalance: free child[%d]->Page=%lx", i, childs[ i ]->Page );
         fflush( stdout );
#endif
         hb_cdxPageIntDelKey( pPage, iFirstKey + i );
         childs[ i ]->Owner    = NULL;
         childs[ i ]->fChanged = HB_FALSE;
         childs[ i ]->PageType = CDX_NODE_UNUSED;
         childs[ i ]->Left     = CDX_DUMMYNODE;
         childs[ i ]->Right    = CDX_DUMMYNODE;
         childs[ i ]->iKeys    = 0;
         hb_cdxPageFree( childs[ i ], HB_FALSE );
      }
      iBlncKeys = iNeedKeys;
      iRet |= NODE_BALANCE;
   }

   /*
    * Redistribute childs internal node's keys and update parent keys
    */
   if( iKeys > 0 )
   {
      fForce = pPage->TagParent->MaxKeys == 2 && iBlncKeys > 2 &&
               iKeys == ( iBlncKeys << 1 ) - 1;
      pPtr = pKeyPool;
      for( i = 0; i < iBlncKeys; i++ )
      {
         iNodeKeys = ( fForce && i == 1 ) ? 1 :
                     ( ( iKeys + iBlncKeys - i - 1 ) / ( iBlncKeys - i ) );
#ifdef HB_CDX_DBGCODE
         if( iNodeKeys > pPage->TagParent->MaxKeys )
            hb_cdxErrInternal( "hb_cdxPageKeyIntBalance: iNodeKeys calculated wrong!" );
#endif
         /* TODO: do nothing if iNodeKeys == childs[ i ]->iKeys && i == iSkip */
         memcpy( hb_cdxPageIntKeyPool( childs[ i ] ), pPtr, iNodeKeys * iLen );
         childs[ i ]->iKeys    = iNodeKeys;
         childs[ i ]->fChanged = HB_TRUE;
         pPtr  += iNodeKeys * iLen;
         iKeys -= iNodeKeys;
         /* update parent key */
         if( iFirstKey + i < pPage->iKeys )
         {
            hb_cdxPageIntSetKey( pPage, iFirstKey + i, HB_FALSE,
                                 pPtr - iLen, HB_GET_BE_UINT32( pPtr - 8 ),
                                 childs[ i ]->Page );
         }
#ifdef HB_CDX_DSPDBG_INFO
         printf( " (%d)", childs[ i ]->iKeys );
#endif
#ifdef HB_CDX_DBGCODE_EXT
         hb_cdxPageCheckKeys( childs[ i ] );
#endif
         hb_cdxPageFree( childs[ i ], HB_FALSE );
      }
      hb_xfree( pKeyPool );
   }
   pPage->fChanged = HB_TRUE;
#ifdef HB_CDX_DBGCODE_EXT
   hb_cdxPageCheckKeys( pPage );
#endif
   if( pPage->iKeys > pPage->TagParent->MaxKeys )
      iRet |= NODE_SPLIT;
   return iRet;
}

/*
 * balance keys in child pages
 */
static int hb_cdxPageBalance( LPCDXPAGE pPage, int iChildRet )
{
   int iRet = 0;

   if( ( pPage->PageType & CDX_NODE_LEAF ) != 0 )
      iRet = iChildRet;
   else
   {
      if( iChildRet & NODE_NEWLASTKEY )
      {
         if( pPage->Child->iKeys == 0 )
         {
            iChildRet |= NODE_JOIN;
            iRet |= NODE_NEWLASTKEY;
         }
         else
         {
            hb_cdxPageIntSetKey( pPage, pPage->iCurKey, HB_FALSE,
                                 hb_cdxPageGetKeyVal( pPage->Child, pPage->Child->iKeys - 1 ),
                                 hb_cdxPageGetKeyRec( pPage->Child, pPage->Child->iKeys - 1 ),
                                 pPage->Child->Page );
#ifdef HB_CDX_DBGCODE_EXT
            hb_cdxPageCheckKeys( pPage );
#endif
            pPage->fChanged = HB_TRUE;
            if( pPage->iCurKey >= pPage->iKeys - 1 )
               iRet |= NODE_NEWLASTKEY;
         }
      }
      if( ( pPage->Child->PageType & CDX_NODE_LEAF ) != 0 )
         iRet |= hb_cdxPageKeyLeafBalance( pPage, iChildRet );
      else
         iRet |= hb_cdxPageKeyIntBalance( pPage, iChildRet );
   }
   if( ! pPage->Owner )
   {
      if( pPage->iKeys == 0 )
      {
         pPage->PageType |= CDX_NODE_LEAF;
         hb_cdxPageLeafInitSpace( pPage );
      }
      else if( iRet & NODE_SPLIT )
         iRet = hb_cdxPageRootSplit( pPage );
   }
   return iRet;
}

/*
 * split Root Page
 */
static int hb_cdxPageRootSplit( LPCDXPAGE pPage )
{
   LPCDXPAGE pNewRoot;
   HB_ULONG ulPage;

   pNewRoot = hb_cdxPageNew( pPage->TagParent, NULL, 0 );
   /*
    * do not change root page address if it's unnecessary
    * so we don't have to update Tag header
    */
   pPage->TagParent->RootPage = pNewRoot;
   ulPage = pNewRoot->Page;
   pNewRoot->Page = pPage->Page;
   pPage->Page = ulPage;

   pPage->Owner = pNewRoot;
   pPage->PageType &= ~CDX_NODE_ROOT;
   pNewRoot->PageType = CDX_NODE_ROOT | CDX_NODE_BRANCH;
   pNewRoot->fChanged = HB_TRUE;
   pNewRoot->Child    = pPage;
   pNewRoot->iCurKey  = 0;
   hb_cdxPageIntSetKey( pNewRoot, 0, HB_TRUE,
                        hb_cdxPageGetKeyVal( pPage, pPage->iKeys-1 ),
                        hb_cdxPageGetKeyRec( pPage, pPage->iKeys-1 ),
                        pPage->Page );
#ifdef HB_CDX_DBGCODE_EXT
   hb_cdxPageCheckKeys( pNewRoot );
   hb_cdxTagPoolCheck( pPage->TagParent );
#endif
   hb_cdxPageBalance( pNewRoot, NODE_SPLIT );
   return 0;
}

/*
 * remove current Key from Tag
 */
static int hb_cdxPageKeyRemove( LPCDXPAGE pPage )
{
   int iChildRet;

   if( pPage->PageType & CDX_NODE_LEAF )
      iChildRet = hb_cdxPageLeafDelKey( pPage );
   else /* interior node */
      iChildRet = hb_cdxPageKeyRemove( pPage->Child );
   return hb_cdxPageBalance( pPage, iChildRet );
}

/*
 * add Key to Tag at current position
 */
static int hb_cdxPageKeyInsert( LPCDXPAGE pPage, LPCDXKEY pKey )
{
   int iChildRet;

   if( pPage->PageType & CDX_NODE_LEAF )
      iChildRet = hb_cdxPageLeafAddKey( pPage, pKey );
   else /* interior node */
      iChildRet = hb_cdxPageKeyInsert( pPage->Child, pKey );
#ifdef HB_CDX_DBGUPDT
   cdxTmpStackSize++;
#endif
   return hb_cdxPageBalance( pPage, iChildRet );
}

/*
 * Store Tag header to index files
 */
static void hb_cdxTagHeaderStore( LPCDXTAG pTag )
{
   HB_USHORT uiKeyLen, uiForLen;
   CDXTAGHEADER tagHeader;

   if( ! pTag->TagChanged )
      return;

   /*
    * TODO: !!! read the following field from the index file,
    *       at least freePtr has to be read for pTag->TagBlock == 0
    * tagHeader.freePtr  [ 4 ]      offset of list of free pages or -1
    * tagHeader.reserved1[ 4 ]      Version number ???
    * tagHeader.reserved2[ 486 ]
    */

   pTag->TagChanged = HB_FALSE;
   pTag->OptFlags &= ~( CDX_TYPE_UNIQUE | CDX_TYPE_FORFILTER |
                        CDX_TYPE_TEMPORARY | CDX_TYPE_CUSTOM );
   if( pTag->UniqueKey )
      pTag->OptFlags |= CDX_TYPE_UNIQUE;
   if( pTag->pForItem != NULL )
      pTag->OptFlags |= CDX_TYPE_FORFILTER;
#if defined( HB_SIXCDX )
   if( pTag->Custom )
      pTag->OptFlags |= CDX_TYPE_TEMPORARY | CDX_TYPE_CUSTOM;
   else if( pTag->ChgOnly )
      pTag->OptFlags |= CDX_TYPE_CUSTOM;
   else if( pTag->Partial )
      pTag->OptFlags |= CDX_TYPE_TEMPORARY;
#else
   if( pTag->Temporary )
      pTag->OptFlags |= CDX_TYPE_TEMPORARY;
   if( pTag->Custom )
      pTag->OptFlags |= CDX_TYPE_CUSTOM;
#endif

   memset( &tagHeader, 0, sizeof( tagHeader ) );
   HB_PUT_LE_UINT32( tagHeader.rootPtr, pTag->RootBlock );
   HB_PUT_LE_UINT16( tagHeader.keySize, pTag->uiLen );
   HB_PUT_LE_UINT16( tagHeader.headerLen, pTag->pIndex->uiHeaderLen );
   HB_PUT_LE_UINT16( tagHeader.pageLen, pTag->pIndex->uiPageLen );
   tagHeader.indexOpt = pTag->OptFlags;
   if( pTag->TagBlock == 0 )
   {
      HB_PUT_LE_UINT32( tagHeader.signature, CDX_HARBOUR_SIGNATURE );
      tagHeader.indexSig = pTag->pIndex->fLargeFile ? 0x21 : 0x01;
   }
   else
      tagHeader.indexSig = 0x01;
   if( ! pTag->AscendKey )
      HB_PUT_LE_UINT16( tagHeader.ascendFlg, 1 );
   if( pTag->IgnoreCase )
      tagHeader.ignoreCase = 1;

   uiKeyLen = pTag->KeyExpr == NULL ? 0 : ( HB_USHORT ) strlen( pTag->KeyExpr );
   uiForLen = pTag->ForExpr == NULL ? 0 : ( HB_USHORT ) strlen( pTag->ForExpr );

   if( uiKeyLen + uiForLen > CDX_HEADEREXPLEN - 2 )
      hb_cdxErrorRT( pTag->pIndex->pArea, EG_DATAWIDTH, EDBF_KEYLENGTH, NULL, 0, 0, NULL );
   else
   {
      HB_PUT_LE_UINT16( tagHeader.keyExpPos, 0 );
      HB_PUT_LE_UINT16( tagHeader.keyExpLen, uiKeyLen + 1 );
      HB_PUT_LE_UINT16( tagHeader.forExpPos, uiKeyLen + 1 );
      HB_PUT_LE_UINT16( tagHeader.forExpLen, uiForLen + 1 );
      if( uiKeyLen > 0 )
         memcpy( tagHeader.keyExpPool, pTag->KeyExpr, uiKeyLen );
      if( uiForLen > 0 )
         memcpy( tagHeader.keyExpPool + uiKeyLen + 1, pTag->ForExpr, uiForLen );
   }
   hb_cdxIndexPageWrite( pTag->pIndex, pTag->TagBlock,
                         ( const HB_BYTE * ) &tagHeader,
                         sizeof( tagHeader ) );
}

#if defined( HB_SIXCDX )
static HB_BOOL hb_cdxIsTemplateFunc( const char * szKeyExpr )
{
   /* For CDX format SIx3 really makes sth like that */
   return hb_strnicmp( szKeyExpr, "sxChar(", 7 ) == 0 ||
          hb_strnicmp( szKeyExpr, "sxDate(", 7 ) == 0 ||
          hb_strnicmp( szKeyExpr, "sxNum(", 6 ) == 0 ||
          hb_strnicmp( szKeyExpr, "sxLog(", 6 ) == 0;
}
#endif

static HB_BOOL hb_cdxSetPageSize( LPCDXINDEX pIndex, HB_BOOL fLargeFile,
                                  HB_USHORT uiPageSize, HB_USHORT uiHeaderSize )
{
   if( uiPageSize >= CDX_PAGELEN && uiPageSize <= CDX_PAGELEN_MAX &&
       ( ( uiPageSize - 1 ) & uiPageSize ) == 0 && uiHeaderSize == CDX_HEADERLEN )
   {
      pIndex->fLargeFile  = fLargeFile;
      pIndex->uiHeaderLen = uiHeaderSize;
      pIndex->uiPageLen   = uiPageSize;
      pIndex->uiPageBits  = CDX_PAGELEN_BITS;
      pIndex->uiMaxKeyLen = CDX_MAXKEY;

      if( uiPageSize > CDX_PAGELEN )
      {
         while( ( HB_INT ) ( 1 << pIndex->uiPageBits ) < uiPageSize )
            ++pIndex->uiPageBits;
#if 0
      /* it needs new leaf node structure with more then byte
         for dup and trail bits */
         pIndex->uiMaxKeyLen = ( ( uiPageSize - CDX_INT_HEADSIZE ) >> 1 ) - 8;
#else
         pIndex->uiMaxKeyLen = 255;
#endif
      }

      pIndex->nextAvail = CDX_DUMMYNODE;

      return HB_TRUE;
   }
   return HB_FALSE;
}

/*
 * Read a tag definition from the index file
 */
static void hb_cdxTagLoad( LPCDXTAG pTag )
{
   CDXTAGHEADER tagHeader;
   HB_USHORT uiForPos, uiForLen, uiKeyPos, uiKeyLen;
   HB_ULONG ulRecNo;

   /* read the page from a file */
   hb_cdxIndexPageRead( pTag->pIndex, pTag->TagBlock,
                        ( HB_BYTE * ) &tagHeader, sizeof( tagHeader ) );

   uiForPos = HB_GET_LE_UINT16( tagHeader.forExpPos );
   uiForLen = HB_GET_LE_UINT16( tagHeader.forExpLen );
   uiKeyPos = HB_GET_LE_UINT16( tagHeader.keyExpPos );
   uiKeyLen = HB_GET_LE_UINT16( tagHeader.keyExpLen );

   pTag->RootBlock = HB_GET_LE_UINT32( tagHeader.rootPtr );

   if( pTag->TagBlock == 0 )
   {
      HB_BOOL fLargeFile = HB_FALSE;
      HB_USHORT uiPageLen = CDX_PAGELEN, uiHeaderLen = CDX_HEADERLEN;

      if( HB_GET_LE_UINT32( tagHeader.signature ) == CDX_HARBOUR_SIGNATURE )
      {
         fLargeFile  = tagHeader.indexSig == 0x21;
         uiHeaderLen = HB_GET_LE_UINT16( tagHeader.headerLen );
         uiPageLen   = HB_GET_LE_UINT16( tagHeader.pageLen );
      }

      if( ! hb_cdxSetPageSize( pTag->pIndex, fLargeFile, uiPageLen, uiHeaderLen ) )
         pTag->RootBlock = 0;
   }

   /* Return if:
    * no root page allocated
    * invalid root page offset (position inside an index file)
    * invalid key value length
    */
   if( pTag->RootBlock == 0 || ! hb_cdxFilePageRootValid( pTag->pIndex, pTag->RootBlock ) ||
       hb_cdxFilePageOffset( pTag->pIndex, pTag->RootBlock ) >= hb_fileSize( pTag->pIndex->pFile ) ||
       HB_GET_LE_UINT16( tagHeader.keySize ) > pTag->pIndex->uiMaxKeyLen ||
       uiKeyLen + uiForLen > CDX_HEADEREXPLEN ||
       uiForPos + uiForLen > CDX_HEADEREXPLEN ||
       uiKeyPos + uiKeyLen > CDX_HEADEREXPLEN ||
       ( uiKeyPos < uiForPos ? ( uiKeyPos + uiKeyLen > uiForPos && tagHeader.keyExpPool[ uiForPos ] ) :
                               ( uiForPos + uiForLen > uiKeyPos && tagHeader.keyExpPool[ uiForPos ] ) ) )
   {
      pTag->RootBlock = 0; /* To force RT error - index corrupted */
      return;
   }

   /* some wrong RDDs do not set expression length this is workaround for them */
   if( uiKeyPos == 0 && uiKeyLen != 0 && uiForPos == 0 && uiForLen != 0 )
      uiForPos = uiKeyLen;
   if( ! uiKeyLen )
      uiKeyLen = ( uiForPos >= uiKeyPos ? uiForPos : CDX_HEADEREXPLEN ) - uiKeyPos;
   if( ! uiForLen )
      uiForLen = ( uiForPos <= uiKeyPos ? uiKeyPos : CDX_HEADEREXPLEN ) - uiForPos;

   pTag->KeyExpr   = ( char * ) hb_xgrab( uiKeyLen + 1 );
   hb_strncpyTrim( pTag->KeyExpr, ( const char * ) tagHeader.keyExpPool, uiKeyLen );

   pTag->uiLen     = HB_GET_LE_UINT16( tagHeader.keySize );
   pTag->MaxKeys   = ( pTag->pIndex->uiPageLen - CDX_INT_HEADSIZE ) / ( pTag->uiLen + 8 );

   pTag->OptFlags  = tagHeader.indexOpt;
   pTag->UniqueKey = ( pTag->OptFlags & CDX_TYPE_UNIQUE ) != 0;
#if defined( HB_SIXCDX )
   pTag->Temporary = HB_FALSE;
   pTag->Custom    = ( pTag->OptFlags & CDX_TYPE_CUSTOM ) != 0 &&
                     ( pTag->OptFlags & CDX_TYPE_TEMPORARY ) != 0;
   pTag->ChgOnly   = ( pTag->OptFlags & CDX_TYPE_CUSTOM ) != 0 &&
                     ( pTag->OptFlags & CDX_TYPE_TEMPORARY ) == 0;
   pTag->Partial   = ( pTag->OptFlags & CDX_TYPE_CUSTOM ) != 0 ||
                     ( pTag->OptFlags & CDX_TYPE_TEMPORARY ) != 0;

   pTag->Template  = hb_cdxIsTemplateFunc( pTag->KeyExpr );
   if( pTag->Template )
      pTag->Custom = HB_TRUE;
   /* SIx3 does not support repeated key value for the same record */
   pTag->MultiKey  = HB_FALSE;
#else
   pTag->Temporary = ( pTag->OptFlags & CDX_TYPE_TEMPORARY ) != 0;
   pTag->Custom    = ( pTag->OptFlags & CDX_TYPE_CUSTOM ) != 0;
   pTag->ChgOnly   = HB_FALSE;
   pTag->Partial   = pTag->Temporary || pTag->Custom;
   pTag->Template  = pTag->MultiKey = pTag->Custom;
#endif

   pTag->AscendKey = pTag->UsrAscend = ( HB_GET_LE_UINT16( tagHeader.ascendFlg ) == 0 );
   pTag->UsrUnique = HB_FALSE;

   if( tagHeader.indexSig == 0x01 || tagHeader.indexSig == 0x21 )
      pTag->IgnoreCase = tagHeader.ignoreCase == 1;
   else
      pTag->IgnoreCase = HB_FALSE;

   if( pTag->OptFlags & CDX_TYPE_STRUCTURE )
      return;

   if( ! *pTag->KeyExpr || SELF_COMPILE( ( AREAP ) pTag->pIndex->pArea, pTag->KeyExpr ) == HB_FAILURE )
   {
      pTag->RootBlock = 0; /* To force RT error - index corrupted */
      return;
   }
   pTag->pKeyItem = pTag->pIndex->pArea->dbfarea.area.valResult;
   pTag->pIndex->pArea->dbfarea.area.valResult = NULL;

   /* go to a blank record before testing expression */
   ulRecNo = pTag->pIndex->pArea->dbfarea.ulRecNo;
   SELF_GOTO( ( AREAP ) pTag->pIndex->pArea, 0 );

   pTag->uiType = hb_cdxItemType( hb_vmEvalBlockOrMacro( pTag->pKeyItem ) );
   pTag->bTrail = ( pTag->uiType == 'C' ) ? ' ' : '\0';
   if( pTag->uiType == 'C' )
      hb_cdxMakeSortTab( pTag->pIndex->pArea );
   else
      pTag->IgnoreCase = HB_FALSE;

   pTag->nField = hb_rddFieldExpIndex( ( AREAP ) pTag->pIndex->pArea,
                                       pTag->KeyExpr );

   /* Check if there is a FOR expression: pTag->OptFlags & CDX_TYPE_FORFILTER */
   if( tagHeader.keyExpPool[ uiForPos ] != 0 )
   {
      pTag->ForExpr = ( char * ) hb_xgrab( uiForLen + 1 );
      hb_strncpyTrim( pTag->ForExpr, ( const char * ) tagHeader.keyExpPool +
                      uiForPos, uiForLen );
      if( SELF_COMPILE( ( AREAP ) pTag->pIndex->pArea, pTag->ForExpr ) == HB_FAILURE )
         pTag->RootBlock = 0;  /* To force RT error - index corrupted */
      else
      {
         pTag->pForItem = pTag->pIndex->pArea->dbfarea.area.valResult;
         pTag->pIndex->pArea->dbfarea.area.valResult = NULL;

         /* CL52 / SIXCDX when index is open evaluates only KEY expression
          * and do not check the FOR one.
          * CL53 / COMIX evaluates both KEY and FOR expressions.
          */
#if ! defined( HB_SIXCDX )
         if( hb_cdxItemType( hb_vmEvalBlockOrMacro( pTag->pForItem ) ) != 'L' )
         {
            hb_cdxErrorRT( pTag->pIndex->pArea, EG_DATATYPE, EDBF_INVALIDFOR,
                           NULL, 0, 0, NULL );
            pTag->RootBlock = 0; /* To force RT error - index corrupted */
         }
#endif
      }
   }
   SELF_GOTO( ( AREAP ) pTag->pIndex->pArea, ulRecNo );

   if( pTag->uiLen > pTag->pIndex->uiMaxKeyLen || pTag->uiType == 'U' ||
       ( pTag->uiType == 'N' && pTag->uiLen != 8 && pTag->uiLen != 4 ) ||
       ( pTag->uiType == 'D' && pTag->uiLen != 8 ) ||
       ( pTag->uiType == 'T' && pTag->uiLen != 8 ) ||
       ( pTag->uiType == 'L' && pTag->uiLen != 1 ) )
   {
      hb_cdxErrorRT( pTag->pIndex->pArea,
                     pTag->uiType == 'U' ? EG_DATATYPE : EG_DATAWIDTH,
                     EDBF_INVALIDKEY, NULL, 0, 0, NULL );
      pTag->RootBlock = 0; /* To force RT error - index corrupted */
   }
}

/*
 * release structure with a tag information from memory
 */
static void hb_cdxTagFree( LPCDXTAG pTag )
{
   if( pTag->RootPage != NULL )
   {
      hb_cdxPageFree( pTag->RootPage, HB_FALSE );
      pTag->RootPage = NULL;
   }
   hb_cdxTagPoolFlush( pTag );
   hb_cdxTagPoolFree( pTag, 0 );
   if( pTag->TagChanged )
      hb_cdxTagHeaderStore( pTag );
   if( pTag->szName != NULL )
      hb_xfree( pTag->szName );
   if( pTag->KeyExpr != NULL )
      hb_xfree( pTag->KeyExpr );
   if( pTag->pKeyItem != NULL )
      hb_vmDestroyBlockOrMacro( pTag->pKeyItem );
   if( pTag->ForExpr != NULL )
      hb_xfree( pTag->ForExpr );
   if( pTag->pForItem != NULL )
      hb_vmDestroyBlockOrMacro( pTag->pForItem );
   hb_cdxKeyFree( pTag->CurKey );
   if( pTag->HotKey )
      hb_cdxKeyFree( pTag->HotKey );
   hb_cdxTagClearScope( pTag, 0 );
   hb_cdxTagClearScope( pTag, 1 );
   hb_xfree( pTag );
}

/*
 * Creates a new structure with a tag information
 * TagHdr = offset of index page where a tag header is stored
 *            if CDX_DUMMYNODE then allocate space ofor a new tag header
 */
static LPCDXTAG hb_cdxTagNew( LPCDXINDEX pIndex, const char * szTagName, HB_ULONG TagHdr )
{
   LPCDXTAG pTag;
   char szName[ CDX_MAXTAGNAMELEN + 1 ];

   pTag = ( LPCDXTAG ) hb_xgrab( sizeof( CDXTAG ) );
   memset( pTag, 0, sizeof( CDXTAG ) );
   hb_strncpyUpperTrim( szName, szTagName, sizeof( szName ) - 1 );
   pTag->szName = hb_strdup( szName );
   pTag->pIndex = pIndex;
   pTag->AscendKey = pTag->UsrAscend = HB_TRUE;
   pTag->UsrUnique = pTag->IgnoreCase = HB_FALSE;
   pTag->uiType = 'C';
   pTag->bTrail = ' ';
   pTag->CurKey = hb_cdxKeyNew( 0 );
   if( TagHdr == CDX_DUMMYNODE )
   {
      pTag->TagBlock = hb_cdxIndexGetAvailPage( pIndex, HB_TRUE );
      pTag->TagChanged = HB_TRUE;
      pTag->OptFlags = CDX_TYPE_COMPACT | CDX_TYPE_COMPOUND;
   }
   else
   {
      pTag->TagBlock = TagHdr;
      hb_cdxTagLoad( pTag );
      if( pTag->RootBlock == 0 )
      {
         /* index file is corrupted */
         hb_cdxTagFree( pTag );
         pTag = NULL;
      }
   }
   return pTag;
}

/*
 * close Tag (free used pages into page pool)
 */
static void hb_cdxTagClose( LPCDXTAG pTag )
{
   if( pTag->RootPage != NULL )
   {
      hb_cdxPageFree( pTag->RootPage, HB_FALSE );
      pTag->RootPage = NULL;
   }
   if( pTag->TagChanged )
      hb_cdxTagHeaderStore( pTag );

   pTag->fRePos = HB_TRUE;
}

/*
 * (re)open Tag
 */
static void hb_cdxTagOpen( LPCDXTAG pTag )
{
   CDXTAGHEADER tagHeader;

   if( ! pTag->RootPage )
   {
      hb_cdxIndexPageRead( pTag->pIndex, pTag->TagBlock,
                           ( HB_BYTE * ) &tagHeader, sizeof( tagHeader ) );
      pTag->RootBlock = HB_GET_LE_UINT32( tagHeader.rootPtr );
      if( pTag->RootBlock && pTag->RootBlock != CDX_DUMMYNODE )
         pTag->RootPage = hb_cdxPageNew( pTag, NULL, pTag->RootBlock );
      if( ! pTag->RootPage )
         hb_cdxErrInternal( "hb_cdxTagOpen: index corrupted" );
   }
}

/*
 * free Tag pages from cache
 */
static void hb_cdxTagPoolFree( LPCDXTAG pTag, int nPagesLeft )
{
   LPCDXPAGE pPage, pPageNext;

#ifdef HB_CDX_DBGCODE_EXT
   hb_cdxTagPoolCheck( pTag );
#endif
   pPage = pTag->pagePool;
   while( nPagesLeft && pPage )
   {
      pPage = pPage->pPoolNext;
      nPagesLeft--;
   }
   while( pPage )
   {
      pPageNext = pPage->pPoolNext;
      if( ! pPage->bUsed )
         hb_cdxPageFree( pPage, HB_TRUE );
      pPage = pPageNext;
   }
#ifdef HB_CDX_DBGCODE_EXT
   hb_cdxTagPoolCheck( pTag );
#endif
}

/*
 * write all changed pages in tag cache
 */
static void hb_cdxTagPoolFlush( LPCDXTAG pTag )
{
   LPCDXPAGE pPage;

   pPage = pTag->pagePool;
   while( pPage )
   {
      if( pPage->fChanged )
      {
         hb_cdxPageStore( pPage );
      }
      pPage = pPage->pPoolNext;
   }
#ifdef HB_CDX_DBGCODE_EXT
   hb_cdxTagPoolCheck( pTag );
#endif
}

/*
 * retrive CurKey from current Tag possition
 */
static void hb_cdxSetCurKey( LPCDXPAGE pPage )
{
   while( pPage->Child )
      pPage = pPage->Child;

   pPage->TagParent->CurKey = hb_cdxKeyPut( pPage->TagParent->CurKey,
                                 hb_cdxPageGetKeyVal( pPage, pPage->iCurKey ),
                                 pPage->TagParent->uiLen,
                                 hb_cdxPageGetKeyRec( pPage, pPage->iCurKey ) );
}

/*
 * seek given Key in the Page or in its children
 */
static int hb_cdxPageSeekKey( LPCDXPAGE pPage, LPCDXKEY pKey, HB_ULONG ulKeyRec )
{
   int l, r, n, k;
   HB_BOOL fLeaf = ( pPage->PageType & CDX_NODE_LEAF ) != 0;

   if( fLeaf && ! pPage->pKeyBuf && pPage->iKeys > 0 )
   {
      int iLen = pPage->TagParent->uiLen + 6;
      HB_BYTE * pKeyBuf = ( HB_BYTE * ) hb_xgrab( pPage->iKeys * iLen );
      hb_cdxPageLeafDecode( pPage, pKeyBuf );
      pPage->pKeyBuf = pKeyBuf;
   }

   k = ( ulKeyRec == CDX_MAX_REC_NUM ) ? -1 : 1;
   n = -1;
   l = 0;
   r = pPage->iKeys - 1;
   while( l < r )
   {
      n = ( l + r ) >> 1;
      k = hb_cdxValCompare( pPage->TagParent, pKey->val, pKey->len,
                            hb_cdxPageGetKeyVal( pPage, n ),
                            pPage->TagParent->uiLen, pKey->mode );
      if( k == 0 )
      {
         if( ulKeyRec == CDX_MAX_REC_NUM )
            k = 1;
         else if( ulKeyRec != CDX_IGNORE_REC_NUM )
         {
            HB_ULONG ulRec = hb_cdxPageGetKeyRec( pPage, n );
            if( ulKeyRec > ulRec )
               k = 1;
            else if( ulKeyRec < ulRec )
               k = -1;
         }
      }
      if( k > 0 )
         l = n + 1;
      else
         r = n;
   }
   pPage->iCurKey = l;
   if( r < 0 )
      return k;

   if( ! fLeaf )
   {
      hb_cdxPageGetChild( pPage );
#ifdef HB_CDX_DBGCODE
      if( memcmp( hb_cdxPageGetKeyVal( pPage, pPage->iCurKey ),
                  hb_cdxPageGetKeyVal( pPage->Child, pPage->Child->iKeys - 1 ),
                  pPage->TagParent->uiLen ) != 0 ||
          hb_cdxPageGetKeyRec( pPage, pPage->iCurKey ) !=
          hb_cdxPageGetKeyRec( pPage->Child, pPage->Child->iKeys - 1 ) )
      {
         printf( "\r\nkeyLen=%u", pPage->TagParent->uiLen );
         printf( "\r\nparent=%lx, iKey=%d, rec=%lu", pPage->Page, pPage->iCurKey, hb_cdxPageGetKeyRec( pPage, pPage->iCurKey ) );
         printf( "\r\n child=%lx, iKey=%d, rec=%lu", pPage->Child->Page, pPage->Child->iKeys - 1, hb_cdxPageGetKeyRec( pPage->Child, pPage->Child->iKeys - 1 ) );
         printf( "\r\nparent val=[%s]", hb_cdxPageGetKeyVal( pPage, pPage->iCurKey ) );
         printf( "\r\n child val=[%s]", hb_cdxPageGetKeyVal( pPage->Child, pPage->Child->iKeys - 1 ) );
         fflush( stdout );
         hb_cdxErrInternal( "hb_cdxPageSeekKey: wrong parent key." );
      }
#endif
      k = hb_cdxPageSeekKey( pPage->Child, pKey, ulKeyRec );
   }
   else if( l != n || ulKeyRec == CDX_MAX_REC_NUM )
   {
      k = hb_cdxValCompare( pPage->TagParent, pKey->val, pKey->len,
                            hb_cdxPageGetKeyVal( pPage, pPage->iCurKey ),
                            pPage->TagParent->uiLen, pKey->mode );
      if( k == 0 && ulKeyRec != CDX_MAX_REC_NUM &&
                    ulKeyRec != CDX_IGNORE_REC_NUM )
      {
         HB_ULONG ulRec = hb_cdxPageGetKeyRec( pPage, pPage->iCurKey );
         if( ulKeyRec > ulRec )
            k = 1;
         else if( ulKeyRec < ulRec )
            k = -1;
      }
   }
   if( ulKeyRec == CDX_MAX_REC_NUM )
   {
      if( pPage->iCurKey > 0 && k < 0 )
      {
         pPage->iCurKey--;
         if( ! fLeaf )
         {
            hb_cdxPageGetChild( pPage );
            k = hb_cdxPageSeekKey( pPage->Child, pKey, ulKeyRec );
         }
         else
            k = hb_cdxValCompare( pPage->TagParent, pKey->val, pKey->len,
                                  hb_cdxPageGetKeyVal( pPage, pPage->iCurKey ),
                                  pPage->TagParent->uiLen, pKey->mode );
      }
   }
   else if( k > 0 && fLeaf )
      pPage->iCurKey++;
   return k;
}

/*
 * an interface for fast check record number in record filter
 */
static HB_BOOL hb_cdxCheckRecordScope( CDXAREAP pArea, HB_ULONG ulRec )
{
   HB_LONG lRecNo = ( HB_LONG ) ulRec;

   if( SELF_COUNTSCOPE( ( AREAP ) pArea, NULL, &lRecNo ) == HB_SUCCESS && lRecNo == 0 )
   {
      return HB_FALSE;
   }
   return HB_TRUE;
}

/*
 * check and avaluate record filter
 */
static HB_BOOL hb_cdxCheckRecordFilter( CDXAREAP pArea, HB_ULONG ulRecNo )
{
   HB_BOOL lResult = HB_FALSE;
   HB_BOOL fDeleted = hb_setGetDeleted();

   if( pArea->dbfarea.area.dbfi.itmCobExpr || fDeleted )
   {
      if( pArea->dbfarea.ulRecNo != ulRecNo || pArea->dbfarea.lpdbPendingRel )
         SELF_GOTO( ( AREAP ) pArea, ulRecNo );

      if( fDeleted )
         SELF_DELETED( ( AREAP ) pArea, &lResult );

      if( ! lResult && pArea->dbfarea.area.dbfi.itmCobExpr )
      {
         PHB_ITEM pResult = hb_vmEvalBlock( pArea->dbfarea.area.dbfi.itmCobExpr );
         lResult = HB_IS_LOGICAL( pResult ) && ! hb_itemGetL( pResult );
      }
   }
   return ! lResult;
}

/*
 * read Top Key from Page or its children
 */
static HB_BOOL hb_cdxPageReadTopKey( LPCDXPAGE pPage )
{
   while( ( pPage->PageType & CDX_NODE_LEAF ) == 0 && pPage->iKeys > 0 )
   {
      pPage->iCurKey = 0;
      hb_cdxPageGetChild( pPage );
      pPage = pPage->Child;
   }
   if( pPage->iKeys == 0 )
      return HB_FALSE;
   pPage->iCurKey = 0;

   hb_cdxSetCurKey( pPage );
   return HB_TRUE;
}

/*
 * read Bottom Key from Page or its children
 */
static HB_BOOL hb_cdxPageReadBottomKey( LPCDXPAGE pPage )
{
   while( ( pPage->PageType & CDX_NODE_LEAF ) == 0 && pPage->iKeys > 0 )
   {
      pPage->iCurKey = pPage->iKeys - 1;
      hb_cdxPageGetChild( pPage );
      pPage = pPage->Child;
   }
   if( pPage->iKeys == 0 )
      return HB_FALSE;
   pPage->iCurKey = pPage->iKeys - 1;

   hb_cdxSetCurKey( pPage );
   return HB_TRUE;
}

/*
 * read Previous Key from Page or its children
 */
static HB_BOOL hb_cdxPageReadPrevKey( LPCDXPAGE pPage )
{
   LPCDXPAGE pOwnerPage = NULL;

   while( pPage->Child )
   {
      pOwnerPage = pPage;
      pPage = pPage->Child;
   }

   do
   {
      pPage->iCurKey--;
      while( pPage->iCurKey < 0 )
      {
         if( pPage->Left == CDX_DUMMYNODE || ! pOwnerPage )
         {
            pPage->iCurKey = 0;
            if( pPage->iKeys > 0 )
               hb_cdxSetCurKey( pPage );
            return HB_FALSE;
         }
         pOwnerPage->Child = hb_cdxPageNew( pPage->TagParent, pPage->Owner, pPage->Left );
         hb_cdxPageFree( pPage, ! pPage->fChanged );
         pPage = pOwnerPage->Child;
         pPage->iCurKey = pPage->iKeys - 1;
      }
      if( pPage->iCurKey == 0 )
      {
         hb_cdxSetCurKey( pPage );
         if( ! hb_cdxTopScope( pPage->TagParent ) ||
             ! hb_cdxBottomScope( pPage->TagParent ) )
            break;
      }
   }
   while( ( pPage->TagParent->OptFlags & CDX_TYPE_STRUCTURE ) == 0 &&
          ! hb_cdxCheckRecordScope( pPage->TagParent->pIndex->pArea,
                                    hb_cdxPageGetKeyRec( pPage, pPage->iCurKey ) ) );
   if( pPage->iCurKey != 0 )
      hb_cdxSetCurKey( pPage );
   return HB_TRUE;
}

/*
 * read Next Key from Page or its children
 */
static HB_BOOL hb_cdxPageReadNextKey( LPCDXPAGE pPage )
{
   LPCDXPAGE pOwnerPage = NULL;

   while( pPage->Child )
   {
      pOwnerPage = pPage;
      pPage = pPage->Child;
   }

   do
   {
      pPage->iCurKey++;
      while( pPage->iCurKey >= pPage->iKeys )
      {
         if( pPage->Right == CDX_DUMMYNODE || ! pOwnerPage )
         {
            pPage->iCurKey = pPage->iKeys;
            return HB_FALSE;
         }
         pOwnerPage->Child = hb_cdxPageNew( pPage->TagParent, pPage->Owner, pPage->Right );
         hb_cdxPageFree( pPage, ! pPage->fChanged );
         pPage = pOwnerPage->Child;
         pPage->iCurKey = 0;
      }
      if( pPage->iCurKey == 0 )
      {
         hb_cdxSetCurKey( pPage );
         if( ! hb_cdxTopScope( pPage->TagParent ) ||
             ! hb_cdxBottomScope( pPage->TagParent ) )
            break;
      }
   }
   while( ( pPage->TagParent->OptFlags & CDX_TYPE_STRUCTURE ) == 0 &&
          ! hb_cdxCheckRecordScope( pPage->TagParent->pIndex->pArea,
                                    hb_cdxPageGetKeyRec( pPage, pPage->iCurKey ) ) );
   if( pPage->iCurKey != 0 )
      hb_cdxSetCurKey( pPage );
   return HB_TRUE;
}

/*
 * read Previous Unique Key from Page or its children
 */
static HB_BOOL hb_cdxPageReadPrevUniqKey( LPCDXPAGE pPage )
{
   LPCDXPAGE pOwnerPage = NULL;

   while( pPage->Child )
   {
      pOwnerPage = pPage;
      pPage = pPage->Child;
   }
   while( pPage->iCurKey < 0 || memcmp( pPage->TagParent->CurKey->val, hb_cdxPageGetKeyVal( pPage, pPage->iCurKey ), pPage->TagParent->uiLen ) == 0 )
   {
      if( pPage->iCurKey > 0 )
         pPage->iCurKey--;
      else
      {
         if( pPage->Left == CDX_DUMMYNODE || ! pOwnerPage )
         {
            pPage->iCurKey = 0;
            if( pPage->iKeys > 0 )
               hb_cdxSetCurKey( pPage );
            return HB_FALSE;
         }
         pOwnerPage->Child = hb_cdxPageNew( pPage->TagParent, pPage->Owner, pPage->Left );
         hb_cdxPageFree( pPage, ! pPage->fChanged );
         pPage = pOwnerPage->Child;
         pPage->iCurKey = pPage->iKeys - 1;
      }
   }

   hb_cdxSetCurKey( pPage );
   return HB_TRUE;
}

/*
 * read Next Unique Key from Page or its children
 */
static HB_BOOL hb_cdxPageReadNextUniqKey( LPCDXPAGE pPage )
{
   LPCDXPAGE pOwnerPage = NULL;

   while( pPage->Child )
   {
      pOwnerPage = pPage;
      pPage = pPage->Child;
   }

   while( pPage->iCurKey >= pPage->iKeys || memcmp( pPage->TagParent->CurKey->val, hb_cdxPageGetKeyVal( pPage, pPage->iCurKey ), pPage->TagParent->uiLen ) == 0 )
   {
      if( pPage->iCurKey < pPage->iKeys - 1 )
         pPage->iCurKey++;
      else
      {
         if( pPage->Right == CDX_DUMMYNODE || ! pOwnerPage )
         {
            pPage->iCurKey = pPage->iKeys - 1;
            if( pPage->iKeys > 0 )
               hb_cdxSetCurKey( pPage );
            return HB_FALSE;
         }
         pOwnerPage->Child = hb_cdxPageNew( pPage->TagParent, pPage->Owner, pPage->Right );
         hb_cdxPageFree( pPage, ! pPage->fChanged );
         pPage = pOwnerPage->Child;
         pPage->iCurKey = 0;
      }
   }
   hb_cdxSetCurKey( pPage );
   return HB_TRUE;
}

/*
 * read the TOP/BOTTOM/NEXT/PREVIOUS Key from Tag
 */
static void hb_cdxTagKeyRead( LPCDXTAG pTag, HB_BYTE bTypRead )
{
   HB_BOOL fAfter = HB_FALSE, fBof, fEof;

   pTag->CurKey->rec = 0;
   pTag->fRePos = HB_FALSE;
   hb_cdxTagOpen( pTag );

   if( pTag->UsrUnique )
   {
      switch( bTypRead )
      {
         case NEXT_RECORD:
            bTypRead = NXTU_RECORD;
            break;

         case PREV_RECORD:
            bTypRead = PRVU_RECORD;
         case BTTM_RECORD:
            fAfter = HB_TRUE;
            break;
      }
   }
   if( pTag->UsrAscend )
   {
      fBof = pTag->TagBOF;
      fEof = pTag->TagEOF;
   }
   else
   {
      fBof = pTag->TagEOF;
      fEof = pTag->TagBOF;
      switch( bTypRead )
      {
         case TOP_RECORD:
            bTypRead = BTTM_RECORD;
            break;

         case BTTM_RECORD:
            bTypRead = TOP_RECORD;
            break;

         case PREV_RECORD:
            bTypRead = NEXT_RECORD;
            break;

         case NEXT_RECORD:
            bTypRead = PREV_RECORD;
            break;

         case PRVU_RECORD:
            bTypRead = NXTU_RECORD;
            break;

         case NXTU_RECORD:
            bTypRead = PRVU_RECORD;
            break;
      }
   }
   switch( bTypRead )
   {
      case TOP_RECORD:
         fBof = fEof = ! hb_cdxPageReadTopKey( pTag->RootPage );
         break;

      case BTTM_RECORD:
         fBof = fEof = ! hb_cdxPageReadBottomKey( pTag->RootPage );
         break;

      case PREV_RECORD:
         if( ! fBof )
            fBof = ! hb_cdxPageReadPrevKey( pTag->RootPage );
         break;

      case NEXT_RECORD:
         if( ! fEof )
            fEof = ! hb_cdxPageReadNextKey( pTag->RootPage );
         break;

      case PRVU_RECORD:
         if( ! fBof )
            fBof = ! hb_cdxPageReadPrevUniqKey( pTag->RootPage );
         break;

      case NXTU_RECORD:
         if( ! fEof )
            fEof = ! hb_cdxPageReadNextUniqKey( pTag->RootPage );
         break;
   }

   if( fEof )
      pTag->CurKey->rec = 0;
   else if( fAfter && ! fBof )
   {
      if( pTag->UsrAscend )
      {
         if( hb_cdxPageReadPrevUniqKey( pTag->RootPage ) )
            hb_cdxPageReadNextKey( pTag->RootPage );
      }
      else
      {
         if( hb_cdxPageReadNextUniqKey( pTag->RootPage ) )
            hb_cdxPageReadPrevKey( pTag->RootPage );
      }
   }

   if( pTag->UsrAscend )
   {
      pTag->TagBOF = fBof;
      pTag->TagEOF = fEof;
   }
   else
   {
      pTag->TagBOF = fEof;
      pTag->TagEOF = fBof;
   }
}

/*
 * find pKey in pTag return 0 or TagNO
 */
static HB_ULONG hb_cdxTagKeyFind( LPCDXTAG pTag, LPCDXKEY pKey )
{
   int K;
   HB_ULONG ulKeyRec = pKey->rec;

   pTag->fRePos = HB_FALSE;
   hb_cdxTagOpen( pTag );

   pTag->TagBOF = pTag->TagEOF = HB_FALSE;
   K = hb_cdxPageSeekKey( pTag->RootPage, pKey, ulKeyRec );
   if( ulKeyRec == CDX_MAX_REC_NUM )
      K = -K;

   if( K > 0 )
   {
      pTag->CurKey->rec = 0;
      pTag->TagEOF = HB_TRUE;
   }
   else
   {
      hb_cdxSetCurKey( pTag->RootPage );
      if( K == 0 )
         return pTag->CurKey->rec;
   }
   return 0;
}

#if 0
/*
 * find pKey in pTag return 0 or record number, respect descend/unique flags
 */
static HB_ULONG hb_cdxTagKeySeek( LPCDXTAG pTag, LPCDXKEY pKey )
{
   int K;
   HB_ULONG ulKeyRec = pKey->rec;

   if( pTag->UsrUnique )
   {
      if( pTag->UsrAscend )
      {
         if( ulKeyRec == CDX_MAX_REC_NUM )
            ulKeyRec = CDX_IGNORE_REC_NUM;
      }
      else if( ulKeyRec == CDX_IGNORE_REC_NUM )
         ulKeyRec = CDX_MAX_REC_NUM;
   }
   else if( ! pTag->UsrAscend )
   {
      if( ulKeyRec == CDX_MAX_REC_NUM )
         ulKeyRec = CDX_IGNORE_REC_NUM;
      else if( ulKeyRec == CDX_IGNORE_REC_NUM )
         ulKeyRec = CDX_MAX_REC_NUM;
   }

   pTag->CurKey->rec = 0;
   pTag->fRePos = HB_FALSE;
   hb_cdxTagOpen( pTag );

   pTag->TagBOF = pTag->TagEOF = HB_FALSE;
   K = hb_cdxPageSeekKey( pTag->RootPage, pKey, ulKeyRec );
   if( ulKeyRec == CDX_MAX_REC_NUM )
      K = -K;

   if( K > 0 )
      pTag->TagEOF = HB_TRUE;
   else
   {
      hb_cdxSetCurKey( pTag->RootPage );
      if( K == 0 )
         return pTag->CurKey->rec;
   }
   return 0;
}
#endif

/*
 * add the Key into the Tag
 */
static HB_BOOL hb_cdxTagKeyAdd( LPCDXTAG pTag, LPCDXKEY pKey )
{
   hb_cdxTagOpen( pTag );
   if( hb_cdxPageSeekKey( pTag->RootPage, pKey,
                          pTag->UniqueKey ? CDX_IGNORE_REC_NUM : pKey->rec ) != 0 ||
       ( pTag->Custom && pTag->MultiKey && ! pTag->UniqueKey ) )
   {
      hb_cdxPageKeyInsert( pTag->RootPage, pKey );
      pTag->curKeyState &= ~( CDX_CURKEY_RAWPOS | CDX_CURKEY_LOGPOS |
                              CDX_CURKEY_RAWCNT | CDX_CURKEY_LOGCNT );
      pTag->fRePos = HB_TRUE;
      /* TODO: !!! remove when page leaf balance can save CurKey */
      hb_cdxTagKeyFind( pTag, pKey );
      return HB_TRUE;
   }
   return HB_FALSE;
}

/*
 * delete the Key from the Tag
 */
static HB_BOOL hb_cdxTagKeyDel( LPCDXTAG pTag, LPCDXKEY pKey )
{
   if( hb_cdxTagKeyFind( pTag, pKey ) != 0 )
   {
      hb_cdxPageKeyRemove( pTag->RootPage );
      pTag->curKeyState &= ~( CDX_CURKEY_RAWPOS | CDX_CURKEY_LOGPOS |
                              CDX_CURKEY_RAWCNT | CDX_CURKEY_LOGCNT );
      pTag->CurKey->rec = 0;
      return HB_TRUE;
   }
   return HB_FALSE;
}

/*
 * Go to the first visible record in Tag
 */
static void hb_cdxTagGoTop( LPCDXTAG pTag )
{
   LPCDXKEY pKey = pTag->UsrAscend ? pTag->topScopeKey : pTag->bottomScopeKey;
   HB_ULONG ulPos = 1;

   if( pKey )
      hb_cdxTagKeyFind( pTag, pKey );
   else
      hb_cdxTagKeyRead( pTag, TOP_RECORD );

   for( ;; )
   {
      if( pTag->CurKey->rec == 0 || pTag->TagEOF || ! hb_cdxBottomScope( pTag ) )
      {
         pTag->TagBOF = pTag->TagEOF = HB_TRUE;
         pTag->CurKey->rec = 0;
         break;
      }
      else if( ( pTag->OptFlags & CDX_TYPE_STRUCTURE ) != 0 ||
               hb_cdxCheckRecordScope( pTag->pIndex->pArea, pTag->CurKey->rec ) )
      {
         pTag->rawKeyPos = ulPos;
         CURKEY_SETRAWPOS( pTag );
         break;
      }
      hb_cdxTagKeyRead( pTag, NEXT_RECORD );
      ulPos++;
   }
}

/*
 * Go to the last visible record in Tag
 */
static void hb_cdxTagGoBottom( LPCDXTAG pTag )
{
   LPCDXKEY pKey = pTag->UsrAscend ? pTag->bottomScopeKey : pTag->topScopeKey;
   HB_ULONG ulPos = 0;

   if( pKey )
      hb_cdxTagKeyFind( pTag, pKey );
   else
      hb_cdxTagKeyRead( pTag, BTTM_RECORD );

   for( ;; )
   {
      if( pTag->CurKey->rec == 0 || pTag->TagBOF || ! hb_cdxTopScope( pTag ) )
      {
         pTag->TagBOF = pTag->TagEOF = HB_TRUE;
         pTag->CurKey->rec = 0;
         break;
      }
      else if( ( pTag->OptFlags & CDX_TYPE_STRUCTURE ) != 0 ||
               hb_cdxCheckRecordScope( pTag->pIndex->pArea, pTag->CurKey->rec ) )
      {
         if( CURKEY_RAWCNT( pTag ) )
         {
            pTag->rawKeyPos = pTag->rawKeyCount - ulPos;
            CURKEY_SETRAWPOS( pTag );
         }
         break;
      }
      hb_cdxTagKeyRead( pTag, PREV_RECORD );
      ulPos++;
   }
}

/*
 * skip to Next Key in the Tag
 */
static void hb_cdxTagSkipNext( LPCDXTAG pTag )
{
   HB_BOOL fPos = CURKEY_RAWPOS( pTag ), fEof = HB_FALSE;
   HB_ULONG ulSkip = 1;

   if( pTag->CurKey->rec != 0 )
   {
      if( ! hb_cdxTopScope( pTag ) )
      {
         ulSkip = 0;
         hb_cdxTagGoTop( pTag );
      }
      else
         hb_cdxTagKeyRead( pTag, NEXT_RECORD );
   }

   while( ! fEof )
   {
      if( pTag->TagEOF || pTag->CurKey->rec == 0 ||
          ! hb_cdxBottomScope( pTag ) || ! hb_cdxTopScope( pTag ) )
         fEof = HB_TRUE;
      else if( ( pTag->OptFlags & CDX_TYPE_STRUCTURE ) != 0 ||
               hb_cdxCheckRecordScope( pTag->pIndex->pArea, pTag->CurKey->rec ) )
         break;
      hb_cdxTagKeyRead( pTag, NEXT_RECORD );
      ulSkip++;
   }

   if( fEof )
   {
      pTag->CurKey->rec = 0;
      pTag->TagEOF = HB_TRUE;
   }
   else if( fPos )
   {
      pTag->rawKeyPos += ulSkip;
      CURKEY_SETRAWPOS( pTag );
   }
}

/*
 * skip to Previous Key in the Tag
 */
static void hb_cdxTagSkipPrev( LPCDXTAG pTag )
{
   HB_BOOL fPos = CURKEY_RAWPOS( pTag ), fBof = HB_FALSE;
   HB_ULONG ulSkip = 1;

   if( pTag->CurKey->rec == 0 )
   {
      ulSkip = 0;
      hb_cdxTagGoBottom( pTag );
   }
   else
      hb_cdxTagKeyRead( pTag, PREV_RECORD );

   while( ! fBof )
   {
      if( pTag->TagBOF || pTag->CurKey->rec == 0 ||
          ! hb_cdxBottomScope( pTag ) || ! hb_cdxTopScope( pTag ) )
         fBof = HB_TRUE;
      else if( ( pTag->OptFlags & CDX_TYPE_STRUCTURE ) != 0 ||
               hb_cdxCheckRecordScope( pTag->pIndex->pArea, pTag->CurKey->rec ) )
         break;
      hb_cdxTagKeyRead( pTag, PREV_RECORD );
      ulSkip++;
   }


   if( fBof )
   {
      hb_cdxTagGoTop( pTag );
      pTag->TagBOF = HB_TRUE;
   }
   else if( fPos )
   {
      pTag->rawKeyPos -= ulSkip;
      CURKEY_SETRAWPOS( pTag );
   }
}

/*
 * Reorder the Tag list by their position in index file (not names)
 * to be Clipper compatible
 */
static void hb_cdxReorderTagList( LPCDXTAG * TagListPtr )
{
   LPCDXTAG * pTagPtr, pTagTmp;
   HB_BOOL fRepeat = HB_TRUE;

   while( fRepeat )
   {
      fRepeat = HB_FALSE;
      pTagPtr = TagListPtr;
      while( *pTagPtr && ( *pTagPtr )->pNext )
      {
         if( ( *pTagPtr )->TagBlock > ( *pTagPtr )->pNext->TagBlock )
         {
            pTagTmp             = ( *pTagPtr );
            ( *pTagPtr )        = ( *pTagPtr )->pNext;
            pTagTmp->pNext      = ( *pTagPtr )->pNext;
            ( *pTagPtr )->pNext = pTagTmp;
            fRepeat             = HB_TRUE;
         }
         pTagPtr = &( *pTagPtr )->pNext;
      }
   }
}

/*
 * create new order header, store it and then make an order
 */
static LPCDXTAG hb_cdxIndexCreateTag( HB_BOOL fStruct, LPCDXINDEX pIndex,
                                      const char * szTagName,
                                      const char * szKeyExp, PHB_ITEM pKeyItem,
                                      HB_BYTE bType, HB_USHORT uiLen,
                                      const char * szForExp, PHB_ITEM pForItem,
                                      HB_BOOL fAscnd, HB_BOOL fUniq, HB_BOOL fNoCase,
                                      HB_BOOL fCustom, HB_BOOL fReindex )
{
   LPCDXTAG pTag;

   pTag = hb_cdxTagNew( pIndex, szTagName, CDX_DUMMYNODE );

   if( fStruct )
      pTag->OptFlags |= CDX_TYPE_STRUCTURE;

   if( bType == 'C' )
      hb_cdxMakeSortTab( pTag->pIndex->pArea );

   if( szKeyExp != NULL )
   {
      pTag->KeyExpr = hb_strduptrim( szKeyExp );
      pTag->nField = hb_rddFieldExpIndex( ( AREAP ) pTag->pIndex->pArea,
                                          pTag->KeyExpr );
   }
   pTag->pKeyItem = pKeyItem;
   if( szForExp != NULL )
      pTag->ForExpr = hb_strduptrim( szForExp );

   pTag->pForItem = pForItem;
   pTag->AscendKey = pTag->UsrAscend = fAscnd;
   pTag->UniqueKey = fUniq;
   pTag->UsrUnique = HB_FALSE;
   pTag->IgnoreCase = fNoCase && bType == 'C';
   pTag->Custom = fCustom;

#if defined( HB_SIXCDX )
   pTag->Template  = pTag->KeyExpr && hb_cdxIsTemplateFunc( pTag->KeyExpr );
   if( pTag->Template )
      pTag->Custom = HB_TRUE;
   /* SIx3 does not support repeated key value for the same record */
   pTag->MultiKey  = HB_FALSE;
#else
   pTag->Template = pTag->MultiKey = pTag->Custom;
#endif
   pTag->Partial = pTag->ChgOnly = HB_FALSE;
   pTag->uiType = bType;
   pTag->bTrail = ( bType == 'C' ) ? ' ' : '\0';
   pTag->uiLen = uiLen;
   pTag->MaxKeys = ( pIndex->uiPageLen - CDX_INT_HEADSIZE ) / ( uiLen + 8 );
   pTag->TagChanged = HB_TRUE;
   hb_cdxTagDoIndex( pTag, fReindex );

   return pTag;
}

/*
 * create structural (compound) tag
 */
static void hb_cdxIndexCreateStruct( LPCDXINDEX pIndex, char * szTagName )
{
   /* here we can change default tag name */
   pIndex->pCompound = hb_cdxIndexCreateTag( HB_TRUE, pIndex, szTagName,
                           NULL, NULL, 'C', CDX_MAXTAGNAMELEN, NULL, NULL,
                           HB_TRUE, HB_FALSE, HB_FALSE, HB_FALSE, HB_FALSE );
}

/*
 * free page and all child pages
 */
static void hb_cdxIndexFreePages( LPCDXPAGE pPage )
{
   if( ( pPage->PageType & CDX_NODE_LEAF ) == 0 )
   {
      LPCDXPAGE pChildPage;
      int iKey;

      for( iKey = 0; iKey < pPage->iKeys; iKey++ )
      {
         pChildPage = hb_cdxPageNew( pPage->TagParent, NULL,
                                     hb_cdxPageGetKeyPage( pPage, iKey ) );
         if( pChildPage )
            hb_cdxIndexFreePages( pChildPage );
      }
   }
   pPage->PageType = CDX_NODE_UNUSED;
   hb_cdxPageFree( pPage, HB_FALSE );
}

/*
 * remove Tag from Bag
 */
static void hb_cdxIndexDelTag( LPCDXINDEX pIndex, const char * szTagName )
{
   LPCDXTAG * pTagPtr = &pIndex->TagList;

   while( *pTagPtr && hb_stricmp( ( *pTagPtr )->szName, szTagName ) != 0 )
      pTagPtr = &( *pTagPtr )->pNext;

   if( *pTagPtr )
   {
      LPCDXTAG pTag = *pTagPtr;
      LPCDXKEY pKey = hb_cdxKeyPutCL( NULL, pTag->szName, strlen( pTag->szName ),
                                      pTag->TagBlock, pIndex->pCompound->uiLen,
                                      CDX_CMP_EXACT );
      if( hb_cdxTagKeyDel( pIndex->pCompound, pKey ) )
      {
         if( pTag != pIndex->TagList || pTag->pNext != NULL )
         {
            LPCDXPAGE pPage;

            hb_cdxTagOpen( pTag );
            pPage = pTag->RootPage;
            hb_cdxTagClose( pTag );
            if( ! pIndex->fShared )
            {
               if( pPage )
                  hb_cdxIndexFreePages( pPage );
               hb_cdxIndexPutAvailPage( pIndex, pTag->TagBlock, HB_TRUE );
            }
            pTag->TagChanged = HB_FALSE;
         }
      }
      *pTagPtr = pTag->pNext;
      hb_cdxTagFree( pTag );
      hb_cdxKeyFree( pKey );
   }
}

/*
 * add tag to order bag
 */
static LPCDXTAG hb_cdxIndexAddTag( LPCDXINDEX pIndex, const char * szTagName,
                                   const char * szKeyExp, PHB_ITEM pKeyItem,
                                   HB_BYTE bType, HB_USHORT uiLen,
                                   const char * szForExp, PHB_ITEM pForItem,
                                   HB_BOOL fAscend, HB_BOOL fUnique, HB_BOOL fNoCase,
                                   HB_BOOL fCustom, HB_BOOL fReindex )
{
   LPCDXTAG pTag, * pTagPtr;
   LPCDXKEY pKey;

   /* Delete previous tag first to free the place for new one
    * its redundant Tag should be already deleted
    */
   hb_cdxIndexDelTag( pIndex, szTagName );

   /* Create new tag an add to tag list */
   pTag = hb_cdxIndexCreateTag( HB_FALSE, pIndex, szTagName, szKeyExp, pKeyItem,
                                bType, uiLen, szForExp, pForItem,
                                fAscend, fUnique, fNoCase, fCustom, fReindex );
   pTagPtr = &pIndex->TagList;
   while( *pTagPtr )
      pTagPtr = &( *pTagPtr )->pNext;
   *pTagPtr = pTag;
   pKey = hb_cdxKeyPutCL( NULL, szTagName, strlen( szTagName ),
                          pTag->TagBlock, pIndex->pCompound->uiLen,
                          CDX_CMP_EXACT );
   hb_cdxTagKeyAdd( pIndex->pCompound, pKey );
   hb_cdxKeyFree( pKey );
   return pTag;
}

/*
 * rebuild from scratch all orders in index file
 */
static void hb_cdxIndexReindex( LPCDXINDEX pIndex )
{
   LPCDXTAG pCompound, pTagList, pTag;

   hb_cdxIndexLockWrite( pIndex );
   hb_cdxIndexLockFlush( pIndex );
   hb_cdxIndexDiscardBuffers( pIndex );

   pCompound = pIndex->pCompound;
   pTagList = pIndex->TagList;
   pIndex->pCompound = NULL;
   pIndex->TagList = NULL;

   pIndex->ulVersion = 0;
   pIndex->nextAvail = 0;
   pIndex->freePage = 0;
   hb_fileTruncAt( pIndex->pFile, 0 );
   pIndex->fChanged = HB_TRUE;

   /* Rebuild the compound (master) tag */
   if( pCompound )
   {
      hb_cdxIndexCreateStruct( pIndex, pCompound->szName );
      hb_cdxTagFree( pCompound );
   }

   /* Rebuild each tag */
   while( pTagList )
   {
      pTag = pTagList;
      hb_cdxIndexAddTag( pIndex, pTag->szName, pTag->KeyExpr, pTag->pKeyItem,
         ( HB_BYTE ) pTag->uiType, pTag->uiLen, pTag->ForExpr, pTag->pForItem,
         pTag->AscendKey, pTag->UniqueKey, pTag->IgnoreCase, pTag->Custom, HB_TRUE );
      pTagList = pTag->pNext;
      pTag->pKeyItem = pTag->pForItem = NULL;
      hb_cdxTagFree( pTag );
   }
   hb_cdxIndexUnLockWrite( pIndex );
}

static void hb_cdxIndexInit( LPCDXINDEX pIndex )
{
   HB_USHORT uiPageSize = DBFAREA_DATA( &pIndex->pArea->dbfarea )->uiIndexPageSize;
   HB_BOOL fLargeFile;

   if( uiPageSize < CDX_PAGELEN )
      uiPageSize = CDX_PAGELEN;
   else if( uiPageSize > CDX_PAGELEN_MAX )
      uiPageSize = CDX_PAGELEN_MAX;

   fLargeFile = uiPageSize > CDX_PAGELEN ||
                pIndex->pArea->dbfarea.bLockType == DB_DBFLOCK_HB64;
   hb_cdxSetPageSize( pIndex, fLargeFile, uiPageSize, CDX_HEADERLEN );
}

/*
 * create new index structure
 */
static LPCDXINDEX hb_cdxIndexNew( CDXAREAP pArea )
{
   LPCDXINDEX pIndex;

   pIndex = ( LPCDXINDEX ) hb_xgrab( sizeof( CDXINDEX ) );
   memset( pIndex, 0, sizeof( CDXINDEX ) );
   pIndex->pArea = pArea;
   hb_cdxIndexInit( pIndex );

   return pIndex;
}

/*
 * free (close) all tag in index file
 */
static void hb_cdxIndexFreeTags( LPCDXINDEX pIndex )
{
   LPCDXTAG pTag;

   /* Free Compound tag */
   if( pIndex->pCompound != NULL )
   {
      hb_cdxTagFree( pIndex->pCompound );
      pIndex->pCompound = NULL;
   }

   while( pIndex->TagList )
   {
      pTag = pIndex->TagList;
      pIndex->TagList = pTag->pNext;
      hb_cdxTagFree( pTag );
   }
}

/*
 * free (close) index and all tags in it
 */
static void hb_cdxIndexFree( LPCDXINDEX pIndex )
{
   /* Free List of Free Pages */
   hb_cdxIndexDropAvailPage( pIndex );

   /* free all tags */
   hb_cdxIndexFreeTags( pIndex );

   /* Close file */
   if( pIndex->pFile )
   {
      hb_fileClose( pIndex->pFile );
      if( pIndex->fDelete )
         hb_fileDelete( pIndex->szRealName ? pIndex->szRealName : pIndex->szFileName );
   }

#ifdef HB_CDX_DBGCODE
   if( pIndex->fShared && ( pIndex->lockWrite || pIndex->lockRead ) &&
       hb_vmRequestQuery() == 0 )
      hb_errInternal( 9104, "hb_cdxIndexFree: index file still locked.", NULL, NULL );

   if( ( pIndex->WrLck || pIndex->RdLck ) &&
       hb_vmRequestQuery() == 0 )
      hb_errInternal( 9104, "hb_cdxIndexFree: index file still locked (*)", NULL, NULL );
#endif

   if( pIndex->szFileName != NULL )
      hb_xfree( pIndex->szFileName );
   if( pIndex->szRealName )
      hb_xfree( pIndex->szRealName );

   hb_xfree( pIndex );
}

/*
 * load orders from index file
 */
static HB_BOOL hb_cdxIndexLoad( LPCDXINDEX pIndex, char * szBaseName )
{
   LPCDXTAG TagList, * pTagPtr;
   HB_BOOL fResult = HB_FALSE;

   TagList = NULL;
   pTagPtr = &TagList;

   hb_cdxIndexLockRead( pIndex );
   /* load the tags*/
   pIndex->pCompound = hb_cdxTagNew( pIndex, szBaseName, 0L );

   /* check if index is not corrupted */
   if( pIndex->pCompound )
   {
      pIndex->pCompound->OptFlags = CDX_TYPE_COMPACT | CDX_TYPE_COMPOUND | CDX_TYPE_STRUCTURE;
      hb_cdxTagGoTop( pIndex->pCompound );
      while( ! pIndex->pCompound->TagEOF )
      {
         *pTagPtr = hb_cdxTagNew( pIndex, ( char * ) pIndex->pCompound->CurKey->val,
                                  pIndex->pCompound->CurKey->rec );
         /* tag is corrupted - break tags loading */
         if( *pTagPtr == NULL )
         {
            fResult = HB_FALSE;
            break;
         }
         fResult = HB_TRUE;
         pTagPtr = &( *pTagPtr )->pNext;
         hb_cdxTagSkipNext( pIndex->pCompound );
      }
   }

   hb_cdxIndexUnLockRead( pIndex );
   hb_cdxReorderTagList( &TagList );
   pTagPtr = &pIndex->TagList;
   while( *pTagPtr != NULL )
      pTagPtr = &( *pTagPtr )->pNext;
   ( *pTagPtr ) = TagList;

#ifdef HB_CDX_DSPDBG_INFO
   hb_cdxDspTags( pIndex );
#endif

   return fResult;
}

/*
 * create index file name
 */
static void hb_cdxCreateFName( CDXAREAP pArea, const char * szBagName,
                               HB_BOOL * fProd,
                               char * szFileName, char * szBaseName )
{
   PHB_FNAME pFileName;
   PHB_ITEM pExt = NULL;
   HB_BOOL fName = szBagName && *szBagName;

   pFileName = hb_fsFNameSplit( fName ? szBagName : pArea->dbfarea.szDataFileName );

   if( szBaseName )
   {
      if( pFileName->szName )
         hb_strncpyUpperTrim( szBaseName, pFileName->szName, CDX_MAXTAGNAMELEN );
      else
         szBaseName[ 0 ] = '\0';
   }

   if( ( hb_setGetDefExtension() && ! pFileName->szExtension ) || ! fName )
   {
      DBORDERINFO pExtInfo;
      memset( &pExtInfo, 0, sizeof( pExtInfo ) );
      pExt = pExtInfo.itmResult = hb_itemPutC( NULL, NULL );
      if( SELF_ORDINFO( ( AREAP ) pArea, DBOI_BAGEXT, &pExtInfo ) == HB_SUCCESS &&
          hb_itemGetCLen( pExt ) > 0 )
      {
         pFileName->szExtension = hb_itemGetCPtr( pExt );
      }
   }
   hb_fsFNameMerge( szFileName, pFileName );

   if( fProd )
   {
      if( ! pFileName->szName )
         *fProd = HB_FALSE;
      else if( ! fName )
         *fProd = HB_TRUE;
      else
      {
         PHB_FNAME pTableFileName = hb_fsFNameSplit( pArea->dbfarea.szDataFileName );

         *fProd = pTableFileName->szName &&
                  hb_stricmp( pTableFileName->szName, pFileName->szName ) == 0;
         if( *fProd && pFileName->szExtension && ! pExt )
         {
            DBORDERINFO pExtInfo;
            memset( &pExtInfo, 0, sizeof( pExtInfo ) );
            pExt = pExtInfo.itmResult = hb_itemPutC( NULL, NULL );
            if( SELF_ORDINFO( ( AREAP ) pArea, DBOI_BAGEXT, &pExtInfo ) == HB_SUCCESS )
            {
               *fProd = hb_stricmp( pFileName->szExtension,
                                    hb_itemGetCPtr( pExt ) ) == 0;
            }
         }
         hb_xfree( pTableFileName );
      }
   }
   hb_xfree( pFileName );
   if( pExt )
      hb_itemRelease( pExt );
}

/*
 * free (close) used indexes, if not fAll then keep structure index
 */
static void hb_cdxOrdListClear( CDXAREAP pArea, HB_BOOL fAll, LPCDXINDEX pKeepInd )
{
   HB_TRACE( HB_TR_DEBUG, ( "hb_cdxOrdListClear(%p, %d)", pArea, ( int ) fAll ) );

   if( pArea->lpIndexes )
   {
      LPCDXINDEX pIndex, * pIndexPtr;

      if( ! fAll )
      {
         /* TODO: we have to control this on open */
         PHB_FNAME pFileNameDbf, pFileNameCdx;
         pFileNameDbf = hb_fsFNameSplit( pArea->dbfarea.szDataFileName );
         pFileNameCdx = hb_fsFNameSplit( pArea->lpIndexes->szFileName );
         fAll = hb_stricmp( pFileNameDbf->szName ? pFileNameDbf->szName : "",
                            pFileNameCdx->szName ? pFileNameCdx->szName : "" ) != 0;
         if( ! fAll )
         {
            DBORDERINFO pExtInfo;
            PHB_ITEM pExt;

            memset( &pExtInfo, 0, sizeof( pExtInfo ) );
            pExt = pExtInfo.itmResult = hb_itemPutC( NULL, NULL );
            if( SELF_ORDINFO( ( AREAP ) pArea, DBOI_BAGEXT, &pExtInfo ) == HB_SUCCESS )
            {
               fAll = hb_stricmp( pFileNameCdx->szExtension,
                                  hb_itemGetCPtr( pExt ) ) != 0;
            }
            hb_itemRelease( pExt );
         }
         hb_xfree( pFileNameDbf );
         hb_xfree( pFileNameCdx );
      }
      pIndexPtr = fAll ? &pArea->lpIndexes : &pArea->lpIndexes->pNext;
      while( *pIndexPtr )
      {
         pIndex = *pIndexPtr;
         if( pKeepInd == pIndex )
            pIndexPtr = &pIndex->pNext;
         else
         {
            *pIndexPtr = pIndex->pNext;
            hb_cdxIndexFree( pIndex );
         }
      }
   }
}


/*
 * find order bag by its name
 */
static LPCDXINDEX hb_cdxFindBag( CDXAREAP pArea, const char * szBagName )
{
   LPCDXINDEX pIndex;
   PHB_FNAME pFileName;

   pFileName = hb_fsFNameSplit( szBagName );
   pIndex = pArea->lpIndexes;
   while( pIndex )
   {
      PHB_FNAME pIndexName = hb_fsFNameSplit( pIndex->szFileName );
      HB_BOOL fFound = ( pFileName->szName ? pIndexName->szName &&
           ! hb_stricmp( pIndexName->szName, pFileName->szName ) : ! pIndexName->szName ) &&
         ( ! pFileName->szPath ||
           ( pIndexName->szPath && ! hb_stricmp( pIndexName->szPath, pFileName->szPath ) ) ) &&
         ( ! pFileName->szExtension ||
           ( pIndexName->szExtension && ! hb_stricmp( pIndexName->szExtension, pFileName->szExtension ) ) );
      hb_xfree( pIndexName );
      if( fFound )
         break;
      pIndex = pIndex->pNext;
   }
   hb_xfree( pFileName );
   return pIndex;
}

/*
 * get Tag by number
 */
static LPCDXTAG hb_cdxGetTagByNumber( CDXAREAP pArea, HB_USHORT uiTag )
{
   LPCDXTAG pTag = NULL;
   LPCDXINDEX pIndex = pArea->lpIndexes;

   while( uiTag && pIndex )
   {
      pTag = pIndex->TagList;
      while( uiTag && pTag )
      {
         if( --uiTag )
            pTag = pTag->pNext;
      }
      pIndex = pIndex->pNext;
   }
   return pTag;
}

/*
 * get Tag number
 */
static HB_USHORT hb_cdxGetTagNumber( CDXAREAP pArea, LPCDXTAG pFindTag )
{
   HB_USHORT uiTag = 0;
   LPCDXTAG pTag = NULL;
   LPCDXINDEX pIndex = pArea->lpIndexes;

   if( pFindTag )
   {
      while( pIndex && ( pTag != pFindTag ) )
      {
         pTag = pIndex->TagList;
         while( pTag )
         {
            uiTag++;
            if( pTag == pFindTag )
               break;
            pTag = pTag->pNext;
         }
         pIndex = pIndex->pNext;
      }
      if( ! pTag )
         uiTag = 0;
   }
   return uiTag;
}

/*
 * find Tag in tag list
 */
static LPCDXTAG hb_cdxFindTag( CDXAREAP pArea, PHB_ITEM pTagItem,
                               PHB_ITEM pBagItem, HB_USHORT * puiTag )
{
   LPCDXTAG pTag = NULL;
   int iTag = 0, iFind = 0;
   char szTag[ CDX_MAXTAGNAMELEN + 1 ];
   LPCDXINDEX pIndex = pArea->lpIndexes;
   HB_BOOL fBag;

   hb_strncpyUpperTrim( szTag, hb_itemGetCPtr( pTagItem ), sizeof( szTag ) - 1 );
   if( ! szTag[ 0 ] )
      iFind = hb_itemGetNI( pTagItem );

   fBag = hb_itemGetCLen( pBagItem ) > 0;
   if( fBag )
   {
      if( szTag[ 0 ] )
         pIndex = hb_cdxFindBag( pArea, hb_itemGetCPtr( pBagItem ) );
   }
   else
   {
      int iBag = hb_itemGetNI( pBagItem );

      if( iBag > 0 )
      {
         fBag = HB_TRUE;
         while( pIndex )
         {
            if( --iBag == 0 )
               break;
            pIndex = pIndex->pNext;
         }
      }
      else if( iBag < 0 )
      {
         pIndex = NULL;
      }
   }

   if( pIndex && ( iFind > 0 || szTag[ 0 ] ) )
   {
      do
      {
         pTag = pIndex->TagList;
         while( pTag )
         {
            iTag++;
            if( ( iFind != 0 ? iTag == iFind : ! hb_stricmp( pTag->szName, szTag ) ) )
               break;
            pTag = pTag->pNext;
         }
         if( pTag || fBag )
            break;
         pIndex = pIndex->pNext;
      }
      while( pIndex );
   }

   if( puiTag )
   {
      if( ! pTag )
         *puiTag = 0;
      else if( fBag )
         *puiTag = hb_cdxGetTagNumber( pArea, pTag );
      else
         *puiTag = ( HB_USHORT ) iTag;
   }

   return pTag;
}

/*
 * get current active Tag
 */
static LPCDXTAG hb_cdxGetActiveTag( CDXAREAP pArea )
{
   LPCDXTAG pTag;

   if( ! pArea->uiTag )
      return NULL;
   pTag = hb_cdxGetTagByNumber( pArea, pArea->uiTag );
   if( ! pTag )
      pArea->uiTag = 0;
   return pTag;
}

/*
 * refresh CurKey value and set proper path from RootPage to LeafPage
 */
static HB_BOOL hb_cdxCurKeyRefresh( CDXAREAP pArea, LPCDXTAG pTag )
{
   if( pArea->dbfarea.lpdbPendingRel )
      SELF_FORCEREL( ( AREAP ) pArea );

   if( ! pArea->dbfarea.fPositioned )
   {
      pTag->TagEOF = HB_TRUE;
      pTag->fRePos = HB_FALSE;
      pTag->CurKey->rec = 0;
      return HB_FALSE;
   }
   else if( pTag->fRePos || pTag->CurKey->rec != pArea->dbfarea.ulRecNo )
   {
      LPCDXKEY pKey = NULL, pKey2 = NULL;

      /* Try to find previous if it's key for the same record */
      if( pTag->CurKey->rec == pArea->dbfarea.ulRecNo )
      {
         pKey = hb_cdxKeyCopy( pKey, pTag->CurKey );
         hb_cdxTagKeyFind( pTag, pKey );
      }
      if( pTag->CurKey->rec != pArea->dbfarea.ulRecNo )
      {
         HB_BOOL fValidBuf = pArea->dbfarea.fValidBuffer;
         /* not found, create new key from DBF and if differs seek again */
         pKey2 = hb_cdxKeyEval( pKey2, pTag );
         if( pKey == NULL || memcmp( pKey2->val, pKey->val, pKey->len ) != 0 )
            hb_cdxTagKeyFind( pTag, pKey2 );

         /* not found, if key was generated from DBF buffer then force to
          * update it, create the new key and if differs seek again */
         if( pTag->CurKey->rec != pArea->dbfarea.ulRecNo && fValidBuf )
         {
            SELF_GOTO( ( AREAP ) pArea, pArea->dbfarea.ulRecNo );
            pKey = hb_cdxKeyEval( pKey, pTag );
            if( memcmp( pKey2->val, pKey->val, pKey->len ) != 0 )
               hb_cdxTagKeyFind( pTag, pKey );
         }
         if( pTag->CurKey->rec != pArea->dbfarea.ulRecNo && pTag->Template )
         {
            hb_cdxTagGoTop( pTag );
            while( ! pTag->TagBOF && ! pTag->TagEOF && hb_cdxBottomScope( pTag ) )
            {
               if( pTag->CurKey->rec == pArea->dbfarea.ulRecNo )
                  break;
               hb_cdxTagSkipNext( pTag );
            }
         }
      }
      if( pKey )
         hb_cdxKeyFree( pKey );
      if( pKey2 )
         hb_cdxKeyFree( pKey2 );
      return pTag->CurKey->rec != 0 && pTag->CurKey->rec == pArea->dbfarea.ulRecNo;
   }
   return HB_TRUE;
}

/*
 * skip to next/previous unique key
 */
static HB_ERRCODE hb_cdxDBOISkipUnique( CDXAREAP pArea, LPCDXTAG pTag, HB_LONG lToSkip )
{
   HB_ERRCODE retval;
   HB_BOOL fForward;

   HB_TRACE( HB_TR_DEBUG, ( "hb_cdxDBOISkipUnique(%p, %p, %ld)", pArea, pTag, lToSkip ) );

   if( FAST_GOCOLD( ( AREAP ) pArea ) == HB_FAILURE )
      return HB_FAILURE;

   if( ! pTag )
      return SELF_SKIP( ( AREAP ) pArea, lToSkip );

   if( pArea->dbfarea.lpdbPendingRel )
      SELF_FORCEREL( ( AREAP ) pArea );

   pArea->dbfarea.area.fTop = pArea->dbfarea.area.fBottom = HB_FALSE;

   /* CL53 DBFCDX when index is active use this parameter
      only to chose forward or backward skipping */
   fForward = lToSkip >= 0;

   if( ! pArea->dbfarea.fPositioned )
   {
      if( fForward )
         retval = SELF_GOTO( ( AREAP ) pArea, 0 );
      else
         retval = SELF_GOBOTTOM( ( AREAP ) pArea );
   }
   else
   {
      LPCDXKEY pKey = NULL;
      HB_BOOL fOut = HB_FALSE;

      hb_cdxIndexLockRead( pTag->pIndex );
      hb_cdxTagRefreshScope( pTag );
      if( ! hb_cdxCurKeyRefresh( pArea, pTag ) )
      {
         if( pTag->TagEOF || ( fForward ? ! hb_cdxBottomScope( pTag ) :
                                          ! hb_cdxTopScope( pTag ) ) )
            fOut = HB_TRUE;
         else if( ( fForward ? pTag->UsrAscend && hb_cdxTopScope( pTag ) :
                             ! pTag->UsrAscend && hb_cdxBottomScope( pTag ) ) &&
                   pTag->CurKey->rec != 0 )
         {
            pKey = hb_cdxKeyEval( pKey, pTag );
         }
      }
      if( fForward )
      {
         if( pArea->dbfarea.fPositioned && ! pTag->TagEOF )
         {
            if( ! pKey )
            {
               pKey = hb_cdxKeyCopy( NULL, pTag->CurKey );
               hb_cdxTagSkipNext( pTag );
            }
            while( ! pTag->TagEOF )
            {
               if( hb_cdxValCompare( pTag, pKey->val, pKey->len,
                                     pTag->CurKey->val, pTag->CurKey->len,
                                     CDX_CMP_EXACT ) != 0 )
               {
                  SELF_GOTO( ( AREAP ) pArea, pTag->CurKey->rec );
                  SELF_SKIPFILTER( ( AREAP ) pArea, 1 );
                  break;
               }
               hb_cdxTagSkipNext( pTag );
            }
         }
         retval = SELF_GOTO( ( AREAP ) pArea, ( ! pArea->dbfarea.fPositioned || pTag->TagEOF )
                                              ? 0 : pTag->CurKey->rec );
      }
      else
      {
         if( ! fOut && ! pTag->TagBOF )
         {
            if( ! pKey )
            {
               pKey = hb_cdxKeyCopy( NULL, pTag->CurKey );
               hb_cdxTagSkipPrev( pTag );
            }
            while( ! pTag->TagBOF )
            {
               if( hb_cdxValCompare( pTag, pKey->val, pKey->len,
                                     pTag->CurKey->val, pTag->CurKey->len,
                                     CDX_CMP_EXACT ) != 0 )
               {
                  SELF_GOTO( ( AREAP ) pArea, pTag->CurKey->rec );
                  SELF_SKIPFILTER( ( AREAP ) pArea, -1 );
                  break;
               }
               hb_cdxTagSkipPrev( pTag );
            }
         }

         if( fOut || pTag->TagBOF )
         {
            retval = SELF_GOTOP( ( AREAP ) pArea );
            pArea->dbfarea.area.fBof = HB_TRUE;
         }
         else
         {
            retval = SELF_GOTO( ( AREAP ) pArea, pTag->CurKey->rec );
         }
      }
      hb_cdxIndexUnLockRead( pTag->pIndex );
      if( pKey )
         hb_cdxKeyFree( pKey );
   }
   /* Update Bof and Eof flags */
   if( fForward )
      pArea->dbfarea.area.fBof = HB_FALSE;
   else
      pArea->dbfarea.area.fEof = HB_FALSE;

   return retval;
}

/*
 * skip while code block doesn't return HB_TRUE
 */
static HB_BOOL hb_cdxDBOISkipEval( CDXAREAP pArea, LPCDXTAG pTag, HB_BOOL fForward,
                                   PHB_ITEM pEval )
{
   HB_BOOL fFound = HB_FALSE, fFirst = HB_TRUE;

   HB_TRACE( HB_TR_DEBUG, ( "hb_cdxDBOISkipEval(%p, %p, %i, %p)", pArea, pTag, fForward, pEval ) );

   if( FAST_GOCOLD( ( AREAP ) pArea ) == HB_FAILURE )
      return HB_FALSE;

   if( ! pTag || hb_itemType( pEval ) != HB_IT_BLOCK )
   {
      if( SELF_SKIP( ( AREAP ) pArea, fForward ? 1 : -1 ) == HB_FAILURE )
         return HB_FALSE;
      return fForward ? ! pArea->dbfarea.area.fEof : ! pArea->dbfarea.area.fBof;
   }

   if( pArea->dbfarea.lpdbPendingRel )
      SELF_FORCEREL( ( AREAP ) pArea );

   pArea->dbfarea.area.fTop = pArea->dbfarea.area.fBottom = HB_FALSE;

   hb_cdxIndexLockRead( pTag->pIndex );
   hb_cdxTagRefreshScope( pTag );
   if( ! hb_cdxCurKeyRefresh( pArea, pTag ) )
   {
      if( ! pTag->TagEOF && pTag->CurKey->rec != 0 &&
          ( fForward ? pTag->UsrAscend : ! pTag->UsrAscend ) &&
          hb_cdxTopScope( pTag ) && hb_cdxBottomScope( pTag ) )
         fFirst = HB_FALSE;
   }
   if( fForward )
   {
      if( fFirst )
         hb_cdxTagSkipNext( pTag );
      while( ! pTag->TagEOF )
      {
         if( SELF_GOTO( ( AREAP ) pArea, pTag->CurKey->rec ) == HB_FAILURE )
            break;
         if( hb_cdxEvalSeekCond( pTag, pEval ) )
         {
            HB_ULONG ulRecNo = pArea->dbfarea.ulRecNo;
            SELF_SKIPFILTER( ( AREAP ) pArea, 1 );
            if( pArea->dbfarea.ulRecNo == ulRecNo || hb_cdxEvalSeekCond( pTag, pEval ) )
            {
               fFound = HB_TRUE;
               break;
            }
         }
         hb_cdxTagSkipNext( pTag );
      }
      if( ! fFound )
         SELF_GOTO( ( AREAP ) pArea, 0 );
   }
   else
   {
      if( fFirst )
         hb_cdxTagSkipPrev( pTag );
      while( ! pTag->TagBOF )
      {
         if( SELF_GOTO( ( AREAP ) pArea, pTag->CurKey->rec ) == HB_FAILURE )
            break;
         if( hb_cdxEvalSeekCond( pTag, pEval ) )
         {
            HB_ULONG ulRecNo = pArea->dbfarea.ulRecNo;
            SELF_SKIPFILTER( ( AREAP ) pArea, -1 );
            if( pArea->dbfarea.ulRecNo == ulRecNo || hb_cdxEvalSeekCond( pTag, pEval ) )
            {
               fFound = HB_TRUE;
               break;
            }
         }
         hb_cdxTagSkipPrev( pTag );
      }
      if( ! fFound )
      {
         SELF_GOTOP( ( AREAP ) pArea );
         pArea->dbfarea.area.fBof = HB_TRUE;
      }
   }
   hb_cdxIndexUnLockRead( pTag->pIndex );

   /* Update Bof and Eof flags */
   if( fForward )
      pArea->dbfarea.area.fBof = HB_FALSE;
   else
      pArea->dbfarea.area.fEof = HB_FALSE;

   return fFound;
}

/*
 * skip while comparison with given pattern with wildcards doesn't return HB_TRUE
 */
static HB_BOOL hb_cdxDBOISkipWild( CDXAREAP pArea, LPCDXTAG pTag, HB_BOOL fForward,
                                   PHB_ITEM pWildItm )
{
   HB_BOOL fFound = HB_FALSE, fFirst = HB_TRUE;
   const char * szPattern;
   char * szFree = NULL;
   int iFixed = 0, iStop;

   HB_TRACE( HB_TR_DEBUG, ( "hb_cdxDBOISkipWild(%p, %p, %i, %p)", pArea, pTag, fForward, pWildItm ) );

   if( FAST_GOCOLD( ( AREAP ) pArea ) == HB_FAILURE )
      return HB_FALSE;

   szPattern = hb_itemGetCPtr( pWildItm );

   if( ! pTag || pTag->uiType != 'C' || ! szPattern || ! *szPattern )
   {
      if( SELF_SKIP( ( AREAP ) pArea, fForward ? 1 : -1 ) == HB_FAILURE )
         return HB_FALSE;
      return fForward ? pArea->dbfarea.fPositioned : ! pArea->dbfarea.area.fBof;
   }

   if( pArea->dbfarea.area.cdPage != hb_vmCDP() )
   {
      szPattern = szFree = hb_cdpDup( szPattern, hb_vmCDP(), pArea->dbfarea.area.cdPage );
   }

   while( iFixed < pTag->uiLen && szPattern[ iFixed ] &&
          szPattern[ iFixed ] != '*' && szPattern[ iFixed ] != '?' )
   {
      ++iFixed;
   }

   if( pArea->dbfarea.lpdbPendingRel )
      SELF_FORCEREL( ( AREAP ) pArea );

   pArea->dbfarea.area.fTop = pArea->dbfarea.area.fBottom = HB_FALSE;

   hb_cdxIndexLockRead( pTag->pIndex );
   hb_cdxTagRefreshScope( pTag );
   if( ! hb_cdxCurKeyRefresh( pArea, pTag ) )
   {
      if( ! pTag->TagEOF && pTag->CurKey->rec != 0 &&
          ( fForward ? pTag->UsrAscend : ! pTag->UsrAscend ) &&
          hb_cdxTopScope( pTag ) && hb_cdxBottomScope( pTag ) )
         fFirst = HB_FALSE;
   }

   iStop = pTag->UsrAscend ? -1 : 1;
   if( ! fForward )
      iStop = -iStop;

   if( iFixed && ! pTag->TagEOF && pTag->CurKey->rec != 0 &&
       hb_cdxValCompare( pTag, ( const HB_BYTE * ) szPattern, iFixed,
                         pTag->CurKey->val, iFixed,
                         CDX_CMP_PREFIX ) == -iStop )
   {
      LPCDXKEY pKey;

      pKey = hb_cdxKeyPut( NULL, ( const HB_BYTE * ) szPattern, ( HB_USHORT ) iFixed,
                     pTag->UsrAscend ? CDX_IGNORE_REC_NUM : CDX_MAX_REC_NUM );
      pKey->mode = CDX_CMP_PREFIX;
      if( ! hb_cdxTagKeyFind( pTag, pKey ) )
      {
         if( fForward )
            pTag->TagEOF = HB_TRUE;
         else
            pTag->TagBOF = HB_TRUE;
      }
      hb_cdxKeyFree( pKey );
      fFirst = HB_FALSE;
   }

   if( fForward )
   {
      if( fFirst )
         hb_cdxTagSkipNext( pTag );
      while( ! pTag->TagEOF )
      {
         if( hb_strMatchWild( ( const char * ) pTag->CurKey->val, szPattern ) )
         {
            HB_ULONG ulRecNo = pTag->CurKey->rec;
            if( SELF_GOTO( ( AREAP ) pArea, ulRecNo ) != HB_SUCCESS )
               break;
            SELF_SKIPFILTER( ( AREAP ) pArea, 1 );
            if( pArea->dbfarea.ulRecNo == ulRecNo ||
                hb_strMatchWild( ( const char * ) pTag->CurKey->val, szPattern ) )
            {
               fFound = HB_TRUE;
               break;
            }
         }
         if( iFixed && hb_cdxValCompare( pTag, ( const HB_BYTE * ) szPattern, iFixed,
                                         pTag->CurKey->val, iFixed,
                                         CDX_CMP_PREFIX ) == iStop )
         {
            break;
         }
         hb_cdxTagSkipNext( pTag );
      }
      if( ! fFound )
         SELF_GOTO( ( AREAP ) pArea, 0 );
   }
   else
   {
      if( fFirst )
         hb_cdxTagSkipPrev( pTag );
      while( ! pTag->TagBOF )
      {
         if( hb_strMatchWild( ( const char * ) pTag->CurKey->val, szPattern ) )
         {
            HB_ULONG ulRecNo = pTag->CurKey->rec;
            if( SELF_GOTO( ( AREAP ) pArea, ulRecNo ) != HB_SUCCESS )
               break;
            SELF_SKIPFILTER( ( AREAP ) pArea, -1 );
            if( pArea->dbfarea.ulRecNo == ulRecNo ||
                hb_strMatchWild( ( const char * ) pTag->CurKey->val, szPattern ) )
            {
               fFound = HB_TRUE;
               break;
            }
         }
         if( iFixed && hb_cdxValCompare( pTag, ( const HB_BYTE * ) szPattern, iFixed,
                                         pTag->CurKey->val, iFixed,
                                         CDX_CMP_PREFIX ) == iStop )
         {
            break;
         }
         hb_cdxTagSkipPrev( pTag );
      }
      if( ! fFound )
      {
         SELF_GOTOP( ( AREAP ) pArea );
         pArea->dbfarea.area.fBof = HB_TRUE;
      }
   }
   hb_cdxIndexUnLockRead( pTag->pIndex );

   /* Update Bof and Eof flags */
   if( fForward )
      pArea->dbfarea.area.fBof = HB_FALSE;
   else
      pArea->dbfarea.area.fEof = HB_FALSE;

   if( szFree )
      hb_xfree( szFree );

   return fFound;
}

static HB_BOOL hb_cdxRegexMatch( CDXAREAP pArea, PHB_REGEX pRegEx, LPCDXKEY pKey )
{
   const char * szKey = ( const char * ) pKey->val;
   HB_SIZE nLen = pKey->len;
   char * pszBuff = NULL;
   HB_BOOL fResult;

   if( pArea->dbfarea.area.cdPage != hb_vmCDP() )
      szKey = pszBuff = hb_cdpnDup( szKey, &nLen,
                                    pArea->dbfarea.area.cdPage, hb_vmCDP() );
   fResult = hb_regexMatch( pRegEx, szKey, nLen, HB_FALSE );
   if( pszBuff )
      hb_xfree( pszBuff );

   return fResult;
}

/*
 * skip while regular expression on index key val doesn't return HB_TRUE
 */
static HB_BOOL hb_cdxDBOISkipRegEx( CDXAREAP pArea, LPCDXTAG pTag, HB_BOOL fForward,
                                    PHB_ITEM pRegExItm )
{
   HB_BOOL fFound = HB_FALSE, fFirst = HB_TRUE;
   PHB_REGEX pRegEx;

   HB_TRACE( HB_TR_DEBUG, ( "hb_cdxDBOISkipRegEx(%p, %p, %i, %p)", pArea, pTag, fForward, pRegExItm ) );

   if( FAST_GOCOLD( ( AREAP ) pArea ) == HB_FAILURE )
      return HB_FALSE;

   if( ! pTag || pTag->uiType != 'C' || ( pRegEx = hb_regexGet( pRegExItm, 0 ) ) == NULL )
   {
      if( SELF_SKIP( ( AREAP ) pArea, fForward ? 1 : -1 ) == HB_FAILURE )
         return HB_FALSE;
      return fForward ? pArea->dbfarea.fPositioned : ! pArea->dbfarea.area.fBof;
   }

   if( pArea->dbfarea.lpdbPendingRel )
      SELF_FORCEREL( ( AREAP ) pArea );

   pArea->dbfarea.area.fTop = pArea->dbfarea.area.fBottom = HB_FALSE;

   hb_cdxIndexLockRead( pTag->pIndex );
   hb_cdxTagRefreshScope( pTag );
   if( ! hb_cdxCurKeyRefresh( pArea, pTag ) )
   {
      if( ! pTag->TagEOF && pTag->CurKey->rec != 0 &&
          ( fForward ? pTag->UsrAscend : ! pTag->UsrAscend ) &&
          hb_cdxTopScope( pTag ) && hb_cdxBottomScope( pTag ) )
         fFirst = HB_FALSE;
   }
   if( fForward )
   {
      if( fFirst )
         hb_cdxTagSkipNext( pTag );
      while( ! pTag->TagEOF )
      {
         if( hb_cdxRegexMatch( pArea, pRegEx, pTag->CurKey ) )
         {
            HB_ULONG ulRecNo = pArea->dbfarea.ulRecNo;
            SELF_SKIPFILTER( ( AREAP ) pArea, 1 );
            if( pArea->dbfarea.ulRecNo == ulRecNo ||
                hb_cdxRegexMatch( pArea, pRegEx, pTag->CurKey ) )
            {
               fFound = HB_TRUE;
               break;
            }
         }
         hb_cdxTagSkipNext( pTag );
      }
      SELF_GOTO( ( AREAP ) pArea, fFound ? pTag->CurKey->rec : 0 );
   }
   else
   {
      if( fFirst )
         hb_cdxTagSkipPrev( pTag );
      while( ! pTag->TagBOF )
      {
         if( hb_cdxRegexMatch( pArea, pRegEx, pTag->CurKey ) )
         {
            HB_ULONG ulRecNo = pArea->dbfarea.ulRecNo;
            SELF_SKIPFILTER( ( AREAP ) pArea, -1 );
            if( pArea->dbfarea.ulRecNo == ulRecNo ||
                hb_cdxRegexMatch( pArea, pRegEx, pTag->CurKey ) )
            {
               fFound = HB_TRUE;
               break;
            }
         }
         hb_cdxTagSkipPrev( pTag );
      }
      if( fFound )
         SELF_GOTO( ( AREAP ) pArea, pTag->CurKey->rec );
      else
      {
         SELF_GOTOP( ( AREAP ) pArea );
         pArea->dbfarea.area.fBof = HB_TRUE;
      }
   }
   hb_cdxIndexUnLockRead( pTag->pIndex );

   /* Update Bof and Eof flags */
   if( fForward )
      pArea->dbfarea.area.fBof = HB_FALSE;
   else
      pArea->dbfarea.area.fEof = HB_FALSE;

   hb_regexFree( pRegEx );

   return fFound;
}

/*
 * evaluate given C function in given scope
 */
static HB_ULONG hb_cdxDBOIScopeEval( LPCDXTAG pTag, HB_EVALSCOPE_FUNC pFunc, void * pParam, PHB_ITEM pItemLo, PHB_ITEM pItemHi )
{
   HB_ULONG ulCount = 0, ulLen = ( HB_ULONG ) pTag->uiLen;
   LPCDXKEY pCurKey = hb_cdxKeyCopy( NULL, pTag->CurKey ),
            pTopScopeKey = pTag->topScopeKey,
            pBtmScopeKey = pTag->bottomScopeKey;

   /* TODO: RT error when item type differ then Tag type */
   if( ! pItemLo || HB_IS_NIL( pItemLo ) )
      pTag->topScopeKey = NULL;
   else
      pTag->topScopeKey = hb_cdxKeyPutItem( NULL, pItemLo, CDX_IGNORE_REC_NUM,
                                            pTag, CDX_CMP_PREFIX );

   if( ! pItemHi || HB_IS_NIL( pItemHi ) )
      pTag->bottomScopeKey = NULL;
   else
      pTag->bottomScopeKey = hb_cdxKeyPutItem( NULL, pItemHi, CDX_MAX_REC_NUM,
                                               pTag, CDX_CMP_PREFIX );

   hb_cdxIndexLockRead( pTag->pIndex );
   hb_cdxTagGoTop( pTag );
   while( ! pTag->TagEOF )
   {
      pFunc( pTag->CurKey->rec, pTag->CurKey->val, ulLen, pParam );
      ulCount++;
      hb_cdxTagSkipNext( pTag );
   }
   hb_cdxIndexUnLockRead( pTag->pIndex );

   if( pTag->topScopeKey )
      hb_cdxKeyFree( pTag->topScopeKey );
   pTag->topScopeKey = pTopScopeKey;
   if( pTag->bottomScopeKey )
      hb_cdxKeyFree( pTag->bottomScopeKey );
   pTag->bottomScopeKey = pBtmScopeKey;
   pTag->curKeyState &= ~( CDX_CURKEY_RAWPOS | CDX_CURKEY_LOGPOS );

   pTag->fRePos = HB_TRUE;
   hb_cdxKeyFree( pTag->CurKey );
   pTag->CurKey = pCurKey;

   return ulCount;
}

/*
 * return number of keys in order
 */
static HB_LONG hb_cdxDBOIKeyCount( CDXAREAP pArea, LPCDXTAG pTag, HB_BOOL fFilters )
{
   HB_ULONG ulKeyCount = 0;
   HB_BOOL fLogOpt = pArea->dbfarea.area.dbfi.itmCobExpr || ! pArea->dbfarea.area.dbfi.fFilter;

   if( pTag )
   {
      HB_BOOL fCheckFilter = ( fLogOpt && fFilters && pArea->dbfarea.area.dbfi.itmCobExpr );
      HB_ULONG ulRecNo = pArea->dbfarea.ulRecNo;
      LPCDXKEY pCurKey;
      hb_cdxIndexLockRead( pTag->pIndex );
      hb_cdxTagRefreshScope( pTag );

      if( pTag && ( fFilters ? fLogOpt && CURKEY_LOGCNT( pTag ) : CURKEY_RAWCNT( pTag ) ) )
      {
         ulKeyCount = fFilters ? pTag->logKeyCount : pTag->rawKeyCount;
      }
      else
      {
         if( pTag->topScopeKey || pTag->bottomScopeKey || pTag->UsrUnique || pArea->dbfarea.area.dbfi.fFilter )
         {
            pCurKey = hb_cdxKeyCopy( NULL, pTag->CurKey );
            hb_cdxTagGoTop( pTag );
            while( ! pTag->TagEOF )
            {
               if( ! fCheckFilter || hb_cdxCheckRecordFilter( pArea, pTag->CurKey->rec ) )
                  ulKeyCount++;
               hb_cdxTagSkipNext( pTag );
            }
            pTag->fRePos = HB_TRUE;
            hb_cdxKeyFree( pTag->CurKey );
            pTag->CurKey = pCurKey;
            if( fCheckFilter )
               SELF_GOTO( ( AREAP ) pArea, ulRecNo );
         }
         else
         {
            LPCDXPAGE pPage;
            pCurKey = hb_cdxKeyCopy( NULL, pTag->CurKey );
            if( pTag->UsrAscend )
               hb_cdxTagGoTop( pTag );
            else
               hb_cdxTagGoBottom( pTag );
            pPage = pTag->RootPage;
            while( pPage->Child )
               pPage = pPage->Child;
            ulKeyCount = pPage->iKeys;
            if( pPage->Right != CDX_DUMMYNODE )
            {
               HB_ULONG ulPage = pPage->Right;
               pPage = hb_cdxPageNew( pTag, NULL, CDX_DUMMYNODE );
               pPage->Page = ulPage;
               while( pPage->Page != CDX_DUMMYNODE )
               {
                  hb_cdxPageLoad( pPage );
                  ulKeyCount += pPage->iKeys;
                  pPage->Page = pPage->Right;
               }
               hb_cdxPageFree( pPage, HB_TRUE );
            }
            pTag->fRePos = HB_TRUE;
            hb_cdxKeyFree( pTag->CurKey );
            pTag->CurKey = pCurKey;
         }
         if( ! fFilters )
         {
            pTag->rawKeyCount = ulKeyCount;
            pTag->curKeyState |= CDX_CURKEY_RAWCNT;
         }
         else if( fLogOpt )
         {
            pTag->logKeyCount = ulKeyCount;
            pTag->curKeyState |= CDX_CURKEY_LOGCNT;
         }
      }
      hb_cdxIndexUnLockRead( pTag->pIndex );
   }
   else  /* no filter, no order */
   {
      if( fLogOpt && fFilters && pArea->dbfarea.area.dbfi.itmCobExpr )
      {
         HB_ULONG ulRecNo = pArea->dbfarea.ulRecNo;

         if( SELF_GOTOP( ( AREAP ) pArea ) == HB_SUCCESS )
         {
            while( ! pArea->dbfarea.area.fEof )
            {
               ulKeyCount++;
               if( SELF_SKIP( ( AREAP ) pArea, 1 ) != HB_SUCCESS )
                  break;
            }
            SELF_GOTO( ( AREAP ) pArea, ulRecNo );
         }
      }
      else
      {
         SELF_RECCOUNT( ( AREAP ) pArea, &ulKeyCount );
      }
   }
   return ulKeyCount;
}

/*
 * return logical key position in order
 */
static HB_LONG hb_cdxDBOIKeyNo( CDXAREAP pArea, LPCDXTAG pTag, HB_BOOL fFilters )
{
   HB_ULONG ulKeyNo = 0;
   HB_BOOL fLogOpt = pArea->dbfarea.area.dbfi.itmCobExpr || ! pArea->dbfarea.area.dbfi.fFilter;

   if( pArea->dbfarea.lpdbPendingRel )
      SELF_FORCEREL( ( AREAP ) pArea );

   if( ! pArea->dbfarea.fPositioned )
      ulKeyNo = 0;
   else if( pTag )
   {
      HB_BOOL fCheckFilter = ( fLogOpt && fFilters && pArea->dbfarea.area.dbfi.itmCobExpr );
      HB_ULONG ulRecNo = pArea->dbfarea.ulRecNo;

      hb_cdxIndexLockRead( pTag->pIndex );
      hb_cdxTagRefreshScope( pTag );

      if( fFilters ? ( fLogOpt && CURKEY_LOGPOS( pTag ) ) :
                     ( CURKEY_RAWPOS( pTag ) &&
                                          pTag->rawKeyRec == pArea->dbfarea.ulRecNo ) )
      {
         ulKeyNo = fFilters ? pTag->logKeyPos : pTag->rawKeyPos;
      }
      else
      {
         hb_cdxTagOpen( pTag );
         if( hb_cdxCurKeyRefresh( pArea, pTag ) )
         {
            if( pTag->topScopeKey || pTag->bottomScopeKey || pTag->UsrUnique || pArea->dbfarea.area.dbfi.fFilter )
            {
               if( hb_cdxBottomScope( pTag ) && hb_cdxTopScope( pTag ) &&
                   ( ! fCheckFilter || hb_cdxCheckRecordFilter( pArea, ulRecNo ) ) )
               {
                  LPCDXKEY pCurKey = hb_cdxKeyCopy( NULL, pTag->CurKey );
                  if( ! hb_cdxCheckRecordScope( pArea, pTag->CurKey->rec ) )
                     hb_cdxTagSkipPrev( pTag );
                  while( ! pTag->TagBOF )
                  {
                     if( ! fCheckFilter || hb_cdxCheckRecordFilter( pArea, pTag->CurKey->rec ) )
                        ulKeyNo++;
                     hb_cdxTagSkipPrev( pTag );
                  }
                  pTag->fRePos = HB_TRUE;
                  hb_cdxKeyFree( pTag->CurKey );
                  pTag->CurKey = pCurKey;
                  if( fCheckFilter )
                     SELF_GOTO( ( AREAP ) pArea, ulRecNo );
               }
            }
            else
            {
               LPCDXPAGE pPage = pTag->RootPage;
               while( pPage->Child )
                  pPage = pPage->Child;
               if( pTag->UsrAscend )
               {
                  ulKeyNo = pPage->iCurKey + 1;
                  if( pPage->Left != CDX_DUMMYNODE )
                  {
                     HB_ULONG ulPage = pPage->Left;
                     pPage = hb_cdxPageNew( pTag, NULL, CDX_DUMMYNODE );
                     pPage->Page = ulPage;
                     while( pPage->Page != CDX_DUMMYNODE )
                     {
                        hb_cdxPageLoad( pPage );
                        ulKeyNo += pPage->iKeys;
                        pPage->Page = pPage->Left;
                     }
                     hb_cdxPageFree( pPage, HB_TRUE );
                  }
               }
               else
               {
                  ulKeyNo = pPage->iKeys - pPage->iCurKey;
                  if( pPage->Right != CDX_DUMMYNODE )
                  {
                     HB_ULONG ulPage = pPage->Right;
                     pPage = hb_cdxPageNew( pTag, NULL, CDX_DUMMYNODE );
                     pPage->Page = ulPage;
                     while( pPage->Page != CDX_DUMMYNODE )
                     {
                        hb_cdxPageLoad( pPage );
                        ulKeyNo += pPage->iKeys;
                        pPage->Page = pPage->Right;
                     }
                     hb_cdxPageFree( pPage, HB_TRUE );
                  }
               }
            }
            if( ulKeyNo != 0 )
            {
               if( ! fFilters )
               {
                  pTag->rawKeyPos = ulKeyNo;
                  CURKEY_SETRAWPOS( pTag );
               }
               else if( fLogOpt )
               {
                  pTag->logKeyPos = ulKeyNo;
                  CURKEY_SETLOGPOS( pTag );
               }
            }
         }
      }
      hb_cdxIndexUnLockRead( pTag->pIndex );
   }
   else
   {
      HB_ULONG ulRecNo = pArea->dbfarea.ulRecNo;

      if( fLogOpt && fFilters && pArea->dbfarea.area.dbfi.itmCobExpr )
      {
         if( hb_cdxCheckRecordFilter( pArea, ulRecNo ) )
         {
            do
            {
               ulKeyNo++;
               if( SELF_SKIP( ( AREAP ) pArea, -1 ) != HB_SUCCESS )
                  break;
            }
            while( ! ( ( AREAP ) pArea )->fBof );
            SELF_GOTO( ( AREAP ) pArea, ulRecNo );
         }
      }
      else
      {
         ulKeyNo = ulRecNo;
      }
   }
   return ulKeyNo;
}

/*
 * DBOI_KEYGOTO goto specific logical record in the index file
 */
static HB_ERRCODE hb_cdxDBOIKeyGoto( CDXAREAP pArea, LPCDXTAG pTag, HB_ULONG ulKeyNo, HB_BOOL fFilters )
{
   HB_ERRCODE retval;
   HB_ULONG ulKeyCnt = ulKeyNo;
   HB_BOOL fLogOpt = pArea->dbfarea.area.dbfi.itmCobExpr || ! pArea->dbfarea.area.dbfi.fFilter;

   if( ulKeyNo == 0 )
      retval = SELF_GOTO( ( AREAP ) pArea, 0 );
   else if( pTag )
   {
      HB_BOOL fCheckFilter = ( fLogOpt && fFilters && pArea->dbfarea.area.dbfi.itmCobExpr );
      hb_cdxIndexLockRead( pTag->pIndex );
      hb_cdxTagRefreshScope( pTag );
      if( ! pArea->dbfarea.lpdbPendingRel && ( fFilters ?
               fLogOpt && CURKEY_LOGPOS( pTag ) && pTag->logKeyPos == ulKeyNo :
               ( CURKEY_RAWPOS( pTag ) && pTag->rawKeyPos == ulKeyNo ) ) )
      {
         retval = SELF_GOTO( ( AREAP ) pArea, fFilters ? pTag->logKeyRec : pTag->rawKeyRec );
      }
      else
      {
         if( pTag->topScopeKey || pTag->bottomScopeKey || pTag->UsrUnique || pArea->dbfarea.area.dbfi.fFilter )
         {
            hb_cdxTagGoTop( pTag );
            if( fCheckFilter )
               while( ! pTag->TagEOF )
               {
                  if( hb_cdxCheckRecordFilter( pArea, pTag->CurKey->rec ) )
                  {
                     if( ! --ulKeyCnt )
                        break;
                  }
                  hb_cdxTagSkipNext( pTag );
               }
            else
               while( ! pTag->TagEOF && --ulKeyCnt )
                  hb_cdxTagSkipNext( pTag );
         }
         else
         {
            LPCDXPAGE pPage, pOwnerPage = NULL;
            HB_ULONG ulNextPg;
            hb_cdxTagGoTop( pTag );
            pPage = pTag->RootPage;
            while( pPage->Child )
            {
               pOwnerPage = pPage;
               pPage = pPage->Child;
            }
            while( ( HB_ULONG ) pPage->iKeys < ulKeyCnt && pOwnerPage &&
                   ( ulNextPg = pTag->UsrAscend ?
                     pPage->Right : pPage->Left ) != CDX_DUMMYNODE )
            {
               ulKeyCnt -= pPage->iKeys;
               pOwnerPage->Child = hb_cdxPageNew( pPage->TagParent, pPage->Owner, ulNextPg );
               hb_cdxPageFree( pPage, HB_FALSE );
               pPage = pOwnerPage->Child;
            }
            if( ( HB_ULONG ) pPage->iKeys >= ulKeyCnt )
            {
               pPage->iCurKey = pTag->UsrAscend ? ( int ) ulKeyCnt - 1 : pPage->iKeys - ( int ) ulKeyCnt;
               hb_cdxSetCurKey( pPage );
            }
            else
            {
               pTag->CurKey->rec = 0;
            }
         }
         retval = SELF_GOTO( ( AREAP ) pArea, pTag->CurKey->rec );
         if( pArea->dbfarea.fPositioned )
         {
            if( ! fFilters )
            {
               pTag->rawKeyPos = ulKeyNo;
               CURKEY_SETRAWPOS( pTag );
            }
            else if( fLogOpt )
            {
               pTag->logKeyPos = ulKeyNo;
               CURKEY_SETLOGPOS( pTag );
            }
         }
      }
      hb_cdxIndexUnLockRead( pTag->pIndex );
   }
   else
   {
      if( fLogOpt && fFilters && pArea->dbfarea.area.dbfi.itmCobExpr )
      {
         retval = SELF_GOTOP( ( AREAP ) pArea );
         if( retval == HB_SUCCESS && --ulKeyCnt )
            retval = SELF_SKIP( ( AREAP ) pArea, ulKeyCnt );
      }
      else
      {
         retval = SELF_GOTO( ( AREAP ) pArea, ulKeyNo );
      }
   }

   return retval;
}

static double hb_cdxCountRelKeyPos( LPCDXPAGE pPage )
{
   return ( ( pPage->Child ? hb_cdxCountRelKeyPos( pPage->Child ) : 0.5 ) +
            pPage->iCurKey ) / pPage->iKeys;
}

static HB_BOOL hb_cdxGoToRelKeyPos( LPCDXPAGE pPage, double dPos )
{
   do
   {
      if( pPage->iKeys == 0 )
         return HB_FALSE;

      pPage->iCurKey = ( int ) ( dPos * pPage->iKeys );
      if( pPage->iCurKey >= pPage->iKeys )
         pPage->iCurKey = pPage->iKeys - 1;

      if( ( pPage->PageType & CDX_NODE_LEAF ) != 0 )
         break;

      dPos = dPos * pPage->iKeys - pPage->iCurKey;
      if( dPos < 0.0 )
         dPos = 0.0;
      else if( dPos >= 1.0 )
         dPos = 1.0;

      hb_cdxPageGetChild( pPage );
      pPage = pPage->Child;
   }
   while( pPage );

   return HB_TRUE;
}

static double hb_cdxDBOIGetRelKeyPos( CDXAREAP pArea, LPCDXTAG pTag )
{
   HB_ULONG ulRecNo = 0, ulRecCount = 0;
   double dPos = 0.0;

   /* resolve any pending relations */
   SELF_RECNO( ( AREAP ) pArea, &ulRecNo );

   if( ! pArea->dbfarea.fPositioned )
   {
      if( ulRecNo > 1 )
         dPos = 1.0;
   }
   else if( ! pTag )
   {
      SELF_RECCOUNT( ( AREAP ) pArea, &ulRecCount );
      if( ulRecCount != 0 )
         dPos = ( 0.5 + ulRecNo ) / ulRecCount;
   }
   else
   {
      LPCDXKEY pKey;
      double dStart, dStop, dFact = 0.0000000000001;
      HB_BOOL fOK = HB_TRUE;

      if( pTag->UsrAscend )
      {
         dStart = 0.0;
         dStop = 1.0;
      }
      else
      {
         dStart = 1.0;
         dStop = 0.0;
      }

      hb_cdxIndexLockRead( pTag->pIndex );
      hb_cdxTagRefreshScope( pTag );

      pKey = pTag->UsrAscend ? pTag->topScopeKey : pTag->bottomScopeKey;
      if( pKey )
      {
         hb_cdxTagKeyFind( pTag, pKey );
         if( pTag->CurKey->rec == 0 || pTag->TagEOF || ! hb_cdxBottomScope( pTag ) )
            fOK = HB_FALSE;
         else
            dStart = hb_cdxCountRelKeyPos( pTag->RootPage );
      }
      pKey = pTag->UsrAscend ? pTag->bottomScopeKey : pTag->topScopeKey;
      if( pKey && fOK )
      {
         hb_cdxTagKeyFind( pTag, pKey );
         if( pTag->CurKey->rec == 0 || pTag->TagBOF || ! hb_cdxTopScope( pTag ) )
            fOK = HB_FALSE;
         else
            dStop = hb_cdxCountRelKeyPos( pTag->RootPage );
      }
      if( fOK )
      {
         if( ! pTag->UsrAscend )
         {
            double dTmp = dStart;
            dStart = dStop;
            dStop = dTmp;
         }
         pTag->fRePos = HB_TRUE;
         if( hb_cdxCurKeyRefresh( pArea, pTag ) &&
             hb_cdxTopScope( pTag ) && hb_cdxBottomScope( pTag ) )
         {
            if( dStart >= dStop - dFact )
               dPos = 0.5;
            else
            {
               dPos = hb_cdxCountRelKeyPos( pTag->RootPage );
               dPos = ( dPos - dStart ) / ( dStop - dStart );
               if( ! pTag->UsrAscend )
                  dPos = 1.0 - dPos;
               /* fix possible differences in FL representation */
               if( dPos <= 0.0 )
                  dPos = 0.0;
               else if( dPos >= 1.0 )
                  dPos = 1.0;
            }
         }
      }
      hb_cdxIndexUnLockRead( pTag->pIndex );
   }

   return dPos;
}

static void hb_cdxDBOISetRelKeyPos( CDXAREAP pArea, LPCDXTAG pTag, double dPos )
{
   if( ! pTag )
   {
      if( dPos >= 1.0 )
      {
         SELF_GOBOTTOM( ( AREAP ) pArea );
      }
      else if( dPos <= 0.0 )
      {
         SELF_GOTOP( ( AREAP ) pArea );
      }
      else
      {
         HB_ULONG ulRecCount, ulRecNo;
         SELF_RECCOUNT( ( AREAP ) pArea, &ulRecCount );
         ulRecNo = ( HB_ULONG ) dPos * ulRecCount + 1;
         if( ulRecNo >= ulRecCount )
            ulRecNo = ulRecCount;
         SELF_GOTO( ( AREAP ) pArea, ulRecNo );
         SELF_SKIPFILTER( ( AREAP ) pArea, 1 );
         if( pArea->dbfarea.area.fEof )
            SELF_GOTOP( ( AREAP ) pArea );
      }
   }
   else
   {
      HB_BOOL fForward = HB_TRUE, fOK = HB_TRUE, fTop = HB_FALSE;
      hb_cdxIndexLockRead( pTag->pIndex );
      hb_cdxTagRefreshScope( pTag );

      if( dPos >= 1.0 )
      {
         fForward = HB_FALSE;
      }
      else if( dPos <= 0.0 )
      {
         fTop = HB_TRUE;
      }
      else
      {
         LPCDXKEY pKey;
         double dStart, dStop, dFact = 0.0000000000001;

         if( pTag->UsrAscend )
         {
            dStart = 0.0;
            dStop = 1.0;
         }
         else
         {
            dStart = 1.0;
            dStop = 0.0;
         }

         pKey = pTag->UsrAscend ? pTag->topScopeKey : pTag->bottomScopeKey;
         if( pKey )
         {
            hb_cdxTagKeyFind( pTag, pKey );
            if( pTag->CurKey->rec == 0 || pTag->TagEOF || ! hb_cdxBottomScope( pTag ) )
               fOK = HB_FALSE;
            else
               dStart = hb_cdxCountRelKeyPos( pTag->RootPage );
         }
         pKey = pTag->UsrAscend ? pTag->bottomScopeKey : pTag->topScopeKey;
         if( pKey && fOK )
         {
            hb_cdxTagKeyFind( pTag, pKey );
            if( pTag->CurKey->rec == 0 || pTag->TagBOF || ! hb_cdxTopScope( pTag ) )
               fOK = HB_FALSE;
            else
               dStop = hb_cdxCountRelKeyPos( pTag->RootPage );
         }
         if( fOK )
         {
            if( ! pTag->UsrAscend )
            {
               double dTmp = dStart;
               dStart = dStop;
               dStop = dTmp;
               dPos = 1.0 - dPos;
            }
            if( dStart >= dStop - dFact )
            {
               fTop = HB_TRUE;
            }
            else
            {
               dPos = dPos * ( dStop - dStart ) + dStart;
               pTag->fRePos = HB_FALSE;
               hb_cdxTagOpen( pTag );
               pTag->TagBOF = pTag->TagEOF = HB_FALSE;
               if( ! hb_cdxGoToRelKeyPos( pTag->RootPage, dPos ) )
               {
                  fTop = HB_TRUE;
               }
               else
               {
                  hb_cdxSetCurKey( pTag->RootPage );
                  if( ! hb_cdxTopScope( pTag ) )
                     fTop = HB_TRUE;
                  else if( ! hb_cdxBottomScope( pTag ) )
                     fForward = HB_FALSE;
               }
            }
         }
      }
      if( ! fOK )
      {
         SELF_GOTO( ( AREAP ) pArea, 0 );
      }
      else
      {
         if( fForward )
         {
            if( fTop )
               hb_cdxTagGoTop( pTag );
            while( ! pTag->TagEOF )
            {
               if( hb_cdxCheckRecordFilter( pArea, pTag->CurKey->rec ) )
                  break;
               hb_cdxTagSkipNext( pTag );
            }
            if( pTag->TagEOF && ! fTop )
               fForward = HB_FALSE;
         }
         if( ! fForward )
         {
            hb_cdxTagGoBottom( pTag );
            while( ! pTag->TagBOF )
            {
               if( hb_cdxCheckRecordFilter( pArea, pTag->CurKey->rec ) )
                  break;
               hb_cdxTagSkipPrev( pTag );
            }
            if( pTag->TagBOF )
            {
               pTag->CurKey->rec = 0;
            }
         }
         SELF_GOTO( ( AREAP ) pArea, pTag->CurKey->rec );
      }
      hb_cdxIndexUnLockRead( pTag->pIndex );
   }
}

/*
 * DBOI_FINDREC find a specific record in the tag - it's useful for
 * custom indexes when the same record can be stored more then once
 * or when the used index key is unknown
 */
static HB_BOOL hb_cdxDBOIFindRec( CDXAREAP pArea, LPCDXTAG pTag, HB_ULONG ulRecNo, HB_BOOL fCont )
{
   HB_BOOL fFound = HB_FALSE;

   if( pTag && ulRecNo )
   {
      if( pArea->dbfarea.lpdbPendingRel && pArea->dbfarea.lpdbPendingRel->isScoped )
         SELF_FORCEREL( ( AREAP ) pArea );

      hb_cdxIndexLockRead( pTag->pIndex );
      hb_cdxTagRefreshScope( pTag );
      if( fCont )
      {
         if( ! hb_cdxCurKeyRefresh( pArea, pTag ) )
            ulRecNo = 0;
         else
            hb_cdxTagSkipNext( pTag );
      }
      else
      {
         hb_cdxTagGoTop( pTag );
      }
      if( ulRecNo )
      {
         while( ! pTag->TagBOF && ! pTag->TagEOF && hb_cdxBottomScope( pTag ) )
         {
            if( pTag->CurKey->rec == ulRecNo )
            {
               fFound = HB_TRUE;
               break;
            }
            hb_cdxTagSkipNext( pTag );
         }
      }
      hb_cdxIndexUnLockRead( pTag->pIndex );
   }
   SELF_GOTO( ( AREAP ) pArea, fFound ? ulRecNo : 0 );
   return fFound;
}

static void hb_cdxClearLogPosInfo( CDXAREAP pArea )
{
   LPCDXINDEX pIndex = pArea->lpIndexes;
   LPCDXTAG pTag;

   while( pIndex )
   {
      pTag = pIndex->TagList;
      while( pTag )
      {
         pTag->curKeyState &= ~( CDX_CURKEY_LOGPOS | CDX_CURKEY_LOGCNT );
         pTag = pTag->pNext;
      }
      pIndex = pIndex->pNext;
   }
}

static void hb_cdxClearPosInfo( CDXAREAP pArea )
{
   LPCDXINDEX pIndex = pArea->lpIndexes;
   LPCDXTAG pTag;

   while( pIndex )
   {
      pTag = pIndex->TagList;
      while( pTag )
      {
         pTag->curKeyState &= ~( CDX_CURKEY_LOGPOS | CDX_CURKEY_LOGCNT |
                                 CDX_CURKEY_RAWPOS | CDX_CURKEY_RAWCNT );
         pTag = pTag->pNext;
      }
      pIndex = pIndex->pNext;
   }
}

/*
 * -- DBFCDX METHODS --
 */

/* ( DBENTRYP_BP )    hb_cdxBof     : NULL */
/* ( DBENTRYP_BP )    hb_cdxEof     : NULL */
/* ( DBENTRYP_BP )    hb_cdxFound   : NULL */

/* ( DBENTRYP_V )     hb_cdxGoBottom */
static HB_ERRCODE hb_cdxGoBottom( CDXAREAP pArea )
{
   LPCDXTAG pTag;
   HB_ERRCODE retval;

   HB_TRACE( HB_TR_DEBUG, ( "hb_cdxGoBottom(%p)", pArea ) );

   if( FAST_GOCOLD( ( AREAP ) pArea ) == HB_FAILURE )
      return HB_FAILURE;

   pTag = hb_cdxGetActiveTag( pArea );
   if( ! pTag )
      return SUPER_GOBOTTOM( ( AREAP ) pArea );

   if( pArea->dbfarea.lpdbPendingRel && pArea->dbfarea.lpdbPendingRel->isScoped )
      SELF_FORCEREL( ( AREAP ) pArea );

   hb_cdxIndexLockRead( pTag->pIndex );
   hb_cdxTagRefreshScope( pTag );

   hb_cdxTagGoBottom( pTag );

   pArea->dbfarea.area.fTop = HB_FALSE;
   pArea->dbfarea.area.fBottom = HB_TRUE;

   retval = SELF_GOTO( ( AREAP ) pArea, pTag->CurKey->rec );

   if( retval != HB_FAILURE && pArea->dbfarea.fPositioned )
   {
      retval = SELF_SKIPFILTER( ( AREAP ) pArea, -1 );

      if( pArea->dbfarea.fPositioned && CURKEY_LOGCNT( pTag ) )
      {
         pTag->logKeyPos = pTag->logKeyCount;
         CURKEY_SETLOGPOS( pTag );
      }
   }
   hb_cdxIndexUnLockRead( pTag->pIndex );

   return retval;
}

/* ( DBENTRYP_UL )    hb_cdxGoTo    : NULL */
/* ( DBENTRYP_I )     hb_cdxGoToId  : NULL */

/* ( DBENTRYP_V )     hb_cdxGoTop */
static HB_ERRCODE hb_cdxGoTop( CDXAREAP pArea )
{
   LPCDXTAG pTag;
   HB_ERRCODE retval;

   HB_TRACE( HB_TR_DEBUG, ( "hb_cdxGoTop(%p)", pArea ) );

   if( FAST_GOCOLD( ( AREAP ) pArea ) == HB_FAILURE )
      return HB_FAILURE;

   pTag = hb_cdxGetActiveTag( pArea );
   if( ! pTag )
      return SUPER_GOTOP( ( AREAP ) pArea );

   if( pArea->dbfarea.lpdbPendingRel && pArea->dbfarea.lpdbPendingRel->isScoped )
      SELF_FORCEREL( ( AREAP ) pArea );

   hb_cdxIndexLockRead( pTag->pIndex );
   hb_cdxTagRefreshScope( pTag );

   hb_cdxTagGoTop( pTag );

   pArea->dbfarea.area.fTop = HB_TRUE;
   pArea->dbfarea.area.fBottom = HB_FALSE;

   retval = SELF_GOTO( ( AREAP ) pArea, pTag->CurKey->rec );

   if( retval != HB_FAILURE && pArea->dbfarea.fPositioned )
      retval = SELF_SKIPFILTER( ( AREAP ) pArea, 1 );

   if( retval != HB_FAILURE && pArea->dbfarea.fPositioned )
   {
      pTag->logKeyPos = 1;
      CURKEY_SETLOGPOS( pTag );
   }

   hb_cdxIndexUnLockRead( pTag->pIndex );
   return retval;
}

/* ( DBENTRYP_BIB )   hb_cdxSeek */
static HB_ERRCODE hb_cdxSeek( CDXAREAP pArea, HB_BOOL fSoftSeek, PHB_ITEM pKeyItm, HB_BOOL fFindLast )
{
   LPCDXTAG pTag;

   HB_TRACE( HB_TR_DEBUG, ( "hb_cdxSeek(%p, %d, %p, %d)", pArea, fSoftSeek, pKeyItm, fFindLast ) );

   if( FAST_GOCOLD( ( AREAP ) pArea ) == HB_FAILURE )
      return HB_FAILURE;

   pTag = hb_cdxGetActiveTag( pArea );

   if( ! pTag )
   {
      hb_cdxErrorRT( pArea, EG_NOORDER, EDBF_NOTINDEXED, NULL, 0, EF_CANDEFAULT, NULL );
      return HB_FAILURE;
   }
   else
   {
      LPCDXKEY pKey;
      HB_ERRCODE retval = HB_SUCCESS;
      HB_BOOL  fEOF = HB_FALSE, fLast;
      HB_ULONG ulRec;

      if( pArea->dbfarea.lpdbPendingRel && pArea->dbfarea.lpdbPendingRel->isScoped )
         SELF_FORCEREL( ( AREAP ) pArea );

      pArea->dbfarea.area.fTop = pArea->dbfarea.area.fBottom = HB_FALSE;
      pArea->dbfarea.area.fEof = HB_FALSE;

      if( pTag->UsrUnique )
         fLast = ! pTag->UsrAscend;
      else
         fLast = pTag->UsrAscend ? fFindLast : ! fFindLast;

      /* TODO: runtime error if ValType(pKeyItm) != pTag->Type */
      pKey = hb_cdxKeyPutItem( NULL, pKeyItm,
                               fLast ? CDX_MAX_REC_NUM : CDX_IGNORE_REC_NUM,
                               pTag, CDX_CMP_PREFIX );

      hb_cdxIndexLockRead( pTag->pIndex );
      hb_cdxTagRefreshScope( pTag );
      ulRec = hb_cdxTagKeyFind( pTag, pKey );
      if( ( ulRec == 0 && ! fSoftSeek ) || pTag->TagEOF )
         fEOF = HB_TRUE;
      else /* if( fSoftSeek ) */
      {
         if( ! hb_cdxBottomScope( pTag ) )
            fEOF = HB_TRUE;
         else if( ! hb_cdxTopScope( pTag ) )
         {
            hb_cdxTagGoTop( pTag );
            if( pTag->CurKey->rec == 0 )
               fEOF = HB_TRUE;
         }
      }
      hb_cdxIndexUnLockRead( pTag->pIndex );
      if( ! fEOF )
      {
         retval = SELF_GOTO( ( AREAP ) pArea, pTag->CurKey->rec );
         if( retval != HB_FAILURE && pArea->dbfarea.fPositioned )
         {
            retval = SELF_SKIPFILTER( ( AREAP ) pArea, fFindLast ? -1 : 1 );
            if( retval != HB_FAILURE && ulRec && pArea->dbfarea.fPositioned )
            {
               pArea->dbfarea.area.fFound = ( ulRec == pArea->dbfarea.ulRecNo ||
                        hb_cdxValCompare( pTag, pKey->val, pKey->len,
                                          pTag->CurKey->val, pTag->CurKey->len,
                                          pKey->mode ) == 0 );
               if( ! pArea->dbfarea.area.fFound && ! fSoftSeek )
                  fEOF = HB_TRUE;
            }
         }
      }
      if( retval != HB_FAILURE &&
          ( fEOF || ! hb_cdxTopScope( pTag ) ||
                    ! hb_cdxBottomScope( pTag ) ) )
      {
         retval = SELF_GOTO( ( AREAP ) pArea, 0 );
      }
      pArea->dbfarea.area.fBof = HB_FALSE;
      hb_cdxKeyFree( pKey );
      return retval;
   }
}

/* ( DBENTRYP_L )     hb_cdxSkip        : NULL */
static HB_ERRCODE hb_cdxSkip( CDXAREAP pArea, HB_LONG lToSkip )
{
   LPCDXTAG pTag;
   HB_ULONG ulPos, ulRec;

   HB_TRACE( HB_TR_DEBUG, ( "hb_cdxSkip(%p, %ld)", pArea, lToSkip ) );

   if( pArea->dbfarea.lpdbPendingRel )
      SELF_FORCEREL( ( AREAP ) pArea );

   pTag = lToSkip == 0 ? NULL : hb_cdxGetActiveTag( pArea );
   if( pTag && pArea->dbfarea.fPositioned && CURKEY_LOGPOS( pTag ) )
   {
      ulPos = pTag->logKeyPos;
      ulRec = pTag->logKeyRec;
   }
   else
   {
      ulPos = ulRec = 0;
   }

   if( SUPER_SKIP( ( AREAP ) pArea, lToSkip ) == HB_FAILURE )
      return HB_FAILURE;

   if( pTag )
   {
      if( ulPos && ( pTag->logKeyPos != ulPos || pTag->logKeyRec != ulRec ||
          ( pTag->curKeyState & CDX_CURKEY_LOGPOS ) == 0 ) )
      {
         ulPos = 0;
      }

      if( lToSkip > 0 )
      {
         if( pArea->dbfarea.area.fEof )
         {
            if( lToSkip == 1 && ulPos && ! CURKEY_LOGCNT( pTag ) )
            {
               pTag->logKeyCount = ulPos;
               pTag->curKeyState |= CDX_CURKEY_LOGCNT;
            }
         }
         else if( ulPos )
         {
            pTag->logKeyPos += lToSkip;
            pTag->logKeyRec = pArea->dbfarea.ulRecNo;
         }
      }
      else if( pArea->dbfarea.area.fBof )
      {
         if( pArea->dbfarea.fPositioned )
         {
            pTag->logKeyPos = 1;
            CURKEY_SETLOGPOS( pTag );
         }
      }
      else if( ulPos )
      {
         pTag->logKeyPos += lToSkip;
         pTag->logKeyRec = pArea->dbfarea.ulRecNo;
      }
   }
   return HB_SUCCESS;
}

/* ( DBENTRYP_L )     hb_cdxSkipFilter  : NULL */

/* ( DBENTRYP_L )     hb_cdxSkipRaw */
static HB_ERRCODE hb_cdxSkipRaw( CDXAREAP pArea, HB_LONG lToSkip )
{
   LPCDXTAG pTag;
   HB_ERRCODE retval;
   HB_BOOL fOut = HB_FALSE, fForward;

   HB_TRACE( HB_TR_DEBUG, ( "hb_cdxSkipRaw(%p, %ld)", pArea, lToSkip ) );

   if( FAST_GOCOLD( ( AREAP ) pArea ) == HB_FAILURE )
      return HB_FAILURE;

   pTag = hb_cdxGetActiveTag( pArea );

   if( ! pTag || lToSkip == 0 )
      return SUPER_SKIPRAW( ( AREAP ) pArea, lToSkip );

   if( pArea->dbfarea.lpdbPendingRel )
      SELF_FORCEREL( ( AREAP ) pArea );

   fForward = ( lToSkip > 0 );

   hb_cdxIndexLockRead( pTag->pIndex );
   hb_cdxTagRefreshScope( pTag );
   if( ! hb_cdxCurKeyRefresh( pArea, pTag ) )
   {
      if( fForward )
      {
         if( pTag->TagEOF || ! hb_cdxBottomScope( pTag ) )
            fOut = HB_TRUE;
         else if( pTag->UsrAscend && hb_cdxTopScope( pTag ) )
            lToSkip--;
      }
      else if( pArea->dbfarea.fPositioned )
      {
         if( pTag->TagEOF || ! hb_cdxTopScope( pTag ) )
            fOut = HB_TRUE;
         else if( ! pTag->UsrAscend && hb_cdxBottomScope( pTag ) )
            lToSkip++;
      }
   }
   if( fForward )
   {
      if( ! fOut )
      {
         while( lToSkip-- > 0 )
         {
            hb_cdxTagSkipNext( pTag );
            if( pTag->TagEOF )
            {
               fOut = HB_TRUE;
               break;
            }
         }
      }
      retval = SELF_GOTO( ( AREAP ) pArea, ( pTag->TagEOF || fOut )
                                           ? 0 : pTag->CurKey->rec );
   }
   else /* if( lToSkip < 0 ) */
   {
      if( fOut )
         hb_cdxTagGoTop( pTag );
      else
      {
         while( lToSkip++ < 0 )
         {
            hb_cdxTagSkipPrev( pTag );
            if( pTag->TagBOF )
            {
               fOut = HB_TRUE;
               break;
            }
         }
      }
      retval = SELF_GOTO( ( AREAP ) pArea, pTag->CurKey->rec );
      pArea->dbfarea.area.fBof = fOut;
   }
   hb_cdxIndexUnLockRead( pTag->pIndex );
   /* Update Bof and Eof flags */
#if 0
   if( fForward )
      pArea->dbfarea.area.fBof = HB_FALSE;
   else
      pArea->dbfarea.area.fEof = HB_FALSE;
#endif
   return retval;
}

/* ( DBENTRYP_VF )    hb_cdxAddField        : NULL */
/* ( DBENTRYP_B )     hb_cdxAppend          : NULL */
/* ( DBENTRYP_I )     hb_cdxCreateFields    : NULL */
/* ( DBENTRYP_V )     hb_cdxDeleteRec       : NULL */
/* ( DBENTRYP_BP )    hb_cdxDeleted         : NULL */
/* ( DBENTRYP_SP )    hb_cdxFieldCount      : NULL */
/* ( DBENTRYP_VF )    hb_cdxFieldDisplay    : NULL */
/* ( DBENTRYP_SSI )   hb_cdxFieldInfo       : NULL */
/* ( DBENTRYP_SCP )   hb_cdxFieldName       : NULL */

/* ( DBENTRYP_V )     hb_cdxFlush           : NULL */
/*
 * Flush _system_ buffers to disk
 */
static HB_ERRCODE hb_cdxFlush( CDXAREAP pArea )
{
   LPCDXINDEX pIndex;
   HB_ERRCODE errCode;

   HB_TRACE( HB_TR_DEBUG, ( "hb_cdxFlush(%p)", pArea ) );

   if( SELF_GOCOLD( ( AREAP ) pArea ) == HB_FAILURE )
      return HB_FAILURE;

   errCode = SUPER_FLUSH( ( AREAP ) pArea );

   if( hb_setGetHardCommit() )
   {
      pIndex = pArea->lpIndexes;
      while( pIndex )
      {
         if( pIndex->pFile && pIndex->fFlush )
         {
            hb_fileCommit( pIndex->pFile );
            pIndex->fFlush = HB_FALSE;
         }
         pIndex = pIndex->pNext;
      }
   }

   return errCode;
}

/* ( DBENTRYP_PP )    hb_cdxGetRec          : NULL */
/* ( DBENTRYP_SI )    hb_cdxGetValue        : NULL */
/* ( DBENTRYP_SVL )   hb_cdxGetVarLen       : NULL */

/* ( DBENTRYP_V )     hb_cdxGoCold */
/*
 * Perform a write of WorkArea memory to the data store.
 */
static HB_ERRCODE hb_cdxGoCold( CDXAREAP pArea )
{
   HB_BOOL fRecordChanged = pArea->dbfarea.fRecordChanged;
   HB_BOOL fAppend = pArea->dbfarea.fAppend;

   HB_TRACE( HB_TR_DEBUG, ( "hb_cdxGoCold(%p)", pArea ) );

   if( SUPER_GOCOLD( ( AREAP ) pArea ) == HB_FAILURE )
      return HB_FAILURE;

   if( ( fRecordChanged || pArea->fCdxAppend ) && pArea->lpIndexes )
   {
      LPCDXTAG pTag = pArea->lpIndexes->TagList;
      LPCDXKEY pKey = NULL;
      HB_BOOL fAdd, fDel, fLck = HB_FALSE;
      LPDBRELINFO lpdbPendingRel;

      if( pArea->dbfarea.fShared )
      {
         if( fAppend )
         {
            if( pArea->fCdxAppend )
               hb_cdxErrInternal( "hb_cdxGoCold: multiple appending without GOCOLD." );
            pArea->fCdxAppend = HB_TRUE;
            return HB_SUCCESS;
         }
         else
         {
            fAppend = pArea->fCdxAppend;
            pArea->fCdxAppend = HB_FALSE;
         }
      }

      /* The pending relation may move the record pointer so we should
         disable them for KEY/FOR evaluation */
      lpdbPendingRel = pArea->dbfarea.lpdbPendingRel;
      pArea->dbfarea.lpdbPendingRel = NULL;

      /* TODO:
       * There is possible race condition here but not very dangerous.
       * To avoid it we should Lock all index file before SUPER_GOCOLD
       * but it makes other problem if two stations open the database index
       * files in a different order then they can block each other.
       * Without changes in locking scheme we can do only one thing which
       * is enough if there is only one index file: lock first index only
       * before SUPER_GOCOLD
       * Druzus, 2003-10-05 10:27:52 CEST
       */

      while( pTag )
      {
         if( ! pTag->Custom )
         {
            pKey = hb_cdxKeyEval( pKey, pTag );

            if( pTag->pForItem != NULL )
               fAdd = hb_cdxEvalCond( pArea, pTag->pForItem, HB_TRUE );
            else
               fAdd = HB_TRUE;

            if( fAppend )
               fDel = HB_FALSE;
            else
            {
               if( hb_cdxValCompare( pTag, pKey->val, pKey->len,
                                     pTag->HotKey->val, pTag->HotKey->len,
                                     CDX_CMP_EXACT ) == 0 )
               {
                  fDel = ! fAdd && pTag->HotFor;
                  fAdd = fAdd && ! pTag->HotFor;
               }
               else
               {
                  fDel = pTag->HotFor;
               }
            }
            if( fDel || fAdd )
            {
               if( ! fLck )
               {
                  hb_cdxIndexLockWrite( pTag->pIndex );
                  fLck = HB_TRUE;
               }
               if( fDel )
                  hb_cdxTagKeyDel( pTag, pTag->HotKey );
               if( fAdd )
                  hb_cdxTagKeyAdd( pTag, pKey );
            }
#if 0
            if( pTag->HotKey )
            {
               hb_cdxKeyFree( pTag->HotKey );
               pTag->HotKey = NULL;
            }
#endif
         }
         if( pTag->pNext )
            pTag = pTag->pNext;
         else
         {
            if( fLck )
            {
               hb_cdxIndexUnLockWrite( pTag->pIndex );
               fLck = HB_FALSE;
            }
            if( pTag->pIndex->pNext )
               pTag = pTag->pIndex->pNext->TagList;
            else
               pTag = NULL;
         }
      }

      if( pKey )
         hb_cdxKeyFree( pKey );

      /* Restore disabled pending relation */
      pArea->dbfarea.lpdbPendingRel = lpdbPendingRel;
   }

   return HB_SUCCESS;
}

/* ( DBENTRYP_V )     hb_cdxGoHot */
/*
 * Mark the WorkArea data buffer as hot.
 */
static HB_ERRCODE hb_cdxGoHot( CDXAREAP pArea )
{

   HB_TRACE( HB_TR_DEBUG, ( "hb_cdxGoHot(%p)", pArea ) );

   if( pArea->dbfarea.fRecordChanged )
      hb_cdxErrInternal( "hb_cdxGoHot: multiple marking buffer as hot." );

   if( SUPER_GOHOT( ( AREAP ) pArea ) == HB_FAILURE )
      return HB_FAILURE;

   if( pArea->lpIndexes && ! pArea->fCdxAppend )
   {
      LPCDXTAG pTag = pArea->lpIndexes->TagList;
      while( pTag )
      {
         if( ! pTag->Custom )
         {
            pTag->HotKey = hb_cdxKeyEval( pTag->HotKey, pTag );
            pTag->HotFor = pTag->pForItem == NULL || hb_cdxEvalCond( pArea, pTag->pForItem, HB_TRUE );
         }

         if( pTag->pNext )
            pTag = pTag->pNext;
         else
         {
            if( pTag->pIndex->pNext )
               pTag = pTag->pIndex->pNext->TagList;
            else
               pTag = NULL;
         }
      }
   }
   return HB_SUCCESS;
}

/* ( DBENTRYP_P )     hb_cdxPutRec          : NULL */
/* ( DBENTRYP_SI )    hb_cdxPutValue        : NULL */
/* ( DBENTRYP_V )     hb_cdxRecall          : NULL */
/* ( DBENTRYP_ULP )   hb_cdxRecCount        : NULL */
/* ( DBENTRYP_ISI )   hb_cdxRecInfo         : NULL */
/* ( DBENTRYP_ULP )   hb_cdxRecNo           : NULL */
/* ( DBENTRYP_I )     hb_cdxRecId           : NULL */
/* ( DBENTRYP_S )     hb_cdxSetFieldExtent  : NULL */
/* ( DBENTRYP_CP )    hb_cdxAlias           : NULL */

/* ( DBENTRYP_V )     hb_cdxClose */
/*
 * Close the table in the WorkArea.
 */
static HB_ERRCODE hb_cdxClose( CDXAREAP pArea )
{
   HB_ERRCODE errCode;

   HB_TRACE( HB_TR_DEBUG, ( "hb_cdxClose(%p)", pArea ) );

   if( SELF_GOCOLD( ( AREAP ) pArea ) == HB_FAILURE )
      return HB_FAILURE;

   errCode = SUPER_CLOSE( ( AREAP ) pArea );

   if( errCode == HB_SUCCESS )
   {
      if( pArea->pSort )
      {
         hb_cdxSortFree( pArea->pSort );
         pArea->pSort = NULL;
      }

      hb_cdxOrdListClear( pArea, HB_TRUE, NULL );
#ifdef HB_CDX_DBGTIME
      printf( "\r\ncdxTimeIntBld=%f, cdxTimeExtBld=%f, cdxTimeBld=%f\r\n"
              "cdxTimeGetKey=%f, cdxTimeFreeKey=%f\r\n"
              "cdxTimeExtBlc=%f, cdxTimeIntBlc=%f\r\n"
              "cdxTimeIdxBld=%f\r\n"
              "cdxTimeTotal=%f\r\n",
              ( double ) cdxTimeIntBld / 1000000, ( double ) cdxTimeExtBld / 1000000,
              ( double ) ( cdxTimeIntBld + cdxTimeExtBld ) / 1000000,
              ( double ) cdxTimeGetKey / 1000000, ( double ) cdxTimeFreeKey / 1000000,
              ( double ) cdxTimeIntBlc / 1000000, ( double ) cdxTimeExtBlc / 1000000,
              ( double ) cdxTimeIdxBld / 1000000,
              ( double ) ( cdxTimeIntBld + cdxTimeExtBld + cdxTimeIdxBld +
                           cdxTimeGetKey + cdxTimeFreeKey +
                           cdxTimeExtBlc + cdxTimeIntBlc ) / 1000000 );
      fflush( stdout );
      cdxTimeIntBld = cdxTimeExtBld = 0;
#endif
#ifdef HB_CDX_DBGUPDT
      printf( "\r\n#reads=%ld, #writes=%ld, stacksize=%d\r\n", cdxReadNO, cdxWriteNO, cdxStackSize );
      fflush( stdout );
      cdxReadNO = cdxWriteNO = 0;
#endif
   }

   return errCode;
}

/* ( DBENTRYP_VO )    hb_cdxCreate          : NULL */
/* ( DBENTRYP_SI )    hb_cdxInfo            : NULL */
/* ( DBENTRYP_V )     hb_cdxNewArea         : NULL */

/* ( DBENTRYP_VO )    hb_cdxOpen */
/*
 * Open a data store in the WorkArea.
 */
static HB_ERRCODE hb_cdxOpen( CDXAREAP pArea, LPDBOPENINFO pOpenInfo )
{
   HB_ERRCODE errCode = HB_SUCCESS;

   HB_TRACE( HB_TR_DEBUG, ( "hb_cdxOpen(%p, %p)", pArea, pOpenInfo ) );

   if( ! pArea->dbfarea.bLockType )
   {
      PHB_ITEM pItem = hb_itemNew( NULL );
      if( SELF_INFO( ( AREAP ) pArea, DBI_LOCKSCHEME, pItem ) != HB_SUCCESS )
      {
         hb_itemRelease( pItem );
         return HB_FAILURE;
      }
      pArea->dbfarea.bLockType = ( HB_BYTE ) hb_itemGetNI( pItem );
      hb_itemRelease( pItem );
      if( pArea->dbfarea.bLockType == 0 )
      {
         pArea->dbfarea.bLockType = DB_DBFLOCK_VFP;
      }
   }
   if( SUPER_OPEN( ( AREAP ) pArea, pOpenInfo ) == HB_FAILURE )
   {
      return HB_FAILURE;
   }

   /* open (production) structural index */
   if( DBFAREA_DATA( &pArea->dbfarea )->fStrictStruct ? pArea->dbfarea.fHasTags : hb_setGetAutOpen() )
   {
      char szFileName[ HB_PATH_MAX ];

      pArea->dbfarea.fHasTags = HB_FALSE;
      hb_cdxCreateFName( pArea, NULL, NULL, szFileName, NULL );
      if( hb_fileExists( szFileName, NULL ) ||
          DBFAREA_DATA( &pArea->dbfarea )->fStrictStruct )
      {
         DBORDERINFO pOrderInfo;

         pOrderInfo.itmResult = hb_itemPutNI( NULL, 0 );
         pOrderInfo.atomBagName = hb_itemPutC( NULL, szFileName );
         pOrderInfo.itmNewVal = NULL;
         pOrderInfo.itmOrder  = NULL;
         errCode = SELF_ORDLSTADD( ( AREAP ) pArea, &pOrderInfo );
         if( errCode == HB_SUCCESS )
         {
            pOrderInfo.itmOrder  = hb_itemPutNI( NULL, hb_setGetAutOrder() );
            errCode = SELF_ORDLSTFOCUS( ( AREAP ) pArea, &pOrderInfo );
            hb_itemRelease( pOrderInfo.itmOrder );
            if( errCode == HB_SUCCESS )
               errCode = SELF_GOTOP( ( AREAP ) pArea );
         }
         hb_itemRelease( pOrderInfo.atomBagName );
         hb_itemRelease( pOrderInfo.itmResult );
      }
   }
   else
   {
      pArea->dbfarea.fHasTags = HB_FALSE;
   }

   return errCode;
}

/* ( DBENTRYP_V )     hb_cdxRelease         : NULL */

/* ( DBENTRYP_SP )    hb_cdxStructSize */
/*
 * Retrieve the size of the WorkArea structure.
 */
static HB_ERRCODE hb_cdxStructSize( CDXAREAP pArea, HB_USHORT * uiSize )
{
   HB_TRACE( HB_TR_DEBUG, ( "hb_cdxStrucSize(%p, %p)", pArea, uiSize ) );
   HB_SYMBOL_UNUSED( pArea );

   *uiSize = sizeof( CDXAREA );
   return HB_SUCCESS;
}

/* ( DBENTRYP_CP )    hb_cdxSysName         : NULL */

/* ( DBENTRYP_VEI )   hb_cdxEval            : NULL */

/* ( DBENTRYP_V )     hb_cdxPack */
static HB_ERRCODE hb_cdxPack( CDXAREAP pArea )
{
   HB_TRACE( HB_TR_DEBUG, ( "hb_cdxPack(%p)", pArea ) );

   if( FAST_GOCOLD( ( AREAP ) pArea ) == HB_FAILURE )
      return HB_FAILURE;

   if( SUPER_PACK( ( AREAP ) pArea ) == HB_SUCCESS )
   {
      return SELF_ORDLSTREBUILD( ( AREAP ) pArea );
   }
   else
      return HB_FAILURE;
}

/* ( DBENTRYP_LSP )   hb_cdxPackRec         : NULL */
/* ( DBENTRYP_VS )    hb_cdxSort            : NULL */
/* ( DBENTRYP_VT )    hb_cdxTrans           : NULL */
/* ( DBENTRYP_VT )    hb_cdxTransRec        : NULL */

/* ( DBENTRYP_V )     hb_cdxZap */
static HB_ERRCODE hb_cdxZap( CDXAREAP pArea )
{
   HB_TRACE( HB_TR_DEBUG, ( "nb_cdxZap(%p)", pArea ) );

   if( FAST_GOCOLD( ( AREAP ) pArea ) == HB_FAILURE )
      return HB_FAILURE;

   if( SUPER_ZAP( ( AREAP ) pArea ) == HB_SUCCESS )
   {
      return SELF_ORDLSTREBUILD( ( AREAP ) pArea );
   }
   else
      return HB_FAILURE;
}

/* ( DBENTRYP_VR )    hb_cdxChildEnd        : NULL */
/* ( DBENTRYP_VR )    hb_cdxChildStart      : NULL */
/* ( DBENTRYP_VR )    hb_cdxChildSync       : NULL */
/* ( DBENTRYP_V )     hb_cdxSyncChildren    : NULL */
/* ( DBENTRYP_V )     hb_cdxClearRel        : NULL */
/* ( DBENTRYP_V )     hb_cdxForceRel        : NULL */
/* ( DBENTRYP_SSP )   hb_cdxRelArea         : NULL */
/* ( DBENTRYP_VR )    hb_cdxRelEval         : NULL */
/* ( DBENTRYP_SI )    hb_cdxRelText         : NULL */
/* ( DBENTRYP_VR )    hb_cdxSetRel          : NULL */

/* ( DBENTRYP_VOI )   hb_cdxOrderListAdd */
static HB_ERRCODE hb_cdxOrderListAdd( CDXAREAP pArea, LPDBORDERINFO pOrderInfo )
{
   HB_USHORT uiFlags;
   PHB_FILE pFile;
   char szBaseName[ CDX_MAXTAGNAMELEN + 1 ];
   char szFileName[ HB_PATH_MAX ];
   LPCDXINDEX pIndex, * pIndexPtr;
   HB_BOOL fProd, bRetry;
   PHB_ITEM pError = NULL;

   HB_TRACE( HB_TR_DEBUG, ( "hb_cdxOrderListAdd(%p, %p)", pArea, pOrderInfo ) );

   if( FAST_GOCOLD( ( AREAP ) pArea ) == HB_FAILURE )
      return HB_FAILURE;

   if( hb_itemGetCLen( pOrderInfo->atomBagName ) == 0 )
      return HB_FAILURE;

   hb_cdxCreateFName( pArea, hb_itemGetCPtr( pOrderInfo->atomBagName ),
                      &fProd, szFileName, szBaseName );

#if 0
   if( ! szBaseName[ 0 ] )
      return HB_FAILURE;
#endif
   pIndex = hb_cdxFindBag( pArea, szFileName );

   if( pIndex )
   {
      /* index already open, do nothing */
      if( ! pArea->uiTag )
      {
         pArea->uiTag = hb_cdxGetTagNumber( pArea, pIndex->TagList );
         SELF_GOTOP( ( AREAP ) pArea );
      }
      return HB_SUCCESS;
   }

   uiFlags = ( pArea->dbfarea.fReadonly ? FO_READ : FO_READWRITE ) |
             ( pArea->dbfarea.fShared ? FO_DENYNONE : FO_EXCLUSIVE );
   do
   {
      pFile = hb_fileExtOpen( szFileName, NULL, uiFlags |
                              FXO_DEFAULTS | FXO_SHARELOCK | FXO_COPYNAME |
                              FXO_NOSEEKPOS,
                              NULL, pError );
      if( ! pFile )
         bRetry = hb_cdxErrorRT( pArea, EG_OPEN, EDBF_OPEN_INDEX, szFileName,
                                 hb_fsError(), EF_CANRETRY | EF_CANDEFAULT,
                                 &pError ) == E_RETRY;
      else
      {
         if( hb_fileSize( pFile ) <= ( HB_FOFFSET ) sizeof( CDXTAGHEADER ) )
         {
            hb_fileClose( pFile );
            pFile = NULL;
            hb_cdxErrorRT( pArea, EG_CORRUPTION, EDBF_CORRUPT,
                           szFileName, hb_fsError(), EF_CANDEFAULT, NULL );
         }
         bRetry = HB_FALSE;
      }

   }
   while( bRetry );

   if( pError )
      hb_errRelease( pError );

   if( ! pFile )
   {
      return HB_FAILURE;
   }

   pIndex = hb_cdxIndexNew( pArea );
   pIndex->pFile      = pFile;
   pIndex->fShared    = pArea->dbfarea.fShared;
   pIndex->fReadonly  = pArea->dbfarea.fReadonly;
   pIndex->szFileName = hb_strdup( szFileName );

   pIndexPtr = &pArea->lpIndexes;
   while( *pIndexPtr != NULL )
      pIndexPtr = &( *pIndexPtr )->pNext;
   *pIndexPtr = pIndex;

   if( ! hb_cdxIndexLoad( pIndex, szBaseName ) )
   {
      /* index file is corrupted */
      *pIndexPtr = NULL;
      hb_cdxIndexFree( pIndex );
      hb_cdxErrorRT( pArea, EG_CORRUPTION, EDBF_CORRUPT,
                     szFileName, hb_fsError(), EF_CANDEFAULT, NULL );
      return HB_FAILURE;
   }

   if( fProd )
      pArea->dbfarea.fHasTags = HB_TRUE;

   /* dbfcdx specific: If there was no controlling order, set this one.
    * This is the behaviour of Clipper's dbfcdx, although
    * Clipper doc says a different rule
    */
   if( ! pArea->uiTag )
   {
      pArea->uiTag = hb_cdxGetTagNumber( pArea, pIndex->TagList );
      SELF_GOTOP( ( AREAP ) pArea );
   }
   return HB_SUCCESS;
}

/* ( DBENTRYP_V )     hb_cdxOrderListClear */
/*
 * Clear the current order list.
 */
static HB_ERRCODE hb_cdxOrderListClear( CDXAREAP pArea )
{
   HB_TRACE( HB_TR_DEBUG, ( "hb_cdxOrderListClear(%p)", pArea ) );

   if( FAST_GOCOLD( ( AREAP ) pArea ) == HB_FAILURE )
      return HB_FAILURE;

   hb_cdxOrdListClear( pArea, !( DBFAREA_DATA( &pArea->dbfarea )->fStrictStruct ?
                       pArea->dbfarea.fHasTags : hb_setGetAutOpen() ), NULL );
   pArea->uiTag = 0;

   return HB_SUCCESS;
}

/* ( DBENTRYP_VOI )   hb_cdxOrderListDelete */
static HB_ERRCODE hb_cdxOrderListDelete( CDXAREAP pArea, LPDBORDERINFO pOrderInfo )
{
   char szTagName[ CDX_MAXTAGNAMELEN + 1 ];
   char szFileName[ HB_PATH_MAX ];
   LPCDXINDEX pIndex, * pIndexPtr;
   HB_BOOL fProd;

   HB_TRACE( HB_TR_DEBUG, ( "hb_cdxOrderListDelete(%p, %p)", pArea, pOrderInfo ) );

   if( FAST_GOCOLD( ( AREAP ) pArea ) == HB_FAILURE )
      return HB_FAILURE;

   hb_cdxCreateFName( pArea, hb_itemGetCPtr( pOrderInfo->atomBagName ), &fProd,
                      szFileName, szTagName );

   if( fProd && ( DBFAREA_DATA( &pArea->dbfarea )->fStrictStruct ?
                  pArea->dbfarea.fHasTags : hb_setGetAutOpen() ) )
      pIndex = NULL;
   else
      pIndex = hb_cdxFindBag( pArea, szFileName );

   if( pIndex )
   {
      LPCDXTAG pTag = hb_cdxGetActiveTag( pArea );
      if( pTag && pTag->pIndex == pIndex )
         pArea->uiTag = 0;
      pIndexPtr = &pArea->lpIndexes;
      while( *pIndexPtr )
      {
         if( pIndex == *pIndexPtr )
         {
            *pIndexPtr = pIndex->pNext;
            hb_cdxIndexFree( pIndex );
            break;
         }
         pIndexPtr = &( *pIndexPtr )->pNext;
      }
   }
   return HB_SUCCESS;
}

/* ( DBENTRYP_VOI )   hb_cdxOrderListFocus */
static HB_ERRCODE hb_cdxOrderListFocus( CDXAREAP pArea, LPDBORDERINFO pOrderInfo )
{
   LPCDXTAG pTag;

   HB_TRACE( HB_TR_DEBUG, ( "hb_cdxOrderListFocus(%p, %p)", pArea, pOrderInfo ) );

   if( FAST_GOCOLD( ( AREAP ) pArea ) == HB_FAILURE )
      return HB_FAILURE;

   if( ! pArea->lpIndexes )
      return HB_SUCCESS;

   pTag = hb_cdxGetActiveTag( pArea );
   if( pTag )
      pOrderInfo->itmResult = hb_itemPutC( pOrderInfo->itmResult, pTag->szName );

   if( pOrderInfo->itmOrder )
      hb_cdxFindTag( pArea, pOrderInfo->itmOrder, pOrderInfo->atomBagName, &pArea->uiTag );

   return HB_SUCCESS;
}

/* ( DBENTRYP_V )     hb_cdxOrderListRebuild */
static HB_ERRCODE hb_cdxOrderListRebuild( CDXAREAP pArea )
{
   LPCDXINDEX pIndex, * pIndexPtr;
   HB_USHORT uiPrevTag;

   HB_TRACE( HB_TR_DEBUG, ( "hb_cdxPack(%p)", pArea ) );

   if( FAST_GOCOLD( ( AREAP ) pArea ) == HB_FAILURE )
      return HB_FAILURE;

   if( pArea->dbfarea.fShared )
   {
      hb_cdxErrorRT( pArea, EG_SHARED, EDBF_SHARED, pArea->dbfarea.szDataFileName, 0, 0, NULL );
      return HB_FAILURE;
   }
   if( pArea->dbfarea.fReadonly )
   {
      hb_cdxErrorRT( pArea, EG_READONLY, EDBF_READONLY, pArea->dbfarea.szDataFileName, 0, 0, NULL );
      return HB_FAILURE;
   }

   if( ! pArea->lpIndexes )
      return HB_SUCCESS;

   uiPrevTag = pArea->uiTag;
   pArea->uiTag = 0;

   pIndex = pArea->lpIndexes;
   pArea->lpIndexes = NULL;
   pIndexPtr = &pArea->lpIndexes;
   while( pIndex )
   {
      ( *pIndexPtr ) = pIndex;
      pIndex = pIndex->pNext;
      ( *pIndexPtr )->pNext = NULL;
      hb_cdxIndexReindex( *pIndexPtr );
      pIndexPtr = &( *pIndexPtr )->pNext;
   }

   pArea->uiTag = uiPrevTag;
   /* Clear pArea->dbfarea.area.lpdbOrdCondInfo */
   SELF_ORDSETCOND( ( AREAP ) pArea, NULL );

   return SELF_GOTOP( ( AREAP ) pArea );
}

/* ( DBENTRYP_VOO )   hb_cdxOrderCondition  : NULL */

/* ( DBENTRYP_VOC )   hb_cdxOrderCreate */
/*
 * create new order
 */
static HB_ERRCODE hb_cdxOrderCreate( CDXAREAP pArea, LPDBORDERCREATEINFO pOrderInfo )
{
   HB_ULONG ulRecNo;
   HB_BOOL fNewFile, fOpenedIndex, fProd, fAscend = HB_TRUE, fNoCase = HB_FALSE,
        fCustom = HB_FALSE, fTemporary = HB_FALSE, fExclusive = HB_FALSE;
   PHB_ITEM pKeyExp, pForExp = NULL, pResult;
   char szCpndTagName[ CDX_MAXTAGNAMELEN + 1 ], szTagName[ CDX_MAXTAGNAMELEN + 1 ];
   char szFileName[ HB_PATH_MAX ], szTempFile[ HB_PATH_MAX ];
   const char * szFor = NULL;
   LPCDXINDEX pIndex;
   LPCDXTAG pTag;
   HB_USHORT uiLen;
   HB_BYTE bType;

   HB_TRACE( HB_TR_DEBUG, ( "hb_cdxOrderCreate(%p, %p)", pArea, pOrderInfo ) );

   if( SELF_GOCOLD( ( AREAP ) pArea ) == HB_FAILURE )
      return HB_FAILURE;

   if( pArea->dbfarea.lpdbPendingRel )
      SELF_FORCEREL( ( AREAP ) pArea );

   if( hb_strlentrim( hb_itemGetCPtr( pOrderInfo->abExpr ) ) +
       ( pArea->dbfarea.area.lpdbOrdCondInfo && pArea->dbfarea.area.lpdbOrdCondInfo->abFor ?
         hb_strlentrim( pArea->dbfarea.area.lpdbOrdCondInfo->abFor ) : 0 ) >
       CDX_HEADEREXPLEN - 2 )
   {
      hb_cdxErrorRT( pArea, EG_DATAWIDTH, EDBF_KEYLENGTH, NULL, 0, 0, NULL );
      return HB_FAILURE;
   }

   if( SELF_COMPILE( ( AREAP ) pArea, hb_itemGetCPtr( pOrderInfo->abExpr ) ) == HB_FAILURE )
   {
      if( pOrderInfo->itmCobExpr )
      {
         pKeyExp = hb_itemNew( pOrderInfo->itmCobExpr );
      }
      else
      {
         hb_cdxErrorRT( pArea, EG_DATATYPE, EDBF_INVALIDKEY, NULL, 0, 0, NULL );
         return HB_FAILURE;
      }
   }
   else
   {
      pKeyExp = pArea->dbfarea.area.valResult;
      pArea->dbfarea.area.valResult = NULL;
      /* If we have a codeblock for the expression, use it */
      if( pOrderInfo->itmCobExpr )
      {
         hb_vmDestroyBlockOrMacro( pKeyExp );
         pKeyExp = hb_itemNew( pOrderInfo->itmCobExpr );
      }
   }

   /* Get a blank record before testing expression */
   ulRecNo = pArea->dbfarea.ulRecNo;
   SELF_GOTO( ( AREAP ) pArea, 0 );
   if( SELF_EVALBLOCK( ( AREAP ) pArea, pKeyExp ) == HB_FAILURE )
   {
      hb_vmDestroyBlockOrMacro( pKeyExp );
      SELF_GOTO( ( AREAP ) pArea, ulRecNo );
      return HB_FAILURE;
   }
   pResult = pArea->dbfarea.area.valResult;
   pArea->dbfarea.area.valResult = NULL;

   bType = hb_cdxItemType( pResult );
   switch( bType )
   {
      case 'N':
      case 'D':
      case 'T':
         uiLen = 8;
         break;
      case 'L':
         uiLen = 1;
         break;
      case 'C':
      {
         HB_SIZE nLen = hb_itemGetCLen( pResult );
         if( nLen > USHRT_MAX )
            nLen = USHRT_MAX;
         uiLen = ( HB_USHORT ) nLen;
         break;
      }
      default:
         bType = 'U';
         uiLen = 0;
   }
   hb_itemRelease( pResult );

   /* Make sure KEY has proper type and length */
   if( bType == 'U' || uiLen == 0 )
   {
      hb_vmDestroyBlockOrMacro( pKeyExp );
      SELF_GOTO( ( AREAP ) pArea, ulRecNo );
      hb_cdxErrorRT( pArea, bType == 'U' ? EG_DATATYPE : EG_DATAWIDTH, EDBF_INVALIDKEY, NULL, 0, 0, NULL );
      return HB_FAILURE;
   }
#if defined( HB_COMPAT_C53 ) && defined( HB_CLP_STRICT )
   else if( bType == 'C' && uiLen > CDX_MAXKEY )
   {
      if( hb_cdxErrorRT( pArea, EG_DATAWIDTH, EDBF_INVALIDKEY, NULL, 0, EF_CANDEFAULT, NULL ) == E_DEFAULT )
         uiLen = CDX_MAXKEY;
      else
      {
         hb_vmDestroyBlockOrMacro( pKeyExp );
         SELF_GOTO( ( AREAP ) pArea, ulRecNo );
         return HB_FAILURE;
      }
   }
#endif
   if( pArea->dbfarea.area.lpdbOrdCondInfo )
   {
      fAscend = ! pArea->dbfarea.area.lpdbOrdCondInfo->fDescending;
      fCustom = pArea->dbfarea.area.lpdbOrdCondInfo->fCustom;
      fTemporary = pArea->dbfarea.area.lpdbOrdCondInfo->fTemporary;
      fExclusive = pArea->dbfarea.area.lpdbOrdCondInfo->fExclusive;

      /* Check conditional expression */
      szFor = pArea->dbfarea.area.lpdbOrdCondInfo->abFor;
      if( szFor )
      {
         if( SELF_COMPILE( ( AREAP ) pArea, szFor ) == HB_FAILURE )
         {
            hb_vmDestroyBlockOrMacro( pKeyExp );
            SELF_GOTO( ( AREAP ) pArea, ulRecNo );
            hb_cdxErrorRT( pArea, EG_DATATYPE, EDBF_INVALIDFOR, NULL, 0, 0, NULL );
            return HB_FAILURE;
         }
         pForExp = pArea->dbfarea.area.valResult;
         pArea->dbfarea.area.valResult = NULL;
      }
      /* If we have a codeblock for the conditional expression, use it */
      if( pArea->dbfarea.area.lpdbOrdCondInfo->itmCobFor )
      {
         if( pForExp )
            hb_vmDestroyBlockOrMacro( pForExp );
         pForExp = hb_itemNew( pArea->dbfarea.area.lpdbOrdCondInfo->itmCobFor );
      }
   }

   if( pArea->dbfarea.fTemporary )
      fTemporary = HB_TRUE;

   /* Test conditional expression */
   if( pForExp )
   {
      HB_BOOL fOK;

      if( SELF_EVALBLOCK( ( AREAP ) pArea, pForExp ) == HB_FAILURE )
      {
         hb_vmDestroyBlockOrMacro( pKeyExp );
         hb_vmDestroyBlockOrMacro( pForExp );
         SELF_GOTO( ( AREAP ) pArea, ulRecNo );
         return HB_FAILURE;
      }
      fOK = hb_itemType( pArea->dbfarea.area.valResult ) == HB_IT_LOGICAL;
      hb_itemRelease( pArea->dbfarea.area.valResult );
      pArea->dbfarea.area.valResult = NULL;
      if( ! fOK )
      {
         hb_vmDestroyBlockOrMacro( pKeyExp );
         hb_vmDestroyBlockOrMacro( pForExp );
         SELF_GOTO( ( AREAP ) pArea, ulRecNo );
         hb_cdxErrorRT( pArea, EG_DATATYPE, EDBF_INVALIDFOR, NULL, 0, 0, NULL );
         return HB_FAILURE;
      }
   }

   SELF_GOTO( ( AREAP ) pArea, ulRecNo );

   /*
    * abBagName -> cBag, atomBagName -> cTag
    * The following scheme implemented:
    * 1. abBagName == NULL   -> add the Tag to the structural index
    * 2. atomBagName == NULL -> overwrite any index file of abBagName
    * 3. add the Tag to index file
    */

   hb_cdxCreateFName( pArea, pOrderInfo->abBagName,
                      &fProd, szFileName, szCpndTagName );

   if( pOrderInfo->atomBagName && pOrderInfo->atomBagName[ 0 ] )
   {
      hb_strncpyUpperTrim( szTagName, pOrderInfo->atomBagName, sizeof( szTagName ) - 1 );
      fNewFile = HB_FALSE;
   }
   else
   {
      hb_strncpy( szTagName, szCpndTagName, sizeof( szTagName ) - 1 );
      fNewFile = HB_TRUE;
   }

   if( ! pArea->dbfarea.area.lpdbOrdCondInfo ||
       ( pArea->dbfarea.area.lpdbOrdCondInfo->fAll && ! pArea->dbfarea.area.lpdbOrdCondInfo->fAdditive ) )
      hb_cdxOrdListClear( pArea, ! ( DBFAREA_DATA( &pArea->dbfarea )->fStrictStruct ?
                          pArea->dbfarea.fHasTags : hb_setGetAutOpen() ), NULL );

   pIndex = hb_cdxFindBag( pArea, szFileName );

   if( fNewFile && pIndex != NULL )
   {
      LPCDXINDEX * pIndexPtr = &pArea->lpIndexes;
      while( *pIndexPtr )
      {
         if( pIndex == *pIndexPtr )
         {
            *pIndexPtr = pIndex->pNext;
            break;
         }
         pIndexPtr = &( *pIndexPtr )->pNext;
      }
      hb_cdxIndexFree( pIndex );
      pIndex = NULL;
   }
   fOpenedIndex = ( pIndex != NULL );

   if( ! fOpenedIndex )
   {
      PHB_FILE pFile;
      HB_BOOL bRetry, fShared = pArea->dbfarea.fShared && ! fTemporary && ! fExclusive;
      PHB_ITEM pError = NULL;

      do
      {
         if( fTemporary )
         {
            pFile = hb_fileCreateTemp( NULL, NULL, FC_NORMAL, szTempFile );
            fNewFile = HB_TRUE;
         }
         else
         {
            pFile = hb_fileExtOpen( szFileName, NULL, FO_READWRITE |
                                    ( fShared ? FO_DENYNONE : FO_EXCLUSIVE ) |
                                    ( fNewFile ? FXO_TRUNCATE : FXO_APPEND ) |
                                    FXO_DEFAULTS | FXO_SHARELOCK | FXO_COPYNAME |
                                    FXO_NOSEEKPOS,
                                    NULL, pError );
         }
         if( ! pFile )
            bRetry = hb_cdxErrorRT( pArea, EG_CREATE, EDBF_CREATE_INDEX, szFileName,
                                    hb_fsError(), EF_CANRETRY | EF_CANDEFAULT,
                                    &pError ) == E_RETRY;
         else
         {
            bRetry = HB_FALSE;
            if( ! fNewFile )
               fNewFile = ( hb_fileSize( pFile ) == 0 );
         }
      }
      while( bRetry );

      if( pError )
         hb_errRelease( pError );

      if( pFile )
      {
         pIndex = hb_cdxIndexNew( pArea );
         pIndex->pFile      = pFile;
         pIndex->fShared    = fShared;
         pIndex->fReadonly  = HB_FALSE;
         pIndex->szFileName = hb_strdup( szFileName );
         pIndex->fDelete    = fTemporary;
         if( fTemporary )
            pIndex->szRealName = hb_strdup( szTempFile );

         if( ! fNewFile )
         {
            /* index file is corrupted? */
            if( ! hb_cdxIndexLoad( pIndex, szCpndTagName ) )
            {
               /* TODO: What should be default? */
#if 0
               hb_cdxIndexFree( pIndex );
               hb_fileClose( pFile );
               pFile = NULL;
               hb_cdxErrorRT( pArea, EG_CORRUPTION, EDBF_CORRUPT,
                              szFileName, hb_fsError(), EF_CANDEFAULT, NULL );
#endif
               hb_cdxIndexFreeTags( pIndex );
               fNewFile = HB_TRUE;
            }
         }
      }

      if( ! pFile )
      {
         hb_vmDestroyBlockOrMacro( pKeyExp );
         if( pForExp != NULL )
            hb_vmDestroyBlockOrMacro( pForExp );
         return HB_FAILURE;
      }
   }
   else if( pIndex->fReadonly )
   {
      hb_cdxErrorRT( pArea, EG_READONLY, EDBF_READONLY, pIndex->szFileName, 0, 0, NULL );
      return HB_FAILURE;
   }

   hb_cdxIndexLockWrite( pIndex );
   hb_cdxIndexLockFlush( pIndex );
   if( ! fNewFile )
   {
      pTag = hb_cdxGetTagByNumber( pArea, pArea->uiTag );
      /* Delete new tag if exist */
      hb_cdxIndexDelTag( pIndex, szTagName );
      pArea->uiTag = hb_cdxGetTagNumber( pArea, pTag );
      fNewFile = ( pIndex->TagList == NULL );
   }

   if( fNewFile )
   {
      hb_fileTruncAt( pIndex->pFile, 0 );
      pIndex->fChanged = HB_TRUE;
      hb_cdxIndexDropAvailPage( pIndex );
      if( pIndex->pCompound != NULL )
         hb_cdxTagFree( pIndex->pCompound );
      hb_cdxIndexInit( pIndex );
      pIndex->nextAvail = pIndex->freePage = 0;
      hb_cdxIndexCreateStruct( pIndex, szCpndTagName );
   }

   if( uiLen > pIndex->uiMaxKeyLen )
      uiLen = pIndex->uiMaxKeyLen;

   pTag = hb_cdxIndexAddTag( pIndex, szTagName, hb_itemGetCPtr( pOrderInfo->abExpr ),
                             pKeyExp, bType, uiLen, szFor, pForExp,
                             fAscend, pOrderInfo->fUnique, fNoCase, fCustom, HB_FALSE );

   if( pArea->dbfarea.area.lpdbOrdCondInfo && ( ! pArea->dbfarea.area.lpdbOrdCondInfo->fAll &&
                                                ! pArea->dbfarea.area.lpdbOrdCondInfo->fAdditive ) )
   {
      hb_cdxOrdListClear( pArea, ! ( DBFAREA_DATA( &pArea->dbfarea )->fStrictStruct ?
                          pArea->dbfarea.fHasTags : hb_setGetAutOpen() ), pIndex );
   }
   hb_cdxIndexUnLockWrite( pIndex );
   /* Update DBF header */
   if( ! pArea->dbfarea.fHasTags && ! fOpenedIndex && ! pIndex->fDelete && fProd )
   {
      pArea->dbfarea.fHasTags = HB_TRUE;
      if( ! pArea->dbfarea.fReadonly && ( pArea->dbfarea.dbfHeader.bHasTags & 0x01 ) == 0 &&
          ( hb_setGetAutOpen() || DBFAREA_DATA( &pArea->dbfarea )->fStrictStruct ) )
         SELF_WRITEDBHEADER( ( AREAP ) pArea );
   }
   else
   {
      fProd = HB_FALSE;
   }

   if( ! fOpenedIndex )
   {
      if( fProd || pArea->lpIndexes == NULL )
      {
         pIndex->pNext = pArea->lpIndexes;
         pArea->lpIndexes = pIndex;
      }
      else
      {
         LPCDXINDEX pIndexTmp = pArea->lpIndexes;
         while( pIndexTmp->pNext )
            pIndexTmp = pIndexTmp->pNext;
         pIndexTmp->pNext = pIndex;
      }
   }

   pArea->uiTag = hb_cdxGetTagNumber( pArea, pTag );

   /* Clear pArea->dbfarea.area.lpdbOrdCondInfo */
   SELF_ORDSETCOND( ( AREAP ) pArea, NULL );

   return SELF_GOTOP( ( AREAP ) pArea );
}

/* ( DBENTRYP_VOI )   hb_cdxOrderDestroy */
static HB_ERRCODE hb_cdxOrderDestroy( CDXAREAP pArea, LPDBORDERINFO pOrderInfo )
{
   LPCDXINDEX pIndex, pIndexTmp;
   LPCDXTAG pTag;
   HB_USHORT uiTag;

   HB_TRACE( HB_TR_DEBUG, ( "hb_cdxOrderDestroy(%p, %p)", pArea, pOrderInfo ) );

   if( FAST_GOCOLD( ( AREAP ) pArea ) == HB_FAILURE )
      return HB_FAILURE;

   if( ! pArea->lpIndexes )
      return HB_SUCCESS;

   if( pOrderInfo->itmOrder )
   {
      pTag = hb_cdxFindTag( pArea, pOrderInfo->itmOrder, pOrderInfo->atomBagName, &uiTag );
      if( pTag )
      {
         pIndex = pTag->pIndex;
         if( /* ! pIndex->fShared && */ ! pIndex->fReadonly )
         {
            hb_cdxIndexLockWrite( pIndex );
            hb_cdxIndexDelTag( pIndex, pTag->szName );
            hb_cdxIndexUnLockWrite( pIndex );
            if( ! pIndex->TagList )
            {
               if( pArea->lpIndexes == pIndex )
               {
                  pArea->lpIndexes = pIndex->pNext;
                  if( pArea->dbfarea.fHasTags )
                  {
                     pArea->dbfarea.fHasTags = HB_FALSE;
                     if( ! pArea->dbfarea.fReadonly && ( pArea->dbfarea.dbfHeader.bHasTags & 0x01 ) != 0 &&
                         ( hb_setGetAutOpen() || DBFAREA_DATA( &pArea->dbfarea )->fStrictStruct ) )
                        SELF_WRITEDBHEADER( ( AREAP ) pArea );
                  }
               }
               else
               {
                  pIndexTmp = pArea->lpIndexes;
                  while( pIndexTmp->pNext && ( pIndexTmp->pNext != pIndex ) )
                  {
                     pIndexTmp = pIndexTmp->pNext;
                  }
                  if( pIndexTmp->pNext == pIndex )
                  {
                     pIndexTmp->pNext = pIndex->pNext;
                  }
               }
               pIndex->fDelete = HB_TRUE;
               hb_cdxIndexFree( pIndex );
            }
            if( uiTag < pArea->uiTag )
               pArea->uiTag--;
            else if( uiTag == pArea->uiTag )
               pArea->uiTag = 0;
         }
         else
         {
            /* TODO: allow this operation for shared mode? */
            hb_errInternal( 1023, "hb_cdxOrderDestroy: exclusive required.", NULL, NULL );
         }
      }
   }
   return HB_SUCCESS;
}

/* ( DBENTRYP_SVOI )  hb_cdxOrderInfo */
/*
 * Provides information about order management.
 */
static HB_ERRCODE hb_cdxOrderInfo( CDXAREAP pArea, HB_USHORT uiIndex, LPDBORDERINFO pInfo )
{
   LPCDXTAG pTag;
   HB_USHORT uiTag = 0;

   HB_TRACE( HB_TR_DEBUG, ( "hb_cdxOrderInfo(%p, %hu, %p)", pArea, uiIndex, pInfo ) );

   switch( uiIndex )
   {
      case DBOI_STRICTREAD:
         if( pInfo->itmResult )
            hb_itemClear( pInfo->itmResult );
         else
            pInfo->itmResult = hb_itemNew( NULL );
         return SELF_RDDINFO( SELF_RDDNODE( &pArea->dbfarea.area ), RDDI_STRICTREAD, 0, pInfo->itmResult );

      case DBOI_OPTIMIZE:
         if( pInfo->itmResult )
            hb_itemClear( pInfo->itmResult );
         else
            pInfo->itmResult = hb_itemNew( NULL );
         return SELF_RDDINFO( SELF_RDDNODE( &pArea->dbfarea.area ), RDDI_OPTIMIZE, 0, pInfo->itmResult );

      case DBOI_AUTOOPEN:
         if( pInfo->itmResult )
            hb_itemClear( pInfo->itmResult );
         else
            pInfo->itmResult = hb_itemNew( NULL );
         return SELF_RDDINFO( SELF_RDDNODE( &pArea->dbfarea.area ), RDDI_AUTOOPEN, 0, pInfo->itmResult );

      case DBOI_AUTOORDER:
         if( pInfo->itmResult )
            hb_itemClear( pInfo->itmResult );
         else
            pInfo->itmResult = hb_itemNew( NULL );
         return SELF_RDDINFO( SELF_RDDNODE( &pArea->dbfarea.area ), RDDI_AUTOORDER, 0, pInfo->itmResult );

      case DBOI_AUTOSHARE:
         if( pInfo->itmResult )
            hb_itemClear( pInfo->itmResult );
         else
            pInfo->itmResult = hb_itemNew( NULL );
         return SELF_RDDINFO( SELF_RDDNODE( &pArea->dbfarea.area ), RDDI_AUTOSHARE, 0, pInfo->itmResult );

      case DBOI_BAGEXT:
         if( pInfo->itmResult )
            hb_itemClear( pInfo->itmResult );
         else
            pInfo->itmResult = hb_itemNew( NULL );
         return SELF_RDDINFO( SELF_RDDNODE( &pArea->dbfarea.area ), RDDI_ORDBAGEXT, 0, pInfo->itmResult );

      case DBOI_EVALSTEP:
         pInfo->itmResult = hb_itemPutNL( pInfo->itmResult,
                  pArea->dbfarea.area.lpdbOrdCondInfo ? pArea->dbfarea.area.lpdbOrdCondInfo->lStep : 0 );
         return HB_SUCCESS;

      case DBOI_KEYSINCLUDED:
         pInfo->itmResult = hb_itemPutNL( pInfo->itmResult,
                          pArea->pSort ? pArea->pSort->ulTotKeys : 0 );
         return HB_SUCCESS;

      case DBOI_I_TAGNAME:
         pInfo->itmResult = hb_itemPutC( pInfo->itmResult,
                      pArea->pSort ? pArea->pSort->pTag->szName : NULL );
         return HB_SUCCESS;

      case DBOI_I_BAGNAME:
         pInfo->itmResult = hb_itemPutC( pInfo->itmResult,
                pArea->pSort ? pArea->pSort->pTag->pIndex->szFileName : NULL );
         return HB_SUCCESS;

      case DBOI_ISREINDEX:
         pInfo->itmResult = hb_itemPutL( pInfo->itmResult,
                               pArea->pSort ? pArea->pSort->fReindex : HB_FALSE );
         return HB_SUCCESS;

      case DBOI_LOCKOFFSET:
      case DBOI_HPLOCKING:
      {
         HB_DBFLOCKDATA lockData;

         hb_dbfLockIdxGetData( pArea->dbfarea.bLockType, &lockData );
         if( uiIndex == DBOI_LOCKOFFSET )
            pInfo->itmResult = hb_itemPutNInt( pInfo->itmResult, lockData.offset );
         else
            pInfo->itmResult = hb_itemPutL( pInfo->itmResult, lockData.size > 0 );
         return HB_SUCCESS;
      }

      case DBOI_ORDERCOUNT:
      {
         LPCDXINDEX pIndex;
         const char * pszBag = hb_itemGetCLen( pInfo->atomBagName ) > 0 ?
                               hb_itemGetCPtr( pInfo->atomBagName ) : NULL;
         pIndex = pszBag ? hb_cdxFindBag( pArea, pszBag ) : pArea->lpIndexes;
         while( pIndex )
         {
            pTag = pIndex->TagList;
            while( pTag )
            {
               ++uiTag;
               pTag = pTag->pNext;
            }
            pIndex = pszBag ? NULL : pIndex->pNext;
         }
         pInfo->itmResult = hb_itemPutNI( pInfo->itmResult, uiTag );
         return HB_SUCCESS;
      }

      case DBOI_BAGCOUNT:
      {
         LPCDXINDEX pIndex = pArea->lpIndexes;
         while( pIndex )
         {
            ++uiTag;
            pIndex = pIndex->pNext;
         }
         pInfo->itmResult = hb_itemPutNI( pInfo->itmResult, uiTag );
         return HB_SUCCESS;
      }

      case DBOI_BAGNUMBER:
      {
         LPCDXINDEX pIndex = pArea->lpIndexes, pIndexSeek;

         if( hb_itemGetCLen( pInfo->atomBagName ) > 0 )
            pIndexSeek = hb_cdxFindBag( pArea,
                                  hb_itemGetCPtr( pInfo->atomBagName ) );
         else
         {
            pTag = hb_cdxGetTagByNumber( pArea, pArea->uiTag );
            pIndexSeek = pTag ? pTag->pIndex : NULL;
         }

         if( pIndexSeek )
         {
            do
            {
               ++uiTag;
               if( pIndex == pIndexSeek )
                  break;
               pIndex = pIndex->pNext;
            }
            while( pIndex );
         }
         pInfo->itmResult = hb_itemPutNI( pInfo->itmResult,
                                               pIndex ? uiTag : 0 );
         return HB_SUCCESS;
      }

      case DBOI_BAGORDER:
      {
         LPCDXINDEX pIndex = pArea->lpIndexes, pIndexSeek;

         if( hb_itemGetCLen( pInfo->atomBagName ) > 0 )
            pIndexSeek = hb_cdxFindBag( pArea,
                                  hb_itemGetCPtr( pInfo->atomBagName ) );
         else
         {
            pTag = hb_cdxGetTagByNumber( pArea, pArea->uiTag );
            pIndexSeek = pTag ? pTag->pIndex : NULL;
         }

         if( pIndexSeek )
         {
            ++uiTag;
            do
            {
               if( pIndex == pIndexSeek )
                  break;
               pTag = pIndex->TagList;
               while( pTag )
               {
                  ++uiTag;
                  pTag = pTag->pNext;
               }
               pIndex = pIndex->pNext;
            }
            while( pIndex );
         }
         pInfo->itmResult = hb_itemPutNI( pInfo->itmResult,
                                               pIndex ? uiTag : 0 );
         return HB_SUCCESS;
      }

      case DBOI_RESETPOS:
         hb_cdxClearPosInfo( pArea );
         return HB_SUCCESS;
   }

   if( FAST_GOCOLD( ( AREAP ) pArea ) == HB_FAILURE )
      return HB_FAILURE;

   if( pInfo->itmOrder )
   {
      pTag = hb_cdxFindTag( pArea, pInfo->itmOrder, pInfo->atomBagName, &uiTag );
   }
   else
   {
      uiTag = pArea->uiTag;
      pTag = hb_cdxGetTagByNumber( pArea, uiTag );
   }

   switch( uiIndex )
   {
      case DBOI_CONDITION:
         pInfo->itmResult = hb_itemPutC( pInfo->itmResult, pTag ? pTag->ForExpr : NULL );
         if( pTag && pInfo->itmNewVal && HB_IS_STRING( pInfo->itmNewVal ) )
         {
            if( pTag->ForExpr != NULL )
            {
               hb_xfree( pTag->ForExpr );
               pTag->ForExpr = NULL;
            }
            if( pTag->pForItem != NULL )
            {
               hb_vmDestroyBlockOrMacro( pTag->pForItem );
               pTag->pForItem = NULL;
            }
            if( hb_itemGetCLen( pInfo->itmNewVal ) > 0 )
            {
               const char * pForExpr = hb_itemGetCPtr( pInfo->itmNewVal );

               if( SELF_COMPILE( ( AREAP ) pArea, pForExpr ) == HB_SUCCESS )
               {
                  PHB_ITEM pForItem = pArea->dbfarea.area.valResult;
                  pArea->dbfarea.area.valResult = NULL;
                  if( SELF_EVALBLOCK( ( AREAP ) pArea, pForItem ) == HB_SUCCESS )
                  {
                     if( hb_itemType( pArea->dbfarea.area.valResult ) == HB_IT_LOGICAL )
                     {
                        pTag->pForItem = pForItem;
                        pForItem = NULL;
                     }
                     hb_itemRelease( pArea->dbfarea.area.valResult );
                     pArea->dbfarea.area.valResult = NULL;
                  }
                  if( pForItem )
                     hb_vmDestroyBlockOrMacro( pForItem );
               }
            }
         }
         break;

      case DBOI_EXPRESSION:
         pInfo->itmResult = hb_itemPutC( pInfo->itmResult, pTag ? pTag->KeyExpr : NULL );
         break;

      case DBOI_POSITION:
         if( pInfo->itmNewVal && HB_IS_NUMERIC( pInfo->itmNewVal ) )
         {
            pInfo->itmResult = hb_itemPutL( pInfo->itmResult,
               hb_cdxDBOIKeyGoto( pArea, pTag,
                  hb_itemGetNL( pInfo->itmNewVal ), HB_TRUE ) == HB_SUCCESS );
         }
         else
            pInfo->itmResult = hb_itemPutNL( pInfo->itmResult,
                                    hb_cdxDBOIKeyNo( pArea, pTag, HB_TRUE ) );
         break;

      /* TODO: is this ok?  DBOI_RECNO == DBOI_KEYNORAW ? No, it isn't. */
      /* case DBOI_RECNO: */
      case DBOI_KEYNORAW:
         if( pInfo->itmNewVal && HB_IS_NUMERIC( pInfo->itmNewVal ) )
         {
            pInfo->itmResult = hb_itemPutL( pInfo->itmResult,
               hb_cdxDBOIKeyGoto( pArea, pTag,
                  hb_itemGetNL( pInfo->itmNewVal ), HB_FALSE ) == HB_SUCCESS );
         }
         else
            pInfo->itmResult = hb_itemPutNL( pInfo->itmResult,
                                    hb_cdxDBOIKeyNo( pArea, pTag, HB_FALSE ) );
         break;

      case DBOI_KEYCOUNT:
         pInfo->itmResult = hb_itemPutNL( pInfo->itmResult,
                                    hb_cdxDBOIKeyCount( pArea, pTag, HB_TRUE ) );
         break;

      case DBOI_KEYCOUNTRAW:
         pInfo->itmResult = hb_itemPutNL( pInfo->itmResult,
                                    hb_cdxDBOIKeyCount( pArea, pTag, HB_FALSE ) );
         break;

      case DBOI_RELKEYPOS:
         if( pInfo->itmNewVal && HB_IS_NUMERIC( pInfo->itmNewVal ) )
            hb_cdxDBOISetRelKeyPos( pArea, pTag,
                                    hb_itemGetND( pInfo->itmNewVal ) );
         else
            pInfo->itmResult = hb_itemPutND( pInfo->itmResult,
                                       hb_cdxDBOIGetRelKeyPos( pArea, pTag ) );
         break;

      case DBOI_FINDREC:
         pInfo->itmResult = hb_itemPutL( pInfo->itmResult,
                  hb_cdxDBOIFindRec( pArea, pTag,
                              hb_itemGetNL( pInfo->itmNewVal ), HB_FALSE ) );
         break;

      case DBOI_FINDRECCONT:
         pInfo->itmResult = hb_itemPutL( pInfo->itmResult,
                  hb_cdxDBOIFindRec( pArea, pTag,
                              hb_itemGetNL( pInfo->itmNewVal ), HB_TRUE ) );
         break;

      case DBOI_SKIPUNIQUE:
         pInfo->itmResult = hb_itemPutL( pInfo->itmResult,
                     hb_cdxDBOISkipUnique( pArea, pTag,
                        pInfo->itmNewVal && HB_IS_NUMERIC( pInfo->itmNewVal ) ?
                        hb_itemGetNL( pInfo->itmNewVal ) : 1 ) == HB_SUCCESS );
         break;

      case DBOI_SKIPEVAL:
         pInfo->itmResult = hb_itemPutL( pInfo->itmResult,
               hb_cdxDBOISkipEval( pArea, pTag, HB_TRUE, pInfo->itmNewVal ) );
         break;

      case DBOI_SKIPEVALBACK:
         pInfo->itmResult = hb_itemPutL( pInfo->itmResult,
               hb_cdxDBOISkipEval( pArea, pTag, HB_FALSE, pInfo->itmNewVal ) );
         break;

      case DBOI_SKIPWILD:
         pInfo->itmResult = hb_itemPutL( pInfo->itmResult,
               hb_cdxDBOISkipWild( pArea, pTag, HB_TRUE, pInfo->itmNewVal ) );
         break;

      case DBOI_SKIPWILDBACK:
         pInfo->itmResult = hb_itemPutL( pInfo->itmResult,
               hb_cdxDBOISkipWild( pArea, pTag, HB_FALSE, pInfo->itmNewVal ) );
         break;

      case DBOI_SKIPREGEX:
         pInfo->itmResult = hb_itemPutL( pInfo->itmResult,
            hb_cdxDBOISkipRegEx( pArea, pTag, HB_TRUE, pInfo->itmNewVal ) );
         break;

      case DBOI_SKIPREGEXBACK:
         pInfo->itmResult = hb_itemPutL( pInfo->itmResult,
            hb_cdxDBOISkipRegEx( pArea, pTag, HB_FALSE, pInfo->itmNewVal ) );
         break;

      case DBOI_SCOPEEVAL:
         if( pTag && pInfo->itmNewVal &&
             hb_arrayLen( pInfo->itmNewVal ) == DBRMI_SIZE &&
             hb_arrayGetPtr( pInfo->itmNewVal, DBRMI_FUNCTION ) != NULL )
         {
            pInfo->itmResult = hb_itemPutNL( pInfo->itmResult,
                  hb_cdxDBOIScopeEval( pTag, ( HB_EVALSCOPE_FUNC )
                       hb_arrayGetPtr( pInfo->itmNewVal, DBRMI_FUNCTION ),
                       hb_arrayGetPtr( pInfo->itmNewVal, DBRMI_PARAM ),
                       hb_arrayGetItemPtr( pInfo->itmNewVal, DBRMI_LOVAL ),
                       hb_arrayGetItemPtr( pInfo->itmNewVal, DBRMI_HIVAL ) ) );
         }
         else
         {
            /* TODO: RT error */
            ;
         }
         break;

      case DBOI_NAME:
         pInfo->itmResult = hb_itemPutC( pInfo->itmResult, pTag ? pTag->szName : NULL );
         break;

      case DBOI_NUMBER:
         pInfo->itmResult = hb_itemPutNI( pInfo->itmResult, uiTag );
         break;

      case DBOI_BAGNAME:
         if( pTag )
         {
            PHB_FNAME pFileName = hb_fsFNameSplit( pTag->pIndex->szFileName );
            pInfo->itmResult = hb_itemPutC( pInfo->itmResult, pFileName->szName );
            hb_xfree( pFileName );
         }
         else
            pInfo->itmResult = hb_itemPutC( pInfo->itmResult, NULL );
         break;

      case DBOI_FULLPATH:
         pInfo->itmResult = hb_itemPutC( pInfo->itmResult, pTag ? pTag->pIndex->szFileName : NULL );
         break;

      case DBOI_FILEHANDLE:
         pInfo->itmResult = hb_itemPutNInt( pInfo->itmResult, ( HB_NHANDLE )
                  ( pTag ? hb_fileHandle( pTag->pIndex->pFile ) : FS_ERROR ) );
         break;

      case DBOI_ISCOND:
         pInfo->itmResult = hb_itemPutL( pInfo->itmResult, pTag && pTag->ForExpr != NULL );
         break;

      case DBOI_ISDESC:
         pInfo->itmResult = hb_itemPutL( pInfo->itmResult, pTag && ! pTag->UsrAscend );
         if( pTag && pInfo->itmNewVal && HB_IS_LOGICAL( pInfo->itmNewVal ) )
         {
            pTag->UsrAscend = ! hb_itemGetL( pInfo->itmNewVal );
            pTag->curKeyState &= ~( CDX_CURKEY_RAWPOS | CDX_CURKEY_LOGPOS );
         }
         break;

      case DBOI_UNIQUE:
         pInfo->itmResult = hb_itemPutL( pInfo->itmResult, ( pTag ? pTag->UniqueKey || pTag->UsrUnique : HB_FALSE ) );
         if( pTag && pInfo->itmNewVal && HB_IS_LOGICAL( pInfo->itmNewVal ) && ! pTag->UniqueKey )
         {
            pTag->UsrUnique = hb_itemGetL( pInfo->itmNewVal );
            pTag->curKeyState &= ~( CDX_CURKEY_RAWPOS | CDX_CURKEY_LOGPOS |
                                    CDX_CURKEY_RAWCNT | CDX_CURKEY_LOGCNT );
         }
         break;

      case DBOI_KEYTYPE:
         if( pTag )
         {
            char szType[ 2 ];
            szType[ 0 ] = ( char ) pTag->uiType;
            szType[ 1 ] = 0;
            pInfo->itmResult = hb_itemPutC( pInfo->itmResult, szType );
         }
         else
            pInfo->itmResult = hb_itemPutC( pInfo->itmResult, NULL );
         break;

      case DBOI_KEYSIZE:
         pInfo->itmResult = hb_itemPutNI( pInfo->itmResult, pTag ? pTag->uiLen : 0 );
         break;

      case DBOI_KEYDEC:
         /* there is no fixed number of decimal places for numeric keys
            in CDX format */
         pInfo->itmResult = hb_itemPutNI( pInfo->itmResult, 0 );
         break;

      case DBOI_KEYVAL:
         hb_itemClear( pInfo->itmResult );
         if( pArea->dbfarea.lpdbPendingRel )
            SELF_FORCEREL( ( AREAP ) pArea );
         if( pTag && pArea->dbfarea.fPositioned )
         {
            if( pTag->CurKey->rec != pArea->dbfarea.ulRecNo )
            {
               hb_cdxIndexLockRead( pTag->pIndex );
               hb_cdxCurKeyRefresh( pArea, pTag );
               hb_cdxIndexUnLockRead( pTag->pIndex );
            }
            if( pTag->CurKey->rec == pArea->dbfarea.ulRecNo )
               pInfo->itmResult = hb_cdxKeyGetItem( pTag->CurKey,
                                                    pInfo->itmResult, pTag );
         }
         break;

      case DBOI_SCOPETOP:
         if( pTag )
         {
            if( pInfo->itmResult )
               hb_cdxTagGetScope( pTag, 0, pInfo->itmResult );
            if( pInfo->itmNewVal )
               hb_cdxTagSetScope( pTag, 0, pInfo->itmNewVal );
         }
         else if( pInfo->itmResult )
            hb_itemClear( pInfo->itmResult );
         break;

      case DBOI_SCOPEBOTTOM:
         if( pTag )
         {
            if( pInfo->itmResult )
               hb_cdxTagGetScope( pTag, 1, pInfo->itmResult );
            if( pInfo->itmNewVal )
               hb_cdxTagSetScope( pTag, 1, pInfo->itmNewVal );
         }
         else if( pInfo->itmResult )
            hb_itemClear( pInfo->itmResult );
         break;

      case DBOI_SCOPESET:
         if( pTag )
         {
            if( pInfo->itmNewVal )
            {
               hb_cdxTagSetScope( pTag, 0, pInfo->itmNewVal );
               hb_cdxTagSetScope( pTag, 1, pInfo->itmNewVal );
            }
         }
         if( pInfo->itmResult )
            hb_itemClear( pInfo->itmResult );
         break;

      case DBOI_SCOPETOPCLEAR:
         if( pTag )
         {
            if( pInfo->itmResult )
               hb_cdxTagGetScope( pTag, 0, pInfo->itmResult );
            hb_cdxTagClearScope( pTag, 0 );
         }
         else if( pInfo->itmResult )
            hb_itemClear( pInfo->itmResult );
         break;

      case DBOI_SCOPEBOTTOMCLEAR:
         if( pTag )
         {
            if( pInfo->itmResult )
               hb_cdxTagGetScope( pTag, 1, pInfo->itmResult );
            hb_cdxTagClearScope( pTag, 1 );
         }
         else if( pInfo->itmResult )
            hb_itemClear( pInfo->itmResult );
         break;

      case DBOI_SCOPECLEAR:
         if( pTag )
         {
            hb_cdxTagClearScope( pTag, 0 );
            hb_cdxTagClearScope( pTag, 1 );
         }
         if( pInfo->itmResult )
            hb_itemClear( pInfo->itmResult );
         break;

      case DBOI_CUSTOM:
         if( hb_itemType( pInfo->itmNewVal ) == HB_IT_LOGICAL )
         {
            if( hb_cdxIndexLockWrite( pTag->pIndex ) )
            {
               if( ! pTag->Template )
               {
                  HB_BOOL fNewVal = hb_itemGetL( pInfo->itmNewVal );
                  if( pTag->Custom ? ! fNewVal : fNewVal )
                  {
                     pTag->Custom = fNewVal;
                     pTag->Partial = HB_TRUE;
                     pTag->ChgOnly = HB_FALSE;
                     pTag->TagChanged = HB_TRUE;
                     /* This is a hacks to emulate both SIX3 and COMIX behavior
                      * which should be cleaned. I intentionally not used
                      * HB_SIXCDX macro here [druzus]
                      */
                     if( pTag->Custom )
                        pTag->Template = pTag->MultiKey = HB_TRUE;
                  }
               }
               hb_cdxIndexUnLockWrite( pTag->pIndex );
            }
         }
         /* Warning: it's not CL53 compatible. CL53 returns previous
          * CUSTOM flag value not current one. [druzus]
          */
         pInfo->itmResult = hb_itemPutL( pInfo->itmResult, pTag && pTag->Custom );
         break;

      case DBOI_PARTIAL:
         pInfo->itmResult = hb_itemPutL( pInfo->itmResult, pTag && pTag->Partial );
         break;

      case DBOI_CHGONLY:
         /* TODO: set */
         pInfo->itmResult = hb_itemPutL( pInfo->itmResult, pTag && pTag->ChgOnly );
         break;

      /* TODO: */
#if 0
      case DBOI_TEMPLATE:
        if( hb_itemType( pInfo->itmNewVal ) == HB_IT_LOGICAL &&
            hb_itemGetL( pInfo->itmNewVal ) )
        {
           if( hb_cdxIndexLockWrite( pTag->pIndex ) )
           {
              if( pTag->Custom && ! pTag->Template )
                 pTag->Template = HB_TRUE;
              hb_cdxIndexUnLockWrite( pTag->pIndex );
           }
        }
        hb_itemPutL( pInfo->itmResult, pTag->Template );
        break;

      case DBOI_MULTIKEY:
        if( hb_itemGetL( pInfo->itmNewVal ) )
        {
           if( hb_cdxIndexLockWrite( pTag->pIndex ) )
           {
              if( pTag->Custom && ! pTag->MultiKey )
                 pTag->MultiKey = HB_TRUE;
              hb_cdxIndexUnLockWrite( pTag->pIndex );
           }
        }
        hb_itemPutL( pInfo->itmResult, pTag->MultiKey );
        break;
#endif

      case DBOI_KEYADD:
      {
         HB_BOOL fResult = HB_FALSE;
         if( pTag )
         {
            if( pTag->Custom )
            {
               if( pArea->dbfarea.lpdbPendingRel )
                  SELF_FORCEREL( ( AREAP ) pArea );

               if( pArea->dbfarea.fPositioned &&
                   ( ! pTag->pForItem ||
                     hb_cdxEvalCond( pArea, pTag->pForItem, HB_TRUE ) ) )
               {
                  LPCDXKEY pKey;
                  hb_cdxIndexLockWrite( pTag->pIndex );
#if defined( HB_SIXCDX )
                  if( pTag->Template )
                  {
                     if( pTag->uiType == hb_cdxItemType( pInfo->itmNewVal ) )
                        pKey = hb_cdxKeyPutItem( NULL, pInfo->itmNewVal,
                                                 pArea->dbfarea.ulRecNo,
                                                 pTag, CDX_CMP_EXACT );
                     else
                        pKey = NULL;
                  }
#else
                  if( pInfo->itmNewVal && ! HB_IS_NIL( pInfo->itmNewVal ) &&
                      pTag->Template )
                     pKey = hb_cdxKeyPutItem( NULL, pInfo->itmNewVal,
                                              pArea->dbfarea.ulRecNo,
                                              pTag, CDX_CMP_EXACT );
#endif
                  else
                     pKey = hb_cdxKeyEval( NULL, pTag );
                  if( pKey )
                  {
                     fResult = hb_cdxTagKeyAdd( pTag, pKey );
                     hb_cdxKeyFree( pKey );
                  }
                  hb_cdxIndexUnLockWrite( pTag->pIndex );
               }
            }
#if ! defined( HB_SIXCDX )
            else
               hb_cdxErrorRT( pArea, EG_ARG, EDBF_NOTCUSTOM, NULL, 0, 0, NULL );
#endif
         }
         pInfo->itmResult = hb_itemPutL( pInfo->itmResult, fResult );
         break;
      }
      case DBOI_KEYDELETE:
      {
         HB_BOOL fResult = HB_FALSE;
         if( pTag )
         {
            if( pTag->Custom )
            {
               if( pArea->dbfarea.lpdbPendingRel )
                  SELF_FORCEREL( ( AREAP ) pArea );

               if( pArea->dbfarea.fPositioned &&
                   ( ! pTag->pForItem ||
                     hb_cdxEvalCond( pArea, pTag->pForItem, HB_TRUE ) ) )
               {
                  LPCDXKEY pKey;
                  hb_cdxIndexLockWrite( pTag->pIndex );
#if defined( HB_SIXCDX )
                  if( pTag->Template )
                  {
                     if( pTag->uiType == hb_cdxItemType( pInfo->itmNewVal ) )
                        pKey = hb_cdxKeyPutItem( NULL, pInfo->itmNewVal,
                                                 pArea->dbfarea.ulRecNo,
                                                 pTag, CDX_CMP_EXACT );
                     else
                        pKey = NULL;
                  }
#else
                  if( pInfo->itmNewVal && ! HB_IS_NIL( pInfo->itmNewVal ) &&
                      pTag->Template )
                     pKey = hb_cdxKeyPutItem( NULL, pInfo->itmNewVal,
                                              pArea->dbfarea.ulRecNo,
                                              pTag, CDX_CMP_EXACT );
#endif
                  else
                  {
                     if( pTag->CurKey->rec != pArea->dbfarea.ulRecNo )
                        hb_cdxCurKeyRefresh( pArea, pTag );

                     if( pTag->CurKey->rec == pArea->dbfarea.ulRecNo )
                        pKey = hb_cdxKeyCopy( NULL, pTag->CurKey );
                     else
                        pKey = hb_cdxKeyEval( NULL, pTag );
                  }
                  if( pKey )
                  {
                     fResult = hb_cdxTagKeyDel( pTag, pKey );
                     hb_cdxKeyFree( pKey );
                  }
                  hb_cdxIndexUnLockWrite( pTag->pIndex );
               }
            }
#if ! defined( HB_SIXCDX )
            else
               hb_cdxErrorRT( pArea, EG_ARG, EDBF_NOTCUSTOM, NULL, 0, 0, NULL );
#endif
         }
         pInfo->itmResult = hb_itemPutL( pInfo->itmResult, fResult );
         break;
      }
      case DBOI_READLOCK:
         if( pTag )
         {
            if( hb_itemType( pInfo->itmNewVal ) == HB_IT_LOGICAL )
            {
               if( hb_itemGetL( pInfo->itmNewVal ) )
                  hb_cdxIndexLockRead( pTag->pIndex );
               else
                  hb_cdxIndexUnLockRead( pTag->pIndex );
            }
            pInfo->itmResult = hb_itemPutL( pInfo->itmResult,
                                            pTag->pIndex->lockRead > 0 );
         }
         else
            pInfo->itmResult = hb_itemPutL( pInfo->itmResult, HB_FALSE );
         break;

      case DBOI_WRITELOCK:
         if( pTag )
         {
            if( hb_itemType( pInfo->itmNewVal ) == HB_IT_LOGICAL )
            {
               if( hb_itemGetL( pInfo->itmNewVal ) )
                  hb_cdxIndexLockWrite( pTag->pIndex );
               else
                  hb_cdxIndexUnLockWrite( pTag->pIndex );
            }
            pInfo->itmResult = hb_itemPutL( pInfo->itmResult,
                                            pTag->pIndex->lockWrite > 0 );
         }
         else
            pInfo->itmResult = hb_itemPutL( pInfo->itmResult, HB_FALSE );
         break;

      case DBOI_UPDATECOUNTER:
         if( pTag )
         {
            /* refresh update counter */
            if( hb_cdxIndexLockRead( pTag->pIndex ) )
               hb_cdxIndexUnLockRead( pTag->pIndex );
            pInfo->itmResult = hb_itemPutNInt( pInfo->itmResult,
                                               pTag->pIndex->ulVersion );
         }
         else
            pInfo->itmResult = hb_itemPutNI( pInfo->itmResult, 0 );
         break;

      case DBOI_SHARED:
         pInfo->itmResult = hb_itemPutL( pInfo->itmResult,
                                         pTag && pTag->pIndex->fShared );
         break;

      case DBOI_ISREADONLY:
         pInfo->itmResult = hb_itemPutL( pInfo->itmResult,
                                         pTag && pTag->pIndex->fReadonly );
         break;

      case DBOI_ISMULTITAG:
      case DBOI_ISSORTRECNO:
         pInfo->itmResult = hb_itemPutL( pInfo->itmResult, pTag != NULL );
         break;

      case DBOI_LARGEFILE:
         pInfo->itmResult = hb_itemPutL( pInfo->itmResult,
                                         pTag && pTag->pIndex->fLargeFile );
         break;

      case DBOI_INDEXTYPE:
         pInfo->itmResult = hb_itemPutNI( pInfo->itmResult, pTag ?
                                          DBOI_TYPE_COMPOUND : DBOI_TYPE_UNDEF );
         break;

      case DBOI_INDEXPAGESIZE:
         pInfo->itmResult = hb_itemPutNI( pInfo->itmResult, pTag ?
                                          pTag->pIndex->uiPageLen : 0 );
         break;

      default:
         return SUPER_ORDINFO( ( AREAP ) pArea, uiIndex, pInfo );

   }
   return HB_SUCCESS;
}

/* ( DBENTRYP_V )     hb_cdxClearFilter */
static HB_ERRCODE hb_cdxClearFilter( CDXAREAP pArea )
{
   HB_ERRCODE errCode = SUPER_CLEARFILTER( ( AREAP ) pArea );

   hb_cdxClearLogPosInfo( pArea );
   return errCode;
}

/* ( DBENTRYP_V )     hb_cdxClearLocate     : NULL */
/* ( DBENTRYP_V )     hb_cdxClearScope      : NULL */

/* ( DBENTRYP_VPLP )  hb_cdxCountScope */
static HB_ERRCODE hb_cdxCountScope( CDXAREAP pArea, void * pPtr, HB_LONG * plRec )
{
   HB_TRACE( HB_TR_DEBUG, ( "hb_cdxCountScope(%p, %p, %p)", pArea, pPtr, plRec ) );

   if( pPtr == NULL )
   {
      return HB_SUCCESS;
   }
   return SUPER_COUNTSCOPE( ( AREAP ) pArea, pPtr, plRec );
}

/* ( DBENTRYP_I )     hb_cdxFilterText      : NULL */
/* ( DBENTRYP_SI )    hb_cdxScopeInfo       : NULL */

/* ( DBENTRYP_VFI )   hb_cdxSetFilter */
static HB_ERRCODE hb_cdxSetFilter( CDXAREAP pArea, LPDBFILTERINFO pFilterInfo )
{
   HB_ERRCODE errCode = SUPER_SETFILTER( ( AREAP ) pArea, pFilterInfo );

   hb_cdxClearLogPosInfo( pArea );
   return errCode;
}

/* ( DBENTRYP_VLO )   hb_cdxSetLocate       : NULL */
/* ( DBENTRYP_VOS )   hb_cdxSetScope        : NULL */
/* ( DBENTRYP_VPL )   hb_cdxSkipScope       : NULL */
/* ( DBENTRYP_B )     hb_cdxLocate          : NULL */

/* ( DBENTRYP_CC )    hb_cdxCompile         : NULL */
/* ( DBENTRYP_I )     hb_cdxError           : NULL */
/* ( DBENTRYP_I )     hb_cdxEvalBlock       : NULL */

/* ( DBENTRYP_VSP )   hb_cdxRawLock         : NULL */
/* ( DBENTRYP_VL )    hb_cdxLock            : NULL */
/* ( DBENTRYP_UL )    hb_cdxUnLock          : NULL */

/* ( DBENTRYP_V )     hb_cdxCloseMemFile    : NULL */
/* ( DBENTRYP_VO )    hb_cdxCreateMemFile   : NULL */
/* ( DBENTRYP_SCCS )  hb_cdxGetValueFile    : NULL */
/* ( DBENTRYP_VO )    hb_cdxOpenMemFile     : NULL */
/* ( DBENTRYP_SCCS )  hb_cdxPutValueFile    : NULL */

/* ( DBENTRYP_V )     hb_cdxReadDBHeader    : NULL */
/* ( DBENTRYP_V )     hb_cdxWriteDBHeader   : NULL */
/* ( DBENTRYP_SVP )   hb_cdxWhoCares        : NULL */

/*
 * Retrieve (set) information about RDD
 * ( DBENTRYP_RSLV )   hb_fptFieldInfo
 */
static HB_ERRCODE hb_cdxRddInfo( LPRDDNODE pRDD, HB_USHORT uiIndex, HB_ULONG ulConnect, PHB_ITEM pItem )
{
   LPDBFDATA pData;

   HB_TRACE( HB_TR_DEBUG, ( "hb_cdxRddInfo(%p, %hu, %lu, %p)", pRDD, uiIndex, ulConnect, pItem ) );

   pData = DBFNODE_DATA( pRDD );

   switch( uiIndex )
   {
      case RDDI_ORDBAGEXT:
      case RDDI_ORDEREXT:
      case RDDI_ORDSTRUCTEXT:
      {
         const char * szExt = hb_itemGetCPtr( pItem );
         char * szNewVal;

         szNewVal = szExt[ 0 ] == '.' && szExt[ 1 ] ? hb_strdup( szExt ) : NULL;
         hb_itemPutC( pItem, pData->szIndexExt[ 0 ] ? pData->szIndexExt : CDX_INDEXEXT );
         if( szNewVal )
         {
            hb_strncpy( pData->szIndexExt, szNewVal, sizeof( pData->szIndexExt ) - 1 );
            hb_xfree( szNewVal );
         }
         break;
      }

      case RDDI_MULTIKEY:
      case RDDI_MULTITAG:
      case RDDI_SORTRECNO:
      case RDDI_STRUCTORD:
         hb_itemPutL( pItem, HB_TRUE );
         break;

      case RDDI_STRICTSTRUCT:
      {
         HB_BOOL fStrictStruct = pData->fStrictStruct;
         if( hb_itemType( pItem ) == HB_IT_LOGICAL )
            pData->fStrictStruct = hb_itemGetL( pItem );
         hb_itemPutL( pItem, fStrictStruct );
         break;
      }

      default:
         return SUPER_RDDINFO( pRDD, uiIndex, ulConnect, pItem );

   }

   return HB_SUCCESS;
}



/* ######################################################################### */

static int hb_cdxQuickSortCompare( LPCDXSORTINFO pSort, HB_BYTE * pKey1, HB_BYTE * pKey2 )
{
   int i, iLen = pSort->keyLen;

   i = hb_cdxValCompare( pSort->pTag, pKey1, iLen, pKey2, iLen, CDX_CMP_EXACT );

   if( i == 0 )
   {
      i = ( HB_GET_LE_UINT32( pKey1 + iLen ) < HB_GET_LE_UINT32( pKey2 + iLen ) ) ? -1 : 1;
   }

   return i;
}

static HB_BOOL hb_cdxQSort( LPCDXSORTINFO pSort, HB_BYTE * pSrc, HB_BYTE * pBuf, HB_LONG lKeys )
{
   if( lKeys > 1 )
   {
      int iLen = pSort->keyLen + 4;
      HB_LONG l1, l2;
      HB_BYTE * pPtr1, * pPtr2, * pDst;
      HB_BOOL f1, f2;

      l1 = lKeys >> 1;
      l2 = lKeys - l1;
      pPtr1 = &pSrc[ 0 ];
      pPtr2 = &pSrc[ l1 * iLen ];

      f1 = hb_cdxQSort( pSort, pPtr1, &pBuf[ 0 ], l1 );
      f2 = hb_cdxQSort( pSort, pPtr2, &pBuf[ l1 * iLen ], l2 );
      if( f1 )
      {
         pDst = pBuf;
      }
      else
      {
         pDst = pSrc;
         pPtr1 = &pBuf[ 0 ];
      }
      if( ! f2 )
      {
         pPtr2 = &pBuf[ l1 * iLen ];
      }
      while( l1 > 0 && l2 > 0 )
      {
         if( hb_cdxQuickSortCompare( pSort, pPtr1, pPtr2 ) <= 0 )
         {
            memcpy( pDst, pPtr1, iLen );
            pPtr1 += iLen;
            l1--;
         }
         else
         {
            memcpy( pDst, pPtr2, iLen );
            pPtr2 += iLen;
            l2--;
         }
         pDst += iLen;
      }
      if( l1 > 0 )
      {
         memcpy( pDst, pPtr1, iLen * l1 );
      }
      else if( l2 > 0 && f1 == f2 )
      {
         memcpy( pDst, pPtr2, iLen * l2 );
      }
      return ! f1;
   }
   return HB_TRUE;
}

static void hb_cdxSortSortPage( LPCDXSORTINFO pSort )
{
   HB_SIZE nSize = pSort->ulKeys * ( pSort->keyLen + 4 );

#ifdef HB_CDX_DBGTIME
   cdxTimeIdxBld -= hb_cdxGetTime();
#endif
   if( ! hb_cdxQSort( pSort, pSort->pKeyPool, &pSort->pKeyPool[ nSize ], pSort->ulKeys ) )
   {
      memcpy( pSort->pKeyPool, &pSort->pKeyPool[ nSize ], nSize );
   }
#ifdef HB_CDX_DBGTIME
   cdxTimeIdxBld += hb_cdxGetTime();
#endif
}

static void hb_cdxSortAddNodeKey( LPCDXSORTINFO pSort, int iLevel, HB_BYTE * pKeyVal, HB_ULONG ulRec, HB_ULONG ulPage )
{
   LPCDXPAGE pPage;
   HB_BOOL fNew;
   int iLen = pSort->keyLen, iDup = 0, iTrl = 0, iTmp, iPos;
   HB_BYTE * pTmp;

   pPage = pSort->NodeList[ iLevel ];
   if( iLevel == 0 )
   {
      while( iTrl < iLen && pKeyVal[ iLen - iTrl - 1 ] == pSort->bTrl )
         iTrl++;
      if( pPage != NULL && pPage->iKeys > 0 )
      {
#ifdef HB_CDX_PACKTRAIL
         int iMax = iLen - iTrl;
#else
         int iMax = iLen - HB_MAX( iTrl, pSort->iLastTrl );
#endif
         while( pKeyVal[ iDup ] == pSort->pLastKey[ iDup ] && iDup < iMax )
            iDup++;
      }
#ifndef HB_CDX_PACKTRAIL
      pSort->iLastTrl = iTrl;
#endif
   }
   if( pPage == NULL )
      fNew = HB_TRUE;
   else
   {
      if( iLevel == 0 )
         fNew = ( pPage->iFree - ( iLen - iDup - iTrl ) - pPage->ReqByte ) < 0;
      else
         fNew = ( pSort->NodeList[ iLevel ]->iKeys >= pSort->pTag->MaxKeys );
   }

   if( fNew )
   {
      pPage = hb_cdxPageNew( pSort->pTag, NULL, 0 );
      pPage->PageType = ( iLevel == 0 ) ? CDX_NODE_LEAF : CDX_NODE_BRANCH;
      if( iLevel == 0 )
      {
         hb_cdxPageLeafInitSpace( pPage );
         iDup = 0;
         while( pSort->ulMaxRec > pPage->RNMask )
         {
            pPage->ReqByte++;
            pPage->RNBits += 8;
            pPage->RNMask = ( pPage->RNMask << 8 ) | 0xFF;
         }
      }
      if( pSort->NodeList[ iLevel ] != NULL )
      {
         pSort->NodeList[ iLevel ]->Right = pPage->Page;
         pPage->Left = pSort->NodeList[ iLevel ]->Page;
         if( iLevel == 0 )
         {
#ifdef HB_CDX_DBGCODE_EXT
            hb_cdxPageCheckDupTrlRaw( pSort->NodeList[ iLevel ] );
#endif
            hb_cdxSortAddNodeKey( pSort, iLevel + 1, pSort->pLastKey, pSort->ulLastRec, pSort->NodeList[ iLevel ]->Page );
         }
         else
         {
            iPos = ( pSort->NodeList[ iLevel ]->iKeys - 1 ) * ( iLen + 8 );
            pTmp = &hb_cdxPageIntKeyPool( pSort->NodeList[ iLevel ] )[ iPos ];
            hb_cdxSortAddNodeKey( pSort, iLevel + 1, pTmp, HB_GET_BE_UINT32( &pTmp[ iLen ] ), pSort->NodeList[ iLevel ]->Page );
         }
         hb_cdxPageFree( pSort->NodeList[ iLevel ], HB_TRUE );
      }
      pSort->NodeList[ iLevel ] = pPage;
   }
   if( iLevel == 0 )
   {
      iPos = pPage->iKeys * pPage->ReqByte;
      hb_cdxSetLeafRecord( &hb_cdxPageExtKeyPool( pPage )[ iPos ],
                           ulRec, iDup, iTrl,
                           pPage->ReqByte, pPage->DCBits, pPage->TCBits );
      iTmp = iLen - iDup - iTrl;
      if( iTmp > 0 )
         memcpy( &hb_cdxPageExtKeyPool( pPage )[ pPage->iFree + iPos - iTmp ],
                 &pKeyVal[ iDup ], iTmp );
      pPage->iFree -= ( HB_SHORT ) ( iTmp + pPage->ReqByte );
      pPage->iKeys++;
#ifdef HB_CDX_DBGCODE_EXT
      hb_cdxPageCheckDupTrlRaw( pSort->NodeList[ iLevel ] );
#endif
   }
   else
   {
      pPage = pSort->NodeList[ iLevel ];
      iPos = pPage->iKeys * ( iLen + 8 );
      pTmp = &hb_cdxPageIntKeyPool( pPage )[ iPos ];
      memcpy( pTmp, pKeyVal, iLen );
      HB_PUT_BE_UINT32( &pTmp[ iLen ], ulRec );
      HB_PUT_BE_UINT32( &pTmp[ iLen + 4 ], ulPage );
      pPage->iKeys++;
   }
}

static void hb_cdxSortWritePage( LPCDXSORTINFO pSort )
{
   HB_SIZE nSize = pSort->ulKeys * ( pSort->keyLen + 4 );

   hb_cdxSortSortPage( pSort );

   if( pSort->pTempFile == NULL )
   {
      char szName[ HB_PATH_MAX ];
      pSort->pTempFile = hb_fileCreateTemp( NULL, NULL, FC_NORMAL, szName );
      if( pSort->pTempFile == NULL )
         hb_errInternal( 9301, "hb_cdxSortWritePage: Can't create temporary file.", NULL, NULL );
      pSort->szTempFileName = hb_strdup( szName );
   }
   pSort->pSwapPage[ pSort->ulCurPage ].ulKeys = pSort->ulKeys;
   pSort->pSwapPage[ pSort->ulCurPage ].nOffset = hb_fileSize( pSort->pTempFile );
   if( hb_fileWriteAt( pSort->pTempFile, pSort->pKeyPool,
                       nSize, pSort->pSwapPage[ pSort->ulCurPage ].nOffset ) != nSize )
      hb_errInternal( 9302, "hb_cdxSortWritePage: Write error in temporary file.", NULL, NULL );
   pSort->ulKeys = 0;
   pSort->ulCurPage++;
}

static void hb_cdxSortGetPageKey( LPCDXSORTINFO pSort, HB_ULONG ulPage,
                                  HB_BYTE ** pKeyVal, HB_ULONG * pulRec )
{
   int iLen = pSort->keyLen;

   if( pSort->pSwapPage[ ulPage ].ulKeyBuf == 0 )
   {
      HB_ULONG ulKeys = HB_MIN( pSort->ulPgKeys, pSort->pSwapPage[ ulPage ].ulKeys );
      HB_SIZE nSize = ulKeys * ( iLen + 4 );

      if( hb_fileReadAt( pSort->pTempFile, pSort->pSwapPage[ ulPage ].pKeyPool,
                         nSize, pSort->pSwapPage[ ulPage ].nOffset ) != nSize )
         hb_errInternal( 9303, "hb_cdxSortGetPageKey: Read error from temporary file.", NULL, NULL );
      pSort->pSwapPage[ ulPage ].nOffset += nSize;
      pSort->pSwapPage[ ulPage ].ulKeyBuf = ulKeys;
      pSort->pSwapPage[ ulPage ].ulCurKey = 0;
   }
   *pKeyVal = &pSort->pSwapPage[ ulPage ].pKeyPool[ pSort->pSwapPage[ ulPage ].ulCurKey * ( iLen + 4 ) ];
   *pulRec = HB_GET_LE_UINT32( *pKeyVal + iLen );
}

#ifdef HB_CDX_NEW_SORT
static void hb_cdxSortOrderPages( LPCDXSORTINFO pSort )
{
   int iLen = pSort->keyLen, i;
   HB_LONG l, r, m;
   HB_ULONG n, ulPage, ulRec;
   HB_BYTE * pKey = NULL, * pTmp;

   pSort->ulFirst = 0;
   pSort->pSortedPages = ( HB_ULONG * ) hb_xgrab( pSort->ulPages * sizeof( HB_ULONG ) );
   pSort->pSortedPages[ 0 ] = 0;

   if( pSort->ulTotKeys > 0 )
   {
      for( n = 0; n < pSort->ulPages; n++ )
      {
         hb_cdxSortGetPageKey( pSort, n, &pKey, &ulRec );
         l = 0;
         r = n - 1;
         while( l <= r )
         {
            m = ( l + r ) >> 1;
            ulPage = pSort->pSortedPages[ m ];
            pTmp = &pSort->pSwapPage[ ulPage ].pKeyPool[ pSort->pSwapPage[ ulPage ].ulCurKey * ( iLen + 4 ) ];
            i = hb_cdxValCompare( pSort->pTag, pKey, iLen, pTmp, iLen, CDX_CMP_EXACT );
            if( i == 0 )
               i = ( ulRec < HB_GET_LE_UINT32( &pTmp[ iLen ] ) ) ? -1 : 1;
            if( i > 0 )
               l = m + 1;
            else
               r = m - 1;
         }
         for( r = n; r > l; r-- )
            pSort->pSortedPages[ r ] = pSort->pSortedPages[ r - 1 ];
         pSort->pSortedPages[ l ] = n;
      }
   }
}

static HB_BOOL hb_cdxSortKeyGet( LPCDXSORTINFO pSort, HB_BYTE ** pKeyVal, HB_ULONG * pulRec )
{
   int iLen = pSort->keyLen, i;
   HB_LONG l, r, m;
   HB_ULONG ulPage;

   ulPage = pSort->pSortedPages[ pSort->ulFirst ];

   /* check if first page has some keys yet */
   if( pSort->pSwapPage[ ulPage ].ulKeys > 0 )
   {
      HB_BYTE * pKey, * pTmp;
      HB_ULONG ulRec;

      /*
       * last key was taken from this page - we have to resort it.
       * This is done intentionally here to be sure that the key
       * value return by this function will not be overwritten by
       * next keys in page read from temporary file in function
       * hb_cdxSortGetPageKey() - please do not move this part down
       * even it seems to be correct
       */
      hb_cdxSortGetPageKey( pSort, ulPage, &pKey, &ulRec );

      l = pSort->ulFirst + 1;
      r = pSort->ulPages - 1;
      while( l <= r )
      {
         m = ( l + r ) >> 1;
         ulPage = pSort->pSortedPages[ m ];
         pTmp = &pSort->pSwapPage[ ulPage ].pKeyPool[ pSort->pSwapPage[ ulPage ].ulCurKey * ( iLen + 4 ) ];
         i = hb_cdxValCompare( pSort->pTag, pKey, iLen, pTmp, iLen, CDX_CMP_EXACT );
         if( i == 0 )
            i = ( ulRec < HB_GET_LE_UINT32( &pTmp[ iLen ] ) ) ? -1 : 1;

         if( i > 0 )
            l = m + 1;
         else
            r = m - 1;
      }
      if( l > ( HB_LONG ) pSort->ulFirst + 1 )
      {
         ulPage = pSort->pSortedPages[ pSort->ulFirst ];
         for( r = pSort->ulFirst + 1; r < l; r++ )
            pSort->pSortedPages[ r - 1 ] = pSort->pSortedPages[ r ];
         pSort->pSortedPages[ l - 1 ] = ulPage;
      }
   }
   else
      pSort->ulFirst++;

   if( pSort->ulFirst < pSort->ulPages )
   {
      ulPage = pSort->pSortedPages[ pSort->ulFirst ];
      hb_cdxSortGetPageKey( pSort, ulPage, pKeyVal, pulRec );
      pSort->pSwapPage[ ulPage ].ulCurKey++;
      pSort->pSwapPage[ ulPage ].ulKeys--;
      pSort->pSwapPage[ ulPage ].ulKeyBuf--;
      return HB_TRUE;
   }
   *pulRec = 0;
   *pKeyVal = NULL;
   return HB_FALSE;
}

#else

static HB_BOOL hb_cdxSortKeyGet( LPCDXSORTINFO pSort, HB_BYTE ** pKeyVal, HB_ULONG * pulRec )
{
   int i, iLen = pSort->keyLen;
   HB_ULONG ulPage, ulKeyPage = 0, ulRec = 0, ulRecTmp;
   HB_BYTE * pKey = NULL, * pTmp;

   for( ulPage = 0; ulPage < pSort->ulPages; ulPage++ )
   {
      if( pSort->pSwapPage[ ulPage ].ulKeys > 0 )
      {
         hb_cdxSortGetPageKey( pSort, ulPage, &pTmp, &ulRecTmp );
         if( ! pKey )
            i = 1;
         else
         {
            i = hb_cdxValCompare( pSort->pTag, pKey, iLen, pTmp, iLen, CDX_CMP_EXACT );
            if( i == 0 )
               i = ( ulRec < ulRecTmp ) ? -1 : 1;
         }
         if( i > 0 )
         {
            pKey = pTmp;
            ulRec = ulRecTmp;
            ulKeyPage = ulPage;
         }
      }
   }
   if( pKey )
   {
      pSort->pSwapPage[ ulKeyPage ].ulCurKey++;
      pSort->pSwapPage[ ulKeyPage ].ulKeys--;
      pSort->pSwapPage[ ulKeyPage ].ulKeyBuf--;
      *pulRec = ulRec;
      *pKeyVal = pKey;
      return HB_TRUE;
   }
   *pulRec = 0;
   *pKeyVal = NULL;
   return HB_FALSE;
}

#endif

static void hb_cdxSortKeyAdd( LPCDXSORTINFO pSort, HB_ULONG ulRec, const HB_BYTE * pKeyVal, int iKeyLen )
{
   int iLen = pSort->keyLen;
   HB_BYTE * pDst;

   if( pSort->ulKeys >= pSort->ulPgKeys )
      hb_cdxSortWritePage( pSort );
   pDst = &pSort->pKeyPool[ pSort->ulKeys * ( iLen + 4 ) ];

   if( pSort->pTag->IgnoreCase )
   {
      iKeyLen = ( int ) hb_cdpnDup2Upper( pSort->pTag->pIndex->pArea->dbfarea.area.cdPage,
                                          ( const char * ) pKeyVal, iKeyLen,
                                          ( char * ) pDst, iLen );
      if( iLen > iKeyLen )
         memset( &pDst[ iKeyLen ], pSort->bTrl, iLen - iKeyLen );
   }
   else if( iLen > iKeyLen )
   {
      memcpy( pDst, pKeyVal, iKeyLen );
      memset( &pDst[ iKeyLen ], pSort->bTrl, iLen - iKeyLen );
   }
   else
      memcpy( pDst, pKeyVal, iLen );

   HB_PUT_LE_UINT32( &pDst[ iLen ], ulRec );
   pSort->ulKeys++;
   pSort->ulTotKeys++;
}

static LPCDXSORTINFO hb_cdxSortNew( LPCDXTAG pTag, HB_ULONG ulRecCount )
{
   LPCDXSORTINFO pSort;
   HB_BYTE * pBuf;
   int iLen = pTag->uiLen;
   HB_ULONG ulSize, ulMax, ulMin;

   if( ulRecCount == 0 )
      ulRecCount = 1;

   pSort = ( LPCDXSORTINFO ) hb_xgrab( sizeof( CDXSORTINFO ) );
   memset( pSort, 0, sizeof( CDXSORTINFO ) );
   ulMax = ulMin = ( HB_ULONG ) ceil( sqrt( ( double ) ulRecCount ) );
   ulSize = ( 1L << 20 ) / ( iLen + 4 );
   while( ulMax < ulSize )
      ulMax <<= 1;
   if( ulMax > ulRecCount )
      ulMax = ulRecCount;

   do
   {
      ulSize = ulMax * ( iLen + 4 );
      pBuf = ( HB_BYTE * ) hb_xalloc( ulSize << 2 );
      if( pBuf )
      {
         hb_xfree( pBuf );
         pBuf = ( HB_BYTE * ) hb_xalloc( ulSize << 1 );
      }
      else
         ulMax >>= 1;
   }
   while( ! pBuf && ulMax >= ulMin );

   if( ! pBuf )
   {
      /* call hb_xgrab() to force out of memory error,
       * though in multi process environment this call may return
       * with success when other process free some memory
       * (also the size of buf is reduced to absolute minimum).
       * Sorry but I'm to lazy to implement indexing with smaller
       * memory though it's possible - just simply I can even create
       * index on-line by key adding like in normal update process.
       * The memory necessary to index file is now ~
       *    ~ (keySize+4+sizeof(CDXSWAPPAGE)) * sqrt(ulRecCount) * 2
       * so the maximum is for DBF with 2^32 records and keySize 240 ~
       * ~ 2^17 * 268 ~=~ 35 Mb
       * this is not a problem for current computers and I do not see
       * any way to use DBFs with four billions records and indexes with
       * such long (240 bytes) keys on the old ones - they will be simply
       * to slow. IMHO it's also better to signal out of memory here and
       * force some system upgrades then run process which will have to
       * take many hours, Druzus.
       */
      ulMax = ulMin;
      pBuf = ( HB_BYTE * ) hb_xgrab( ( ulMax << 1 ) * ( iLen + 4 ) );
   }

   pSort->pTag = pTag;
   pSort->pTempFile = NULL;
   pSort->keyLen = iLen;
   pSort->bTrl = pTag->bTrail;
   pSort->fUnique = pTag->UniqueKey;
   pSort->ulMaxKey = ulMax << 1;
   pSort->ulPgKeys = ulMax;
   pSort->ulMaxRec = ulRecCount;
   pSort->pKeyPool = pBuf;
   pSort->ulPages = ( ulRecCount + pSort->ulPgKeys - 1 ) / pSort->ulPgKeys;
   pSort->pSwapPage = ( LPCDXSWAPPAGE ) hb_xgrab( sizeof( CDXSWAPPAGE ) * pSort->ulPages );
   memset( pSort->pSwapPage, 0, sizeof( CDXSWAPPAGE ) * pSort->ulPages );
   pSort->pLastKey = ( HB_BYTE * ) hb_xgrabz( iLen + 1 );

   return pSort;
}

static void hb_cdxSortFree( LPCDXSORTINFO pSort )
{
   if( pSort->pTempFile != NULL )
      hb_fileClose( pSort->pTempFile );
   if( pSort->szTempFileName )
   {
      hb_fileDelete( pSort->szTempFileName );
      hb_xfree( pSort->szTempFileName );
   }
   if( pSort->pLastKey )
      hb_xfree( pSort->pLastKey );
   if( pSort->pKeyPool )
      hb_xfree( pSort->pKeyPool );
   if( pSort->pSwapPage )
      hb_xfree( pSort->pSwapPage );
   if( pSort->pRecBuff )
      hb_xfree( pSort->pRecBuff );
   if( pSort->pSortedPages )
      hb_xfree( pSort->pSortedPages );
   hb_xfree( pSort );
}

static void hb_cdxSortOut( LPCDXSORTINFO pSort )
{
   HB_BOOL fUnique = pSort->fUnique, fNext;
   HB_ULONG ulPage, ulRec, ulKey;
   HB_BYTE * pKeyVal;
   int iLen = pSort->keyLen, iLevel;

   pSort->ulPages = pSort->ulCurPage + 1;
   pSort->ulPgKeys = pSort->ulMaxKey / pSort->ulPages;
   /*
   printf( "\r\npSort->ulMaxKey=%ld, pSort->ulPages=%ld, pSort->ulPgKeys=%ld, size=%ld\r\n",
           pSort->ulMaxKey, pSort->ulPages, pSort->ulPgKeys,
           pSort->ulMaxKey * ( pSort->keyLen + 4 ) ); fflush(stdout);
   */
   if( pSort->ulPages > 1 )
   {
      HB_BYTE * pBuf = pSort->pKeyPool;
      hb_cdxSortWritePage( pSort );
      for( ulPage = 0; ulPage < pSort->ulPages; ulPage++ )
      {
         pSort->pSwapPage[ ulPage ].ulKeyBuf = 0;
         pSort->pSwapPage[ ulPage ].ulCurKey = 0;
         pSort->pSwapPage[ ulPage ].pKeyPool = pBuf;
         pBuf += pSort->ulPgKeys * ( pSort->keyLen + 4 );
      }
   }
   else
   {
      hb_cdxSortSortPage( pSort );
      pSort->pSwapPage[ 0 ].ulKeys   = pSort->ulKeys;
      pSort->pSwapPage[ 0 ].ulKeyBuf = pSort->ulKeys;
      pSort->pSwapPage[ 0 ].ulCurKey = 0;
      pSort->pSwapPage[ 0 ].pKeyPool = pSort->pKeyPool;
   }

#ifdef HB_CDX_NEW_SORT
   hb_cdxSortOrderPages( pSort );
#endif

   for( ulKey = 0; ulKey < pSort->ulTotKeys; ulKey++ )
   {
      if( ! hb_cdxSortKeyGet( pSort, &pKeyVal, &ulRec ) )
         hb_errInternal( 9304, "hb_cdxSortOut: memory structure corrupted.", NULL, NULL );

      if( fUnique )
      {
         if( ulKey != 0 && hb_cdxValCompare( pSort->pTag, pSort->pLastKey, iLen, pKeyVal, iLen, CDX_CMP_EXACT ) == 0 )
            continue;
      }
#ifdef HB_CDX_DBGCODE_EXT
      if( ulKey != 0 )
      {
         int i = hb_cdxValCompare( pSort->pTag, pSort->pLastKey, iLen, pKeyVal, iLen, CDX_CMP_EXACT );
         if( i == 0 )
            i = ( pSort->ulLastRec < ulRec ) ? -1 : 1;
         if( i > 0 )
         {
            printf( "\r\nulKey=%ld, pKeyVal=[%s][%ld], pKeyLast=[%s][%ld]\r\n",
                    ulKey, pKeyVal, ulRec, pSort->pLastKey, pSort->ulLastRec ); fflush( stdout );
            hb_errInternal( 9305, "hb_cdxSortOut: sorting fails.", NULL, NULL );
         }
      }
#endif
      hb_cdxSortAddNodeKey( pSort, 0, pKeyVal, ulRec, 0 );
      memcpy( pSort->pLastKey, pKeyVal, iLen );
      pSort->ulLastRec = ulRec;
   }

#ifdef HB_CDX_DBGCODE
   if( hb_cdxSortKeyGet( pSort, &pKeyVal, &ulRec ) )
      hb_errInternal( 9306, "hb_cdxSortOut: memory structure corrupted(2).", NULL, NULL );
#endif

   if( pSort->NodeList[ 0 ] == NULL )
   {
      pSort->NodeList[ 0 ] = hb_cdxPageNew( pSort->pTag, NULL, 0 );
      pSort->NodeList[ 0 ]->PageType = CDX_NODE_LEAF;
      hb_cdxPageLeafInitSpace( pSort->NodeList[ 0 ] );
   }

   iLevel = 0;
   fNext = HB_TRUE;
   do
   {
      if( iLevel + 1 == CDX_STACKSIZE || pSort->NodeList[ iLevel + 1 ] == NULL )
      {
         pSort->NodeList[ iLevel ]->PageType |= CDX_NODE_ROOT;
         pSort->pTag->RootBlock = pSort->NodeList[ iLevel ]->Page;
         fNext = HB_FALSE;
      }
      else
         hb_cdxSortAddNodeKey( pSort, iLevel + 1, pSort->pLastKey, pSort->ulLastRec, pSort->NodeList[ iLevel ]->Page );
      hb_cdxPageFree( pSort->NodeList[ iLevel ], HB_TRUE );
      iLevel++;
   }
   while( fNext );
}

static void hb_cdxTagEmptyIndex( LPCDXTAG pTag )
{
   pTag->RootPage  = hb_cdxPageNew( pTag, NULL, 0 );
   pTag->RootBlock = pTag->RootPage->Page;
   pTag->RootPage->PageType = CDX_NODE_ROOT | CDX_NODE_LEAF;
   hb_cdxPageLeafInitSpace( pTag->RootPage );
}

static void hb_cdxTagDoIndex( LPCDXTAG pTag, HB_BOOL fReindex )
{
   LPCDXAREA pArea = pTag->pIndex->pArea;
   LPCDXSORTINFO pSort;
   PHB_ITEM pForItem, pWhileItem = NULL, pEvalItem = NULL, pItem = NULL;
   HB_ULONG ulRecCount, ulRecNo = pArea->dbfarea.ulRecNo;
   HB_LONG lStep = 0;
   PHB_CODEPAGE cdpTmp = hb_cdpSelect( pArea->dbfarea.area.cdPage );

   if( pArea->dbfarea.area.lpdbOrdCondInfo )
   {
      pEvalItem = pArea->dbfarea.area.lpdbOrdCondInfo->itmCobEval;
      pWhileItem = pArea->dbfarea.area.lpdbOrdCondInfo->itmCobWhile;
      lStep = pArea->dbfarea.area.lpdbOrdCondInfo->lStep;
      if( pArea->dbfarea.area.lpdbOrdCondInfo->fRest )
         pTag->Temporary = HB_TRUE;
   }

   if( pTag->Custom || ( pTag->OptFlags & CDX_TYPE_STRUCTURE ) )
      ulRecCount = 0;
   else if( SELF_RECCOUNT( ( AREAP ) pArea, &ulRecCount ) != HB_SUCCESS )
      return;

   pArea->pSort = pSort = hb_cdxSortNew( pTag, ulRecCount );
   pSort->fReindex = fReindex;

#if defined( HB_SIXCDX )
   if( ( pTag->OptFlags & CDX_TYPE_STRUCTURE ) == 0 && pEvalItem )
   {
      SELF_GOTO( ( AREAP ) pArea, 0 );
      if( ! hb_cdxEvalCond( pArea, pEvalItem, HB_FALSE ) )
      {
         hb_cdxSortFree( pSort );
         pArea->pSort = NULL;
         SELF_GOTO( ( AREAP ) pArea, ulRecNo );
         return;
      }
   }
#endif
   if( ulRecCount == 0 )
      hb_cdxTagEmptyIndex( pTag );
   else
   {
      HB_USHORT uiSaveTag = pArea->uiTag;
      HB_ULONG ulStartRec = 0, ulNextCount = 0;
      HB_BOOL fDirectRead, fUseFilter = HB_FALSE;
      HB_BYTE * pSaveRecBuff = pArea->dbfarea.pRecord, cTemp[ 8 ];
      int iRecBuff = 0, iRecBufSize, iRec;

      pForItem = pTag->pForItem;
      if( pTag->nField )
         pItem = hb_itemNew( NULL );

      if( ! pArea->dbfarea.area.lpdbOrdCondInfo || pArea->dbfarea.area.lpdbOrdCondInfo->fAll )
         pArea->uiTag = 0;
      else
      {
         if( pArea->dbfarea.area.lpdbOrdCondInfo->itmRecID )
            ulStartRec = hb_itemGetNL( pArea->dbfarea.area.lpdbOrdCondInfo->itmRecID );
         if( ulStartRec )
            ulNextCount = 1;
         else if( pArea->dbfarea.area.lpdbOrdCondInfo->fRest || pArea->dbfarea.area.lpdbOrdCondInfo->lNextCount > 0 )
         {
            if( pArea->dbfarea.area.lpdbOrdCondInfo->itmStartRecID )
               ulStartRec = hb_itemGetNL( pArea->dbfarea.area.lpdbOrdCondInfo->itmStartRecID );
            if( ! ulStartRec )
               ulStartRec = ulRecNo;
            if( pArea->dbfarea.area.lpdbOrdCondInfo->lNextCount > 0 )
               ulNextCount = pArea->dbfarea.area.lpdbOrdCondInfo->lNextCount;
         }
         else if( pArea->dbfarea.area.lpdbOrdCondInfo->fUseFilter )
            fUseFilter = HB_TRUE;
         else if( ! pArea->dbfarea.area.lpdbOrdCondInfo->fUseCurrent )
            pArea->uiTag = 0;
         else if( pArea->uiTag != 0 )
         {
            LPCDXTAG pCurrTag = hb_cdxGetActiveTag( pArea );
            if( pCurrTag )
            {
               hb_cdxIndexLockRead( pCurrTag->pIndex );
               hb_cdxTagRefreshScope( pCurrTag );
               hb_cdxTagGoTop( pCurrTag );
               ulStartRec = pCurrTag->CurKey->rec;
               hb_cdxIndexUnLockRead( pCurrTag->pIndex );
            }
         }
      }

      iRecBufSize = ( USHRT_MAX + 1 ) / pArea->dbfarea.uiRecordLen;
      fDirectRead = ! hb_setGetStrictRead() && iRecBufSize > 1 && /* ! pArea->dbfarea.area.lpdbRelations && */
                    ( ! pArea->dbfarea.area.lpdbOrdCondInfo || pArea->dbfarea.area.lpdbOrdCondInfo->fAll ||
                      ( pArea->uiTag == 0 && ! fUseFilter ) );

      if( fDirectRead )
         pSort->pRecBuff = ( HB_BYTE * ) hb_xgrab( pArea->dbfarea.uiRecordLen * iRecBufSize );

      if( ulStartRec == 0 && pArea->uiTag == 0 )
         ulStartRec = 1;

      if( ulStartRec == 0 )
         SELF_GOTOP( ( AREAP ) pArea );
      else
      {
         SELF_GOTO( ( AREAP ) pArea, ulStartRec );
         if( fUseFilter )
            SELF_SKIPFILTER( ( AREAP ) pArea, 1 );
      }

      ulRecNo = pArea->dbfarea.ulRecNo;

      while( ! pArea->dbfarea.area.fEof )
      {
         if( fDirectRead )
         {
            if( ulRecNo > ulRecCount )
               break;
            if( iRecBuff == 0 || iRecBuff >= iRecBufSize )
            {
               HB_SIZE nSize;

               if( ulRecCount - ulRecNo >= ( HB_ULONG ) iRecBufSize )
                  iRec = iRecBufSize;
               else
                  iRec = ulRecCount - ulRecNo + 1;
               if( ulNextCount > 0 && ulNextCount < ( HB_ULONG ) iRec )
                  iRec = ( int ) ulNextCount;
               nSize = iRec * pArea->dbfarea.uiRecordLen;
               if( hb_fileReadAt( pArea->dbfarea.pDataFile, pSort->pRecBuff, nSize,
                                  ( HB_FOFFSET ) pArea->dbfarea.uiHeaderLen +
                                  ( HB_FOFFSET ) ( ulRecNo - 1 ) *
                                  ( HB_FOFFSET ) pArea->dbfarea.uiRecordLen ) != nSize )
               {
                  hb_cdxErrorRT( pTag->pIndex->pArea, EG_READ, EDBF_READ,
                                 pTag->pIndex->szFileName, hb_fsError(), 0, NULL );
                  break;
               }
               iRecBuff = 0;
            }
            pArea->dbfarea.pRecord = pSort->pRecBuff + iRecBuff * pArea->dbfarea.uiRecordLen;
            pArea->dbfarea.ulRecNo = ulRecNo;
            if( SELF_GETREC( ( AREAP ) pArea, NULL ) == HB_FAILURE )
               break;
            pArea->dbfarea.fValidBuffer = pArea->dbfarea.fPositioned = HB_TRUE;
            pArea->dbfarea.fDeleted = pArea->dbfarea.pRecord[ 0 ] == '*';
            /* Force relational movement in child WorkAreas */
            if( pArea->dbfarea.area.lpdbRelations )
               if( SELF_SYNCCHILDREN( ( AREAP ) pArea ) == HB_FAILURE )
                  break;
            iRecBuff++;
         }

#if ! defined( HB_SIXCDX )
         if( pEvalItem )
         {
            if( lStep >= pArea->dbfarea.area.lpdbOrdCondInfo->lStep )
            {
               lStep = 0;
               if( ! hb_cdxEvalCond( pArea, pEvalItem, HB_FALSE ) )
                  break;
            }
            ++lStep;
         }
#endif

         if( pWhileItem && ! hb_cdxEvalCond( NULL, pWhileItem, HB_FALSE ) )
            break;

         if( ulRecNo <= ulRecCount &&
             ( pForItem == NULL || hb_cdxEvalCond( pArea, pForItem, HB_FALSE ) ) )
         {
            double d;

            if( pTag->nField )
               SELF_GETVALUE( ( AREAP ) pArea, pTag->nField, pItem );
            else
               pItem = hb_vmEvalBlockOrMacro( pTag->pKeyItem );

            switch( hb_itemType( pItem ) )
            {
               case HB_IT_STRING:
               case HB_IT_STRING | HB_IT_MEMO:
                  hb_cdxSortKeyAdd( pSort, pArea->dbfarea.ulRecNo,
                                    ( const HB_BYTE * ) hb_itemGetCPtr( pItem ),
                                    ( int ) hb_itemGetCLen( pItem ) );
                  break;

               case HB_IT_INTEGER:
               case HB_IT_LONG:
               case HB_IT_DOUBLE:
                  if( pTag->uiLen == 4 )
                  {
                     HB_U32 uiVal = ( HB_U32 ) hb_itemGetNI( pItem ) + 0x80000000;
                     HB_PUT_BE_UINT32( &cTemp[ 0 ], uiVal );
                     hb_cdxSortKeyAdd( pSort, pArea->dbfarea.ulRecNo, cTemp, 4 );
                  }
                  else
                  {
                     d = hb_itemGetND( pItem );
                     HB_DBL2ORD( &d, &cTemp[ 0 ] );
                     hb_cdxSortKeyAdd( pSort, pArea->dbfarea.ulRecNo, cTemp, 8 );
                  }
                  break;

               case HB_IT_DATE:
                  d = ( double ) hb_itemGetDL( pItem );
                  HB_DBL2ORD( &d, &cTemp[ 0 ] );
                  hb_cdxSortKeyAdd( pSort, pArea->dbfarea.ulRecNo, cTemp, 8 );
                  break;

               case HB_IT_TIMESTAMP:
                  d = hb_itemGetTD( pItem );
                  HB_DBL2ORD( &d, &cTemp[ 0 ] );
                  hb_cdxSortKeyAdd( pSort, pArea->dbfarea.ulRecNo, cTemp, 8 );
                  break;

               case HB_IT_LOGICAL:
                  cTemp[ 0 ] = ( HB_BYTE ) ( hb_itemGetL( pItem ) ? 'T' : 'F' );
                  hb_cdxSortKeyAdd( pSort, pArea->dbfarea.ulRecNo, cTemp, 1 );
                  break;

               default:
                  hb_cdxErrorRT( pArea, EG_DATATYPE, EDBF_INVALIDKEY, NULL, 0, 0, NULL );
                  pEvalItem = NULL;
                  ulNextCount = 1;
                  break;
            }
         }

         if( ulNextCount > 0 )
         {
            if( --ulNextCount == 0 )
               break;
         }

#if defined( HB_SIXCDX )
         if( pEvalItem )
         {
            if( lStep >= pArea->dbfarea.area.lpdbOrdCondInfo->lStep )
            {
               lStep = 0;
               if( ! hb_cdxEvalCond( pArea, pEvalItem, HB_FALSE ) )
                  break;
            }
            ++lStep;
         }
#endif

         if( fDirectRead )
            ulRecNo++;
         else
         {
            if( SELF_SKIPRAW( ( AREAP ) pArea, 1 ) == HB_FAILURE )
               break;
            if( fUseFilter && SELF_SKIPFILTER( ( AREAP ) pArea, 1 ) == HB_FAILURE )
               break;
            ulRecNo = pArea->dbfarea.ulRecNo;
         }
      }

      hb_cdxSortOut( pSort );
      if( pTag->nField )
         hb_itemRelease( pItem );

      if( fDirectRead )
      {
         pArea->dbfarea.pRecord = pSaveRecBuff;
         SELF_GOTO( ( AREAP ) pArea, ulRecNo );
      }
      pArea->uiTag = uiSaveTag;

#if ! defined( HB_SIXCDX )
      if( pEvalItem && lStep )
      {
         /* pArea->dbfarea.area.fEof = HB_TRUE; */
         hb_cdxEvalCond( pArea, pEvalItem, HB_FALSE );
      }
#endif
   }

#if defined( HB_SIXCDX )
   if( pEvalItem )
   {
      SELF_GOTO( ( AREAP ) pArea, 0 );
      pArea->dbfarea.area.fBof = HB_FALSE;
      hb_cdxEvalCond( pArea, pEvalItem, HB_FALSE );
   }
#endif

   hb_cdxSortFree( pSort );
   pArea->pSort = NULL;

   hb_cdpSelect( cdpTmp );
}


static const RDDFUNCS cdxTable =
{

   /* Movement and positioning methods */

   ( DBENTRYP_BP )    NULL,   /* hb_cdxBof */
   ( DBENTRYP_BP )    NULL,   /* hb_cdxEof */
   ( DBENTRYP_BP )    NULL,   /* hb_cdxFound */
   ( DBENTRYP_V )     hb_cdxGoBottom,
   ( DBENTRYP_UL )    NULL,   /* hb_cdxGoTo */
   ( DBENTRYP_I )     NULL,   /* hb_cdxGoToId */
   ( DBENTRYP_V )     hb_cdxGoTop,
   ( DBENTRYP_BIB )   hb_cdxSeek,
   ( DBENTRYP_L )     hb_cdxSkip,
   ( DBENTRYP_L )     NULL,   /* hb_cdxSkipFilter */
   ( DBENTRYP_L )     hb_cdxSkipRaw,


   /* Data management */

   ( DBENTRYP_VF )    NULL,   /* hb_cdxAddField */
   ( DBENTRYP_B )     NULL,   /* hb_cdxAppend */
   ( DBENTRYP_I )     NULL,   /* hb_cdxCreateFields */
   ( DBENTRYP_V )     NULL,   /* hb_cdxDeleteRec */
   ( DBENTRYP_BP )    NULL,   /* hb_cdxDeleted */
   ( DBENTRYP_SP )    NULL,   /* hb_cdxFieldCount */
   ( DBENTRYP_VF )    NULL,   /* hb_cdxFieldDisplay */
   ( DBENTRYP_SSI )   NULL,   /* hb_cdxFieldInfo */
   ( DBENTRYP_SCP )   NULL,   /* hb_cdxFieldName */
   ( DBENTRYP_V )     hb_cdxFlush,
   ( DBENTRYP_PP )    NULL,   /* hb_cdxGetRec */
   ( DBENTRYP_SI )    NULL,   /* hb_cdxGetValue */
   ( DBENTRYP_SVL )   NULL,   /* hb_cdxGetVarLen */
   ( DBENTRYP_V )     hb_cdxGoCold,
   ( DBENTRYP_V )     hb_cdxGoHot,
   ( DBENTRYP_P )     NULL,   /* hb_cdxPutRec */
   ( DBENTRYP_SI )    NULL,   /* hb_cdxPutValue */
   ( DBENTRYP_V )     NULL,   /* hb_cdxRecall */
   ( DBENTRYP_ULP )   NULL,   /* hb_cdxRecCount */
   ( DBENTRYP_ISI )   NULL,   /* hb_cdxRecInfo */
   ( DBENTRYP_ULP )   NULL,   /* hb_cdxRecNo */
   ( DBENTRYP_I )     NULL,   /* hb_cdxRecId */
   ( DBENTRYP_S )     NULL,   /* hb_cdxSetFieldExtent */


   /* WorkArea/Database management */

   ( DBENTRYP_CP )    NULL,   /* hb_cdxAlias */
   ( DBENTRYP_V )     hb_cdxClose,
   ( DBENTRYP_VO )    NULL,   /* hb_cdxCreate */
   ( DBENTRYP_SI )    NULL,   /* hb_cdxInfo */
   ( DBENTRYP_V )     NULL,   /* hb_cdxNewArea */
   ( DBENTRYP_VO )    hb_cdxOpen,
   ( DBENTRYP_V )     NULL,   /* hb_cdxRelease */
   ( DBENTRYP_SP )    hb_cdxStructSize,
   ( DBENTRYP_CP )    NULL,   /* hb_cdxSysName */
   ( DBENTRYP_VEI )   NULL,   /* hb_cdxEval */
   ( DBENTRYP_V )     hb_cdxPack,
   ( DBENTRYP_LSP )   NULL,   /* hb_cdxPackRec */
   ( DBENTRYP_VS )    NULL,   /* hb_cdxSort */
   ( DBENTRYP_VT )    NULL,   /* hb_cdxTrans */
   ( DBENTRYP_VT )    NULL,   /* hb_cdxTransRec */
   ( DBENTRYP_V )     hb_cdxZap,


   /* Relational Methods */

   ( DBENTRYP_VR )    NULL,   /* hb_cdxChildEnd */
   ( DBENTRYP_VR )    NULL,   /* hb_cdxChildStart */
   ( DBENTRYP_VR )    NULL,   /* hb_cdxChildSync */
   ( DBENTRYP_V )     NULL,   /* hb_cdxSyncChildren */
   ( DBENTRYP_V )     NULL,   /* hb_cdxClearRel */
   ( DBENTRYP_V )     NULL,   /* hb_cdxForceRel */
   ( DBENTRYP_SSP )   NULL,   /* hb_cdxRelArea */
   ( DBENTRYP_VR )    NULL,   /* hb_cdxRelEval */
   ( DBENTRYP_SI )    NULL,   /* hb_cdxRelText */
   ( DBENTRYP_VR )    NULL,   /* hb_cdxSetRel */


   /* Order Management */

   ( DBENTRYP_VOI )   hb_cdxOrderListAdd,
   ( DBENTRYP_V )     hb_cdxOrderListClear,
   ( DBENTRYP_VOI )   hb_cdxOrderListDelete,
   ( DBENTRYP_VOI )   hb_cdxOrderListFocus,
   ( DBENTRYP_V )     hb_cdxOrderListRebuild,
   ( DBENTRYP_VOO )   NULL,   /* hb_cdxOrderCondition */
   ( DBENTRYP_VOC )   hb_cdxOrderCreate,
   ( DBENTRYP_VOI )   hb_cdxOrderDestroy,
   ( DBENTRYP_SVOI )  hb_cdxOrderInfo,


   /* Filters and Scope Settings */

   ( DBENTRYP_V )     hb_cdxClearFilter,
   ( DBENTRYP_V )     NULL,   /* hb_cdxClearLocate */
   ( DBENTRYP_V )     NULL,   /* hb_cdxClearScope */
   ( DBENTRYP_VPLP )  hb_cdxCountScope,
   ( DBENTRYP_I )     NULL,   /* hb_cdxFilterText */
   ( DBENTRYP_SI )    NULL,   /* hb_cdxScopeInfo */
   ( DBENTRYP_VFI )   hb_cdxSetFilter,
   ( DBENTRYP_VLO )   NULL,   /* hb_cdxSetLocate */
   ( DBENTRYP_VOS )   NULL,   /* hb_cdxSetScope */
   ( DBENTRYP_VPL )   NULL,   /* hb_cdxSkipScope */
   ( DBENTRYP_B )     NULL,   /* hb_cdxLocate */


   /* Miscellaneous */

   ( DBENTRYP_CC )    NULL,   /* hb_cdxCompile */
   ( DBENTRYP_I )     NULL,   /* hb_cdxError */
   ( DBENTRYP_I )     NULL,   /* hb_cdxEvalBlock */


   /* Network operations */

   ( DBENTRYP_VSP )   NULL,   /* hb_cdxRawLock */
   ( DBENTRYP_VL )    NULL,   /* hb_cdxLock */
   ( DBENTRYP_I )     NULL,   /* hb_cdxUnLock */


   /* Memofile functions */

   ( DBENTRYP_V )     NULL,   /* hb_cdxCloseMemFile */
   ( DBENTRYP_VO )    NULL,   /* hb_cdxCreateMemFile */
   ( DBENTRYP_SCCS )  NULL,   /* hb_cdxGetValueFile */
   ( DBENTRYP_VO )    NULL,   /* hb_cdxOpenMemFile */
   ( DBENTRYP_SCCS )  NULL,   /* hb_cdxPutValueFile */


   /* Database file header handling */

   ( DBENTRYP_V )     NULL,   /* hb_cdxReadDBHeader */
   ( DBENTRYP_V )     NULL,   /* hb_cdxWriteDBHeader */


   /* non WorkArea functions       */

   ( DBENTRYP_R )     NULL,   /* hb_cdxInit */
   ( DBENTRYP_R )     NULL,   /* hb_cdxExit */
   ( DBENTRYP_RVVL )  NULL,   /* hb_cdxDrop */
   ( DBENTRYP_RVVL )  NULL,   /* hb_cdxExists */
   ( DBENTRYP_RVVVL ) NULL,   /* hb_cdxRename */
   ( DBENTRYP_RSLV )  hb_cdxRddInfo,


   /* Special and reserved methods */

   ( DBENTRYP_SVP )   NULL    /* hb_cdxWhoCares */
};


#if defined( HB_SIXCDX )
   #define HB_CDXRDD  "SIXCDX"
#else
   #define HB_CDXRDD  "DBFCDX"
#endif

HB_FUNC_STATIC( _GETFUNCTABLE )
{
   RDDFUNCS * pTable;
   HB_USHORT * puiCount, uiRddId, * puiSuperRddId;

   puiCount = ( HB_USHORT * ) hb_parptr( 1 );
   pTable = ( RDDFUNCS * ) hb_parptr( 2 );
   uiRddId = ( HB_USHORT ) hb_parni( 4 );
   puiSuperRddId = ( HB_USHORT * ) hb_parptr( 5 );

   HB_TRACE( HB_TR_DEBUG, ( HB_CDXRDD "_GETFUNCTABLE(%p, %p)", puiCount, pTable ) );

   if( pTable )
   {
      HB_ERRCODE errCode;

      if( puiCount )
         *puiCount = RDDFUNCSCOUNT;
      errCode = hb_rddInheritEx( pTable, &cdxTable, &cdxSuper, "DBFFPT", puiSuperRddId );
      if( errCode != HB_SUCCESS )
         errCode = hb_rddInheritEx( pTable, &cdxTable, &cdxSuper, "DBFDBT", puiSuperRddId );
      if( errCode != HB_SUCCESS )
         errCode = hb_rddInheritEx( pTable, &cdxTable, &cdxSuper, "DBF", puiSuperRddId );
      if( errCode == HB_SUCCESS )
      {
         /*
          * we successfully register our RDD so now we can initialize it
          * You may think that this place is RDD init statement, Druzus
          */
         s_uiRddId = uiRddId;
      }
      hb_retni( errCode );
   }
   else
      hb_retni( HB_FAILURE );
}

static void hb_cdxRddInit( void * cargo )
{
   HB_SYMBOL_UNUSED( cargo );

   if( hb_rddRegister( "DBF", RDT_FULL ) <= 1 )
   {
      hb_rddRegister( "DBFFPT", RDT_FULL );
      if( hb_rddRegister( HB_CDXRDD, RDT_FULL ) <= 1 )
         return;
   }

   hb_errInternal( HB_EI_RDDINVALID, NULL, NULL, NULL );
}

#if defined( HB_SIXCDX )

HB_FUNC_TRANSLATE( SIXCDX, _DBF )

HB_INIT_SYMBOLS_BEGIN( _hb_sixcdx1_InitSymbols_ )
{ "SIXCDX",              {HB_FS_PUBLIC|HB_FS_LOCAL}, {HB_FUNCNAME( SIXCDX )}, NULL },
{ "SIXCDX_GETFUNCTABLE", {HB_FS_PUBLIC|HB_FS_LOCAL}, {HB_FUNCNAME( _GETFUNCTABLE )}, NULL }
HB_INIT_SYMBOLS_END( _hb_sixcdx1_InitSymbols_ )

HB_CALL_ON_STARTUP_BEGIN( _hb_sixcdx_rdd_init_ )
   hb_vmAtInit( hb_cdxRddInit, NULL );
HB_CALL_ON_STARTUP_END( _hb_sixcdx_rdd_init_ )

#if defined( HB_PRAGMA_STARTUP )
   #pragma startup _hb_sixcdx1_InitSymbols_
   #pragma startup _hb_sixcdx_rdd_init_
#elif defined( HB_DATASEG_STARTUP )
   #define HB_DATASEG_BODY    HB_DATASEG_FUNC( _hb_sixcdx1_InitSymbols_ ) \
                              HB_DATASEG_FUNC( _hb_sixcdx_rdd_init_ )
   #include "hbiniseg.h"
#endif

#else

HB_FUNC_TRANSLATE( DBFCDX, _DBF )

HB_INIT_SYMBOLS_BEGIN( _hb_dbfcdx1_InitSymbols_ )
{ "DBFCDX",              {HB_FS_PUBLIC|HB_FS_LOCAL}, {HB_FUNCNAME( DBFCDX )}, NULL },
{ "DBFCDX_GETFUNCTABLE", {HB_FS_PUBLIC|HB_FS_LOCAL}, {HB_FUNCNAME( _GETFUNCTABLE )}, NULL }
HB_INIT_SYMBOLS_END( _hb_dbfcdx1_InitSymbols_ )

HB_CALL_ON_STARTUP_BEGIN( _hb_dbfcdx_rdd_init_ )
   hb_vmAtInit( hb_cdxRddInit, NULL );
HB_CALL_ON_STARTUP_END( _hb_dbfcdx_rdd_init_ )

#if defined( HB_PRAGMA_STARTUP )
   #pragma startup _hb_dbfcdx1_InitSymbols_
   #pragma startup _hb_dbfcdx_rdd_init_
#elif defined( HB_DATASEG_STARTUP )
   #define HB_DATASEG_BODY    HB_DATASEG_FUNC( _hb_dbfcdx1_InitSymbols_ ) \
                              HB_DATASEG_FUNC( _hb_dbfcdx_rdd_init_ )
   #include "hbiniseg.h"
#endif

#endif<|MERGE_RESOLUTION|>--- conflicted
+++ resolved
@@ -243,16 +243,12 @@
  */
 static LPCDXKEY hb_cdxKeyNew( HB_USHORT uiLen )
 {
-<<<<<<< HEAD
-   return ( LPCDXKEY ) hb_xgrabz( sizeof( CDXKEY ) );
-=======
    LPCDXKEY pKey;
 
    pKey = ( LPCDXKEY ) hb_xgrabz( sizeof( CDXKEY ) + uiLen );
    pKey->len = uiLen;
 
    return pKey;
->>>>>>> e8ab4045
 }
 
 /*
