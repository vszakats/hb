--- conflicted
+++ resolved
@@ -2399,15 +2399,11 @@
    }
    else
    {
-<<<<<<< HEAD
-      pPage = ( LPCDXPAGE ) hb_xgrabz( sizeof( CDXPAGE ) );
-=======
       HB_SIZE nSize = sizeof( CDXPAGE );
 
       nSize += pTag->uiLen + 8 + pTag->pIndex->uiPageLen - sizeof( pPage->node );
       pPage = ( LPCDXPAGE ) hb_xgrabz( nSize );
 
->>>>>>> 3d44b892
       pPage->PageType = CDX_NODE_UNUSED;
       pPage->Left = pPage->Right = CDX_DUMMYNODE;
       pPage->TagParent = pTag;
@@ -3234,13 +3230,8 @@
          if( iNodeKeys > pPage->TagParent->MaxKeys )
             hb_cdxErrInternal( "hb_cdxPageKeyIntBalance: iNodeKeys calculated wrong!" );
 #endif
-<<<<<<< HEAD
          /* TODO: do nothing if iNodeKeys == childs[ i ]->iKeys && i == iSkip */
-         memcpy( childs[ i ]->node.intNode.keyPool, pPtr, iNodeKeys * iLen );
-=======
-         /* TODO: do nothing if iNodeKeys == childs[i]->iKeys && i == iSkip */
          memcpy( hb_cdxPageIntKeyPool( childs[ i ] ), pPtr, iNodeKeys * iLen );
->>>>>>> 3d44b892
          childs[ i ]->iKeys    = iNodeKeys;
          childs[ i ]->fChanged = HB_TRUE;
          pPtr  += iNodeKeys * iLen;
