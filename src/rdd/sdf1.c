/*
 * SDF RDD
 *
 * Copyright 2006 Przemyslaw Czerpak <druzus / at / priv.onet.pl>
 *
 * This program is free software; you can redistribute it and/or modify
 * it under the terms of the GNU General Public License as published by
 * the Free Software Foundation; either version 2, or (at your option)
 * any later version.
 *
 * This program is distributed in the hope that it will be useful,
 * but WITHOUT ANY WARRANTY; without even the implied warranty of
 * MERCHANTABILITY or FITNESS FOR A PARTICULAR PURPOSE.  See the
 * GNU General Public License for more details.
 *
 * You should have received a copy of the GNU General Public License
 * along with this software; see the file COPYING.txt.  If not, write to
 * the Free Software Foundation, Inc., 59 Temple Place, Suite 330,
 * Boston, MA 02111-1307 USA (or visit the web site https://www.gnu.org/).
 *
 * As a special exception, the Harbour Project gives permission for
 * additional uses of the text contained in its release of Harbour.
 *
 * The exception is that, if you link the Harbour libraries with other
 * files to produce an executable, this does not by itself cause the
 * resulting executable to be covered by the GNU General Public License.
 * Your use of that executable is in no way restricted on account of
 * linking the Harbour library code into it.
 *
 * This exception does not however invalidate any other reasons why
 * the executable file might be covered by the GNU General Public License.
 *
 * This exception applies only to the code released by the Harbour
 * Project under the name Harbour.  If you copy code from other
 * Harbour Project or Free Software Foundation releases into a copy of
 * Harbour, as the General Public License permits, the exception does
 * not apply to the code that you add in this way.  To avoid misleading
 * anyone as to the status of such modified files, you must delete
 * this exception notice from them.
 *
 * If you write modifications of your own for Harbour, it is your choice
 * whether to permit this exception to apply to your modifications.
 * If you do not wish that, delete this exception notice.
 *
 */

#include "hbapi.h"
#include "hbinit.h"
#include "hbvm.h"
#include "hbset.h"
#include "hbdate.h"
#include "hbapirdd.h"
#include "hbapiitm.h"
#include "hbapilng.h"
#include "hbapierr.h"
#include "hbdbferr.h"
#include "hbrddsdf.h"
#include "rddsys.ch"

#define SUPERTABLE  ( &sdfSuper )

static RDDFUNCS        sdfSuper;
static const HB_USHORT s_uiNumLength[ 9 ] = { 0, 4, 6, 8, 11, 13, 16, 18, 20 };

static void hb_sdfInitArea( SDFAREAP pArea, char * szFileName )
{
   const char * szEol;

   /* Allocate only after succesfully open file */
   pArea->szFileName = hb_strdup( szFileName );

   /* set line separator: EOL */
   szEol = hb_setGetEOL();
   if( ! szEol || ! szEol[ 0 ] )
      szEol = hb_conNewLine();
   pArea->szEol = hb_strdup( szEol );
   pArea->uiEolLen = ( HB_USHORT ) strlen( szEol );
   pArea->fAnyEol = ( szEol[ 0 ] == '\n' || szEol[ 0 ] == '\r' ) &&
                    ( pArea->uiEolLen == 1 ||
                      ( pArea->uiEolLen == 2 && szEol[ 0 ] != szEol[ 1 ] &&
                        ( szEol[ 1 ] == '\n' || szEol[ 1 ] == '\r' ) ) );

   /* allocate record buffer, one additional byte is for deleted flag */
   pArea->pRecord = ( HB_BYTE * ) hb_xgrab( pArea->uiRecordLen + pArea->uiEolLen + 1 );
   /* pseudo deleted flag */
   *pArea->pRecord++ = ' ';
   memcpy( pArea->pRecord + pArea->uiRecordLen,
           pArea->szEol, pArea->uiEolLen );

   if( pArea->fReadonly )
   {
      /* allocate IO buffer */
      pArea->nBufferSize += pArea->fAnyEol ? 2 : pArea->uiEolLen;
      if( pArea->nBufferSize < 8192 )
         pArea->nBufferSize = 8192;
      pArea->pBuffer = ( HB_BYTE * ) hb_xgrab( pArea->nBufferSize );
   }
   pArea->ulRecCount = 0;
   pArea->nBufferIndex = pArea->nBufferRead = pArea->nBufferSize;
}

static void hb_sdfClearRecordBuffer( SDFAREAP pArea )
{
   memset( pArea->pRecord, ' ', pArea->uiRecordLen );
}

static HB_ERRCODE hb_sdfReadRecord( SDFAREAP pArea )
{
   HB_SIZE nRead;

   HB_TRACE( HB_TR_DEBUG, ( "hb_sdfReadRecord(%p)", pArea ) );

   pArea->area.fEof = HB_TRUE;

   nRead = 0;
   for( ;; )
   {
      char ch;

      if( pArea->nBufferRead - pArea->nBufferIndex < ( HB_SIZE ) pArea->uiEolLen + 1 &&
          pArea->nBufferRead == pArea->nBufferSize )
      {
         HB_SIZE nLeft = nRead >= ( HB_SIZE ) pArea->uiRecordLen ? 0 :
                         pArea->nBufferRead - pArea->nBufferIndex;
         if( nLeft )
            memmove( pArea->pBuffer,
                     pArea->pBuffer + pArea->nBufferIndex, nLeft );
         pArea->nBufferIndex = 0;
         pArea->nBufferRead = hb_fileRead( pArea->pFile,
                                           pArea->pBuffer + nLeft,
                                           pArea->nBufferSize - nLeft, -1 );
         if( pArea->nBufferRead == ( HB_SIZE ) FS_ERROR )
            pArea->nBufferRead = 0;
         pArea->nBufferRead += nLeft;
      }

      if( pArea->nBufferIndex >= pArea->nBufferRead )
         break;

      ch = pArea->pBuffer[ pArea->nBufferIndex++ ];

      if( pArea->fAnyEol )
      {
         if( ch == '\r' || ch == '\n' )
         {
            if( pArea->nBufferIndex < pArea->nBufferRead &&
                pArea->pBuffer[ pArea->nBufferIndex ] != ch &&
                ( pArea->pBuffer[ pArea->nBufferIndex ] == '\r' ||
                  pArea->pBuffer[ pArea->nBufferIndex ] == '\n' ) )
               pArea->nBufferIndex++;
            pArea->area.fEof = HB_FALSE;
            break;
         }
      }
      else if( ch == pArea->szEol[ 0 ] )
      {
         if( pArea->uiEolLen == 1 ||
             ( pArea->nBufferRead - pArea->nBufferIndex >=
               ( HB_SIZE ) pArea->uiEolLen - 1 &&
               memcmp( pArea->pBuffer + pArea->nBufferIndex,
                       pArea->szEol + 1, pArea->uiEolLen - 1 ) == 0 ) )
         {
            pArea->nBufferIndex += pArea->uiEolLen - 1;
            pArea->area.fEof = HB_FALSE;
            break;
         }
      }
      if( nRead < ( HB_SIZE ) pArea->uiRecordLen && ch != '\032' )
         pArea->pRecord[ nRead++ ] = ch;
   }

   if( nRead < ( HB_SIZE ) pArea->uiRecordLen )
      memset( pArea->pRecord + nRead, ' ', pArea->uiRecordLen - nRead );
   if( nRead > 0 )
      pArea->area.fEof = HB_FALSE;

   pArea->fPositioned = ! pArea->area.fEof;

   return HB_SUCCESS;
}

static HB_ERRCODE hb_sdfNextRecord( SDFAREAP pArea )
{
   HB_TRACE( HB_TR_DEBUG, ( "hb_sdfNextRecord(%p)", pArea ) );

   if( pArea->fPositioned )
   {
<<<<<<< HEAD
      if( pArea->nNextOffset == 0 )
      {
         HB_USHORT uiToRead, uiEolPos, uiRest = 0;
         HB_FOFFSET ulOffset = pArea->nRecordOffset;

         uiToRead = pArea->uiRecordLen + pArea->uiEolLen + 2;

         do
         {
            HB_USHORT uiRead = ( HB_USHORT ) hb_fileResult(
                     hb_fileReadAt( pArea->pFile, pArea->pRecord + uiRest,
                                    uiToRead - uiRest, ulOffset + uiRest ) ) + uiRest;
            if( uiRead > 0 && uiRead < uiToRead &&
                pArea->pRecord[ uiRead - 1 ] == '\032' )
               --uiRead;

            uiEolPos = ( HB_USHORT ) hb_strAt( pArea->szEol, pArea->uiEolLen,
                                               ( const char * ) pArea->pRecord,
                                               uiRead );
            if( uiEolPos )
            {
               --uiEolPos;
               if( uiRead < uiToRead && uiRead == uiEolPos + pArea->uiEolLen )
                  pArea->nNextOffset = ( HB_FOFFSET ) -1;
               else
                  pArea->nNextOffset = ulOffset + uiEolPos + pArea->uiEolLen;
            }
            else if( uiRead < uiToRead )
            {
               pArea->nNextOffset = ( HB_FOFFSET ) -1;
            }
            else
            {
               if( pArea->uiEolLen > 1 )
               {
                  uiRest = pArea->uiEolLen - 1;
                  memcpy( pArea->pRecord, pArea->pRecord + uiRead - uiRest, uiRest );
               }
               ulOffset += uiRead - uiRest;
            }
         }
         while( pArea->nNextOffset == 0 );
      }
=======
>>>>>>> a3e4ff9b
      pArea->ulRecNo++;
      return hb_sdfReadRecord( pArea );
   }
   return HB_SUCCESS;
}

/*
 * -- SDF METHODS --
 */

/*
 * Position cursor at a specific physical record.
 */
static HB_ERRCODE hb_sdfGoTo( SDFAREAP pArea, HB_ULONG ulRecNo )
{
   HB_TRACE( HB_TR_DEBUG, ( "hb_sdfGoTo(%p, %lu)", pArea, ulRecNo ) );

#ifndef HB_CLP_STRICT
   if( pArea->fReadonly && ulRecNo >= pArea->ulRecNo )
   {
      while( pArea->ulRecNo < ulRecNo && pArea->fPositioned )
      {
         if( hb_sdfNextRecord( pArea ) != HB_SUCCESS )
            return HB_FAILURE;
      }
      return HB_SUCCESS;
   }
#endif
   /* generate RTE */
   return SUPER_GOTO( &pArea->area, ulRecNo );
}

/*
 * Position the cursor to a specific, physical identity.
 */
static HB_ERRCODE hb_sdfGoToId( SDFAREAP pArea, PHB_ITEM pItem )
{
   HB_TRACE( HB_TR_DEBUG, ( "hb_sdfGoToId(%p, %p)", pArea, pItem ) );

#ifndef HB_CLP_STRICT
   if( HB_IS_NUMERIC( pItem ) )
      return SELF_GOTO( &pArea->area, hb_itemGetNL( pItem ) );
#endif
   /* generate RTE */
   return SUPER_GOTOID( &pArea->area, pItem );
}

/*
 * Position cursor at the first record.
 */
static HB_ERRCODE hb_sdfGoTop( SDFAREAP pArea )
{
   HB_TRACE( HB_TR_DEBUG, ( "hb_sdfGoTop(%p)", pArea ) );

   if( SELF_GOCOLD( &pArea->area ) != HB_SUCCESS )
      return HB_FAILURE;

   pArea->area.fTop = HB_TRUE;
   pArea->area.fBottom = HB_FALSE;

   if( pArea->ulRecNo != 1 )
   {
      if( pArea->ulRecNo != 0 || ! pArea->fReadonly )
         /* generate RTE */
         return SUPER_GOTOP( &pArea->area );

      pArea->ulRecNo = 1;
      if( hb_sdfReadRecord( pArea ) != HB_SUCCESS )
         return HB_FAILURE;
   }

   return SELF_SKIPFILTER( &pArea->area, 1 );
}

/*
 * Reposition cursor, regardless of filter.
 */
static HB_ERRCODE hb_sdfSkipRaw( SDFAREAP pArea, HB_LONG lToSkip )
{
   HB_TRACE( HB_TR_DEBUG, ( "hb_sdfSkipRaw(%p,%ld)", pArea, lToSkip ) );

   if( SELF_GOCOLD( &pArea->area ) != HB_SUCCESS )
      return HB_FAILURE;

   if( lToSkip != 1 || ! pArea->fReadonly )
      /* generate RTE */
      return SUPER_SKIPRAW( &pArea->area, lToSkip );
   else
      return hb_sdfNextRecord( pArea );
}

/*
 * Determine deleted status for a record.
 */
static HB_ERRCODE hb_sdfDeleted( SDFAREAP pArea, HB_BOOL * pDeleted )
{
   HB_TRACE( HB_TR_DEBUG, ( "hb_sdfDeleted(%p,%p)", pArea, pDeleted ) );

   HB_SYMBOL_UNUSED( pArea );

   *pDeleted = HB_FALSE;

   return HB_SUCCESS;
}

/*
 * Obtain number of records in WorkArea.
 */
static HB_ERRCODE hb_sdfRecCount( SDFAREAP pArea, HB_ULONG * pRecCount )
{
   HB_TRACE( HB_TR_DEBUG, ( "hb_sdfRecCount(%p,%p)", pArea, pRecCount ) );

   *pRecCount = pArea->ulRecCount;

   return HB_SUCCESS;
}

/*
 * Obtain physical row number at current WorkArea cursor position.
 */
static HB_ERRCODE hb_sdfRecNo( SDFAREAP pArea, HB_ULONG * pulRecNo )
{
   HB_TRACE( HB_TR_DEBUG, ( "hb_sdfRecNo(%p,%p)", pArea, pulRecNo ) );

   *pulRecNo = pArea->ulRecNo;

   return HB_SUCCESS;
}

/*
 * Obtain physical row ID at current WorkArea cursor position.
 */
static HB_ERRCODE hb_sdfRecId( SDFAREAP pArea, PHB_ITEM pRecNo )
{
   HB_ERRCODE errCode;
   HB_ULONG ulRecNo;

   HB_TRACE( HB_TR_DEBUG, ( "hb_sdfRecId(%p,%p)", pArea, pRecNo ) );

   errCode = SELF_RECNO( &pArea->area, &ulRecNo );

#ifdef HB_CLP_STRICT
   /* this is for strict Clipper compatibility but IMHO Clipper should not
      do that and always set fixed size independent to the record number */
   if( ulRecNo < 10000000 )
   {
      hb_itemPutNLLen( pRecNo, ulRecNo, 7 );
   }
   else
   {
      hb_itemPutNLLen( pRecNo, ulRecNo, 10 );
   }
#else
   hb_itemPutNInt( pRecNo, ulRecNo );
#endif
   return errCode;
}

/*
 * Append a record to the WorkArea.
 */
static HB_ERRCODE hb_sdfAppend( SDFAREAP pArea, HB_BOOL fUnLockAll )
{
   HB_TRACE( HB_TR_DEBUG, ( "hb_sdfAppend(%p,%d)", pArea, ( int ) fUnLockAll ) );

   HB_SYMBOL_UNUSED( fUnLockAll );

   if( SELF_GOCOLD( &pArea->area ) != HB_SUCCESS )
      return HB_FAILURE;

   if( SELF_GOHOT( &pArea->area ) != HB_SUCCESS )
      return HB_FAILURE;

   pArea->ulRecNo = ++pArea->ulRecCount;
   pArea->area.fEof = HB_FALSE;
   pArea->fPositioned = HB_TRUE;
   hb_sdfClearRecordBuffer( pArea );

   return HB_SUCCESS;
}

/*
 * Delete a record.
 */
static HB_ERRCODE hb_sdfDeleteRec( SDFAREAP pArea )
{
   HB_TRACE( HB_TR_DEBUG, ( "hb_sdfDeleteRec(%p)", pArea ) );

   HB_SYMBOL_UNUSED( pArea );

   /* It's not Cl*pper compatible so I had to disable it [druzus] */
#if 0
   if( pArea->fRecordChanged )
   {
      pArea->ulRecCount--;
      pArea->area.fEof = HB_TRUE;
      pArea->fPositioned = pArea->fRecordChanged = HB_FALSE;
      hb_sdfClearRecordBuffer( pArea );
   }
#endif

   return HB_SUCCESS;
}

/*
 * Undelete the current record.
 */
static HB_ERRCODE hb_sdfRecall( SDFAREAP pArea )
{
   HB_TRACE( HB_TR_DEBUG, ( "hb_sdfRecall(%p)", pArea ) );

   HB_SYMBOL_UNUSED( pArea );

   return HB_SUCCESS;
}

/*
 * Obtain the current value of a field.
 */
static HB_ERRCODE hb_sdfGetValue( SDFAREAP pArea, HB_USHORT uiIndex, PHB_ITEM pItem )
{
   LPFIELD pField;

   HB_TRACE( HB_TR_DEBUG, ( "hb_sdfGetValue(%p, %hu, %p)", pArea, uiIndex, pItem ) );

   if( --uiIndex >= pArea->area.uiFieldCount )
      return HB_FAILURE;

   pField = pArea->area.lpFields + uiIndex;
   switch( pField->uiType )
   {
      case HB_FT_STRING:
         if( ( pField->uiFlags & HB_FF_BINARY ) == 0 )
         {
            HB_SIZE nLen = pField->uiLen;
            char * pszVal = hb_cdpnDup( ( const char * ) pArea->pRecord + pArea->pFieldOffset[ uiIndex ],
                                        &nLen, pArea->area.cdPage, hb_vmCDP() );
            hb_itemPutCLPtr( pItem, pszVal, nLen );
         }
         else
         {
            hb_itemPutCL( pItem, ( char * ) pArea->pRecord + pArea->pFieldOffset[ uiIndex ],
                          pField->uiLen );
         }
         break;

      case HB_FT_LOGICAL:
         switch( pArea->pRecord[ pArea->pFieldOffset[ uiIndex ] ] )
         {
            case 'T':
            case 't':
            case 'Y':
            case 'y':
               hb_itemPutL( pItem, HB_TRUE );
               break;
            default:
               hb_itemPutL( pItem, HB_FALSE );
               break;
         }
         break;

      case HB_FT_DATE:
         hb_itemPutDS( pItem, ( const char * ) pArea->pRecord + pArea->pFieldOffset[ uiIndex ] );
         break;

      case HB_FT_TIMESTAMP:
      {
         long lJulian, lMilliSec;
         HB_BYTE * pFieldPtr = pArea->pRecord + pArea->pFieldOffset[ uiIndex ], bChar;

         bChar = pFieldPtr[ pField->uiLen ];
         pFieldPtr[ pField->uiLen ] = 0;
         hb_timeStampStrGetDT( ( const char * ) pFieldPtr, &lJulian, &lMilliSec );
         pFieldPtr[ pField->uiLen ] = bChar;
         hb_itemPutTDT( pItem, lJulian, lMilliSec );
         break;
      }

      case HB_FT_LONG:
      {
         HB_MAXINT lVal;
         double dVal;
         HB_BOOL fDbl;

         fDbl = hb_strnToNum( ( const char * ) pArea->pRecord + pArea->pFieldOffset[ uiIndex ],
                              pField->uiLen, &lVal, &dVal );

         if( pField->uiDec )
            hb_itemPutNDLen( pItem, fDbl ? dVal : ( double ) lVal,
                             ( int ) ( pField->uiLen - pField->uiDec - 1 ),
                             ( int ) pField->uiDec );
         else if( fDbl )
            hb_itemPutNDLen( pItem, dVal, ( int ) pField->uiLen, 0 );
         else
            hb_itemPutNIntLen( pItem, lVal, ( int ) pField->uiLen );
         break;
      }

      case HB_FT_MEMO:
         hb_itemPutC( pItem, NULL );
         break;

      case HB_FT_NONE:
         hb_itemClear( pItem );
         break;

      default:
      {
         PHB_ITEM pError;
         pError = hb_errNew();
         hb_errPutGenCode( pError, EG_DATATYPE );
         hb_errPutDescription( pError, hb_langDGetErrorDesc( EG_DATATYPE ) );
         hb_errPutOperation( pError, hb_dynsymName( ( PHB_DYNS ) pField->sym ) );
         hb_errPutSubCode( pError, EDBF_DATATYPE );
         SELF_ERROR( &pArea->area, pError );
         hb_itemRelease( pError );
         return HB_FAILURE;
      }
   }

   return HB_SUCCESS;
}

/*
 * Assign a value to a field.
 */
static HB_ERRCODE hb_sdfPutValue( SDFAREAP pArea, HB_USHORT uiIndex, PHB_ITEM pItem )
{
   HB_ERRCODE errCode;
   LPFIELD pField;
   HB_SIZE nSize;

   HB_TRACE( HB_TR_DEBUG, ( "hb_sdfPutValue(%p,%hu,%p)", pArea, uiIndex, pItem ) );

   if( ! pArea->fPositioned )
      return HB_SUCCESS;

   if( ! pArea->fRecordChanged )
      return HB_FAILURE;

   if( --uiIndex >= pArea->area.uiFieldCount )
      return HB_FAILURE;

   errCode = HB_SUCCESS;
   pField = pArea->area.lpFields + uiIndex;
   if( pField->uiType != HB_FT_MEMO && pField->uiType != HB_FT_NONE )
   {
      char szBuffer[ 256 ];

      if( HB_IS_MEMO( pItem ) || HB_IS_STRING( pItem ) )
      {
         if( pField->uiType == HB_FT_STRING )
         {
            if( ( pField->uiFlags & HB_FF_BINARY ) == 0 )
            {
               nSize = pField->uiLen;
               hb_cdpnDup2( hb_itemGetCPtr( pItem ), hb_itemGetCLen( pItem ),
                            ( char * ) pArea->pRecord + pArea->pFieldOffset[ uiIndex ],
                            &nSize, hb_vmCDP(), pArea->area.cdPage );
            }
            else
            {
               nSize = hb_itemGetCLen( pItem );
               if( nSize > ( HB_SIZE ) pField->uiLen )
                  nSize = pField->uiLen;
               memcpy( pArea->pRecord + pArea->pFieldOffset[ uiIndex ],
                       hb_itemGetCPtr( pItem ), nSize );
            }
            if( nSize < ( HB_SIZE ) pField->uiLen )
               memset( pArea->pRecord + pArea->pFieldOffset[ uiIndex ] + nSize,
                       ' ', pField->uiLen - nSize );
         }
         else
            errCode = EDBF_DATATYPE;
      }
      else if( HB_IS_DATETIME( pItem ) )
      {
         if( pField->uiType == HB_FT_DATE )
         {
            hb_itemGetDS( pItem, szBuffer );
            memcpy( pArea->pRecord + pArea->pFieldOffset[ uiIndex ], szBuffer, 8 );
         }
         else if( pField->uiType == HB_FT_TIMESTAMP &&
                  ( pField->uiLen == 12 || pField->uiLen == 23 ) )
         {
            long lDate, lTime;
            hb_itemGetTDT( pItem, &lDate, &lTime );
            if( pField->uiLen == 12 )
               hb_timeStr( szBuffer, lTime );
            else
               hb_timeStampStr( szBuffer, lDate, lTime );
            memcpy( pArea->pRecord + pArea->pFieldOffset[ uiIndex ], szBuffer, pField->uiLen );
         }
         else
            errCode = EDBF_DATATYPE;
      }
      else if( HB_IS_NUMBER( pItem ) )
      {
         if( pField->uiType == HB_FT_LONG )
         {
            if( hb_itemStrBuf( szBuffer, pItem, pField->uiLen, pField->uiDec ) )
            {
               memcpy( pArea->pRecord + pArea->pFieldOffset[ uiIndex ],
                       szBuffer, pField->uiLen );
            }
            else
            {
               errCode = EDBF_DATAWIDTH;
               memset( pArea->pRecord + pArea->pFieldOffset[ uiIndex ],
                       '*', pField->uiLen );
            }
         }
         else
            errCode = EDBF_DATATYPE;
      }
      else if( HB_IS_LOGICAL( pItem ) )
      {
         if( pField->uiType == HB_FT_LOGICAL )
            pArea->pRecord[ pArea->pFieldOffset[ uiIndex ] ] = hb_itemGetL( pItem ) ? 'T' : 'F';
         else
            errCode = EDBF_DATATYPE;
      }
      else
         errCode = EDBF_DATATYPE;
   }

   if( errCode != HB_SUCCESS )
   {
      PHB_ITEM pError = hb_errNew();
      HB_ERRCODE errGenCode = errCode == EDBF_DATAWIDTH ? EG_DATAWIDTH : EDBF_DATATYPE;

      hb_errPutGenCode( pError, errGenCode );
      hb_errPutDescription( pError, hb_langDGetErrorDesc( errGenCode ) );
      hb_errPutOperation( pError, hb_dynsymName( ( PHB_DYNS ) pField->sym ) );
      hb_errPutSubCode( pError, errCode );
      hb_errPutFlags( pError, EF_CANDEFAULT );
      errCode = SELF_ERROR( &pArea->area, pError );
      hb_itemRelease( pError );
      return errCode == E_DEFAULT ? HB_SUCCESS : HB_FAILURE;
   }

   return HB_SUCCESS;
}

/*
 * Replace the current record.
 */
static HB_ERRCODE hb_sdfPutRec( SDFAREAP pArea, HB_BYTE * pBuffer )
{
   HB_TRACE( HB_TR_DEBUG, ( "hb_sdfPutRec(%p,%p)", pArea, pBuffer ) );

   if( ! pArea->fPositioned )
      return HB_SUCCESS;

   if( ! pArea->fRecordChanged )
      return HB_FAILURE;

   /* Copy data to buffer */
   memcpy( pArea->pRecord, pBuffer + 1, pArea->uiRecordLen );

   return HB_SUCCESS;
}

/*
 * Retrieve current record buffer
 */
static HB_ERRCODE hb_sdfGetRec( SDFAREAP pArea, HB_BYTE ** pBufferPtr )
{
   HB_TRACE( HB_TR_DEBUG, ( "hb_sdfGetRec(%p,%p)", pArea, pBufferPtr ) );

   *pBufferPtr = pArea->pRecord - 1;

   return HB_SUCCESS;
}

/*
 * Copy one or more records from one WorkArea to another.
 */
static HB_ERRCODE hb_sdfTrans( SDFAREAP pArea, LPDBTRANSINFO pTransInfo )
{
   HB_TRACE( HB_TR_DEBUG, ( "hb_sdfTrans(%p, %p)", pArea, pTransInfo ) );

   if( pTransInfo->uiFlags & DBTF_MATCH )
   {
      if( ! pArea->fTransRec || pArea->area.cdPage != pTransInfo->lpaDest->cdPage )
         pTransInfo->uiFlags &= ~DBTF_PUTREC;
      else if( pArea->area.rddID == pTransInfo->lpaDest->rddID )
         pTransInfo->uiFlags |= DBTF_PUTREC;
      else
      {
         PHB_ITEM pPutRec = hb_itemPutL( NULL, HB_FALSE );
         if( SELF_INFO( pTransInfo->lpaDest, DBI_CANPUTREC, pPutRec ) != HB_SUCCESS )
         {
            hb_itemRelease( pPutRec );
            return HB_FAILURE;
         }
         if( hb_itemGetL( pPutRec ) )
            pTransInfo->uiFlags |= DBTF_PUTREC;
         else
            pTransInfo->uiFlags &= ~DBTF_PUTREC;
         hb_itemRelease( pPutRec );
      }
   }
   return SUPER_TRANS( &pArea->area, pTransInfo );
}

/*
 * Perform a write of WorkArea memory to the data store.
 */
static HB_ERRCODE hb_sdfGoCold( SDFAREAP pArea )
{
   HB_TRACE( HB_TR_DEBUG, ( "hb_sdfGoCold(%p)", pArea ) );

   if( pArea->fRecordChanged )
   {
      HB_SIZE nSize = pArea->uiRecordLen + pArea->uiEolLen;

      if( hb_fileWrite( pArea->pFile, pArea->pRecord, nSize, -1 ) != nSize )
      {
         PHB_ITEM pError = hb_errNew();

         hb_errPutGenCode( pError, EG_WRITE );
         hb_errPutDescription( pError, hb_langDGetErrorDesc( EG_WRITE ) );
         hb_errPutSubCode( pError, EDBF_WRITE );
         hb_errPutOsCode( pError, hb_fsError() );
         hb_errPutFileName( pError, pArea->szFileName );
         SELF_ERROR( &pArea->area, pError );
         hb_itemRelease( pError );
         return HB_FAILURE;
      }
      pArea->fRecordChanged = HB_FALSE;
      pArea->fFlush = HB_TRUE;
   }
   return HB_SUCCESS;
}

/*
 * Mark the WorkArea data buffer as hot.
 */
static HB_ERRCODE hb_sdfGoHot( SDFAREAP pArea )
{
   HB_TRACE( HB_TR_DEBUG, ( "hb_sdfGoHot(%p)", pArea ) );

   if( pArea->fReadonly )
   {
      PHB_ITEM pError = hb_errNew();
      hb_errPutGenCode( pError, EG_READONLY );
      hb_errPutDescription( pError, hb_langDGetErrorDesc( EG_READONLY ) );
      hb_errPutSubCode( pError, EDBF_READONLY );
      SELF_ERROR( &pArea->area, pError );
      hb_itemRelease( pError );
      return HB_FAILURE;
   }
   pArea->fRecordChanged = HB_TRUE;
   return HB_SUCCESS;
}

/*
 * Write data buffer to the data store.
 */
static HB_ERRCODE hb_sdfFlush( SDFAREAP pArea )
{
   HB_ERRCODE errCode;

   HB_TRACE( HB_TR_DEBUG, ( "hb_sdfFlush(%p)", pArea ) );

   errCode = SELF_GOCOLD( &pArea->area );

   if( pArea->fFlush && hb_setGetHardCommit() )
   {
      hb_fileCommit( pArea->pFile );
      pArea->fFlush = HB_FALSE;
   }

   return errCode;
}

/*
 * Retrieve information about the current table/driver.
 */
static HB_ERRCODE hb_sdfInfo( SDFAREAP pArea, HB_USHORT uiIndex, PHB_ITEM pItem )
{
   HB_TRACE( HB_TR_DEBUG, ( "hb_sdfInfo(%p,%hu,%p)", pArea, uiIndex, pItem ) );

   switch( uiIndex )
   {
      case DBI_CANPUTREC:
         hb_itemPutL( pItem, pArea->fTransRec );
         break;

      case DBI_GETRECSIZE:
         hb_itemPutNL( pItem, pArea->uiRecordLen );
         break;

      case DBI_FULLPATH:
         hb_itemPutC( pItem, pArea->szFileName );
         break;

      case DBI_FILEHANDLE:
         hb_itemPutNInt( pItem, ( HB_NHANDLE ) hb_fileHandle( pArea->pFile ) );
         break;

      case DBI_SHARED:
         hb_itemPutL( pItem, pArea->fShared );
         break;

      case DBI_ISREADONLY:
         hb_itemPutL( pItem, pArea->fReadonly );
         break;

      case DBI_POSITIONED:
         hb_itemPutL( pItem, pArea->fPositioned );
         break;

      case DBI_DB_VERSION:
      case DBI_RDD_VERSION:
      {
         char szBuf[ 64 ];
         int iSub = hb_itemGetNI( pItem );

         if( iSub == 1 )
            hb_snprintf( szBuf, sizeof( szBuf ), "%d.%d (%s)", 0, 1, "SDF" );
         else if( iSub == 2 )
            hb_snprintf( szBuf, sizeof( szBuf ), "%d.%d (%s:%d)", 0, 1, "SDF", pArea->area.rddID );
         else
            hb_snprintf( szBuf, sizeof( szBuf ), "%d.%d", 0, 1 );
         hb_itemPutC( pItem, szBuf );
         break;
      }

      default:
         return SUPER_INFO( &pArea->area, uiIndex, pItem );
   }

   return HB_SUCCESS;
}

/*
 * Add a field to the WorkArea.
 */
static HB_ERRCODE hb_sdfAddField( SDFAREAP pArea, LPDBFIELDINFO pFieldInfo )
{
   HB_TRACE( HB_TR_DEBUG, ( "hb_sdfAddField(%p, %p)", pArea, pFieldInfo ) );

   switch( pFieldInfo->uiType )
   {
      case HB_FT_MEMO:
      case HB_FT_IMAGE:
      case HB_FT_BLOB:
      case HB_FT_OLE:
         pFieldInfo->uiType = HB_FT_MEMO;
         pFieldInfo->uiLen = 0;
         pArea->fTransRec = HB_FALSE;
         break;

      case HB_FT_ANY:
         if( pFieldInfo->uiLen == 3 )
         {
            pFieldInfo->uiType = HB_FT_DATE;
            pFieldInfo->uiLen = 8;
         }
         else if( pFieldInfo->uiLen < 6 )
         {
            pFieldInfo->uiType = HB_FT_LONG;
            pFieldInfo->uiLen = s_uiNumLength[ pFieldInfo->uiLen ];
         }
         else
         {
            pFieldInfo->uiType = HB_FT_MEMO;
            pFieldInfo->uiLen = 0;
         }
         pArea->fTransRec = HB_FALSE;
         break;

      case HB_FT_DATE:
         if( pFieldInfo->uiLen != 8 )
         {
            pFieldInfo->uiLen = 8;
            pArea->fTransRec = HB_FALSE;
         }
         break;

      case HB_FT_STRING:
      case HB_FT_LONG:
         break;

      case HB_FT_FLOAT:
         pFieldInfo->uiType = HB_FT_LONG;
         break;

      case HB_FT_INTEGER:
      case HB_FT_CURRENCY:
      case HB_FT_ROWVER:
      case HB_FT_AUTOINC:
         pFieldInfo->uiType = HB_FT_LONG;
         pFieldInfo->uiLen = s_uiNumLength[ pFieldInfo->uiLen ];
         if( pFieldInfo->uiDec )
            pFieldInfo->uiLen++;
         pArea->fTransRec = HB_FALSE;
         break;

      case HB_FT_DOUBLE:
      case HB_FT_CURDOUBLE:
         pFieldInfo->uiType = HB_FT_LONG;
         pFieldInfo->uiLen = 20;
         pArea->fTransRec = HB_FALSE;
         break;

      case HB_FT_VARLENGTH:
         pFieldInfo->uiType = HB_FT_STRING;
         pArea->fTransRec = HB_FALSE;
         break;

      case HB_FT_LOGICAL:
         if( pFieldInfo->uiLen != 1 )
         {
            pFieldInfo->uiLen = 1;
            pArea->fTransRec = HB_FALSE;
         }
         break;

      case HB_FT_TIME:
         pFieldInfo->uiType = HB_FT_TIMESTAMP;
         pFieldInfo->uiLen = 12;
         pArea->fTransRec = HB_FALSE;
         break;

      case HB_FT_TIMESTAMP:
      case HB_FT_MODTIME:
         pFieldInfo->uiType = HB_FT_TIMESTAMP;
         pFieldInfo->uiLen = 23;
         pArea->fTransRec = HB_FALSE;
         break;

      default:
         pFieldInfo->uiType = HB_FT_NONE;
         pFieldInfo->uiLen = 0;
         pArea->fTransRec = HB_FALSE;
         break;
   }

   pFieldInfo->uiFlags &= ~HB_FF_AUTOINC;

   /* Update field offset */
   pArea->pFieldOffset[ pArea->area.uiFieldCount ] = pArea->uiRecordLen;
   pArea->uiRecordLen += pFieldInfo->uiLen;

   return SUPER_ADDFIELD( &pArea->area, pFieldInfo );
}

/*
 * Establish the extent of the array of fields for a WorkArea.
 */
static HB_ERRCODE hb_sdfSetFieldExtent( SDFAREAP pArea, HB_USHORT uiFieldExtent )
{
   HB_TRACE( HB_TR_DEBUG, ( "hb_sdfSetFieldExtent(%p,%hu)", pArea, uiFieldExtent ) );

   if( SUPER_SETFIELDEXTENT( &pArea->area, uiFieldExtent ) == HB_FAILURE )
      return HB_FAILURE;

   /* Alloc field offsets array */
   if( uiFieldExtent )
      pArea->pFieldOffset = ( HB_USHORT * ) hb_xgrabz( uiFieldExtent * sizeof( HB_USHORT ) );

   return HB_SUCCESS;
}

/*
 * Clear the WorkArea for use.
 */
static HB_ERRCODE hb_sdfNewArea( SDFAREAP pArea )
{
   HB_TRACE( HB_TR_DEBUG, ( "hb_sdfNewArea(%p)", pArea ) );

   if( SUPER_NEW( &pArea->area ) == HB_FAILURE )
      return HB_FAILURE;

   pArea->pFile = NULL;
   pArea->fTransRec = HB_TRUE;
   pArea->uiRecordLen = 0;
   pArea->nBufferSize = 0;

   return HB_SUCCESS;
}

/*
 * Retrieve the size of the WorkArea structure.
 */
static HB_ERRCODE hb_sdfStructSize( SDFAREAP pArea, HB_USHORT * uiSize )
{
   HB_TRACE( HB_TR_DEBUG, ( "hb_sdfStrucSize(%p,%p)", pArea, uiSize ) );
   HB_SYMBOL_UNUSED( pArea );

   *uiSize = sizeof( SDFAREA );
   return HB_SUCCESS;
}

/*
 * Close the table in the WorkArea.
 */
static HB_ERRCODE hb_sdfClose( SDFAREAP pArea )
{
   HB_TRACE( HB_TR_DEBUG, ( "hb_sdfClose(%p)", pArea ) );

   /* Update record and unlock records */
   if( pArea->pFile )
   {
      SELF_GOCOLD( &pArea->area );

      if( ! pArea->fReadonly && hb_setGetEOF() )
      {
         hb_fileWrite( pArea->pFile, "\032", 1, -1 );
         pArea->fFlush = HB_TRUE;
      }
      SELF_FLUSH( &pArea->area );
      hb_fileClose( pArea->pFile );
      pArea->pFile = NULL;
   }

   SUPER_CLOSE( &pArea->area );

   if( pArea->pFieldOffset )
   {
      hb_xfree( pArea->pFieldOffset );
      pArea->pFieldOffset = NULL;
   }
   if( pArea->pRecord )
   {
      hb_xfree( pArea->pRecord - 1 );
      pArea->pRecord = NULL;
   }
   if( pArea->pBuffer )
   {
      hb_xfree( pArea->pBuffer );
      pArea->pBuffer = NULL;
   }
   if( pArea->szEol )
   {
      hb_xfree( pArea->szEol );
      pArea->szEol = NULL;
   }
   if( pArea->szFileName )
   {
      hb_xfree( pArea->szFileName );
      pArea->szFileName = NULL;
   }

   return HB_SUCCESS;
}

/*
 * Create a data store in the specified WorkArea.
 */
static HB_ERRCODE hb_sdfCreate( SDFAREAP pArea, LPDBOPENINFO pCreateInfo )
{
   PHB_ITEM pError = NULL;
   HB_ERRCODE errCode;
   HB_BOOL fRetry;
   PHB_FNAME pFileName;
   char szFileName[ HB_PATH_MAX ];

   HB_TRACE( HB_TR_DEBUG, ( "hb_sdfCreate(%p,%p)", pArea, pCreateInfo ) );

   pArea->fShared = HB_FALSE;    /* pCreateInfo->fShared; */
   pArea->fReadonly = HB_FALSE;  /* pCreateInfo->fReadonly */

   if( pCreateInfo->cdpId )
   {
      pArea->area.cdPage = hb_cdpFindExt( pCreateInfo->cdpId );
      if( ! pArea->area.cdPage )
         pArea->area.cdPage = hb_vmCDP();
   }
   else
      pArea->area.cdPage = hb_vmCDP();

   pFileName = hb_fsFNameSplit( pCreateInfo->abName );
   if( hb_setGetDefExtension() && ! pFileName->szExtension )
   {
      PHB_ITEM pItem = hb_itemPutC( NULL, NULL );
      SELF_INFO( &pArea->area, DBI_TABLEEXT, pItem );
      pFileName->szExtension = hb_itemGetCPtr( pItem );
      hb_fsFNameMerge( szFileName, pFileName );
      hb_itemRelease( pItem );
   }
   else
   {
      hb_strncpy( szFileName, pCreateInfo->abName, sizeof( szFileName ) - 1 );
   }
   hb_xfree( pFileName );

   /* Try create */
   do
   {
      pArea->pFile = hb_fileExtOpen( szFileName, NULL,
                                     FO_READWRITE | FO_EXCLUSIVE | FXO_TRUNCATE |
                                     FXO_DEFAULTS | FXO_SHARELOCK | FXO_COPYNAME,
                                     NULL, pError );
      if( ! pArea->pFile )
      {
         if( ! pError )
         {
            pError = hb_errNew();
            hb_errPutGenCode( pError, EG_CREATE );
            hb_errPutSubCode( pError, EDBF_CREATE_DBF );
            hb_errPutOsCode( pError, hb_fsError() );
            hb_errPutDescription( pError, hb_langDGetErrorDesc( EG_CREATE ) );
            hb_errPutFileName( pError, szFileName );
            hb_errPutFlags( pError, EF_CANRETRY | EF_CANDEFAULT );
         }
         fRetry = ( SELF_ERROR( &pArea->area, pError ) == E_RETRY );
      }
      else
         fRetry = HB_FALSE;
   }
   while( fRetry );

   if( pError )
      hb_itemRelease( pError );

   if( ! pArea->pFile )
      return HB_FAILURE;

   errCode = SUPER_CREATE( &pArea->area, pCreateInfo );
   if( errCode != HB_SUCCESS )
   {
      SELF_CLOSE( &pArea->area );
      return errCode;
   }

   hb_sdfInitArea( pArea, szFileName );
   pArea->ulRecNo = 1;
   pArea->area.fEof = HB_TRUE;
   pArea->fPositioned = HB_FALSE;
   hb_sdfClearRecordBuffer( pArea );

   return HB_SUCCESS;
}

/*
 * Open a data store in the WorkArea.
 */
static HB_ERRCODE hb_sdfOpen( SDFAREAP pArea, LPDBOPENINFO pOpenInfo )
{
   PHB_ITEM pError = NULL;
   PHB_FNAME pFileName;
   HB_ERRCODE errCode;
   HB_USHORT uiFlags;
   HB_BOOL fRetry;
   char szFileName[ HB_PATH_MAX ];
   char szAlias[ HB_RDD_MAX_ALIAS_LEN + 1 ];

   HB_TRACE( HB_TR_DEBUG, ( "hb_sdfOpen(%p,%p)", pArea, pOpenInfo ) );

   pArea->fShared = HB_TRUE;     /* pOpenInfo->fShared; */
   pArea->fReadonly = HB_TRUE;   /* pOpenInfo->fReadonly; */

   if( pOpenInfo->cdpId )
   {
      pArea->area.cdPage = hb_cdpFindExt( pOpenInfo->cdpId );
      if( ! pArea->area.cdPage )
         pArea->area.cdPage = hb_vmCDP();
   }
   else
      pArea->area.cdPage = hb_vmCDP();

   uiFlags = ( pArea->fReadonly ? FO_READ : FO_READWRITE ) |
             ( pArea->fShared ? FO_DENYNONE : FO_EXCLUSIVE );

   pFileName = hb_fsFNameSplit( pOpenInfo->abName );
   /* Add default file name extension if necessary */
   if( hb_setGetDefExtension() && ! pFileName->szExtension )
   {
      PHB_ITEM pFileExt = hb_itemPutC( NULL, NULL );
      SELF_INFO( &pArea->area, DBI_TABLEEXT, pFileExt );
      pFileName->szExtension = hb_itemGetCPtr( pFileExt );
      hb_fsFNameMerge( szFileName, pFileName );
      hb_itemRelease( pFileExt );
   }
   else
   {
      hb_strncpy( szFileName, pOpenInfo->abName, sizeof( szFileName ) - 1 );
   }

   /* Create default alias if necessary */
   if( ! pOpenInfo->atomAlias && pFileName->szName )
   {
      const char * szName = strrchr( pFileName->szName, ':' );
      if( szName == NULL )
         szName = pFileName->szName;
      else
         ++szName;
      hb_strncpyUpperTrim( szAlias, szName, sizeof( szAlias ) - 1 );
      pOpenInfo->atomAlias = szAlias;
   }
   hb_xfree( pFileName );

   /* Try open */
   do
   {
      pArea->pFile = hb_fileExtOpen( szFileName, NULL, uiFlags |
                                     FXO_DEFAULTS | FXO_SHARELOCK |
                                     FXO_COPYNAME, NULL, pError );
      if( ! pArea->pFile )
      {
         if( ! pError )
         {
            pError = hb_errNew();
            hb_errPutGenCode( pError, EG_OPEN );
            hb_errPutSubCode( pError, EDBF_OPEN_DBF );
            hb_errPutOsCode( pError, hb_fsError() );
            hb_errPutDescription( pError, hb_langDGetErrorDesc( EG_OPEN ) );
            hb_errPutFileName( pError, szFileName );
            hb_errPutFlags( pError, EF_CANRETRY | EF_CANDEFAULT );
         }
         fRetry = ( SELF_ERROR( &pArea->area, pError ) == E_RETRY );
      }
      else
         fRetry = HB_FALSE;
   }
   while( fRetry );

   if( pError )
      hb_itemRelease( pError );

   if( ! pArea->pFile )
      return HB_FAILURE;

   errCode = SUPER_OPEN( &pArea->area, pOpenInfo );
   if( errCode != HB_SUCCESS )
   {
      SELF_CLOSE( &pArea->area );
      return HB_FAILURE;
   }

   hb_sdfInitArea( pArea, szFileName );

   /* Position cursor at the first record */
   return SELF_GOTOP( &pArea->area );
}

/*
 * Retrieve information about the current driver.
 */
static HB_ERRCODE hb_sdfRddInfo( LPRDDNODE pRDD, HB_USHORT uiIndex, HB_ULONG ulConnect, PHB_ITEM pItem )
{
   HB_TRACE( HB_TR_DEBUG, ( "hb_sdfRddInfo(%p,%hu,%lu,%p)", pRDD, uiIndex, ulConnect, pItem ) );

   switch( uiIndex )
   {
      case RDDI_CANPUTREC:
      case RDDI_LOCAL:
         hb_itemPutL( pItem, HB_TRUE );
         break;

      case RDDI_TABLEEXT:
         hb_itemPutC( pItem, SDF_TABLEEXT );
         break;

      default:
         return SUPER_RDDINFO( pRDD, uiIndex, ulConnect, pItem );

   }

   return HB_SUCCESS;
}


<<<<<<< HEAD
static const RDDFUNCS sdfTable =
{
   NULL /* hb_sdfBof */,
   NULL /* hb_sdfEof */,
   NULL /* hb_sdfFound */,
   NULL /* hb_sdfGoBottom */,
   NULL /* hb_sdfGoTo */,
   NULL /* hb_sdfGoToId */,
   ( DBENTRYP_V ) hb_sdfGoTop,
   NULL /* hb_sdfSeek */,
   NULL /* hb_sdfSkip */,
   NULL /* hb_sdfSkipFilter */,
   ( DBENTRYP_L ) hb_sdfSkipRaw,
   ( DBENTRYP_VF ) hb_sdfAddField,
   ( DBENTRYP_B ) hb_sdfAppend,
   NULL /* hb_sdfCreateFields */,
   ( DBENTRYP_V ) hb_sdfDeleteRec,
   ( DBENTRYP_BP ) hb_sdfDeleted,
   NULL /* hb_sdfFieldCount */,
   NULL /* hb_sdfFieldDisplay */,
   NULL /* hb_sdfFieldInfo */,
   NULL /* hb_sdfFieldName */,
   ( DBENTRYP_V ) hb_sdfFlush,
   ( DBENTRYP_PP ) hb_sdfGetRec,
   ( DBENTRYP_SI ) hb_sdfGetValue,
   NULL /* hb_sdfGetVarLen */,
   ( DBENTRYP_V ) hb_sdfGoCold,
   ( DBENTRYP_V ) hb_sdfGoHot,
   ( DBENTRYP_P ) hb_sdfPutRec,
   ( DBENTRYP_SI ) hb_sdfPutValue,
   ( DBENTRYP_V ) hb_sdfRecall,
   ( DBENTRYP_ULP ) hb_sdfRecCount,
   NULL /* hb_sdfRecInfo */,
   ( DBENTRYP_ULP ) hb_sdfRecNo,
   ( DBENTRYP_I ) hb_sdfRecId,
   ( DBENTRYP_S ) hb_sdfSetFieldExtent,
   NULL /* hb_sdfAlias */,
   ( DBENTRYP_V ) hb_sdfClose,
   ( DBENTRYP_VO ) hb_sdfCreate,
   ( DBENTRYP_SI ) hb_sdfInfo,
   ( DBENTRYP_V ) hb_sdfNewArea,
   ( DBENTRYP_VO ) hb_sdfOpen,
   NULL /* hb_sdfRelease */,
   ( DBENTRYP_SP ) hb_sdfStructSize,
   NULL /* hb_sdfSysName */,
   NULL /* hb_sdfEval */,
   NULL /* hb_sdfPack */,
   NULL /* hb_sdfPackRec */,
   NULL /* hb_sdfSort */,
   ( DBENTRYP_VT ) hb_sdfTrans,
   NULL /* hb_sdfTransRec */,
   NULL /* hb_sdfZap */,
   NULL /* hb_sdfChildEnd */,
   NULL /* hb_sdfChildStart */,
   NULL /* hb_sdfChildSync */,
   NULL /* hb_sdfSyncChildren */,
   NULL /* hb_sdfClearRel */,
   NULL /* hb_sdfForceRel */,
   NULL /* hb_sdfRelArea */,
   NULL /* hb_sdfRelEval */,
   NULL /* hb_sdfRelText */,
   NULL /* hb_sdfSetRel */,
   NULL /* hb_sdfOrderListAdd */,
   NULL /* hb_sdfOrderListClear */,
   NULL /* hb_sdfOrderListDelete */,
   NULL /* hb_sdfOrderListFocus */,
   NULL /* hb_sdfOrderListRebuild */,
   NULL /* hb_sdfOrderCondition */,
   NULL /* hb_sdfOrderCreate */,
   NULL /* hb_sdfOrderDestroy */,
   NULL /* hb_sdfOrderInfo */,
   NULL /* hb_sdfClearFilter */,
   NULL /* hb_sdfClearLocate */,
   NULL /* hb_sdfClearScope */,
   NULL /* hb_sdfCountScope */,
   NULL /* hb_sdfFilterText */,
   NULL /* hb_sdfScopeInfo */,
   NULL /* hb_sdfSetFilter */,
   NULL /* hb_sdfSetLocate */,
   NULL /* hb_sdfSetScope */,
   NULL /* hb_sdfSkipScope */,
   NULL /* hb_sdfLocate */,
   NULL /* hb_sdfCompile */,
   NULL /* hb_sdfError */,
   NULL /* hb_sdfEvalBlock */,
   NULL /* hb_sdfRawLock */,
   NULL /* hb_sdfLock */,
   NULL /* hb_sdfUnLock */,
   NULL /* hb_sdfCloseMemFile */,
   NULL /* hb_sdfCreateMemFile */,
   NULL /* hb_sdfGetValueFile */,
   NULL /* hb_sdfOpenMemFile */,
   NULL /* hb_sdfPutValueFile */,
   NULL /* hb_sdfReadDBHeader */,
   NULL /* hb_sdfWriteDBHeader */,
   NULL /* hb_sdfInit */,
   NULL /* hb_sdfExit */,
   NULL /* hb_sdfDrop */,
   NULL /* hb_sdfExists */,
   NULL /* hb_sdfRename */,
   ( DBENTRYP_RSLV ) hb_sdfRddInfo,
   NULL /* hb_sdfWhoCares */
};
=======
static const RDDFUNCS sdfTable = { NULL /* hb_sdfBof */,
                                   NULL /* hb_sdfEof */,
                                   NULL /* hb_sdfFound */,
                                   NULL /* hb_sdfGoBottom */,
                                   ( DBENTRYP_UL ) hb_sdfGoTo,
                                   ( DBENTRYP_I ) hb_sdfGoToId,
                                   ( DBENTRYP_V ) hb_sdfGoTop,
                                   NULL /* hb_sdfSeek */,
                                   NULL /* hb_sdfSkip */,
                                   NULL /* hb_sdfSkipFilter */,
                                   ( DBENTRYP_L ) hb_sdfSkipRaw,
                                   ( DBENTRYP_VF ) hb_sdfAddField,
                                   ( DBENTRYP_B ) hb_sdfAppend,
                                   NULL /* hb_sdfCreateFields */,
                                   ( DBENTRYP_V ) hb_sdfDeleteRec,
                                   ( DBENTRYP_BP ) hb_sdfDeleted,
                                   NULL /* hb_sdfFieldCount */,
                                   NULL /* hb_sdfFieldDisplay */,
                                   NULL /* hb_sdfFieldInfo */,
                                   NULL /* hb_sdfFieldName */,
                                   ( DBENTRYP_V ) hb_sdfFlush,
                                   ( DBENTRYP_PP ) hb_sdfGetRec,
                                   ( DBENTRYP_SI ) hb_sdfGetValue,
                                   NULL /* hb_sdfGetVarLen */,
                                   ( DBENTRYP_V ) hb_sdfGoCold,
                                   ( DBENTRYP_V ) hb_sdfGoHot,
                                   ( DBENTRYP_P ) hb_sdfPutRec,
                                   ( DBENTRYP_SI ) hb_sdfPutValue,
                                   ( DBENTRYP_V ) hb_sdfRecall,
                                   ( DBENTRYP_ULP ) hb_sdfRecCount,
                                   NULL /* hb_sdfRecInfo */,
                                   ( DBENTRYP_ULP ) hb_sdfRecNo,
                                   ( DBENTRYP_I ) hb_sdfRecId,
                                   ( DBENTRYP_S ) hb_sdfSetFieldExtent,
                                   NULL /* hb_sdfAlias */,
                                   ( DBENTRYP_V ) hb_sdfClose,
                                   ( DBENTRYP_VO ) hb_sdfCreate,
                                   ( DBENTRYP_SI ) hb_sdfInfo,
                                   ( DBENTRYP_V ) hb_sdfNewArea,
                                   ( DBENTRYP_VO ) hb_sdfOpen,
                                   NULL /* hb_sdfRelease */,
                                   ( DBENTRYP_SP ) hb_sdfStructSize,
                                   NULL /* hb_sdfSysName */,
                                   NULL /* hb_sdfEval */,
                                   NULL /* hb_sdfPack */,
                                   NULL /* hb_sdfPackRec */,
                                   NULL /* hb_sdfSort */,
                                   ( DBENTRYP_VT ) hb_sdfTrans,
                                   NULL /* hb_sdfTransRec */,
                                   NULL /* hb_sdfZap */,
                                   NULL /* hb_sdfChildEnd */,
                                   NULL /* hb_sdfChildStart */,
                                   NULL /* hb_sdfChildSync */,
                                   NULL /* hb_sdfSyncChildren */,
                                   NULL /* hb_sdfClearRel */,
                                   NULL /* hb_sdfForceRel */,
                                   NULL /* hb_sdfRelArea */,
                                   NULL /* hb_sdfRelEval */,
                                   NULL /* hb_sdfRelText */,
                                   NULL /* hb_sdfSetRel */,
                                   NULL /* hb_sdfOrderListAdd */,
                                   NULL /* hb_sdfOrderListClear */,
                                   NULL /* hb_sdfOrderListDelete */,
                                   NULL /* hb_sdfOrderListFocus */,
                                   NULL /* hb_sdfOrderListRebuild */,
                                   NULL /* hb_sdfOrderCondition */,
                                   NULL /* hb_sdfOrderCreate */,
                                   NULL /* hb_sdfOrderDestroy */,
                                   NULL /* hb_sdfOrderInfo */,
                                   NULL /* hb_sdfClearFilter */,
                                   NULL /* hb_sdfClearLocate */,
                                   NULL /* hb_sdfClearScope */,
                                   NULL /* hb_sdfCountScope */,
                                   NULL /* hb_sdfFilterText */,
                                   NULL /* hb_sdfScopeInfo */,
                                   NULL /* hb_sdfSetFilter */,
                                   NULL /* hb_sdfSetLocate */,
                                   NULL /* hb_sdfSetScope */,
                                   NULL /* hb_sdfSkipScope */,
                                   NULL /* hb_sdfLocate */,
                                   NULL /* hb_sdfCompile */,
                                   NULL /* hb_sdfError */,
                                   NULL /* hb_sdfEvalBlock */,
                                   NULL /* hb_sdfRawLock */,
                                   NULL /* hb_sdfLock */,
                                   NULL /* hb_sdfUnLock */,
                                   NULL /* hb_sdfCloseMemFile */,
                                   NULL /* hb_sdfCreateMemFile */,
                                   NULL /* hb_sdfGetValueFile */,
                                   NULL /* hb_sdfOpenMemFile */,
                                   NULL /* hb_sdfPutValueFile */,
                                   NULL /* hb_sdfReadDBHeader */,
                                   NULL /* hb_sdfWriteDBHeader */,
                                   NULL /* hb_sdfInit */,
                                   NULL /* hb_sdfExit */,
                                   NULL /* hb_sdfDrop */,
                                   NULL /* hb_sdfExists */,
                                   NULL /* hb_sdfRename */,
                                   ( DBENTRYP_RSLV ) hb_sdfRddInfo,
                                   NULL /* hb_sdfWhoCares */
                           };
>>>>>>> a3e4ff9b

HB_FUNC( SDF ) { ; }

HB_FUNC_STATIC( SDF_GETFUNCTABLE )
{
   RDDFUNCS * pTable;
   HB_USHORT * puiCount;

   puiCount = ( HB_USHORT * ) hb_parptr( 1 );
   pTable = ( RDDFUNCS * ) hb_parptr( 2 );

   HB_TRACE( HB_TR_DEBUG, ( "SDF_GETFUNCTABLE(%p, %p)", puiCount, pTable ) );

   if( pTable )
   {
      if( puiCount )
         *puiCount = RDDFUNCSCOUNT;
      hb_retni( hb_rddInheritEx( pTable, &sdfTable, &sdfSuper, NULL, NULL ) );
   }
   else
      hb_retni( HB_FAILURE );
}

static void hb_sdfRddInit( void * cargo )
{
   HB_SYMBOL_UNUSED( cargo );

   if( hb_rddRegister( "SDF", RDT_TRANSFER ) > 1 )
      hb_errInternal( HB_EI_RDDINVALID, NULL, NULL, NULL );
}

HB_INIT_SYMBOLS_BEGIN( sdf1__InitSymbols )
{ "SDF",              {HB_FS_PUBLIC|HB_FS_LOCAL}, {HB_FUNCNAME( SDF )}, NULL },
{ "SDF_GETFUNCTABLE", {HB_FS_PUBLIC|HB_FS_LOCAL}, {HB_FUNCNAME( SDF_GETFUNCTABLE )}, NULL }
HB_INIT_SYMBOLS_END( sdf1__InitSymbols )

HB_CALL_ON_STARTUP_BEGIN( _hb_sdf_rdd_init_ )
   hb_vmAtInit( hb_sdfRddInit, NULL );
HB_CALL_ON_STARTUP_END( _hb_sdf_rdd_init_ )

#if defined( HB_PRAGMA_STARTUP )
   #pragma startup sdf1__InitSymbols
   #pragma startup _hb_sdf_rdd_init_
#elif defined( HB_DATASEG_STARTUP )
   #define HB_DATASEG_BODY    HB_DATASEG_FUNC( sdf1__InitSymbols ) \
                              HB_DATASEG_FUNC( _hb_sdf_rdd_init_ )
   #include "hbiniseg.h"
#endif<|MERGE_RESOLUTION|>--- conflicted
+++ resolved
@@ -185,52 +185,6 @@
 
    if( pArea->fPositioned )
    {
-<<<<<<< HEAD
-      if( pArea->nNextOffset == 0 )
-      {
-         HB_USHORT uiToRead, uiEolPos, uiRest = 0;
-         HB_FOFFSET ulOffset = pArea->nRecordOffset;
-
-         uiToRead = pArea->uiRecordLen + pArea->uiEolLen + 2;
-
-         do
-         {
-            HB_USHORT uiRead = ( HB_USHORT ) hb_fileResult(
-                     hb_fileReadAt( pArea->pFile, pArea->pRecord + uiRest,
-                                    uiToRead - uiRest, ulOffset + uiRest ) ) + uiRest;
-            if( uiRead > 0 && uiRead < uiToRead &&
-                pArea->pRecord[ uiRead - 1 ] == '\032' )
-               --uiRead;
-
-            uiEolPos = ( HB_USHORT ) hb_strAt( pArea->szEol, pArea->uiEolLen,
-                                               ( const char * ) pArea->pRecord,
-                                               uiRead );
-            if( uiEolPos )
-            {
-               --uiEolPos;
-               if( uiRead < uiToRead && uiRead == uiEolPos + pArea->uiEolLen )
-                  pArea->nNextOffset = ( HB_FOFFSET ) -1;
-               else
-                  pArea->nNextOffset = ulOffset + uiEolPos + pArea->uiEolLen;
-            }
-            else if( uiRead < uiToRead )
-            {
-               pArea->nNextOffset = ( HB_FOFFSET ) -1;
-            }
-            else
-            {
-               if( pArea->uiEolLen > 1 )
-               {
-                  uiRest = pArea->uiEolLen - 1;
-                  memcpy( pArea->pRecord, pArea->pRecord + uiRead - uiRest, uiRest );
-               }
-               ulOffset += uiRead - uiRest;
-            }
-         }
-         while( pArea->nNextOffset == 0 );
-      }
-=======
->>>>>>> a3e4ff9b
       pArea->ulRecNo++;
       return hb_sdfReadRecord( pArea );
    }
@@ -539,8 +493,7 @@
 
       default:
       {
-         PHB_ITEM pError;
-         pError = hb_errNew();
+         PHB_ITEM pError = hb_errNew();
          hb_errPutGenCode( pError, EG_DATATYPE );
          hb_errPutDescription( pError, hb_langDGetErrorDesc( EG_DATATYPE ) );
          hb_errPutOperation( pError, hb_dynsymName( ( PHB_DYNS ) pField->sym ) );
@@ -1298,15 +1251,14 @@
 }
 
 
-<<<<<<< HEAD
 static const RDDFUNCS sdfTable =
 {
    NULL /* hb_sdfBof */,
    NULL /* hb_sdfEof */,
    NULL /* hb_sdfFound */,
    NULL /* hb_sdfGoBottom */,
-   NULL /* hb_sdfGoTo */,
-   NULL /* hb_sdfGoToId */,
+   ( DBENTRYP_UL ) hb_sdfGoTo,
+   ( DBENTRYP_I ) hb_sdfGoToId,
    ( DBENTRYP_V ) hb_sdfGoTop,
    NULL /* hb_sdfSeek */,
    NULL /* hb_sdfSkip */,
@@ -1402,109 +1354,6 @@
    ( DBENTRYP_RSLV ) hb_sdfRddInfo,
    NULL /* hb_sdfWhoCares */
 };
-=======
-static const RDDFUNCS sdfTable = { NULL /* hb_sdfBof */,
-                                   NULL /* hb_sdfEof */,
-                                   NULL /* hb_sdfFound */,
-                                   NULL /* hb_sdfGoBottom */,
-                                   ( DBENTRYP_UL ) hb_sdfGoTo,
-                                   ( DBENTRYP_I ) hb_sdfGoToId,
-                                   ( DBENTRYP_V ) hb_sdfGoTop,
-                                   NULL /* hb_sdfSeek */,
-                                   NULL /* hb_sdfSkip */,
-                                   NULL /* hb_sdfSkipFilter */,
-                                   ( DBENTRYP_L ) hb_sdfSkipRaw,
-                                   ( DBENTRYP_VF ) hb_sdfAddField,
-                                   ( DBENTRYP_B ) hb_sdfAppend,
-                                   NULL /* hb_sdfCreateFields */,
-                                   ( DBENTRYP_V ) hb_sdfDeleteRec,
-                                   ( DBENTRYP_BP ) hb_sdfDeleted,
-                                   NULL /* hb_sdfFieldCount */,
-                                   NULL /* hb_sdfFieldDisplay */,
-                                   NULL /* hb_sdfFieldInfo */,
-                                   NULL /* hb_sdfFieldName */,
-                                   ( DBENTRYP_V ) hb_sdfFlush,
-                                   ( DBENTRYP_PP ) hb_sdfGetRec,
-                                   ( DBENTRYP_SI ) hb_sdfGetValue,
-                                   NULL /* hb_sdfGetVarLen */,
-                                   ( DBENTRYP_V ) hb_sdfGoCold,
-                                   ( DBENTRYP_V ) hb_sdfGoHot,
-                                   ( DBENTRYP_P ) hb_sdfPutRec,
-                                   ( DBENTRYP_SI ) hb_sdfPutValue,
-                                   ( DBENTRYP_V ) hb_sdfRecall,
-                                   ( DBENTRYP_ULP ) hb_sdfRecCount,
-                                   NULL /* hb_sdfRecInfo */,
-                                   ( DBENTRYP_ULP ) hb_sdfRecNo,
-                                   ( DBENTRYP_I ) hb_sdfRecId,
-                                   ( DBENTRYP_S ) hb_sdfSetFieldExtent,
-                                   NULL /* hb_sdfAlias */,
-                                   ( DBENTRYP_V ) hb_sdfClose,
-                                   ( DBENTRYP_VO ) hb_sdfCreate,
-                                   ( DBENTRYP_SI ) hb_sdfInfo,
-                                   ( DBENTRYP_V ) hb_sdfNewArea,
-                                   ( DBENTRYP_VO ) hb_sdfOpen,
-                                   NULL /* hb_sdfRelease */,
-                                   ( DBENTRYP_SP ) hb_sdfStructSize,
-                                   NULL /* hb_sdfSysName */,
-                                   NULL /* hb_sdfEval */,
-                                   NULL /* hb_sdfPack */,
-                                   NULL /* hb_sdfPackRec */,
-                                   NULL /* hb_sdfSort */,
-                                   ( DBENTRYP_VT ) hb_sdfTrans,
-                                   NULL /* hb_sdfTransRec */,
-                                   NULL /* hb_sdfZap */,
-                                   NULL /* hb_sdfChildEnd */,
-                                   NULL /* hb_sdfChildStart */,
-                                   NULL /* hb_sdfChildSync */,
-                                   NULL /* hb_sdfSyncChildren */,
-                                   NULL /* hb_sdfClearRel */,
-                                   NULL /* hb_sdfForceRel */,
-                                   NULL /* hb_sdfRelArea */,
-                                   NULL /* hb_sdfRelEval */,
-                                   NULL /* hb_sdfRelText */,
-                                   NULL /* hb_sdfSetRel */,
-                                   NULL /* hb_sdfOrderListAdd */,
-                                   NULL /* hb_sdfOrderListClear */,
-                                   NULL /* hb_sdfOrderListDelete */,
-                                   NULL /* hb_sdfOrderListFocus */,
-                                   NULL /* hb_sdfOrderListRebuild */,
-                                   NULL /* hb_sdfOrderCondition */,
-                                   NULL /* hb_sdfOrderCreate */,
-                                   NULL /* hb_sdfOrderDestroy */,
-                                   NULL /* hb_sdfOrderInfo */,
-                                   NULL /* hb_sdfClearFilter */,
-                                   NULL /* hb_sdfClearLocate */,
-                                   NULL /* hb_sdfClearScope */,
-                                   NULL /* hb_sdfCountScope */,
-                                   NULL /* hb_sdfFilterText */,
-                                   NULL /* hb_sdfScopeInfo */,
-                                   NULL /* hb_sdfSetFilter */,
-                                   NULL /* hb_sdfSetLocate */,
-                                   NULL /* hb_sdfSetScope */,
-                                   NULL /* hb_sdfSkipScope */,
-                                   NULL /* hb_sdfLocate */,
-                                   NULL /* hb_sdfCompile */,
-                                   NULL /* hb_sdfError */,
-                                   NULL /* hb_sdfEvalBlock */,
-                                   NULL /* hb_sdfRawLock */,
-                                   NULL /* hb_sdfLock */,
-                                   NULL /* hb_sdfUnLock */,
-                                   NULL /* hb_sdfCloseMemFile */,
-                                   NULL /* hb_sdfCreateMemFile */,
-                                   NULL /* hb_sdfGetValueFile */,
-                                   NULL /* hb_sdfOpenMemFile */,
-                                   NULL /* hb_sdfPutValueFile */,
-                                   NULL /* hb_sdfReadDBHeader */,
-                                   NULL /* hb_sdfWriteDBHeader */,
-                                   NULL /* hb_sdfInit */,
-                                   NULL /* hb_sdfExit */,
-                                   NULL /* hb_sdfDrop */,
-                                   NULL /* hb_sdfExists */,
-                                   NULL /* hb_sdfRename */,
-                                   ( DBENTRYP_RSLV ) hb_sdfRddInfo,
-                                   NULL /* hb_sdfWhoCares */
-                           };
->>>>>>> a3e4ff9b
 
 HB_FUNC( SDF ) { ; }
 
