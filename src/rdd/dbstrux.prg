/*
 * __dbCopyStruct(), __dbCopyXStruct(), __dbCreate() functions
 *
 * Copyright 1999 {list of individual authors and e-mail addresses}
 *
 * This program is free software; you can redistribute it and/or modify
 * it under the terms of the GNU General Public License as published by
 * the Free Software Foundation; either version 2, or (at your option)
 * any later version.
 *
 * This program is distributed in the hope that it will be useful,
 * but WITHOUT ANY WARRANTY; without even the implied warranty of
 * MERCHANTABILITY or FITNESS FOR A PARTICULAR PURPOSE.  See the
 * GNU General Public License for more details.
 *
 * You should have received a copy of the GNU General Public License
 * along with this software; see the file COPYING.txt.  If not, write to
 * the Free Software Foundation, Inc., 59 Temple Place, Suite 330,
 * Boston, MA 02111-1307 USA (or visit the web site https://www.gnu.org/).
 *
 * As a special exception, the Harbour Project gives permission for
 * additional uses of the text contained in its release of Harbour.
 *
 * The exception is that, if you link the Harbour libraries with other
 * files to produce an executable, this does not by itself cause the
 * resulting executable to be covered by the GNU General Public License.
 * Your use of that executable is in no way restricted on account of
 * linking the Harbour library code into it.
 *
 * This exception does not however invalidate any other reasons why
 * the executable file might be covered by the GNU General Public License.
 *
 * This exception applies only to the code released by the Harbour
 * Project under the name Harbour.  If you copy code from other
 * Harbour Project or Free Software Foundation releases into a copy of
 * Harbour, as the General Public License permits, the exception does
 * not apply to the code that you add in this way.  To avoid misleading
 * anyone as to the status of such modified files, you must delete
 * this exception notice from them.
 *
 * If you write modifications of your own for Harbour, it is your choice
 * whether to permit this exception to apply to your modifications.
 * If you do not wish that, delete this exception notice.
 *
 */

#pragma -gc0

#include "dbstruct.ch"

FUNCTION __dbCopyStruct( cFileName, aFieldList )
   RETURN dbCreate( cFileName, __dbStructFilter( dbStruct(), aFieldList ) )

FUNCTION __dbCopyXStruct( cFileName )

   LOCAL nOldArea
   LOCAL aStruct

   LOCAL oError
   LOCAL lError := .F.

   IF Empty( aStruct := dbStruct() )
      RETURN .F.
   ENDIF

   nOldArea := Select()

   BEGIN SEQUENCE

      dbSelectArea( 0 )
      __dbCreate( cFileName, , , .F. )

      AEval( aStruct, {| aField | ;
         iif( aField[ DBS_TYPE ] == "C" .AND. aField[ DBS_LEN ] > 255,;
            ( aField[ DBS_DEC ] := Int( aField[ DBS_LEN ] / 256 ), aField[ DBS_LEN ] := aField[ DBS_LEN ] % 256 ), ),;
         dbAppend(),;
         FIELD->FIELD_NAME := aField[ DBS_NAME ],;
         FIELD->FIELD_TYPE := aField[ DBS_TYPE ],;
         FIELD->FIELD_LEN := aField[ DBS_LEN ],;
         FIELD->FIELD_DEC := aField[ DBS_DEC ] } )

   /* NOTE: CA-Cl*pper has a bug, where only a plain RECOVER statement is
            used here (without the USING keyword), so oError will always be NIL. */
   RECOVER USING oError
      lError := .T.
   END SEQUENCE

   IF Select() != nOldArea
      dbCloseArea()
      dbSelectArea( nOldArea )
   ENDIF

   IF lError
      Break( oError )
   ENDIF

   RETURN .T.

/* NOTE: Compared to CA-Cl*pper, Harbour has two extra parameters
         (cCodePage, nConnection). */

FUNCTION __dbCreate( cFileName, cFileFrom, cRDD, lNew, cAlias, cCodePage, nConnection )

   LOCAL nOldArea := Select()
   LOCAL aStruct := {}

   LOCAL oError

   __defaultNIL( @lNew, .F. )
<<<<<<< HEAD
   __defaultNIL( @cAlias, hb_FNameName( cFileName ) )
=======

   IF cAlias == NIL
      hb_FNameSplit( cFileName, , @cAlias )
   ENDIF
>>>>>>> bc7ff4d5

   IF Used() .AND. ! lNew
      dbCloseArea()
   ENDIF

   BEGIN SEQUENCE

      IF Empty( cFileFrom )

         dbCreate( cFileName, { ;
            { "FIELD_NAME", "C", 10, 0 }, ;
            { "FIELD_TYPE", "C",  1, 0 }, ;
            { "FIELD_LEN" , "N",  3, 0 }, ;
            { "FIELD_DEC" , "N",  3, 0 } }, ;
            cRDD, .F., cAlias, , cCodePage, nConnection )
      ELSE
         dbUseArea( lNew, , cFileFrom, "" )

         dbEval( {|| AAdd( aStruct, { ;
            FIELD->FIELD_NAME ,;
            FIELD->FIELD_TYPE ,;
            FIELD->FIELD_LEN ,;
            FIELD->FIELD_DEC } ) } )
         dbCloseArea()

         IF lNew
            dbSelectArea( nOldArea )
         ENDIF

         /* Type detection is more in sync with dbCreate() logic in Harbour, as lowercase "C"
            and padded/continued strings ("C ", "C...") are also accepted. */

         AEval( aStruct, {| aField | iif( hb_LeftEqI( aField[ DBS_TYPE ], "C" ) .AND. aField[ DBS_DEC ] != 0,;
<<<<<<< HEAD
            ( aField[ DBS_LEN ] += aField[ DBS_DEC ] * 256,;
              aField[ DBS_DEC ] := 0 ), NIL ) } )
=======
                                     ( aField[ DBS_LEN ] += aField[ DBS_DEC ] * 256,;
                                       aField[ DBS_DEC ] := 0 ), NIL ) } )
>>>>>>> bc7ff4d5

         dbCreate( cFileName, aStruct, cRDD, lNew, cAlias, , cCodePage, nConnection )

      ENDIF

   RECOVER USING oError
      dbCloseArea()
      Break( oError )
   END SEQUENCE

   RETURN Used()

/* NOTE: Internal helper function, CA-Cl*pper name is: __FLedit() */

FUNCTION __dbStructFilter( aStruct, aFieldList )

   LOCAL aStructFiltered
   LOCAL bFindName
   LOCAL cName

   IF Empty( aFieldList )
      RETURN aStruct
   ENDIF

   /* Build a filtered list of the requested fields. */

   aStructFiltered := {}
   bFindName := {| aField | aField[ DBS_NAME ] == cName }

   AEval( aFieldList, {| cFieldName, nIndex | ;
         cName := RTrim( Upper( cFieldName ) ),;
         nIndex := AScan( aStruct, bFindName ),;
         iif( nIndex == 0, NIL, AAdd( aStructFiltered, aStruct[ nIndex ] ) ) } )

   RETURN aStructFiltered<|MERGE_RESOLUTION|>--- conflicted
+++ resolved
@@ -107,14 +107,10 @@
    LOCAL oError
 
    __defaultNIL( @lNew, .F. )
-<<<<<<< HEAD
-   __defaultNIL( @cAlias, hb_FNameName( cFileName ) )
-=======
 
    IF cAlias == NIL
       hb_FNameSplit( cFileName, , @cAlias )
    ENDIF
->>>>>>> bc7ff4d5
 
    IF Used() .AND. ! lNew
       dbCloseArea()
@@ -148,13 +144,8 @@
             and padded/continued strings ("C ", "C...") are also accepted. */
 
          AEval( aStruct, {| aField | iif( hb_LeftEqI( aField[ DBS_TYPE ], "C" ) .AND. aField[ DBS_DEC ] != 0,;
-<<<<<<< HEAD
             ( aField[ DBS_LEN ] += aField[ DBS_DEC ] * 256,;
               aField[ DBS_DEC ] := 0 ), NIL ) } )
-=======
-                                     ( aField[ DBS_LEN ] += aField[ DBS_DEC ] * 256,;
-                                       aField[ DBS_DEC ] := 0 ), NIL ) } )
->>>>>>> bc7ff4d5
 
          dbCreate( cFileName, aStruct, cRDD, lNew, cAlias, , cCodePage, nConnection )
 
