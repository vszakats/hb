/*
 * Harbour Project source code:
 * DBFNTX RDD
 *
 * Copyright 1999 Bruno Cantero <bruno@issnet.net>
 * www - http://harbour-project.org
 *
 * This program is free software; you can redistribute it and/or modify
 * it under the terms of the GNU General Public License as published by
 * the Free Software Foundation; either version 2, or (at your option)
 * any later version.
 *
 * This program is distributed in the hope that it will be useful,
 * but WITHOUT ANY WARRANTY; without even the implied warranty of
 * MERCHANTABILITY or FITNESS FOR A PARTICULAR PURPOSE.  See the
 * GNU General Public License for more details.
 *
 * You should have received a copy of the GNU General Public License
 * along with this software; see the file COPYING.txt.  If not, write to
 * the Free Software Foundation, Inc., 59 Temple Place, Suite 330,
 * Boston, MA 02111-1307 USA (or visit the web site https://www.gnu.org/).
 *
 * As a special exception, the Harbour Project gives permission for
 * additional uses of the text contained in its release of Harbour.
 *
 * The exception is that, if you link the Harbour libraries with other
 * files to produce an executable, this does not by itself cause the
 * resulting executable to be covered by the GNU General Public License.
 * Your use of that executable is in no way restricted on account of
 * linking the Harbour library code into it.
 *
 * This exception does not however invalidate any other reasons why
 * the executable file might be covered by the GNU General Public License.
 *
 * This exception applies only to the code released by the Harbour
 * Project under the name Harbour.  If you copy code from other
 * Harbour Project or Free Software Foundation releases into a copy of
 * Harbour, as the General Public License permits, the exception does
 * not apply to the code that you add in this way.  To avoid misleading
 * anyone as to the status of such modified files, you must delete
 * this exception notice from them.
 *
 * If you write modifications of your own for Harbour, it is your choice
 * whether to permit this exception to apply to your modifications.
 * If you do not wish that, delete this exception notice.
 *
 */
/*
 * The following functions are added by
 *       Alexander Kresin <alex@belacy.belgorod.su>
 *
 * commonError()
 * hb_IncString()
 * ntxNumToStr()
 * checkLogicalExpr()
 * hb__ntxTagKeyCount()
 * hb_ntxInTopScope()
 * hb_ntxInBottomScope()
 * hb_ntxTagKeyNo()
 * hb_ntxTagKeyCount()
 * hb_ntxClearScope()
 * hb_ntxGoEof()
 * hb_ntxGetKeyType()
 * hb_ntxTagKeyFind()
 * hb_ntxPageKeySearch()
 * hb_ntxTagFindCurrentKey()
 * hb_ntxIsRecBad()
 * hb_ntxPageFindCurrentKey()
 * hb_ntxGetCurrentKey()
 * hb_ntxTagGoToNextKey()
 * hb_ntxTagGoToPrevKey()
 * hb_ntxTagGoToTopKey()
 * hb_ntxTagGoToBottomKey()
 * hb_ntxTagKeyGoTo()
 * hb_ntxPageRelease()
 * hb_ntxKeysMove()
 * hb_ntxPageSplit()
 * hb_ntxPageJoin()
 * hb_ntxPageBalance()
 * hb_ntxTagBalance()
 * hb_ntxPageKeyDel()
 * hb_ntxTagKeyAdd()
 * hb_ntxSwapPageSave()
 * hb_ntxKeysSort()
 * hb_ntxSortKeyAdd()
 * hb_ntxSortKeyEnd()
 * hb_ntxWritePage()
 * hb_ntxRootPage()
 * hb_ntxGetSortedKey()
 * hb_ntxBufferSave()
 * hb_ntxReadBuf()
 * hb_ntxPageFind()
 * ntxFindIndex()
 * hb_ntxOrdKeyAdd()
 * hb_ntxOrdKeyDel()
 * ntxGoBottom()
 * ntxGoTo()
 * ntxGoTop()
 * ntxSeek()
 * ntxSkipRaw()
 * ntxGoCold()
 * ntxGoHot()
 * ntxSysName()
 * ntxPack()
 * ntxZap()
 * ntxClearScope()
 * ntxScopeInfo()
 * ntxOrderListAdd()
 * ntxOrderListClear()
 * ntxOrderListFocus()
 * ntxOrderListRebuild()
 * ntxSetScope()
 */

/*
 * Copyright 2005 Przemyslaw Czerpak <druzus@priv.onet.pl>
 * in practice most of the code rewritten
 */

/* #define HB_NTX_NOMULTITAG */

/* #define HB_NTX_EXTERNAL_PAGEBUFFER */

#define HB_NTX_STRONG_BALANCE

/*
#define HB_NTX_DEBUG
#define HB_NTX_DEBUG_EXT
#define HB_NTX_DEBUG_DISP
*/

#include "hbapi.h"
#include "hbapiitm.h"
#include "hbinit.h"
#include "hbapierr.h"
#include "hbapilng.h"
#include "hbvm.h"
#include "hbset.h"
#include "hbstack.h"
#include "hbmath.h"
#include "hbrddntx.h"
#include "rddsys.ch"
#include "hbregex.h"
#include "hbapicdp.h"

#ifdef HB_NTX_DEBUG_DISP
   static HB_ULONG s_rdNO = 0;
   static HB_ULONG s_wrNO = 0;
#endif

static RDDFUNCS  ntxSuper;
static HB_USHORT s_uiRddId;

/* temporary casts to suppress 32/64-bit Windows warnings */
#define HB_SHORTCAST   HB_SHORT
#define HB_USHORTCAST  HB_USHORT
#define HB_INTCAST     int

#define hb_ntxKeyFree( K )             hb_xfree( K )
#define hb_ntxFileOffset( I, B )       ( ( B ) << ( ( I )->LargeFile ? NTXBLOCKBITS : 0 ) )
#define hb_ntxPageBuffer( p )          ( ( p )->buffer )

/*
 * The helper functions (endian dependent) - on big endian machines
 * or RISC with strict alignment it's much better to use functions
 * then macros to inform compiler that can count complex parameters
 * only once.
 * On other machines it should not cause noticeable differences because
 * most of modern C compilers auto inline small functions
 */
#if defined( HB_LITTLE_ENDIAN ) && ! defined( HB_STRICT_ALIGNMENT )

#define hb_ntxGetKeyCount( p )         HB_GET_LE_UINT16( hb_ntxPageBuffer( p ) )
#define hb_ntxSetKeyCount( p, n )      HB_PUT_LE_UINT16( hb_ntxPageBuffer( p ), ( n ) )

#define hb_ntxGetKeyOffset( p, n )     HB_GET_LE_UINT16( hb_ntxPageBuffer( p ) + 2 + ( ( n ) << 1 ) )
#define hb_ntxGetKeyPtr( p, n )        ( hb_ntxPageBuffer( p ) + hb_ntxGetKeyOffset( p, n ) )
#define hb_ntxGetKeyPage( p, n )       HB_GET_LE_UINT32( hb_ntxGetKeyPtr( p, n ) )
#define hb_ntxGetKeyRec( p, n )        HB_GET_LE_UINT32( hb_ntxGetKeyPtr( p, n ) + 4 )
#define hb_ntxGetKeyVal( p, n )        ( hb_ntxGetKeyPtr( p, n ) + 8 )

#define hb_ntxSetKeyOffset( p, n, u )  HB_PUT_LE_UINT16( hb_ntxPageBuffer( p ) + 2 + ( ( n ) << 1 ), u )
#define hb_ntxSetKeyPage( p, n, l )    HB_PUT_LE_UINT32( hb_ntxGetKeyPtr( p, n ), l )
#define hb_ntxSetKeyRec( p, n, l )     HB_PUT_LE_UINT32( hb_ntxGetKeyPtr( p, n ) + 4, l )

#else

static HB_USHORT hb_ntxGetKeyCount( LPPAGEINFO pPage )
{
   const char * ptr = hb_ntxPageBuffer( pPage );

   return HB_GET_LE_UINT16( ptr );
}

static void hb_ntxSetKeyCount( LPPAGEINFO pPage, HB_USHORT uiKeys )
{
   char * ptr = hb_ntxPageBuffer( pPage );

   HB_PUT_LE_UINT16( ptr, uiKeys );
}

static HB_USHORT hb_ntxGetKeyOffset( LPPAGEINFO pPage, HB_SHORT iKey )
{
   const char * ptr = hb_ntxPageBuffer( pPage ) + 2 + ( iKey << 1 );

   return HB_GET_LE_UINT16( ptr );
}

static void hb_ntxSetKeyOffset( LPPAGEINFO pPage, HB_SHORT iKey, HB_USHORT uiOffset )
{
   char * ptr = hb_ntxPageBuffer( pPage ) + 2 + ( iKey << 1 );

   HB_PUT_LE_UINT16( ptr, uiOffset );
}

static char * hb_ntxGetKeyPtr( LPPAGEINFO pPage, HB_SHORT iKey )
{
   return hb_ntxPageBuffer( pPage ) + hb_ntxGetKeyOffset( pPage, iKey );
}

static HB_ULONG hb_ntxGetKeyPage( LPPAGEINFO pPage, HB_SHORT iKey )
{
   const char * ptr = hb_ntxGetKeyPtr( pPage, iKey );

   return HB_GET_LE_UINT32( ptr );
}

static void hb_ntxSetKeyPage( LPPAGEINFO pPage, HB_SHORT iKey, HB_ULONG ulPage )
{
   char * ptr = hb_ntxGetKeyPtr( pPage, iKey );

   HB_PUT_LE_UINT32( ptr, ulPage );
}

static char * hb_ntxGetKeyVal( LPPAGEINFO pPage, HB_SHORT iKey )
{
   return hb_ntxGetKeyPtr( pPage, iKey ) + 8;
}

static void hb_ntxSetKeyRec( LPPAGEINFO pPage, HB_SHORT iKey, HB_ULONG ulRec )
{
   char * ptr = hb_ntxGetKeyPtr( pPage, iKey ) + 4;

   HB_PUT_LE_UINT32( ptr, ulRec );
}

static HB_ULONG hb_ntxGetKeyRec( LPPAGEINFO pPage, HB_SHORT iKey )
{
   const char * ptr = hb_ntxGetKeyPtr( pPage, iKey ) + 4;

   return HB_GET_LE_UINT32( ptr );
}

#endif

/*
 * generate Run-Time error
 */
static HB_ERRCODE hb_ntxErrorRT( NTXAREAP pArea,
                                 HB_ERRCODE errGenCode, HB_ERRCODE errSubCode,
                                 const char * szFileName, HB_ERRCODE errOsCode,
                                 HB_USHORT uiFlags, PHB_ITEM * pErrorPtr )
{
   PHB_ITEM pError;
   HB_ERRCODE iRet = HB_FAILURE;

   if( hb_vmRequestQuery() == 0 )
   {
      if( pErrorPtr )
      {
         if( ! *pErrorPtr )
            *pErrorPtr = hb_errNew();
         pError = *pErrorPtr;
      }
      else
         pError = hb_errNew();
      hb_errPutGenCode( pError, errGenCode );
      hb_errPutSubCode( pError, errSubCode );
      hb_errPutOsCode( pError, errOsCode );
      hb_errPutDescription( pError, hb_langDGetErrorDesc( errGenCode ) );
      if( szFileName )
         hb_errPutFileName( pError, szFileName );
      if( uiFlags )
         hb_errPutFlags( pError, uiFlags );
      iRet = SELF_ERROR( ( AREAP ) pArea, pError );
      if( ! pErrorPtr )
         hb_errRelease( pError );
   }
   return iRet;
}

/*
 * convert numeric item into NTX key value
 */
static char * hb_ntxNumToStr( PHB_ITEM pItem, char * szBuffer, HB_USHORT length, HB_USHORT dec )
{
   char * ptr = szBuffer;

   hb_itemStrBuf( szBuffer, pItem, length, dec );

   while( *ptr == ' ' )
      *ptr++ = '0';

   if( *ptr == '-' )
   {
      *ptr = '0';
      for( ptr = &szBuffer[ 0 ]; *ptr; ptr++ )
      {
         if( *ptr >= '0' && *ptr <= '9' )
            *ptr = ( char ) ( '0' - ( *ptr - '0' ) - 4 );
            /*
             * I intentionally used the above formula to avoid problems on
             * non ASCII machines though many of other xHarbour codes is
             * hard coded to ASCII values and should be fixed. Druzus.
             */
      }
   }

   return szBuffer;
}

/*
 * convert numeric NTX key value into item
 */
static PHB_ITEM hb_ntxStrToNum( PHB_ITEM pItem, const char * szKeyVal, HB_USHORT length, HB_USHORT dec )
{
   char szBuffer[ NTX_MAX_KEY + 1 ];
   const char * ptr = szKeyVal;
   char * ptr2, c;
   int iLen, iDec;
   HB_MAXINT lValue;
   double dValue;

   HB_SYMBOL_UNUSED( dec );

   if( *ptr == '0' - 4 ) /* negative number */
   {
      ptr2 = szBuffer;
      while( ( c = *ptr++ ) != 0 )
      {
         if( c != '.' )
            c = '0' - ( c - '0' + 4 );
         *ptr2++ = c;
      }
      szBuffer[ 0 ] = '-';
      *ptr2 = '\0';
      ptr = szBuffer;
   }
   if( hb_valStrnToNum( ptr, length, &lValue, &dValue, &iDec, &iLen ) )
      return hb_itemPutNDLen( pItem, dValue, iLen, iDec );
   else
      return hb_itemPutNIntLen( pItem, lValue, length );
}

/*
 * create new index key
 */
static LPKEYINFO hb_ntxKeyNew( LPKEYINFO pKeyFrom, int keylen )
{
   LPKEYINFO pKey;

   pKey = ( LPKEYINFO ) hb_xgrab( sizeof( KEYINFO ) + keylen );
   if( pKeyFrom )
   {
      memcpy( pKey->key, pKeyFrom->key, keylen + 1 );
      pKey->Tag = pKeyFrom->Tag;
      pKey->Xtra = pKeyFrom->Xtra;
   }
   else
   {
      pKey->key[ keylen ] = '\0';
      pKey->Tag = pKey->Xtra = 0;
   }
   return pKey;
}

/*
 * copy index key, if dst is null create new dst key else destroy dst
 */
static LPKEYINFO hb_ntxKeyCopy( LPKEYINFO pKeyDest, LPKEYINFO pKey, int keylen )
{
   if( ! pKeyDest )
      pKeyDest = hb_ntxKeyNew( NULL, keylen );

   memcpy( pKeyDest->key, pKey->key, keylen + 1 );
   pKeyDest->Tag = pKey->Tag;
   pKeyDest->Xtra = pKey->Xtra;

   return pKeyDest;
}

/*
 * get ntx key type for given item
 */
static HB_BYTE hb_ntxItemType( PHB_ITEM pItem )
{
   switch( hb_itemType( pItem ) )
   {
      case HB_IT_STRING:
      case HB_IT_STRING | HB_IT_MEMO:
         return 'C';

      case HB_IT_INTEGER:
      case HB_IT_LONG:
      case HB_IT_DOUBLE:
         return 'N';

      case HB_IT_DATE:
         return 'D';

      case HB_IT_TIMESTAMP:
         return 'T';

      case HB_IT_LOGICAL:
         return 'L';

      default:
         return 'U';
   }
}

/*
 * convert key type to comparable type
 */
static HB_BYTE hb_ntxItemTypeCmp( HB_BYTE bType )
{
   return bType == 'T' ? 'D' : bType;
}

/*
 * store Item in index key
 * TODO: uiType check and generate RT error if necessary
 *       probably not here or we will have to add parameter
 *       for scope key evaluation
 */
static LPKEYINFO hb_ntxKeyPutItem( LPKEYINFO pKey, PHB_ITEM pItem, HB_ULONG ulRecNo,
                                   LPTAGINFO pTag, HB_BOOL fTrans, HB_USHORT * puiLen )
{
   HB_SIZE len;

   if( ! pKey )
      pKey = hb_ntxKeyNew( NULL, pTag->KeyLength );

   if( puiLen )
      *puiLen = pTag->KeyLength;

   switch( hb_ntxItemType( pItem ) )
   {
      case 'C':
         if( fTrans )
         {
            len = pTag->KeyLength;
            hb_cdpnDup2( hb_itemGetCPtr( pItem ), hb_itemGetCLen( pItem ),
                         pKey->key, &len,
                         hb_vmCDP(), pTag->Owner->Owner->dbfarea.area.cdPage );
         }
         else
         {
            len = hb_itemGetCLen( pItem );
            if( len > ( HB_SIZE ) pTag->KeyLength )
               len = pTag->KeyLength;
            memcpy( pKey->key, hb_itemGetCPtr( pItem ), len );
         }
         if( len < ( HB_SIZE ) pTag->KeyLength )
         {
            memset( pKey->key + len, ' ', pTag->KeyLength - len );
            if( puiLen )
               *puiLen = ( HB_USHORT ) len;
         }
         pKey->key[ pTag->KeyLength ] = '\0';
         break;
      case 'N':
         hb_ntxNumToStr( pItem, pKey->key, pTag->KeyLength, pTag->KeyDec );
         break;
      case 'T':
         if( pTag->KeyType == 'T' )
         {
            hb_itemGetTS( pItem, pKey->key );
            break;
         }
      case 'D':
         if( pTag->KeyLength < 8 )
         {
            char szDate[ 9 ];
            hb_itemGetDS( pItem, szDate );
            memcpy( pKey->key, szDate, pTag->KeyLength );
         }
         else
         {
            hb_itemGetDS( pItem, pKey->key );
            if( pTag->KeyLength > 8 )
            {
               memset( pKey->key + 8, '\0', pTag->KeyLength - 8 );
               if( puiLen )
                  *puiLen = 8;
            }
         }
         pKey->key[ pTag->KeyLength ] = '\0';
         break;
      case 'L':
         pKey->key[ 0 ] = ( hb_itemGetL( pItem ) ? 'T' : 'F' );
         if( pTag->KeyLength > 1 )
            memset( pKey->key + 1, '\0', pTag->KeyLength - 1 );
         pKey->key[ pTag->KeyLength ] = '\0';
         break;
      default:
         memset( pKey->key, '\0', pTag->KeyLength + 1 );
   }
   pKey->Xtra = ulRecNo;
   pKey->Tag = 0;

   return pKey;
}

/*
 * get Item from index key
 */
static PHB_ITEM hb_ntxKeyGetItem( PHB_ITEM pItem, LPKEYINFO pKey,
                                  LPTAGINFO pTag, HB_BOOL fTrans )
{
   if( pKey )
   {
      switch( pTag->KeyType )
      {
         case 'C':
            if( fTrans )
            {
               HB_SIZE nLen = pTag->KeyLength;
               char * pszVal = hb_cdpnDup( pKey->key, &nLen,
                                           pTag->Owner->Owner->dbfarea.area.cdPage, hb_vmCDP() );
               pItem = hb_itemPutCLPtr( pItem, pszVal, nLen );
            }
            else
            {
               pItem = hb_itemPutCL( pItem, pKey->key, pTag->KeyLength );
            }
            break;
         case 'N':
            pItem = hb_ntxStrToNum( pItem, pKey->key, pTag->KeyLength, pTag->KeyDec );
            break;
         case 'D':
            pItem = hb_itemPutDS( pItem, pKey->key );
            break;
         case 'T':
            pItem = hb_itemPutTS( pItem, pKey->key );
            break;
         case 'L':
            pItem = hb_itemPutL( pItem, pKey->key[ 0 ] == 'T' );
            break;
         default:
            if( pItem )
               hb_itemClear( pItem );
            else
               pItem = hb_itemNew( NULL );
      }
   }
   else if( pItem )
      hb_itemClear( pItem );
   else
      pItem = hb_itemNew( NULL );

   return pItem;
}

/*
 * evaluate conditional expression and return the logical result
 */
static HB_BOOL hb_ntxEvalCond( NTXAREAP pArea, PHB_ITEM pCondItem, HB_BOOL fSetWA )
{
   int iCurrArea = 0;
   HB_BOOL fRet;

   if( fSetWA )
   {
      iCurrArea = hb_rddGetCurrentWorkAreaNumber();
      if( iCurrArea != pArea->dbfarea.area.uiArea )
         hb_rddSelectWorkAreaNumber( pArea->dbfarea.area.uiArea );
      else
         iCurrArea = 0;
   }

   fRet = hb_itemGetL( hb_vmEvalBlockOrMacro( pCondItem ) );

   if( iCurrArea )
      hb_rddSelectWorkAreaNumber( iCurrArea );

   return fRet;
}

/*
 * evaluate seek/skip block: {| key, rec | ... }
 */
static HB_BOOL hb_ntxEvalSeekCond( LPTAGINFO pTag, PHB_ITEM pCondItem )
{
   HB_BOOL fRet;
   PHB_ITEM pKeyVal, pKeyRec;

   pKeyVal = hb_ntxKeyGetItem( NULL, pTag->CurKeyInfo, pTag, HB_TRUE );
   pKeyRec = hb_itemPutNInt( NULL, pTag->CurKeyInfo->Xtra );

   fRet = hb_itemGetL( hb_vmEvalBlockV( pCondItem, 2, pKeyVal, pKeyRec ) );

   hb_itemRelease( pKeyVal );
   hb_itemRelease( pKeyRec );

   return fRet;
}

/*
 * get ITEM type of key expression
 */
static HB_BYTE hb_ntxGetKeyType( LPTAGINFO pTag )
{
   HB_BYTE bType;

   if( pTag->nField )
   {
      PHB_ITEM pItem = hb_itemNew( NULL );
      SELF_GETVALUE( ( AREAP ) pTag->Owner->Owner, pTag->nField, pItem );
      bType = hb_ntxItemType( pItem );
      hb_itemRelease( pItem );
   }
   else
   {
      int iCurrArea = hb_rddGetCurrentWorkAreaNumber();

      if( iCurrArea != pTag->Owner->Owner->dbfarea.area.uiArea )
         hb_rddSelectWorkAreaNumber( pTag->Owner->Owner->dbfarea.area.uiArea );
      else
         iCurrArea = 0;

      bType = hb_ntxItemType( hb_vmEvalBlockOrMacro( pTag->pKeyItem ) );

      if( iCurrArea )
         hb_rddSelectWorkAreaNumber( iCurrArea );
   }
   return bType;
}

/*
 * evaluate key expression and create new Key from the result
 */
static LPKEYINFO hb_ntxEvalKey( LPKEYINFO pKey, LPTAGINFO pTag )
{
   NTXAREAP pArea = pTag->Owner->Owner;
   PHB_ITEM pItem;
   PHB_CODEPAGE cdpTmp = hb_cdpSelect( pArea->dbfarea.area.cdPage );

   if( pTag->nField )
   {
      pItem = hb_itemNew( NULL );
      SELF_GETVALUE( ( AREAP ) pArea, pTag->nField, pItem );
      pKey = hb_ntxKeyPutItem( pKey, pItem, pArea->dbfarea.ulRecNo, pTag, HB_FALSE, NULL );
      hb_itemRelease( pItem );
   }
   else
   {
      int iCurrArea = hb_rddGetCurrentWorkAreaNumber();

      if( iCurrArea != pArea->dbfarea.area.uiArea )
         hb_rddSelectWorkAreaNumber( pArea->dbfarea.area.uiArea );
      else
         iCurrArea = 0;

      pItem = hb_vmEvalBlockOrMacro( pTag->pKeyItem );
      pKey = hb_ntxKeyPutItem( pKey, pItem, pArea->dbfarea.ulRecNo, pTag, HB_FALSE, NULL );

      if( iCurrArea )
         hb_rddSelectWorkAreaNumber( iCurrArea );
   }

   hb_cdpSelect( cdpTmp );

   return pKey;
}

/*
 * compare two values using Tag conditions (len & type)
 */
static int hb_ntxValCompare( LPTAGINFO pTag, const char * val1, int len1,
                             const char * val2, int len2, HB_BOOL fExact )
{
   int iLimit, iResult = 0;

   iLimit = ( len1 > len2 ) ? len2 : len1;

   if( pTag->KeyType == 'C' )
   {
      if( iLimit > 0 )
      {
         if( HB_CDP_ISBINSORT( pTag->Owner->Owner->dbfarea.area.cdPage ) )
            iResult = memcmp( val1, val2, iLimit );
         else
            return -hb_cdpcmp( val2, ( HB_SIZE ) len2, val1, ( HB_SIZE ) len1,
                               pTag->Owner->Owner->dbfarea.area.cdPage, 0 );
      }

      if( iResult == 0 )
      {
         if( len1 > len2 )
            iResult = 1;
         else if( len1 < len2 && fExact )
            iResult = -1;
      }
      else if( iResult > 0 )
         iResult = 1;
      else
         iResult = -1;
   }
   else
   {
      if( iLimit <= 0 || ( iResult = memcmp( val1, val2, iLimit ) ) == 0 )
      {
         if( len1 > len2 )
            iResult = 1;
         else if( len1 < len2 && fExact )
            iResult = -1;
      }
      else if( iResult > 0 )
         iResult = 1;
      else
         iResult = -1;
   }
   return iResult;
}

/*
 * check if a given key is in top scope
 */
static HB_BOOL hb_ntxInTopScope( LPTAGINFO pTag, const char * key )
{
   PHB_NTXSCOPE pScope = pTag->fUsrDescend ? &pTag->bottom : &pTag->top;

   if( pScope->scopeKeyLen )
   {
      int i = hb_ntxValCompare( pTag, pScope->scopeKey->key, pScope->scopeKeyLen,
                                key, pTag->KeyLength, HB_FALSE );
      return pTag->fUsrDescend ? i >= 0 : i <= 0;
   }
   else
      return HB_TRUE;
}

/*
 * check if a given key is in bottom scope
 */
static HB_BOOL hb_ntxInBottomScope( LPTAGINFO pTag, const char * key )
{
   PHB_NTXSCOPE pScope = pTag->fUsrDescend ? &pTag->top : &pTag->bottom;

   if( pScope->scopeKeyLen )
   {
      int i = hb_ntxValCompare( pTag, pScope->scopeKey->key, pScope->scopeKeyLen,
                                key, pTag->KeyLength, HB_FALSE );
      return pTag->fUsrDescend ? i <= 0 : i >= 0;
   }
   else
      return HB_TRUE;
}

/*
 * check if a given key is in current scope
 */
static HB_BOOL hb_ntxKeyInScope( LPTAGINFO pTag, LPKEYINFO pKey )
{
   return hb_ntxInTopScope( pTag, pKey->key ) &&
          hb_ntxInBottomScope( pTag, pKey->key );
}

/*
 * clear top or bottom scope
 */
static void hb_ntxTagClearScope( LPTAGINFO pTag, HB_USHORT nScope )
{
   NTXAREAP pArea = pTag->Owner->Owner;
   PHB_NTXSCOPE pScope;

   /* resolve any pending scope relations first */
   if( pArea->dbfarea.lpdbPendingRel && pArea->dbfarea.lpdbPendingRel->isScoped )
      SELF_FORCEREL( ( AREAP ) pArea );

   if( pTag->fUsrDescend )
      nScope = ( nScope == 0 ) ? 1 : 0;

   pScope = ( nScope == 0 ) ? &pTag->top : &pTag->bottom;

   if( pScope->scopeKey )
   {
      hb_ntxKeyFree( pScope->scopeKey );
      pScope->scopeKey = NULL;
   }
   if( pScope->scopeItem )
   {
      hb_itemRelease( pScope->scopeItem );
      pScope->scopeItem = NULL;
   }
   pScope->scopeKeyLen = 0;

   pTag->keyCount = 0;
}

/*
 * set top or bottom scope
 */
static void hb_ntxTagSetScope( LPTAGINFO pTag, HB_USHORT nScope, PHB_ITEM pItem )
{
   NTXAREAP pArea = pTag->Owner->Owner;
   PHB_ITEM pScopeVal;

   /* resolve any pending scope relations first */
   if( pArea->dbfarea.lpdbPendingRel && pArea->dbfarea.lpdbPendingRel->isScoped )
      SELF_FORCEREL( ( AREAP ) pArea );

   pScopeVal = ( hb_itemType( pItem ) == HB_IT_BLOCK ) ?
                           hb_vmEvalBlock( pItem ) : pItem;

   if( hb_ntxItemTypeCmp( pTag->KeyType ) == hb_ntxItemTypeCmp( hb_ntxItemType( pScopeVal ) ) )
   {
      PHB_NTXSCOPE pScope;
      HB_BOOL fTop = ( nScope == 0 );

      if( pTag->fUsrDescend )
         fTop = ! fTop;

      pScope = fTop ? &pTag->top : &pTag->bottom;

      pScope->scopeKey = hb_ntxKeyPutItem( pScope->scopeKey, pScopeVal,
               ( fTop == pTag->AscendKey ) ? NTX_IGNORE_REC_NUM : NTX_MAX_REC_NUM,
               pTag, HB_TRUE, &pScope->scopeKeyLen );

      if( pScope->scopeItem == NULL )
         pScope->scopeItem = hb_itemNew( NULL );
      hb_itemCopy( pScope->scopeItem, pItem );

      pTag->keyCount = 0;
   }
   else
   {
      hb_ntxTagClearScope( pTag, nScope );
   }
}

/*
 * get top or bottom scope item
 */
static void hb_ntxTagGetScope( LPTAGINFO pTag, HB_USHORT nScope, PHB_ITEM pItem )
{
   NTXAREAP pArea = pTag->Owner->Owner;
   PHB_NTXSCOPE pScope;

   /* resolve any pending scope relations first */
   if( pArea->dbfarea.lpdbPendingRel && pArea->dbfarea.lpdbPendingRel->isScoped )
      SELF_FORCEREL( ( AREAP ) pArea );

   if( pTag->fUsrDescend )
      nScope = ( nScope == 0 ) ? 1 : 0;

   pScope = ( nScope == 0 ) ? &pTag->top : &pTag->bottom;

   if( pScope->scopeItem )
      hb_itemCopy( pItem, pScope->scopeItem );
   else
      hb_itemClear( pItem );
}

/*
 * refresh top and bottom scope value if set as codeblock
 */
static void hb_ntxTagRefreshScope( LPTAGINFO pTag )
{
   PHB_ITEM pItem;

   /* resolve any pending scope relations first */
   if( pTag->Owner->Owner->dbfarea.lpdbPendingRel &&
       pTag->Owner->Owner->dbfarea.lpdbPendingRel->isScoped )
      SELF_FORCEREL( ( AREAP ) pTag->Owner->Owner );

   if( hb_itemType( pTag->top.scopeItem ) == HB_IT_BLOCK )
   {
      pItem = hb_vmEvalBlock( pTag->top.scopeItem );
      pTag->top.scopeKey = hb_ntxKeyPutItem( pTag->top.scopeKey, pItem,
               pTag->top.scopeKey->Xtra, pTag, HB_TRUE, &pTag->top.scopeKeyLen );
   }
   if( hb_itemType( pTag->bottom.scopeItem ) == HB_IT_BLOCK )
   {
      pItem = hb_vmEvalBlock( pTag->bottom.scopeItem );
      pTag->bottom.scopeKey = hb_ntxKeyPutItem( pTag->bottom.scopeKey, pItem,
         pTag->bottom.scopeKey->Xtra, pTag, HB_TRUE, &pTag->bottom.scopeKeyLen );
   }
}

/*
 * an interface for fast check record number in record filter
 */
static HB_BOOL hb_ntxCheckRecordScope( NTXAREAP pArea, HB_ULONG ulRec )
{
   HB_LONG lRecNo = ( HB_LONG ) ulRec;

   if( SELF_COUNTSCOPE( ( AREAP ) pArea, NULL, &lRecNo ) == HB_SUCCESS && lRecNo == 0 )
   {
      return HB_FALSE;
   }
   return HB_TRUE;
}

#ifdef HB_NTX_DEBUG
static void hb_ntxTagCheckBuffers( LPTAGINFO pTag )
{
   LPPAGEINFO pPage;
   HB_ULONG i;

   if( ( pTag->HdrChanged || pTag->Owner->Changed ) && ! pTag->Owner->lockWrite )
      hb_errInternal( 9301, "hb_ntxTagCheckBuffers: tag modified in unlocked index", NULL, NULL );

   for( i = 0; i < pTag->Owner->ulPages; i++ )
   {
      pPage = pTag->Owner->pages[ i ];
      if( pPage->Changed && ! pTag->Owner->lockWrite )
         hb_errInternal( 9302, "hb_ntxTagCheckBuffers: page modified in unlocked index", NULL, NULL );
      if( pPage->iUsed )
         hb_errInternal( 9303, "hb_ntxTagCheckBuffers: page still allocated", NULL, NULL );
   }
}

static void hb_ntxPageCheckKeys( LPPAGEINFO pPage, LPTAGINFO pTag, int iPos, int iType )
{
   HB_USHORT u;
   int i;

   for( u = 1; u < pPage->uiKeys; u++ )
   {
      i = hb_ntxValCompare( pTag,
                            hb_ntxGetKeyVal( pPage, u - 1 ), pTag->KeyLength,
                            hb_ntxGetKeyVal( pPage, u ), pTag->KeyLength, HB_TRUE );
      if( ! pTag->AscendKey )
         i = -i;
      if( i > 0 )
      {
         printf( "\r\nuiKeys=%d(%d/%d), (%d)[%.*s]>(%d)[%.*s]", pPage->uiKeys, iPos, iType,
                 u - 1, pTag->KeyLength, hb_ntxGetKeyVal( pPage, u - 1 ),
                 u, pTag->KeyLength, hb_ntxGetKeyVal( pPage, u ) );
         fflush( stdout );
         hb_errInternal( 9304, "hb_ntxPageCheckKeys: keys sorted wrong.", NULL, NULL );
      }
   }
}
#endif

/*
 * read a given block from index file
 */
static HB_BOOL hb_ntxBlockRead( LPNTXINDEX pIndex, HB_ULONG ulBlock, void * buffer, int iSize )
{
   if( ! pIndex->lockRead && ! pIndex->lockWrite )
      hb_errInternal( 9103, "hb_ntxBlockRead on not locked index file.", NULL, NULL );

#ifdef HB_NTX_DEBUG_DISP
   s_rdNO++;
#endif
   if( hb_fileReadAt( pIndex->DiskFile, buffer, iSize,
                      hb_ntxFileOffset( pIndex, ulBlock ) ) != ( HB_SIZE ) iSize )
   {
      hb_ntxErrorRT( pIndex->Owner, EG_READ, EDBF_READ,
                     pIndex->IndexName, hb_fsError(), 0, NULL );
      return HB_FALSE;
   }
   return HB_TRUE;
}

/*
 * write a given block into index file
 */
static HB_BOOL hb_ntxBlockWrite( LPNTXINDEX pIndex, HB_ULONG ulBlock, const void * buffer, int iSize )
{
   if( ! pIndex->lockWrite )
      hb_errInternal( 9102, "hb_ntxBlockWrite on not locked index file.", NULL, NULL );

#ifdef HB_NTX_DEBUG_DISP
   s_wrNO++;
#endif
   if( hb_fileWriteAt( pIndex->DiskFile, buffer, iSize,
                       hb_ntxFileOffset( pIndex, ulBlock ) ) != ( HB_SIZE ) iSize )
   {
      hb_ntxErrorRT( pIndex->Owner, EG_WRITE, EDBF_WRITE,
                     pIndex->IndexName, hb_fsError(), 0, NULL );
      return HB_FALSE;
   }
   return HB_TRUE;
}

/*
 * write a given tag page to file
 */
static HB_BOOL hb_ntxPageSave( LPNTXINDEX pIndex, LPPAGEINFO pPage )
{
   hb_ntxSetKeyCount( pPage, pPage->uiKeys );
   if( ! hb_ntxBlockWrite( pIndex, pPage->Page,
                           hb_ntxPageBuffer( pPage ), NTXBLOCKSIZE ) )
      return HB_FALSE;
   pPage->Changed = HB_FALSE;
   pIndex->fFlush = HB_TRUE;
   /* In shared mode we have to update counter in version field of
      NTXHEADER to signal for other stations that their index buffers
      has to be discarded */
   if( pIndex->fShared )
      pIndex->Changed = HB_TRUE;
   return HB_TRUE;
}

/*
 * discard all index buffers due to concurrent access
 */
static void hb_ntxDiscardBuffers( LPNTXINDEX pIndex )
{
   pIndex->ulPages = pIndex->ulPageLast = 0;
   pIndex->pChanged = pIndex->pFirst = pIndex->pLast = NULL;
   if( pIndex->Compound )
   {
      int i;

      for( i = 0; i < pIndex->iTags; i++ )
      {
         pIndex->lpTags[ i ]->RootBlock  = 0;
         pIndex->lpTags[ i ]->stackLevel = 0;
      }
   }
   else
   {
      pIndex->TagBlock = 0;
      if( pIndex->iTags )
         pIndex->lpTags[ 0 ]->stackLevel = 0;
   }
   hb_fileFlush( pIndex->DiskFile, HB_FALSE );
}

/*
 * update tag flags
 */
static void hb_ntxTagUpdateFlags( LPTAGINFO pTag )
{
   HB_USHORT uiSignature = pTag->Signature;

   pTag->Custom   = ( uiSignature & NTX_FLAG_CUSTOM ) != 0;
   pTag->ChgOnly  = ( uiSignature & NTX_FLAG_CHGONLY ) != 0;
   pTag->Partial  = ( uiSignature & NTX_FLAG_PARTIAL ) != 0;
   pTag->Template = ( uiSignature & NTX_FLAG_TEMPLATE ) != 0;
   pTag->MultiKey = ( uiSignature & NTX_FLAG_MULTIKEY ) != 0;
   pTag->fSortRec = ( uiSignature & NTX_FLAG_SORTRECNO ) != 0;
}

/*
 * check tag header in compound index
 */
static HB_BOOL hb_ntxTagHeaderCheck( LPTAGINFO pTag )
{
   if( ! pTag->RootBlock )
   {
      if( pTag->HeadBlock )
      {
         NTXHEADERUPDT header;
         if( hb_ntxBlockRead( pTag->Owner, pTag->HeadBlock, &header, sizeof( header ) ) )
         {
            pTag->Signature = HB_GET_LE_UINT16( header.type );
            pTag->RootBlock = HB_GET_LE_UINT32( header.root );
            hb_ntxTagUpdateFlags( pTag );
         }
      }
   }
   return pTag->RootBlock != 0;
}

/*
 * free buffers for pages in the tag
 */
static void hb_ntxFreePageBuffer( LPNTXINDEX pIndex )
{
   HB_ULONG ul, ulMax = pIndex->ulPagesDepth;
   LPPAGEINFO * pPagePtr = pIndex->pages;

   if( ulMax )
   {
      for( ul = 0; ul < ulMax; ul++, pPagePtr++ )
      {
         if( *pPagePtr )
         {
#ifdef HB_NTX_EXTERNAL_PAGEBUFFER
            if( hb_ntxPageBuffer( *pPagePtr ) )
               hb_xfree( hb_ntxPageBuffer( *pPagePtr ) );
#endif
            hb_xfree( *pPagePtr );
         }
      }
      hb_xfree( pIndex->pages );
      pIndex->pages = NULL;
      pIndex->ulPages = pIndex->ulPageLast = pIndex->ulPagesDepth = 0;
      pIndex->pFirst = pIndex->pLast = pIndex->pChanged = NULL;
   }
}

/*
 * trunc index file, left only space for header
 */
static void hb_ntxIndexTrunc( LPNTXINDEX pIndex )
{
   if( ! pIndex->lockWrite )
      hb_errInternal( 9102, "hb_ntxIndexTrunc on not locked index file.", NULL, NULL );

   hb_ntxFreePageBuffer( pIndex );
   pIndex->Update = pIndex->Changed = pIndex->fFlush = HB_TRUE;
   pIndex->TagBlock = pIndex->NextAvail = 0;
   pIndex->Version = 0;
   hb_fileTruncAt( pIndex->DiskFile, NTXBLOCKSIZE );
}

/*
 * try to find given tag page in the buffer
 */
static LPPAGEINFO hb_ntxPageFind( LPTAGINFO pTag, HB_ULONG ulPage )
{
   LPPAGEINFO * pPagePtr = pTag->Owner->pages;
   HB_ULONG u;

   for( u = pTag->Owner->ulPages; u; u--, pPagePtr++ )
   {
      if( *pPagePtr && ( *pPagePtr )->Page == ulPage )
         return *pPagePtr;
   }
   return NULL;
}

/*
 * try to find free space in buffer
 */
static LPPAGEINFO hb_ntxPageGetBuffer( LPTAGINFO pTag, HB_ULONG ulPage )
{
   LPNTXINDEX pIndex = pTag->Owner;
   LPPAGEINFO * pPagePtr;

   if( pIndex->ulPages < pIndex->ulPagesDepth )
   {
      pPagePtr = &pIndex->pages[ pIndex->ulPages++ ];
   }
   else if( pIndex->pFirst )
   {
      LPPAGEINFO pPage = pIndex->pFirst;

      if( pPage->iUsed )
         hb_errInternal( 9305, "hb_ntxPageGetBuffer: page used.", NULL, NULL );
      if( pPage->Changed )
         hb_errInternal( 9306, "hb_ntxPageGetBuffer: page changed.", NULL, NULL );

      pIndex->pFirst = pPage->pNext;
      if( pIndex->pFirst )
         pIndex->pFirst->pPrev = NULL;
      else
         pIndex->pLast = NULL;
      pPage->pPrev = NULL;
      pPage->Page = ulPage;
      pPage->iUsed = 1;

      return pPage;
   }
   else if( pIndex->ulPagesDepth == 0 )
   {
      pIndex->ulPages = 1;
      pIndex->ulPageLast = 0;
      pIndex->ulPagesDepth = NTX_PAGES_PER_TAG;
      pIndex->pages = ( LPPAGEINFO * ) hb_xgrab( sizeof( LPPAGEINFO ) * NTX_PAGES_PER_TAG );
      memset( pIndex->pages, 0, sizeof( LPPAGEINFO ) * NTX_PAGES_PER_TAG );
      pPagePtr = &pIndex->pages[0];
   }
   else
   {
      HB_ULONG ul = pIndex->ulPageLast;
      for( ;; )
      {
         if( ++ul >= pIndex->ulPagesDepth )
            ul = 0;
         pPagePtr = &pIndex->pages[ ul ];
         if( ! ( *pPagePtr )->iUsed && ! ( *pPagePtr )->Changed )
         {
            pIndex->ulPageLast = ul;
            break;
         }
         if( ul == pIndex->ulPageLast )
         {
            ul = pIndex->ulPagesDepth;
            pIndex->ulPagesDepth += NTX_PAGES_PER_TAG >> 1;
            pIndex->pages = ( LPPAGEINFO * ) hb_xrealloc( pIndex->pages,
                                 sizeof( LPPAGEINFO ) * pIndex->ulPagesDepth );
            memset( pIndex->pages + ul, 0,
                         ( NTX_PAGES_PER_TAG >> 1 ) * sizeof( LPPAGEINFO ) );
            pIndex->ulPages++;
            pPagePtr = &pIndex->pages[ ul ];
            pIndex->ulPageLast = 0;
            break;
         }
      }
   }

   if( ! *pPagePtr )
   {
      *pPagePtr = ( LPPAGEINFO ) hb_xgrab( sizeof( HB_PAGEINFO ) );
      memset( *pPagePtr, 0, sizeof( HB_PAGEINFO ) );
   }
#ifdef HB_NTX_EXTERNAL_PAGEBUFFER
   if( ! hb_ntxPageBuffer( *pPagePtr ) )
   {
      hb_ntxPageBuffer( *pPagePtr ) = ( char * ) hb_xgrab( NTXBLOCKSIZE );
      memset( hb_ntxPageBuffer( *pPagePtr ), 0, NTXBLOCKSIZE );
   }
#endif
   ( *pPagePtr )->pPrev = NULL;
   ( *pPagePtr )->Page  = ulPage;
   ( *pPagePtr )->iUsed = 1;
   return *pPagePtr;
}

/*
 * free the index page for future reuse
 */
static void hb_ntxPageFree( LPTAGINFO pTag, LPPAGEINFO pPage )
{
   hb_ntxSetKeyPage( pPage, 0, pTag->Owner->NextAvail );
   pTag->Owner->NextAvail = pPage->Page;
   pTag->Owner->Changed = pPage->Changed = HB_TRUE;
}

/*
 * mark used page as free
 */
static void hb_ntxPageRelease( LPTAGINFO pTag, LPPAGEINFO pPage )
{
   LPNTXINDEX pIndex = pTag->Owner;

   if( --pPage->iUsed == 0 )
   {
      if( pPage->Changed )
      {
         if( ! pPage->pPrev )
         {
            pPage->pPrev = pPage;
            pPage->pNext = pIndex->pChanged;
            pIndex->pChanged = pPage;
         }
      }
      else if( pIndex->pLast )
      {
         pIndex->pLast->pNext = pPage;
         pPage->pPrev = pIndex->pLast;
         pPage->pNext = NULL;
         pIndex->pLast = pPage;
      }
      else
      {
         pPage->pNext = pPage->pPrev = NULL;
         pIndex->pFirst = pIndex->pLast = pPage;
      }
   }
   else if( pPage->iUsed < 0 )
      hb_errInternal( 9307, "hb_ntxPageRelease: unused page freed.", NULL, NULL );
}

/*
 * load page from index file or the buffer
 */
static LPPAGEINFO hb_ntxPageLoad( LPTAGINFO pTag, HB_ULONG ulPage )
{
   LPPAGEINFO pPage;

   if( ! ulPage )
   {
      if( hb_ntxTagHeaderCheck( pTag ) )
         ulPage = pTag->RootBlock;
      if( ! ulPage )
      {
         hb_ntxErrorRT( pTag->Owner->Owner, EG_CORRUPTION, EDBF_CORRUPT,
                        pTag->Owner->IndexName, 0, 0, NULL );
         return NULL;
      }
   }
   pPage = hb_ntxPageFind( pTag, ulPage );
   if( pPage )
   {
      if( ! pPage->Changed && ! pPage->iUsed )
      {
         if( pPage->pNext )
            pPage->pNext->pPrev = pPage->pPrev;
         else
            pTag->Owner->pLast = pPage->pPrev;
         if( pPage->pPrev )
         {
            pPage->pPrev->pNext = pPage->pNext;
            pPage->pPrev = NULL;
         }
         else
            pTag->Owner->pFirst = pPage->pNext;
      }
      pPage->iUsed++;
   }
   else
   {
      pPage = hb_ntxPageGetBuffer( pTag, ulPage );
      pPage->Changed = HB_FALSE;
      if( ! hb_ntxBlockRead( pTag->Owner, ulPage,
                             hb_ntxPageBuffer( pPage ), NTXBLOCKSIZE ) )
      {
         hb_ntxPageRelease( pTag, pPage );
         return NULL;
      }
      pPage->uiKeys = hb_ntxGetKeyCount( pPage );
   }
   return pPage;
}

/*
 * initialize empty page structure
 */
static void hb_ntxPageInit( LPTAGINFO pTag, LPPAGEINFO pPage )
{
   HB_USHORT u, o = ( pTag->MaxKeys + 2 ) << 1;

   for( u = 0; u <= pTag->MaxKeys; u++, o += pTag->KeyLength + 8 )
      hb_ntxSetKeyOffset( pPage, u, o );
   hb_ntxSetKeyPage( pPage, 0, 0 );
   pPage->uiKeys = 0;
}

/*
 * allocate new page address
 */
static HB_ULONG hb_ntxPageAlloc( LPNTXINDEX pIndex )
{
   HB_ULONG ulPage;

   if( ! pIndex->TagBlock )
   {
      HB_FOFFSET fOffset;
      fOffset = hb_fileSize( pIndex->DiskFile );
      pIndex->TagBlock = ( HB_ULONG )
                         ( fOffset >> ( pIndex->LargeFile ? NTXBLOCKBITS : 0 ) );
   }
   ulPage = pIndex->TagBlock;
   pIndex->TagBlock += pIndex->LargeFile ? 1 : NTXBLOCKSIZE;
   return ulPage;
}

/*
 * allocate new page in index file - reuse freed one or increase file
 */
static LPPAGEINFO hb_ntxPageNew( LPTAGINFO pTag, HB_BOOL fNull )
{
   LPPAGEINFO pPage;

   if( pTag->Owner->NextAvail != 0 )
   {
      /*
         Handling of a pool of empty pages.
         Some sources says that this address is in the first 4 bytes of
         a page ( http://www.e-bachmann.dk/docs/xbase.htm ).
         But as I understood, studying dumps of Clipper ntx'es, address of the
         next available page is in the address field of a first key item
         in the page - it is done here now in such a way.
         = Alexander Kresin =
       */
      pPage = hb_ntxPageLoad( pTag, pTag->Owner->NextAvail );
      if( ! pPage )
         return NULL;
      /*
         Unfortunately Clipper does not left unused index pages clean and
         the key counter can be set to non zero value so to make possible
         concurrent index access from Clipper and xHarbour it's necessary
         to disable the check code below. [druzus]
       */
#if 0
      if( pPage->uiKeys != 0 )
      {
         hb_ntxErrorRT( pTag->Owner->Owner, EG_CORRUPTION, EDBF_CORRUPT,
                        pTag->Owner->IndexName, 0, 0, NULL );
         return NULL;
      }
#endif
      pTag->Owner->NextAvail = hb_ntxGetKeyPage( pPage, 0 );
#if defined( HB_NTX_NOMULTITAG )
      hb_ntxSetKeyPage( pPage, 0, 0 );
      pPage->uiKeys = 0;
#else
      hb_ntxPageInit( pTag, pPage );
#endif
   }
   else
   {
      pPage = hb_ntxPageGetBuffer( pTag, fNull ? 0 : hb_ntxPageAlloc( pTag->Owner ) );
      hb_ntxPageInit( pTag, pPage );
   }
   pTag->Owner->Changed = pPage->Changed = HB_TRUE;

   return pPage;
}

/*
 * add given page to list of free pages
 */
static void hb_ntxPageAddFree( LPTAGINFO pTag, HB_ULONG ulPage )
{
   LPPAGEINFO pPage = hb_ntxPageGetBuffer( pTag, ulPage );

   pPage->Changed = HB_TRUE;
   hb_ntxPageInit( pTag, pPage );
   hb_ntxPageFree( pTag, pPage );
   hb_ntxPageSave( pTag->Owner, pPage );
   hb_ntxPageRelease( pTag, pPage );
}

/*
 * get free page in index file
 */
static HB_ULONG hb_ntxPageGetFree( LPTAGINFO pTag )
{
   LPPAGEINFO pPage = hb_ntxPageNew( pTag, HB_FALSE );
   HB_ULONG ulPage = 0;

   if( pPage )
   {
      ulPage = pPage->Page;
      pPage->Changed = HB_FALSE;
      hb_ntxPageRelease( pTag, pPage );
   }
   return ulPage;
}

/*
 * create the new tag structure
 */
static LPTAGINFO hb_ntxTagNew( LPNTXINDEX pIndex,
                               const char * szTagName, HB_BOOL fTagName,
                               const char * szKeyExpr, PHB_ITEM pKeyExpr,
                               HB_BYTE bKeyType, HB_USHORT uiKeyLen, HB_USHORT uiKeyDec,
                               const char * szForExpr, PHB_ITEM pForExpr,
                               HB_BOOL fAscendKey, HB_BOOL fUnique, HB_BOOL fCustom,
                               HB_BOOL fSortRec )
{
   LPTAGINFO pTag;

   pTag = ( LPTAGINFO ) hb_xgrab( sizeof( TAGINFO ) );
   memset( pTag, 0, sizeof( TAGINFO ) );
   pTag->TagName = hb_strndup( szTagName, NTX_MAX_TAGNAME );
   pTag->fTagName = fTagName;
   pTag->Owner = pIndex;
   if( szKeyExpr )
   {
      pTag->KeyExpr = hb_strndup( szKeyExpr, NTX_MAX_EXP );
   }
   if( pForExpr && szForExpr )
   {
      pTag->ForExpr = hb_strndup( szForExpr, NTX_MAX_EXP );
   }
   pTag->nField = hb_rddFieldExpIndex( ( AREAP ) pIndex->Owner, pTag->KeyExpr );
   pTag->pKeyItem = pKeyExpr;
   pTag->pForItem = pForExpr;
   pTag->AscendKey = fAscendKey;
   pTag->fUsrDescend = ! pTag->AscendKey;
   pTag->UniqueKey = fUnique;
   pTag->Custom = fCustom;
   pTag->MultiKey = fCustom && DBFAREA_DATA( &pIndex->Owner->dbfarea )->fMultiKey;
   pTag->KeyType = bKeyType;
   pTag->KeyLength = uiKeyLen;
   pTag->KeyDec = uiKeyDec;
   pTag->fSortRec = fSortRec;
   /*
    * TODO?: keep during page update the offset to 'MaxKeys' key fixed
    * so we will be able to store 1 key more in the page
    */
   pTag->MaxKeys = ( NTXBLOCKSIZE - 2 ) / ( uiKeyLen + 10 ) - 1;

   /* TODO?: is it necessary? It should not interact with well implemented
      algorithm */
   if( pTag->MaxKeys & 0x01 && pTag->MaxKeys > 2 )
      pTag->MaxKeys--;

   pTag->CurKeyInfo = hb_ntxKeyNew( NULL, pTag->KeyLength );

   return pTag;
}

/*
 * free from memory tag structure
 */
static void hb_ntxTagFree( LPTAGINFO pTag )
{
   if( pTag == pTag->Owner->Owner->lpCurTag )
      pTag->Owner->Owner->lpCurTag = NULL;
   hb_xfree( pTag->TagName );
   if( pTag->KeyExpr )
      hb_xfree( pTag->KeyExpr );
   if( pTag->ForExpr )
      hb_xfree( pTag->ForExpr );
   if( pTag->pKeyItem )
      hb_vmDestroyBlockOrMacro( pTag->pKeyItem );
   if( pTag->pForItem )
      hb_vmDestroyBlockOrMacro( pTag->pForItem );
   if( pTag->HotKeyInfo )
      hb_ntxKeyFree( pTag->HotKeyInfo );
   hb_ntxKeyFree( pTag->CurKeyInfo );
   hb_ntxTagClearScope( pTag, 0 );
   hb_ntxTagClearScope( pTag, 1 );
   if( pTag->stack )
      hb_xfree( pTag->stack );
   hb_xfree( pTag );
}

/*
 * delete tag from compund index
 */
static void hb_ntxTagDelete( LPTAGINFO pTag )
{
   LPNTXINDEX pIndex = pTag->Owner;
   int i;

   for( i = 0; i < pIndex->iTags; i++ )
   {
      if( pTag == pIndex->lpTags[ i ] )
      {
         while( ++i < pIndex->iTags )
            pIndex->lpTags[ i - 1 ] = pIndex->lpTags[ i ];
         if( --pIndex->iTags )
            pIndex->lpTags = ( LPTAGINFO * ) hb_xrealloc( pIndex->lpTags,
                                       sizeof( LPTAGINFO ) * pIndex->iTags );
         else
            hb_xfree( pIndex->lpTags );
         break;
      }
   }
   hb_ntxTagFree( pTag );
   pIndex->Owner->fSetTagNumbers = HB_TRUE;
}

/*
 * add tag to compund index
 */
static HB_ERRCODE hb_ntxTagAdd( LPNTXINDEX pIndex, LPTAGINFO pTag )
{
   if( pIndex->iTags >= CTX_MAX_TAGS )
      return HB_FAILURE;

   if( pIndex->iTags )
      pIndex->lpTags = ( LPTAGINFO * ) hb_xrealloc( pIndex->lpTags,
                                 sizeof( LPTAGINFO ) * ( pIndex->iTags + 1 ) );
   else
      pIndex->lpTags = ( LPTAGINFO * ) hb_xgrab( sizeof( LPTAGINFO ) );

   pIndex->lpTags[ pIndex->iTags++ ] = pTag;
   pIndex->Owner->fSetTagNumbers = HB_TRUE;
   return HB_SUCCESS;
}

/*
 * create new tag and load it from index file
 */
static LPTAGINFO hb_ntxTagLoad( LPNTXINDEX pIndex, HB_ULONG ulBlock,
                                const char * szTagName, HB_BYTE * buffer )
{
   LPNTXHEADER lpNTX = ( LPNTXHEADER ) buffer;
   LPTAGINFO pTag;
   PHB_ITEM pKeyExp, pForExp = NULL;
   HB_USHORT usType;
   HB_BOOL fName;

   usType = HB_GET_LE_UINT16( lpNTX->type );

   if( ( usType & ~NTX_FLAG_MASK ) ||
       ( ( usType & NTX_FLAG_DEFALUT ) != NTX_FLAG_DEFALUT &&
         usType != NTX_FLAG_OLDDEFALUT ) ||
       lpNTX->key_expr[ 0 ] < 0x20 )
      return NULL;

   if( SELF_COMPILE( ( AREAP ) pIndex->Owner, ( const char * ) lpNTX->key_expr ) == HB_FAILURE )
      return NULL;
   pKeyExp = pIndex->Owner->dbfarea.area.valResult;
   pIndex->Owner->dbfarea.area.valResult = NULL;

   if( usType & NTX_FLAG_FORITEM && lpNTX->for_expr[ 0 ] >= 0x20 )
   {
      if( SELF_COMPILE( ( AREAP ) pIndex->Owner, ( const char * ) lpNTX->for_expr ) == HB_FAILURE )
      {
         hb_vmDestroyBlockOrMacro( pKeyExp );
         return NULL;
      }
      pForExp = pIndex->Owner->dbfarea.area.valResult;
      pIndex->Owner->dbfarea.area.valResult = NULL;
   }
   fName = ! pIndex->Compound && lpNTX->tag_name[ 0 ] >= 0x20;
   pTag  = hb_ntxTagNew( pIndex,
                         fName ? ( const char * ) lpNTX->tag_name : szTagName, fName,
                         ( const char * ) lpNTX->key_expr, pKeyExp,
                         '\0',
                         HB_GET_LE_UINT16( lpNTX->key_size ),
                         HB_GET_LE_UINT16( lpNTX->key_dec ),
                         ( const char * ) lpNTX->for_expr, pForExp,
                         lpNTX->descend[ 0 ] == 0, lpNTX->unique[ 0 ] != 0,
                         ( usType & NTX_FLAG_CUSTOM ) != 0 || lpNTX->custom[ 0 ] != 0,
                         ( usType & NTX_FLAG_SORTRECNO ) != 0 );

   pTag->Signature = usType;
   hb_ntxTagUpdateFlags( pTag );
   pTag->HeadBlock = ulBlock;
   pTag->RootBlock = HB_GET_LE_UINT32( lpNTX->root );
   pTag->MaxKeys = HB_GET_LE_UINT16( lpNTX->max_item );
   pTag->KeyType = hb_ntxGetKeyType( pTag );

   pIndex->LargeFile = ( usType & NTX_FLAG_LARGEFILE ) != 0;

   if( ! pIndex->Compound )
   {
      pIndex->Version = HB_GET_LE_UINT16( lpNTX->version );
      pIndex->NextAvail = HB_GET_LE_UINT32( lpNTX->next_page );
      pIndex->TagBlock = 0;

      /* TODO: this breaks unlocking !!! */
      if( usType & NTX_FLAG_LARGEFILE )
      {
         pIndex->Owner->dbfarea.bLockType = DB_DBFLOCK_HB64;
      }
      else if( usType & NTX_FLAG_EXTLOCK )
      {
         pIndex->Owner->dbfarea.bLockType = DB_DBFLOCK_CLIPPER2;
      }
      else if( ! pIndex->Owner->dbfarea.bLockType )
      {
         pIndex->Owner->dbfarea.bLockType = usType & NTX_FLAG_EXTLOCK ?
                           DB_DBFLOCK_CLIPPER2 : DB_DBFLOCK_CLIPPER;
      }
   }
   return pTag;
}

/*
 * add tag into CTX header
 */
static void hb_ntxIndexTagAdd( LPNTXINDEX pIndex, LPTAGINFO pTag )
{
   LPCTXHEADER lpCTX = ( LPCTXHEADER ) pIndex->HeaderBuff;
   int iTags = HB_GET_LE_UINT16( lpCTX->ntags ), iLen, i;
   LPCTXTAGITEM pTagItem = lpCTX->tags;

   for( i = 0; i < iTags; pTagItem++, i++ )
   {
      if( ! hb_strnicmp( ( const char * ) pTagItem->tag_name, pTag->TagName, NTX_MAX_TAGNAME ) )
         break;
   }
   if( i == iTags )
   {
      ++iTags;
      HB_PUT_LE_UINT16( lpCTX->ntags, iTags );
      iLen = ( int ) strlen( pTag->TagName );
      if( iLen > NTX_MAX_TAGNAME )
         iLen = NTX_MAX_TAGNAME;
      memcpy( pTagItem->tag_name, pTag->TagName, iLen );
      memset( pTagItem->tag_name + iLen, 0, sizeof( pTagItem->tag_name ) - iLen );
   }
   HB_PUT_LE_UINT32( pTagItem->tag_header, pTag->HeadBlock );
   pIndex->Update = HB_TRUE;
}

/*
 * delete tag from CTX header
 */
static void hb_ntxIndexTagDel( LPNTXINDEX pIndex, const char * szTagName )
{
   LPCTXHEADER lpCTX = ( LPCTXHEADER ) pIndex->HeaderBuff;
   int iTags = HB_GET_LE_UINT16( lpCTX->ntags ), i;
   LPCTXTAGITEM pTagItem = lpCTX->tags;

   for( i = 0; i < iTags; pTagItem++, i++ )
   {
      if( ! hb_strnicmp( ( const char * ) pTagItem->tag_name, szTagName, NTX_MAX_TAGNAME ) )
      {
         memmove( pTagItem, pTagItem + 1, ( iTags - i ) * sizeof( CTXTAGITEM ) );
         memset( pTagItem + iTags - 1, 0, sizeof( CTXTAGITEM ) );
         --iTags;
         HB_PUT_LE_UINT16( lpCTX->ntags, iTags );
         pIndex->Update = HB_TRUE;
         break;
      }
   }
}

/*
 * find tag header block in CTX header
 */
static HB_ULONG hb_ntxIndexTagFind( LPCTXHEADER lpCTX, const char * szTagName )
{
   int iTags = HB_GET_LE_UINT16( lpCTX->ntags ), i;
   LPCTXTAGITEM pTagItem = lpCTX->tags;

   for( i = 0; i < iTags; pTagItem++, i++ )
   {
      if( ! hb_strnicmp( ( const char * ) pTagItem->tag_name, szTagName, NTX_MAX_TAGNAME ) )
         return HB_GET_LE_UINT32( pTagItem->tag_header );
   }
   return NTX_DUMMYNODE;
}

/*
 * Write tag header
 */
static HB_ERRCODE hb_ntxTagHeaderSave( LPTAGINFO pTag )
{
   LPNTXINDEX pIndex = pTag->Owner;
   NTXHEADER Header;
   int iSize = NTX_ROOTHEAD_HEADSIZE, type, version = 0, iLen;
   HB_ULONG next = 0;

   if( pIndex->Compound )
   {
      if( ! pTag->HeadBlock )
      {
         pTag->HeadBlock = hb_ntxPageGetFree( pTag );
         if( ! pTag->HeadBlock )
            return HB_FAILURE;
         hb_ntxIndexTagAdd( pIndex, pTag );
      }
   }
   else
   {
      if( pTag->HeadBlock )
      {
         hb_ntxPageAddFree( pTag, pTag->HeadBlock );
         pTag->HeadBlock = 0;
         pIndex->Update = HB_TRUE;
      }
      pIndex->Version++;
      version = pIndex->Version &= 0xffff;
      next = pIndex->NextAvail;
   }

   type = NTX_FLAG_DEFALUT |
      ( pTag->ForExpr ? NTX_FLAG_FORITEM : 0 ) |
      ( pTag->Partial ? NTX_FLAG_PARTIAL | NTX_FLAG_FORITEM : 0 ) |
      ( pIndex->Owner->dbfarea.bLockType == DB_DBFLOCK_CLIPPER2 ? NTX_FLAG_EXTLOCK : 0 ) |
      ( pTag->Partial  ? NTX_FLAG_PARTIAL | NTX_FLAG_FORITEM : 0 ) |
      /* non CLipper flags */
      ( pTag->Custom   ? NTX_FLAG_CUSTOM : 0 ) |
      ( pTag->ChgOnly  ? NTX_FLAG_CHGONLY : 0 ) |
      ( pTag->Template ? NTX_FLAG_TEMPLATE : 0 ) |
      ( pTag->MultiKey ? NTX_FLAG_MULTIKEY : 0 ) |
      ( pTag->fSortRec ? NTX_FLAG_SORTRECNO : 0 ) |
      ( pIndex->LargeFile ? NTX_FLAG_LARGEFILE : 0 );

   HB_PUT_LE_UINT16( Header.type, type );
   HB_PUT_LE_UINT16( Header.version, version );
   HB_PUT_LE_UINT32( Header.root, pTag->RootBlock );
   HB_PUT_LE_UINT32( Header.next_page, next );

   if( pIndex->Update )
   {
      memset( ( HB_BYTE * ) &Header + NTX_ROOTHEAD_HEADSIZE, 0,
              sizeof( NTXHEADER ) - NTX_ROOTHEAD_HEADSIZE );

      HB_PUT_LE_UINT16( Header.item_size, pTag->KeyLength + 8 );
      HB_PUT_LE_UINT16( Header.key_size,  pTag->KeyLength );
      HB_PUT_LE_UINT16( Header.key_dec,   pTag->KeyDec );
      HB_PUT_LE_UINT16( Header.max_item,  pTag->MaxKeys );
      HB_PUT_LE_UINT16( Header.half_page, pTag->MaxKeys >> 1 );
      Header.unique[ 0 ]  = pTag->UniqueKey ? 1 : 0;
      Header.descend[ 0 ] = pTag->AscendKey ? 0 : 1;
      Header.custom[ 0 ]  = pTag->Custom    ? 1 : 0;
      iLen = ( int ) strlen( pTag->KeyExpr );
      if( iLen > NTX_MAX_EXP )
         iLen = NTX_MAX_EXP;
      memcpy( Header.key_expr, pTag->KeyExpr, iLen );
      if( pTag->ForExpr )
      {
         iLen = ( int ) strlen( pTag->ForExpr );
         if( iLen > NTX_MAX_EXP )
            iLen = NTX_MAX_EXP;
         memcpy( Header.for_expr, pTag->ForExpr, iLen );
      }
      if( pTag->fTagName )
      {
         iLen = ( int ) strlen( pTag->TagName );
         if( iLen > NTX_MAX_TAGNAME )
            iLen = NTX_MAX_TAGNAME;
         memcpy( Header.tag_name, pTag->TagName, iLen );
      }
      iSize = sizeof( NTXHEADER );
   }

   if( ! hb_ntxBlockWrite( pIndex, pTag->HeadBlock, &Header, iSize ) )
      return HB_FAILURE;
   pTag->HdrChanged = HB_FALSE;
   pIndex->Changed = pIndex->Compound;
   pIndex->fFlush = HB_TRUE;
   return HB_SUCCESS;
}

/*
 * create new index structure
 */
static LPNTXINDEX hb_ntxIndexNew( NTXAREAP pArea )
{
   LPNTXINDEX pIndex;

   pIndex = ( LPNTXINDEX ) hb_xgrab( sizeof( NTXINDEX ) );
   memset( pIndex, 0, sizeof( NTXINDEX ) );

   pIndex->DiskFile = NULL;
   pIndex->Owner = pArea;
   return pIndex;
}

/*
 * close the index file and free from memory index and tag structures
 */
static void hb_ntxIndexFree( LPNTXINDEX pIndex )
{
   hb_ntxFreePageBuffer( pIndex );
   if( pIndex->iTags )
   {
      int i;
      for( i = 0; i < pIndex->iTags; i++ )
         hb_ntxTagFree( pIndex->lpTags[ i ] );
      hb_xfree( pIndex->lpTags );
   }
   if( pIndex->HeaderBuff )
      hb_xfree( pIndex->HeaderBuff );
   if( pIndex->DiskFile )
   {
      hb_fileClose( pIndex->DiskFile );
      if( pIndex->fDelete )
      {
         hb_fileDelete( pIndex->RealName ? pIndex->RealName : pIndex->IndexName );
      }
   }
   if( pIndex->IndexName )
      hb_xfree( pIndex->IndexName );
   if( pIndex->RealName )
      hb_xfree( pIndex->RealName );
   pIndex->Owner->fSetTagNumbers = HB_TRUE;
   hb_xfree( pIndex );
}

/*
 * Write tag header
 */
static HB_ERRCODE hb_ntxIndexHeaderSave( LPNTXINDEX pIndex )
{
   if( pIndex->Compound )
   {
      LPCTXHEADER lpCTX = ( LPCTXHEADER ) pIndex->HeaderBuff;
      int iSize = pIndex->Update ? NTXBLOCKSIZE : 16;
      HB_USHORT type;

      type = NTX_FLAG_COMPOUND | ( pIndex->LargeFile ? NTX_FLAG_LARGEFILE : 0 );

      pIndex->Version++;
      HB_PUT_LE_UINT16( lpCTX->type, type );
      HB_PUT_LE_UINT16( lpCTX->ntags, pIndex->iTags );
      HB_PUT_LE_UINT32( lpCTX->version, pIndex->Version );
      HB_PUT_LE_UINT32( lpCTX->freepage, pIndex->NextAvail );
      HB_PUT_LE_UINT32( lpCTX->filesize, pIndex->TagBlock );

      if( ! hb_ntxBlockWrite( pIndex, 0, lpCTX, iSize ) )
         return HB_FAILURE;
   }
   pIndex->Changed = pIndex->Update = HB_FALSE;
   return HB_SUCCESS;
}

/*
 * load new tags from index file
 */
static HB_ERRCODE hb_ntxIndexLoad( LPNTXINDEX pIndex, const char * szTagName )
{
   LPTAGINFO pTag;
   HB_USHORT type;

   if( ! pIndex->fValidHeader )
   {
      if( ! pIndex->HeaderBuff )
         pIndex->HeaderBuff = ( HB_BYTE * ) hb_xgrab( NTXBLOCKSIZE );
      if( ! hb_ntxBlockRead( pIndex, 0, pIndex->HeaderBuff, NTXBLOCKSIZE ) )
         return HB_FAILURE;
      pIndex->fValidHeader = HB_TRUE;
   }

   type = HB_GET_LE_UINT16( pIndex->HeaderBuff );
#if ! defined( HB_NTX_NOMULTITAG )
   pIndex->Compound = ( type & NTX_FLAG_COMPOUND ) != 0;
   if( pIndex->Compound )
   {
      HB_BYTE tagbuffer[ NTXBLOCKSIZE ];
      LPCTXHEADER lpCTX = ( LPCTXHEADER ) pIndex->HeaderBuff;
      LPCTXTAGITEM pTagItem = lpCTX->tags;
      HB_ULONG ulBlock;
      int iTags;

      iTags = HB_GET_LE_UINT16( lpCTX->ntags );
      if( iTags > CTX_MAX_TAGS )
         return HB_FAILURE;
      pIndex->Version = HB_GET_LE_UINT32( lpCTX->version );
      pIndex->NextAvail = HB_GET_LE_UINT32( lpCTX->freepage );
      pIndex->TagBlock = HB_GET_LE_UINT32( lpCTX->filesize );
      pIndex->LargeFile = ( type & NTX_FLAG_LARGEFILE ) != 0;

      for( pIndex->iTags = 0; pIndex->iTags < iTags; pTagItem++ )
      {
         ulBlock = HB_GET_LE_UINT32( pTagItem->tag_header );
         if( ulBlock == 0 || pTagItem->tag_name[ 0 ] <= 0x20 )
            return HB_FAILURE;
         if( ! hb_ntxBlockRead( pIndex, ulBlock, tagbuffer, NTXBLOCKSIZE ) )
            return HB_FAILURE;
         pTag = hb_ntxTagLoad( pIndex, ulBlock, ( const char * ) pTagItem->tag_name, tagbuffer );
         if( ! pTag )
            return HB_FAILURE;
         hb_ntxTagAdd( pIndex, pTag );
      }
   }
   else
#endif
   {
      pTag = hb_ntxTagLoad( pIndex, 0, szTagName, pIndex->HeaderBuff );
      if( ! pTag )
         return HB_FAILURE;
      hb_ntxTagAdd( pIndex, pTag );
   }

   return HB_SUCCESS;
}

/*
 * read index header and check for concurrent access
 */
static HB_ERRCODE hb_ntxIndexHeaderRead( LPNTXINDEX pIndex )
{
   HB_USHORT type;

   if( ! pIndex->HeaderBuff )
      pIndex->HeaderBuff = ( HB_BYTE * ) hb_xgrab( NTXBLOCKSIZE );

   if( ! hb_ntxBlockRead( pIndex, 0, pIndex->HeaderBuff, NTXBLOCKSIZE ) )
      return HB_FAILURE;

   type = HB_GET_LE_UINT16( pIndex->HeaderBuff );
   if( ( type & NTX_FLAG_COMPOUND ) != 0 )
   {
#if defined( HB_NTX_NOMULTITAG )
      hb_ntxErrorRT( pIndex->Owner, EG_CORRUPTION, EDBF_CORRUPT,
                     pIndex->IndexName, 0, 0, NULL );
      return HB_FAILURE;
#else
      LPCTXHEADER lpCTX = ( LPCTXHEADER ) pIndex->HeaderBuff;
      HB_ULONG ulVersion, ulNext;
      /* HB_USHORT usTags = HB_GET_LE_UINT16( lpCTX->ntags ); */

      ulVersion = HB_GET_LE_UINT32( lpCTX->version );
      ulNext = HB_GET_LE_UINT32( lpCTX->freepage );
      pIndex->TagBlock = HB_GET_LE_UINT32( lpCTX->filesize );

      if( pIndex->Version != ulVersion || pIndex->NextAvail != ulNext ||
          ! pIndex->Compound )
      {
         int i;
         hb_ntxDiscardBuffers( pIndex );
         pIndex->Version = ulVersion;
         pIndex->NextAvail = ulNext;
         pIndex->Compound = HB_TRUE;
         for( i = 1; i < pIndex->iTags; i++ )
         {
            pIndex->lpTags[ i ]->HeadBlock =
                     hb_ntxIndexTagFind( lpCTX, pIndex->lpTags[ i ]->TagName );
            if( ! pIndex->lpTags[ i ]->HeadBlock )
               pIndex->lpTags[ i ]->RootBlock = 0;
         }
      }
#endif
   }
   else
   {
      LPNTXHEADER lpNTX = ( LPNTXHEADER ) pIndex->HeaderBuff;
      HB_ULONG ulRootPage, ulVersion;
      LPTAGINFO pTag;

      if( pIndex->Compound )
      {
         hb_ntxErrorRT( pIndex->Owner, EG_CORRUPTION, EDBF_CORRUPT,
                        pIndex->IndexName, 0, 0, NULL );
         return HB_FAILURE;
      }
      pTag = pIndex->iTags ? pIndex->lpTags[0] : NULL;

      ulVersion = HB_GET_LE_UINT16( lpNTX->version );
      ulRootPage = HB_GET_LE_UINT32( lpNTX->root );
      pIndex->NextAvail = HB_GET_LE_UINT32( lpNTX->next_page );
      if( pIndex->Version != ulVersion || ( pTag &&
          ( pTag->Signature != type || ulRootPage != pTag->RootBlock ) ) )
      {
         hb_ntxDiscardBuffers( pIndex );
         pIndex->Version = ulVersion;
         if( pTag )
         {
            pTag->RootBlock = ulRootPage;
            pTag->Signature = type;
            hb_ntxTagUpdateFlags( pTag );
         }
      }
   }
   return HB_SUCCESS;
}

/*
 * write modified pages to index file
 */
static void hb_ntxIndexFlush( LPNTXINDEX pIndex )
{
   while( pIndex->pChanged )
   {
      LPPAGEINFO pPage = pIndex->pChanged;
      pIndex->pChanged = pPage->pNext;
      if( pPage->Changed )
      {
         hb_ntxPageSave( pIndex, pPage );
         ++pPage->iUsed;
         /* hack */
         hb_ntxPageRelease( pIndex->lpTags[ 0 ], pPage );
      }
      else
         hb_errInternal( 9308, "hb_ntxIndexFlush: unchaged page in the list.", NULL, NULL );
   }

   if( pIndex->Compound )
   {
      int i;

      for( i = 0; i < pIndex->iTags; i++ )
         if( pIndex->lpTags[ i ]->HdrChanged )
            hb_ntxTagHeaderSave( pIndex->lpTags[ i ] );
      if( pIndex->Changed )
         hb_ntxIndexHeaderSave( pIndex );
   }
   else if( pIndex->iTags )
   {
      if( pIndex->Changed || pIndex->lpTags[ 0 ]->HdrChanged )
         hb_ntxTagHeaderSave( pIndex->lpTags[ 0 ] );
   }
}

/*
 * lock index for reading (shared lock)
 */
static HB_BOOL hb_ntxIndexLockRead( LPNTXINDEX pIndex )
{
   HB_BOOL fOK;

   if( pIndex->lockRead > 0 || pIndex->lockWrite > 0 || ! pIndex->fShared ||
       HB_DIRTYREAD( &pIndex->Owner->dbfarea ) )
   {
      fOK = HB_TRUE;
      pIndex->lockRead++;
   }
   else
   {
      fOK = hb_dbfLockIdxFile( &pIndex->Owner->dbfarea, pIndex->DiskFile,
                               FL_LOCK | FLX_SHARED | FLX_WAIT, HB_FALSE,
                               &pIndex->lockData );
      /* if fOK then check VERSION field in NTXHEADER and
       * if it has been changed then discard all page buffers
       */
      if( fOK )
      {
         pIndex->lockRead++;
         if( hb_ntxIndexHeaderRead( pIndex ) != HB_SUCCESS )
         {
            pIndex->lockRead--;
            hb_dbfLockIdxFile( &pIndex->Owner->dbfarea, pIndex->DiskFile,
                               FL_UNLOCK, HB_FALSE, &pIndex->lockData );
            return HB_FALSE;
         }
      }
   }
   if( ! fOK )
      hb_ntxErrorRT( pIndex->Owner, EG_LOCK, EDBF_LOCK,
                     pIndex->IndexName, hb_fsError(), 0, NULL );

   return fOK;
}

/*
 * lock index for writing (exclusive lock)
 */
static HB_BOOL hb_ntxIndexLockWrite( LPNTXINDEX pIndex, HB_BOOL fCheck )
{
   HB_BOOL fOK;

   if( pIndex->fReadonly )
      hb_errInternal( 9101, "hb_ntxIndexLockWrite: readonly index.", NULL, NULL );

   if( pIndex->lockRead )
      hb_errInternal( 9105, "hb_ntxIndexLockWrite: writeLock after readLock.", NULL, NULL );

   if( pIndex->lockWrite > 0 || ! pIndex->fShared )
   {
      fOK = HB_TRUE;
      pIndex->lockWrite++;
   }
   else
   {
      fOK = hb_dbfLockIdxFile( &pIndex->Owner->dbfarea, pIndex->DiskFile,
                               FL_LOCK | FLX_EXCLUSIVE | FLX_WAIT, HB_FALSE,
                               &pIndex->lockData );
      /* if fOK then check VERSION field in NTXHEADER and
       * if it has been changed then discard all page buffers
       */
      if( fOK )
      {
         pIndex->lockWrite++;
         if( fCheck && hb_ntxIndexHeaderRead( pIndex ) != HB_SUCCESS )
         {
            pIndex->lockWrite--;
            hb_dbfLockIdxFile( &pIndex->Owner->dbfarea, pIndex->DiskFile,
                               FL_UNLOCK, HB_FALSE, &pIndex->lockData );
            return HB_FALSE;
         }
      }
   }
   if( ! fOK )
      hb_ntxErrorRT( pIndex->Owner, EG_LOCK, EDBF_LOCK,
                     pIndex->IndexName, hb_fsError(), 0, NULL );

   return fOK;
}

/*
 * remove index read lock (shared lock)
 */
static HB_BOOL hb_ntxIndexUnLockRead( LPNTXINDEX pIndex )
{
   HB_BOOL fOK;

#ifdef HB_NTX_DEBUG
   int i;
   for( i = 0; i < pIndex->iTags; i++ )
      hb_ntxTagCheckBuffers( pIndex->lpTags[ i ] );
#endif

   pIndex->lockRead--;
   if( pIndex->lockRead < 0 )
      hb_errInternal( 9106, "hb_ntxIndexUnLockRead: bad count of locks.", NULL, NULL );

   if( pIndex->lockRead || pIndex->lockWrite || ! pIndex->fShared ||
       HB_DIRTYREAD( &pIndex->Owner->dbfarea ) )
   {
      fOK = HB_TRUE;
   }
   else
   {
      pIndex->fValidHeader = HB_FALSE;
      fOK = hb_dbfLockIdxFile( &pIndex->Owner->dbfarea, pIndex->DiskFile,
                               FL_UNLOCK, HB_FALSE, &pIndex->lockData );
   }
   if( ! fOK )
      hb_errInternal( 9108, "hb_ntxIndexUnLockRead: unlock error.", NULL, NULL );

   return fOK;
}

/*
 * remove index write lock (exclusive lock)
 */
static HB_BOOL hb_ntxIndexUnLockWrite( LPNTXINDEX pIndex )
{
   HB_BOOL fOK;

#ifdef HB_NTX_DEBUG
   int i;
   for( i = 0; i < pIndex->iTags; i++ )
      hb_ntxTagCheckBuffers( pIndex->lpTags[ i ] );
#endif

   if( pIndex->lockWrite <= 0 )
      hb_errInternal( 9106, "hb_ntxIndexUnLockWrite: bad count of locks.", NULL, NULL );
   if( pIndex->lockRead )
      hb_errInternal( 9105, "hb_ntxIndexUnLockWrite: writeUnLock before readUnLock.", NULL, NULL );

   hb_ntxIndexFlush( pIndex );
   pIndex->lockWrite--;

   if( pIndex->lockWrite || ! pIndex->fShared )
   {
      fOK = HB_TRUE;
   }
   else
   {
      hb_fileFlush( pIndex->DiskFile, HB_TRUE );
      pIndex->fValidHeader = HB_FALSE;
      fOK = hb_dbfLockIdxFile( &pIndex->Owner->dbfarea, pIndex->DiskFile,
                               FL_UNLOCK, HB_FALSE, &pIndex->lockData );
   }
   if( ! fOK )
      hb_errInternal( 9108, "hb_ntxIndexUnLockWrite: unlock error.", NULL, NULL );

   return fOK;
}

/*
 * lock tag for reading (shared lock)
 */
static HB_BOOL hb_ntxTagLockRead( LPTAGINFO pTag )
{
   HB_BOOL fOK = HB_FALSE;

   if( hb_ntxIndexLockRead( pTag->Owner ) )
   {
      fOK = hb_ntxTagHeaderCheck( pTag );
      if( ! fOK )
      {
         hb_ntxIndexUnLockRead( pTag->Owner );
         hb_ntxErrorRT( pTag->Owner->Owner, EG_CORRUPTION, EDBF_CORRUPT,
                        pTag->Owner->IndexName, 0, 0, NULL );
      }
   }
   return fOK;
}

/*
 * lock tag for writing (exclusive lock)
 */
static HB_BOOL hb_ntxTagLockWrite( LPTAGINFO pTag )
{
   HB_BOOL fOK = HB_FALSE;

   if( hb_ntxIndexLockWrite( pTag->Owner, HB_TRUE ) )
   {
      fOK = hb_ntxTagHeaderCheck( pTag );
      if( ! fOK )
      {
         hb_ntxIndexUnLockWrite( pTag->Owner );
         hb_ntxErrorRT( pTag->Owner->Owner, EG_CORRUPTION, EDBF_CORRUPT,
                        pTag->Owner->IndexName, 0, 0, NULL );
      }
   }
   return fOK;
}

/*
 * remove tag read lock (shared lock)
 */
static HB_BOOL hb_ntxTagUnLockRead( LPTAGINFO pTag )
{
   return hb_ntxIndexUnLockRead( pTag->Owner );
}

/*
 * remove tag write lock (exclusive lock)
 */
static HB_BOOL hb_ntxTagUnLockWrite( LPTAGINFO pTag )
{
   return hb_ntxIndexUnLockWrite( pTag->Owner );
}

/*
 * retrive key from page
 */
static void hb_ntxPageGetKey( LPPAGEINFO pPage, HB_USHORT uiKey, LPKEYINFO pKey, HB_USHORT uiLen )
{
   if( uiKey < pPage->uiKeys )
   {
      memcpy( pKey->key, hb_ntxGetKeyVal( pPage, uiKey ), uiLen );
      pKey->Xtra = hb_ntxGetKeyRec( pPage, uiKey );
      pKey->Tag = pPage->Page;
   }
   else
   {
      pKey->Xtra = pKey->Tag = 0;
   }
}

/*
 * set next page and key in page path
 */
static void hb_ntxTagSetPageStack( LPTAGINFO pTag, HB_ULONG ulPage, HB_USHORT uiKey )
{
   if( pTag->stackLevel == pTag->stackSize )
   {
      if( pTag->stackSize == 0 )
      {
         pTag->stackSize = NTX_STACKSIZE;
         pTag->stack = (LPTREESTACK) hb_xgrab( sizeof(TREE_STACK) * NTX_STACKSIZE );
      }
      else
      {
         pTag->stackSize += NTX_STACKSIZE;
         pTag->stack = ( LPTREESTACK ) hb_xrealloc( pTag->stack,
                                    sizeof( TREE_STACK ) * pTag->stackSize );
      }
   }
   pTag->stack[ pTag->stackLevel ].page = ulPage;
   pTag->stack[ pTag->stackLevel++ ].ikey = uiKey;
}

/*
 * go down from the given index page to the first key
 */
static LPPAGEINFO hb_ntxPageTopMove( LPTAGINFO pTag, HB_ULONG ulPage )
{
   LPPAGEINFO pPage = NULL;

   do
   {
      if( pPage )
         hb_ntxPageRelease( pTag, pPage );
      pPage = hb_ntxPageLoad( pTag, ulPage );
      if( ! pPage )
         return NULL;
#ifdef HB_NTX_DEBUG_EXT
      if( pPage->uiKeys == 0 && pTag->stackLevel > 0 )
         hb_errInternal( 9201, "hb_ntxPageTopMove: index corrupted.", NULL, NULL );
#endif
      ulPage = hb_ntxGetKeyPage( pPage, 0 );
      hb_ntxTagSetPageStack( pTag, pPage->Page, 0 );
   }
   while( ulPage );

   return pPage;
}

/*
 * go down from the given index page to the last key
 */
static LPPAGEINFO hb_ntxPageBottomMove( LPTAGINFO pTag, HB_ULONG ulPage )
{
   LPPAGEINFO pPage = NULL;

   do
   {
      if( pPage )
         hb_ntxPageRelease( pTag, pPage );
      pPage = hb_ntxPageLoad( pTag, ulPage );
      if( ! pPage )
         return NULL;
#ifdef HB_NTX_DEBUG_EXT
      if( pPage->uiKeys == 0 && pTag->stackLevel > 0 )
         hb_errInternal( 9201, "hb_ntxPageBottomMove: index corrupted.", NULL, NULL );
#endif
      ulPage = hb_ntxGetKeyPage( pPage, pPage->uiKeys );
      hb_ntxTagSetPageStack( pTag, pPage->Page, pPage->uiKeys -
                                    ( ulPage || pPage->uiKeys == 0 ? 0 : 1 ) );
   }
   while( ulPage );

   return pPage;
}

/*
 * set page path to the first key in tag
 */
static HB_BOOL hb_ntxTagTopKey( LPTAGINFO pTag )
{
   LPPAGEINFO pPage;
   int iKeys;

   pTag->stackLevel = 0;
   pPage = hb_ntxPageTopMove( pTag, 0 );
   if( ! pPage )
      return HB_FALSE;
   hb_ntxPageGetKey( pPage, 0, pTag->CurKeyInfo, pTag->KeyLength );
   iKeys = pPage->uiKeys;
   hb_ntxPageRelease( pTag, pPage );
   return iKeys != 0;
}

/*
 * set page path to the last key in tag
 */
static HB_BOOL hb_ntxTagBottomKey( LPTAGINFO pTag )
{
   LPPAGEINFO pPage;
   int iKeys;

   pTag->stackLevel = 0;
   pPage = hb_ntxPageBottomMove( pTag, 0 );
   if( ! pPage )
      return HB_FALSE;
   hb_ntxPageGetKey( pPage, pTag->stack[ pTag->stackLevel - 1 ].ikey,
                     pTag->CurKeyInfo, pTag->KeyLength );
   iKeys = pPage->uiKeys;
   hb_ntxPageRelease( pTag, pPage );
   return iKeys != 0;
}

/*
 * update page path to the next key in tag
 */
static HB_BOOL hb_ntxTagNextKey( LPTAGINFO pTag )
{
   int iLevel = pTag->stackLevel - 1;
   LPPAGEINFO pPage;
   HB_ULONG ulPage = 0;

   if( iLevel >= 0 )
   {
      pPage = hb_ntxPageLoad( pTag, pTag->stack[ iLevel ].page );
      if( ! pPage )
         return HB_FALSE;
      if( pTag->stack[ iLevel ].ikey < ( HB_SHORT ) pPage->uiKeys )
         ulPage = hb_ntxGetKeyPage( pPage, pTag->stack[ iLevel ].ikey + 1 );
      if( ulPage || pTag->stack[ iLevel ].ikey + 1 < pPage->uiKeys )
      {
         pTag->stack[ iLevel ].ikey++;
         if( ulPage )
         {
            hb_ntxPageRelease( pTag, pPage );
            pPage = hb_ntxPageTopMove( pTag, ulPage );
            if( ! pPage )
               return HB_FALSE;
         }
      }
      else
      {
         while( --iLevel >= 0 )
         {
            hb_ntxPageRelease( pTag, pPage );
            pPage = hb_ntxPageLoad( pTag, pTag->stack[ iLevel ].page );
            if( ! pPage )
               return HB_FALSE;
            if( pTag->stack[ iLevel ].ikey < ( HB_SHORT ) pPage->uiKeys )
               break;
         }
         if( iLevel < 0 )
         {
            hb_ntxPageRelease( pTag, pPage );
            return HB_FALSE;
         }
         pTag->stackLevel = ( HB_USHORTCAST ) ( iLevel + 1 );
      }
      hb_ntxPageGetKey( pPage, pTag->stack[ pTag->stackLevel - 1 ].ikey,
                        pTag->CurKeyInfo, pTag->KeyLength );
      hb_ntxPageRelease( pTag, pPage );
      return HB_TRUE;
   }
   return HB_FALSE;
}

/*
 * update page path to the previous key in tag
 */
static HB_BOOL hb_ntxTagPrevKey( LPTAGINFO pTag )
{
   int iLevel = pTag->stackLevel - 1;
   LPPAGEINFO pPage;
   HB_ULONG ulPage;

   if( iLevel >= 0 )
   {
      pPage = hb_ntxPageLoad( pTag, pTag->stack[ iLevel ].page );
      if( ! pPage )
         return HB_FALSE;
      ulPage = hb_ntxGetKeyPage( pPage, pTag->stack[ iLevel ].ikey );
      if( ulPage )
      {
         hb_ntxPageRelease( pTag, pPage );
         pPage = hb_ntxPageBottomMove( pTag, ulPage );
         if( ! pPage )
            return HB_FALSE;
      }
      else if( pTag->stack[ iLevel ].ikey )
      {
         pTag->stack[ iLevel ].ikey--;
      }
      else
      {
         while( --iLevel >= 0 )
         {
            hb_ntxPageRelease( pTag, pPage );
            pPage = hb_ntxPageLoad( pTag, pTag->stack[ iLevel ].page );
            if( ! pPage )
               return HB_FALSE;
            if( pTag->stack[ iLevel ].ikey )
            {
               pTag->stack[ iLevel ].ikey--;
               break;
            }
         }
         if( iLevel < 0 )
         {
            hb_ntxPageRelease( pTag, pPage );
            return HB_FALSE;
         }
         pTag->stackLevel = ( HB_USHORTCAST ) ( iLevel + 1 );
      }
      hb_ntxPageGetKey( pPage, pTag->stack[ pTag->stackLevel - 1 ].ikey,
                        pTag->CurKeyInfo, pTag->KeyLength );
      hb_ntxPageRelease( pTag, pPage );
      return HB_TRUE;
   }
   return HB_FALSE;
}

/*
 * find a key value in page
 */
static int hb_ntxPageKeyFind( LPTAGINFO pTag, LPPAGEINFO pPage,
                              const char * key, HB_SHORT keylen, HB_BOOL fNext,
                              HB_ULONG ulRecNo, HB_BOOL * fStop )
{
<<<<<<< HEAD
   HB_SHORT iLast = -1, iBegin = 0, iEnd = pPage->uiKeys - 1, i;
=======
   int iLast = -1, iBegin = 0, iEnd = pPage->uiKeys - 1, k, i;
>>>>>>> e4fff1fb

   *fStop = HB_FALSE;
   while( iBegin <= iEnd )
   {
      int k;

      i = ( iBegin + iEnd ) >> 1;
      k = hb_ntxValCompare( pTag, key, keylen, hb_ntxGetKeyVal( pPage, i ),
                            pTag->KeyLength, HB_FALSE );
      if( k == 0 )
      {
         if( ulRecNo != 0 && pTag->fSortRec )
         {
            HB_ULONG ulRec = hb_ntxGetKeyRec( pPage, i );
            if( ulRecNo < ulRec )
               k = -1;
            else if( ulRecNo > ulRec )
               k = 1;
            else
            {
               *fStop = HB_TRUE;
               return i;
            }
         }
      }
      else if( ! pTag->AscendKey )
         k = -k;
      if( fNext ? k >= 0 : k > 0 )
         iBegin = i + 1;
      else
      {
         if( k == 0 && ! ulRecNo )
            *fStop = HB_TRUE;
         iLast = i;
         iEnd = i - 1;
      }
   }
   return iLast >= 0 ? iLast : ( int ) pPage->uiKeys;
}

/*
 * find a record in page starting from given key
 */
static HB_BOOL hb_ntxPageFindRecNo( LPPAGEINFO pPage, int * iStart, HB_ULONG ulRecno )
{
   int iKey = *iStart;

   while( iKey < pPage->uiKeys )
   {
      if( hb_ntxGetKeyRec( pPage, iKey ) == ulRecno )
      {
         *iStart = iKey;
         return HB_TRUE;
      }
      iKey++;
   }
   return HB_FALSE;
}

/*
 * set page path to given key in tag
 */
static HB_BOOL hb_ntxTagKeyFind( LPTAGINFO pTag, LPKEYINFO pKey, HB_USHORT uiLen )
{
   LPPAGEINFO pPage = NULL;
   HB_ULONG ulPage = 0, ulRecNo = 0;
   int iKey;
   HB_BOOL fStop = HB_FALSE, fNext = HB_FALSE, fPrev = HB_FALSE, fOut = HB_FALSE;

   if( pKey->Tag == NTX_MAX_REC_NUM )          /* for key add */
   {
      if( pTag->fSortRec )
         ulRecNo = pKey->Xtra;
      else
         fNext = HB_TRUE;
   }
   else if( pKey->Xtra == NTX_MAX_REC_NUM )    /* for seek last */
      fNext = fPrev = HB_TRUE;
   else if( pKey->Xtra != NTX_IGNORE_REC_NUM ) /* for key del and current key */
      ulRecNo = pKey->Xtra;
   /* else -> normal seek */

   pTag->stackLevel = 0;
   do
   {
      if( pPage )
         hb_ntxPageRelease( pTag, pPage );
      pPage = hb_ntxPageLoad( pTag, ulPage );
      if( ! pPage )
         return HB_FALSE;
      iKey = hb_ntxPageKeyFind( pTag, pPage, pKey->key, uiLen, fNext, ulRecNo, &fStop );
      hb_ntxTagSetPageStack( pTag, pPage->Page, ( HB_USHORTCAST ) iKey );
      if( fStop && ulRecNo && pTag->fSortRec )
         break;
      ulPage = hb_ntxGetKeyPage( pPage, iKey );
   }
   while( ulPage != 0 );

   if( ulRecNo && ! pTag->fSortRec ) /* small hack - should speedup in some cases */
   {
      if( hb_ntxPageFindRecNo( pPage, &iKey, ulRecNo ) )
         pTag->stack[ pTag->stackLevel - 1 ].ikey = ( HB_SHORTCAST ) iKey;
   }

   hb_ntxPageGetKey( pPage, ( HB_USHORTCAST ) iKey, pTag->CurKeyInfo, pTag->KeyLength );
   hb_ntxPageRelease( pTag, pPage );

   if( ulRecNo )
   {
      if( ! pTag->fSortRec )
      {
         fStop = HB_TRUE;
         while( fStop && ulRecNo != pTag->CurKeyInfo->Xtra )
         {
            if( ! hb_ntxTagNextKey( pTag ) ) /* Tag EOF */
            {
               fOut = HB_TRUE;
               fStop = HB_FALSE;
            }
            else
            {
               fStop = hb_ntxValCompare( pTag, pKey->key, uiLen,
                                         pTag->CurKeyInfo->key, pTag->KeyLength,
                                         HB_FALSE ) == 0;
            }
         }
      }
   }
   else if( fPrev )
   {
      if( ! hb_ntxTagPrevKey( pTag ) )
      {
         fOut = HB_TRUE;
         fStop = HB_FALSE;
      }
      else
      {
         fStop = hb_ntxValCompare( pTag, pKey->key, uiLen, pTag->CurKeyInfo->key,
                                   pTag->KeyLength, HB_FALSE ) == 0;
      }
   }
   else if( ! fNext && ! fStop && pTag->CurKeyInfo->Xtra == 0 )
   {
      if( ! hb_ntxTagNextKey( pTag ) ) /* Tag EOF */
      {
         fOut = HB_TRUE;
         fStop = HB_FALSE;
      }
      else
      {
         fStop = hb_ntxValCompare( pTag, pKey->key, uiLen,
                                   pTag->CurKeyInfo->key, pTag->KeyLength,
                                   HB_FALSE ) == 0;
      }
   }

   pTag->TagBOF = pTag->TagEOF = fOut || pTag->CurKeyInfo->Xtra == 0;

   return fStop;
}

/*
 * set key in the given tag page
 */
static void hb_ntxPageKeySet( LPTAGINFO pTag, LPPAGEINFO pPage, HB_USHORT uiPos,
                              HB_ULONG ulPage, HB_ULONG ulRec, const char * keyVal )
{
   hb_ntxSetKeyPage( pPage, uiPos, ulPage );
   hb_ntxSetKeyRec( pPage, uiPos, ulRec );
   memcpy( hb_ntxGetKeyVal( pPage, uiPos ), keyVal, pTag->KeyLength );
   pPage->Changed = HB_TRUE;
}

/*
 * add key to tag page
 */
static void hb_ntxPageKeyAdd( LPTAGINFO pTag, LPPAGEINFO pPage, HB_USHORT uiPos,
                              HB_ULONG ulPage, HB_ULONG ulRec, const char * keyVal )
{
   HB_USHORT u, ntmp = hb_ntxGetKeyOffset( pPage, pPage->uiKeys + 1 );

   /* TODO?: update to keep last key pointer fixed */
   for( u = pPage->uiKeys + 1; u > uiPos; u-- )
   {
      hb_ntxSetKeyOffset( pPage, u, hb_ntxGetKeyOffset( pPage, u - 1 ) );
   }
   hb_ntxSetKeyOffset( pPage, uiPos, ntmp );
   pPage->uiKeys++;

   hb_ntxPageKeySet( pTag, pPage, uiPos, ulPage, ulRec, keyVal );
#ifdef HB_NTX_DEBUG
   hb_ntxPageCheckKeys( pPage, pTag, uiPos, 41 );
#endif
}

/*
 * del key from the page
 */
static void hb_ntxPageKeyDel( LPPAGEINFO pPage, HB_USHORT uiPos )
{
   HB_USHORT u, ntmp = hb_ntxGetKeyOffset( pPage, uiPos );

   /* TODO?: update to keep last key pointer fixed */
   for( u = uiPos; u < pPage->uiKeys; u++ )
      hb_ntxSetKeyOffset( pPage, u, hb_ntxGetKeyOffset( pPage, u + 1 ) );
   hb_ntxSetKeyOffset( pPage, pPage->uiKeys, ntmp );

   pPage->uiKeys--;
   pPage->Changed = HB_TRUE;
}

/*
 * split single page into two and return key to the new one
 */
static LPKEYINFO hb_ntxPageSplit( LPTAGINFO pTag, LPPAGEINFO pPage,
                                  LPKEYINFO pKey, HB_USHORT uiPos )
{
   LPPAGEINFO pNewPage = hb_ntxPageNew( pTag, HB_FALSE );
   LPKEYINFO pKeyNew;
   HB_USHORT uiKeys = pPage->uiKeys + 1, uiLen = pTag->KeyLength + 8,
          i, j, u, uiHalf;
   HB_ULONG ulPage;

   if( ! pNewPage )
      return NULL;
   pKeyNew = hb_ntxKeyNew( NULL, pTag->KeyLength );

   uiHalf = uiKeys >> 1;

   j = 0;
   while( pNewPage->uiKeys < uiHalf )
   {
      if( pNewPage->uiKeys == uiPos )
      {
         hb_ntxSetKeyPage( pNewPage, pNewPage->uiKeys, pKey->Tag );
         hb_ntxSetKeyRec( pNewPage, pNewPage->uiKeys, pKey->Xtra );
         memcpy( hb_ntxGetKeyVal( pNewPage, pNewPage->uiKeys ), pKey->key, pTag->KeyLength );
      }
      else
      {
         memcpy( hb_ntxGetKeyPtr( pNewPage, pNewPage->uiKeys ),
                 hb_ntxGetKeyPtr( pPage, j ), uiLen );
         j++;
      }
      pNewPage->uiKeys++;
   }

   if( uiHalf == uiPos )
   {
      pKeyNew->Xtra = pKey->Xtra;
      memcpy( pKeyNew->key, pKey->key, pTag->KeyLength );
      hb_ntxSetKeyPage( pNewPage, pNewPage->uiKeys, pKey->Tag );
   }
   else
   {
      pKeyNew->Xtra = hb_ntxGetKeyRec( pPage, j );
      memcpy( pKeyNew->key, hb_ntxGetKeyVal( pPage, j ), pTag->KeyLength );
      hb_ntxSetKeyPage( pNewPage, pNewPage->uiKeys, hb_ntxGetKeyPage( pPage, j ) );
      j++;
   }
   pKeyNew->Tag = pNewPage->Page;

   i = 0;
   while( ++uiHalf < uiKeys )
   {
      if( uiHalf == uiPos )
      {
         hb_ntxSetKeyPage( pPage, i, pKey->Tag );
         hb_ntxSetKeyRec( pPage, i, pKey->Xtra );
         memcpy( hb_ntxGetKeyVal( pPage, i ), pKey->key, pTag->KeyLength );
      }
      else
      {
         u = hb_ntxGetKeyOffset( pPage, j );
         hb_ntxSetKeyOffset( pPage, j, hb_ntxGetKeyOffset( pPage, i ) );
         hb_ntxSetKeyOffset( pPage, i, u );
         j++;
      }
      i++;
   }
   ulPage = hb_ntxGetKeyPage( pPage, pPage->uiKeys );
   hb_ntxSetKeyPage( pPage, pPage->uiKeys, 0 );
   hb_ntxSetKeyPage( pPage, i, ulPage );
   pPage->uiKeys = i;

   pPage->Changed = pNewPage->Changed = HB_TRUE;
#ifdef HB_NTX_DEBUG
   hb_ntxPageCheckKeys( pNewPage, pTag, uiPos, 1 );
   hb_ntxPageCheckKeys( pPage, pTag, uiPos - pNewPage->uiKeys, 2 );
#endif
   hb_ntxPageRelease( pTag, pNewPage );

   return pKeyNew;
}

/*
 * join two neighbour pages and update the parent page key
 */
static void hb_ntxPageJoin( LPTAGINFO pTag, LPPAGEINFO pBasePage, HB_USHORT uiPos,
                            LPPAGEINFO pFirst, LPPAGEINFO pLast )
{
   HB_USHORT uiLen = pTag->KeyLength + 8, i;

   hb_ntxSetKeyRec( pFirst, pFirst->uiKeys, hb_ntxGetKeyRec( pBasePage, uiPos ) );
   memcpy( hb_ntxGetKeyVal( pFirst, pFirst->uiKeys ),
           hb_ntxGetKeyVal( pBasePage, uiPos ), pTag->KeyLength );
   pFirst->uiKeys++;
   hb_ntxPageKeyDel( pBasePage, uiPos );
   hb_ntxSetKeyPage( pBasePage, uiPos, pFirst->Page );
   for( i = 0; i < pLast->uiKeys; i++ )
   {
      memcpy( hb_ntxGetKeyPtr( pFirst, pFirst->uiKeys ),
              hb_ntxGetKeyPtr( pLast, i ), uiLen );
      pFirst->uiKeys++;
   }
   hb_ntxSetKeyPage( pFirst, pFirst->uiKeys, hb_ntxGetKeyPage( pLast, pLast->uiKeys ) );
   pLast->uiKeys = 0;
   hb_ntxPageFree( pTag, pLast );
   pFirst->Changed = pLast->Changed = HB_TRUE;
#ifdef HB_NTX_DEBUG
   hb_ntxPageCheckKeys( pBasePage, pTag, uiPos, 11 );
   hb_ntxPageCheckKeys( pFirst, pTag, 0, 12 );
#endif
}

/*
 * balance keys in two neighbour pages and update the parent page key
 */
static void hb_ntxBalancePages( LPTAGINFO pTag, LPPAGEINFO pBasePage, HB_USHORT uiPos,
                                LPPAGEINFO pFirst, LPPAGEINFO pLast )
{
   HB_USHORT uiLen = pTag->KeyLength + 8, n;
   int i, j, iMove = ( ( pFirst->uiKeys + pLast->uiKeys + 1 ) >> 1 ) - pFirst->uiKeys;

   /*
    * such situation should not exist even max keys, though it does not cost
    * much and I want to be able to call hb_ntxBalancePages in any case for
    * some advanced balancing
    */
   if( iMove == 0 )
      return;

#ifdef HB_NTX_DEBUG
   hb_ntxPageCheckKeys( pBasePage, pTag, uiPos, 31 );
   hb_ntxPageCheckKeys( pFirst, pTag, iMove, 32 );
   hb_ntxPageCheckKeys( pLast, pTag, iMove, 33 );
#endif

   if( iMove > 0 )
   {
      hb_ntxSetKeyRec( pFirst, pFirst->uiKeys, hb_ntxGetKeyRec( pBasePage, uiPos ) );
      memcpy( hb_ntxGetKeyVal( pFirst, pFirst->uiKeys ),
              hb_ntxGetKeyVal( pBasePage, uiPos ), pTag->KeyLength );
      pFirst->uiKeys++;
      i = 0;
      while( --iMove )
      {
         memcpy( hb_ntxGetKeyPtr( pFirst, pFirst->uiKeys ),
                 hb_ntxGetKeyPtr( pLast, i ), uiLen );
         pFirst->uiKeys++;
         i++;
      }
      hb_ntxSetKeyRec( pBasePage, uiPos, hb_ntxGetKeyRec( pLast, i ) );
      memcpy( hb_ntxGetKeyVal( pBasePage, uiPos ),
              hb_ntxGetKeyVal( pLast, i ), pTag->KeyLength );
      hb_ntxSetKeyPage( pFirst, pFirst->uiKeys, hb_ntxGetKeyPage( pLast, i ) );
      i++;
      pLast->uiKeys -= ( HB_USHORTCAST ) i;
      /* TODO?: update to keep last key pointer fixed */
      for( j = 0; j <= pLast->uiKeys; j++ )
      {
         n = hb_ntxGetKeyOffset( pLast, j );
         hb_ntxSetKeyOffset( pLast, j, hb_ntxGetKeyOffset( pLast, j + i ) );
         hb_ntxSetKeyOffset( pLast, j + i, n );
      }
   }
   else
   {
      /* TODO?: update to keep last key pointer fixed */
      for( j = pLast->uiKeys; j >= 0; j-- )
      {
         n = hb_ntxGetKeyOffset( pLast, j - iMove );
         hb_ntxSetKeyOffset( pLast, j - iMove, hb_ntxGetKeyOffset( pLast, j ) );
         hb_ntxSetKeyOffset( pLast, j, n );
      }
      i = -iMove - 1;
      hb_ntxSetKeyRec( pLast, i, hb_ntxGetKeyRec( pBasePage, uiPos ) );
      memcpy( hb_ntxGetKeyVal( pLast, i ),
              hb_ntxGetKeyVal( pBasePage, uiPos ), pTag->KeyLength );
      hb_ntxSetKeyPage( pLast, i, hb_ntxGetKeyPage( pFirst, pFirst->uiKeys ) );
      while( --i >= 0 )
      {
         pFirst->uiKeys--;
         memcpy( hb_ntxGetKeyPtr( pLast, i ),
                 hb_ntxGetKeyPtr( pFirst, pFirst->uiKeys ), uiLen );
      }
      pLast->uiKeys -= ( HB_USHORTCAST ) iMove;
      pFirst->uiKeys--;
      hb_ntxSetKeyRec( pBasePage, uiPos, hb_ntxGetKeyRec( pFirst, pFirst->uiKeys ) );
      memcpy( hb_ntxGetKeyVal( pBasePage, uiPos ),
              hb_ntxGetKeyVal( pFirst, pFirst->uiKeys ), pTag->KeyLength );
   }
   pFirst->Changed = pLast->Changed = pBasePage->Changed = HB_TRUE;
#ifdef HB_NTX_DEBUG
   hb_ntxPageCheckKeys( pBasePage, pTag, uiPos, 21 );
   hb_ntxPageCheckKeys( pFirst, pTag, iMove, 22 );
   hb_ntxPageCheckKeys( pLast, pTag, iMove, 23 );
#endif
}

/*
 * add key to the index at the curret page path
 */
static HB_BOOL hb_ntxTagKeyAdd( LPTAGINFO pTag, LPKEYINFO pKey )
{
   int iLevel, iKey;
   LPPAGEINFO pPage = NULL;
   LPKEYINFO pNewKey = NULL;
   HB_ULONG ulPage;
   HB_BOOL fFound, fBottom = HB_FALSE;

   if( pTag->UniqueKey )
   {
      HB_ULONG ulRecNo = pKey->Xtra;

      pKey->Xtra = NTX_IGNORE_REC_NUM;
      fFound = hb_ntxTagKeyFind( pTag, pKey, pTag->KeyLength );
      pKey->Xtra = ulRecNo;
      if( fFound )
         return HB_FALSE;
      fBottom = HB_TRUE;
   }
   else
   {
      pKey->Tag = NTX_MAX_REC_NUM;
      fFound = hb_ntxTagKeyFind( pTag, pKey, pTag->KeyLength );
      pKey->Tag = 0;
      if( fFound )
      {
         if( pTag->MultiKey )
            fBottom = HB_TRUE;
         else
            return HB_FALSE;
      }
   }

   iLevel = pTag->stackLevel - 1;
   if( fBottom )
   {
      pPage = hb_ntxPageLoad( pTag, pTag->stack[ iLevel ].page );
      if( ! pPage )
         return HB_FALSE;
      ulPage = hb_ntxGetKeyPage( pPage, pTag->stack[ iLevel ].ikey );
      if( ulPage )
      {
         hb_ntxPageRelease( pTag, pPage );
         pPage = hb_ntxPageBottomMove( pTag, ulPage );
         if( ! pPage )
            return HB_FALSE;
         iLevel = pTag->stackLevel - 1;
         if( pTag->stack[ iLevel ].ikey < ( HB_SHORT ) pPage->uiKeys )
            pTag->stack[ iLevel ].ikey++;
      }
   }

   pTag->CurKeyInfo = hb_ntxKeyCopy( pTag->CurKeyInfo, pKey, pTag->KeyLength );

   while( iLevel >= 0 && pKey )
   {
      if( pPage )
         hb_ntxPageRelease( pTag, pPage );
      pPage = hb_ntxPageLoad( pTag, pTag->stack[ iLevel ].page );
      if( ! pPage )
      {
         if( pNewKey )
            hb_ntxKeyFree( pNewKey );
         pTag->stackLevel = 0;
         return HB_FALSE;
      }
      iKey = pTag->stack[ iLevel ].ikey;
      if( pPage->uiKeys < pTag->MaxKeys )
      {
         hb_ntxPageKeyAdd( pTag, pPage, ( HB_USHORTCAST ) iKey, pKey->Tag, pKey->Xtra, pKey->key );
         pKey = NULL;
      }
      else
      {
         pTag->stackLevel = 0;
#if defined( HB_NTX_STRONG_BALANCE )
         if( iLevel > 0 )
         {
            LPPAGEINFO pBasePage;
            HB_USHORT uiFirst, uiLast, uiBaseKey;
            pBasePage = hb_ntxPageLoad( pTag, pTag->stack[ iLevel - 1 ].page );
            if( ! pBasePage )
            {
               hb_ntxPageRelease( pTag, pPage );
               if( pNewKey )
                  hb_ntxKeyFree( pNewKey );
               return HB_FALSE;
            }
            uiFirst = uiLast = uiBaseKey = pTag->stack[ iLevel -1 ].ikey;
            if( uiLast < pBasePage->uiKeys && hb_ntxGetKeyPage( pBasePage, uiLast + 1 ) != 0 )
               uiLast++;
            else if( uiFirst > 0 && hb_ntxGetKeyPage( pBasePage, uiFirst - 1 ) != 0 )
               uiFirst--;
            if( uiFirst != uiLast )
            {
               LPPAGEINFO pFirst, pLast;

               if( uiFirst == uiBaseKey )
               {
                  pFirst = pPage;
                  pLast = hb_ntxPageLoad( pTag, hb_ntxGetKeyPage( pBasePage, uiLast ) );
                  if( ! pLast )
                  {
                     hb_ntxPageRelease( pTag, pPage );
                     hb_ntxPageRelease( pTag, pBasePage );
                     if( pNewKey )
                        hb_ntxKeyFree( pNewKey );
                     return HB_FALSE;
                  }
                  uiBaseKey = ( HB_USHORTCAST ) iKey;
               }
               else
               {
                  pLast = pPage;
                  pFirst = hb_ntxPageLoad( pTag, hb_ntxGetKeyPage( pBasePage, uiFirst ) );
                  if( ! pFirst )
                  {
                     hb_ntxPageRelease( pTag, pPage );
                     hb_ntxPageRelease( pTag, pBasePage );
                     if( pNewKey )
                        hb_ntxKeyFree( pNewKey );
                     return HB_FALSE;
                  }
                  uiBaseKey = pFirst->uiKeys + ( HB_USHORTCAST ) iKey + 1;
               }
               if( ( pFirst->uiKeys + pLast->uiKeys ) <= ( ( pTag->MaxKeys - 1 ) << 1 ) )
               {
                  hb_ntxBalancePages( pTag, pBasePage, uiFirst, pFirst, pLast );
                  if( pFirst->uiKeys >= uiBaseKey )
                     hb_ntxPageKeyAdd( pTag, pFirst, uiBaseKey, pKey->Tag, pKey->Xtra, pKey->key );
                  else
                     hb_ntxPageKeyAdd( pTag, pLast, uiBaseKey - pFirst->uiKeys - 1, pKey->Tag, pKey->Xtra, pKey->key );
                  pKey = NULL;
               }
               if( pFirst != pPage )
                  hb_ntxPageRelease( pTag, pFirst );
               else
                  hb_ntxPageRelease( pTag, pLast );
               hb_ntxPageRelease( pTag, pBasePage );
               if( ! pKey )
                  break;
            }
         }
#endif
         pKey = hb_ntxPageSplit( pTag, pPage, pKey, ( HB_USHORTCAST ) iKey );
         if( pNewKey )
            hb_ntxKeyFree( pNewKey );
         pNewKey = pKey;
      }
      iLevel--;
   }
   hb_ntxPageRelease( pTag, pPage );
   if( pKey )
   {
      pPage = hb_ntxPageNew( pTag, HB_FALSE );
      if( ! pPage )
         return HB_FALSE;
      hb_ntxPageKeyAdd( pTag, pPage, 0, pKey->Tag, pKey->Xtra, pKey->key );
      hb_ntxSetKeyPage( pPage, 1, pTag->RootBlock );
      pTag->RootBlock = pPage->Page;
      pTag->HdrChanged = HB_TRUE;
      hb_ntxPageRelease( pTag, pPage );
      pTag->stackLevel = 0;
   }
   if( pNewKey )
      hb_ntxKeyFree( pNewKey );
   return HB_TRUE;
}

/*
 * del key at the curret page path from the index
 */
static HB_BOOL hb_ntxTagKeyDel( LPTAGINFO pTag, LPKEYINFO pKey )
{
   int iLevel, iBaseKey, iKey;
   LPPAGEINFO pBasePage, pPage;
   HB_ULONG ulPage;

   pKey->Tag = 0;
   if( pTag->stackLevel == 0 || pTag->CurKeyInfo->Xtra != pKey->Xtra ||
       memcmp( pTag->CurKeyInfo->key, pKey->key, pTag->KeyLength ) != 0 )
   {
      if( ! hb_ntxTagKeyFind( pTag, pKey, pTag->KeyLength ) )
         return HB_FALSE;
   }

   iLevel = pTag->stackLevel - 1;

   pPage = hb_ntxPageLoad( pTag, pTag->stack[ iLevel ].page );
   if( ! pPage )
      return HB_FALSE;
   iKey = pTag->stack[ iLevel ].ikey;
   ulPage = hb_ntxGetKeyPage( pPage, iKey );

   if( ulPage )
   {
      pBasePage = pPage;
      iBaseKey = iKey;
      pPage = hb_ntxPageBottomMove( pTag, ulPage );
      if( ! pPage )
      {
         hb_ntxPageRelease( pTag, pBasePage );
         return HB_FALSE;
      }
      iLevel = pTag->stackLevel - 1;
      iKey = pTag->stack[ iLevel ].ikey;

      hb_ntxSetKeyRec( pBasePage, iBaseKey, hb_ntxGetKeyRec( pPage, iKey ) );
      memcpy( hb_ntxGetKeyVal( pBasePage, iBaseKey ),
              hb_ntxGetKeyVal( pPage, iKey ), pTag->KeyLength );
      pBasePage->Changed = HB_TRUE;
#ifdef HB_NTX_DEBUG
      hb_ntxPageCheckKeys( pBasePage, pTag, iBaseKey, 61 );
#endif
      hb_ntxPageRelease( pTag, pBasePage );
   }
   hb_ntxPageKeyDel( pPage, ( HB_USHORTCAST ) iKey );

   while( iLevel > 0 )
   {
      if( pPage->uiKeys < ( pTag->MaxKeys >> 1 ) )
      {
         HB_USHORT uiFirst, uiLast, uiBaseKey;

         pBasePage = hb_ntxPageLoad( pTag, pTag->stack[ iLevel -1 ].page );
         if( ! pBasePage )
         {
            hb_ntxPageRelease( pTag, pPage );
            return HB_FALSE;
         }
         uiFirst = uiLast = uiBaseKey = pTag->stack[ iLevel - 1 ].ikey;
         if( uiLast < pBasePage->uiKeys && hb_ntxGetKeyPage( pBasePage, uiLast + 1 ) != 0 )
            uiLast++;
         else if( uiFirst > 0 && hb_ntxGetKeyPage( pBasePage, uiFirst - 1 ) != 0 )
            uiFirst--;

         if( uiFirst == uiLast )
         {
            if( pPage->uiKeys == 0 )
            {
               hb_ntxSetKeyPage( pBasePage, uiBaseKey, 0 );
               hb_ntxPageFree( pTag, pPage );
            }
            hb_ntxPageRelease( pTag, pPage );
         }
         else
         {
            LPPAGEINFO pFirst, pLast;

            if( uiFirst == uiBaseKey )
            {
               pFirst = pPage;
               pLast = hb_ntxPageLoad( pTag, hb_ntxGetKeyPage( pBasePage, uiLast ) );
               if( ! pLast )
               {
                  hb_ntxPageRelease( pTag, pPage );
                  hb_ntxPageRelease( pTag, pBasePage );
                  pTag->stackLevel = 0;
                  return HB_FALSE;
               }
            }
            else
            {
               pLast = pPage;
               pFirst = hb_ntxPageLoad( pTag, hb_ntxGetKeyPage( pBasePage, uiFirst ) );
               if( ! pFirst )
               {
                  hb_ntxPageRelease( pTag, pPage );
                  hb_ntxPageRelease( pTag, pBasePage );
                  pTag->stackLevel = 0;
                  return HB_FALSE;
               }
            }
            if( pFirst->uiKeys + pLast->uiKeys < pTag->MaxKeys )
               hb_ntxPageJoin( pTag, pBasePage, uiFirst, pFirst, pLast );
            else
               hb_ntxBalancePages( pTag, pBasePage, uiFirst, pFirst, pLast );
            hb_ntxPageRelease( pTag, pFirst );
            hb_ntxPageRelease( pTag, pLast );
         }
         pPage = pBasePage;
      }
      else
         break;
      iLevel--;
   }

   if( pPage->uiKeys == 0 && pPage->Page == pTag->RootBlock )
   {
      ulPage = hb_ntxGetKeyPage( pPage, 0 );
      if( ulPage != 0 )
      {
         pTag->RootBlock = ulPage;
         pTag->HdrChanged = HB_TRUE;
         hb_ntxPageFree( pTag, pPage );
      }
   }
   hb_ntxPageRelease( pTag, pPage );
   pTag->stackLevel = 0;
   return HB_TRUE;
}

/*
 * Skip in tag respecting record filter only
 */
static void hb_ntxTagSkipFilter( LPTAGINFO pTag, HB_BOOL fForward )
{
   HB_BOOL fBack, fEof = fForward ? pTag->TagEOF : pTag->TagBOF;

   fBack = pTag->fUsrDescend == pTag->AscendKey ? fForward : ! fForward;

   while( ! fEof && ! hb_ntxCheckRecordScope( pTag->Owner->Owner,
                                              pTag->CurKeyInfo->Xtra ) )
   {
      if( fBack )
         fEof = ! hb_ntxTagPrevKey( pTag );
      else
         fEof = ! hb_ntxTagNextKey( pTag );

      if( ! fEof && ! hb_ntxKeyInScope( pTag, pTag->CurKeyInfo ) )
      {
         fEof = HB_TRUE;
      }
   }
   if( fEof )
   {
      if( fForward )
         pTag->TagEOF = HB_TRUE;
      else
         pTag->TagBOF = HB_TRUE;
   }
}

/*
 * go to the first visiable record in Tag
 */
static void hb_ntxTagGoTop( LPTAGINFO pTag )
{
   PHB_NTXSCOPE pScope = pTag->fUsrDescend ? &pTag->bottom : &pTag->top;

   if( pScope->scopeKeyLen )
      hb_ntxTagKeyFind( pTag, pScope->scopeKey, pScope->scopeKeyLen );
   else if( pTag->fUsrDescend == pTag->AscendKey )
      hb_ntxTagBottomKey( pTag );
   else
      hb_ntxTagTopKey( pTag );

   pTag->TagEOF = pTag->CurKeyInfo->Xtra == 0 ||
                  ! hb_ntxKeyInScope( pTag, pTag->CurKeyInfo );

   if( ! pTag->TagEOF && pTag->Owner->Owner->dbfarea.area.dbfi.fFilter )
      hb_ntxTagSkipFilter( pTag, HB_TRUE );

   pTag->TagBOF = pTag->TagEOF;
}

/*
 * go to the last visiable record in Tag
 */
static void hb_ntxTagGoBottom( LPTAGINFO pTag )
{
   PHB_NTXSCOPE pScope = pTag->fUsrDescend ? &pTag->top : &pTag->bottom;

   if( pScope->scopeKeyLen )
      hb_ntxTagKeyFind( pTag, pScope->scopeKey, pScope->scopeKeyLen );
   else if( pTag->fUsrDescend == pTag->AscendKey )
      hb_ntxTagTopKey( pTag );
   else
      hb_ntxTagBottomKey( pTag );

   pTag->TagBOF = pTag->CurKeyInfo->Xtra == 0 ||
                  ! hb_ntxKeyInScope( pTag, pTag->CurKeyInfo );

   if( ! pTag->TagBOF && pTag->Owner->Owner->dbfarea.area.dbfi.fFilter )
      hb_ntxTagSkipFilter( pTag, HB_FALSE );

   pTag->TagEOF = pTag->TagBOF;
}

/*
 * skip to Next Key in the Tag
 */
static void hb_ntxTagSkipNext( LPTAGINFO pTag )
{
   pTag->TagBOF = HB_FALSE;

   if( pTag->stackLevel == 0 )
      pTag->TagEOF = HB_TRUE;
   else if( ! hb_ntxInTopScope( pTag, pTag->CurKeyInfo->key ) )
      hb_ntxTagGoTop( pTag );
   else if( pTag->fUsrDescend == pTag->AscendKey )
      pTag->TagEOF = ! hb_ntxTagPrevKey( pTag );
   else
      pTag->TagEOF = ! hb_ntxTagNextKey( pTag );

   if( ! pTag->TagEOF && ! hb_ntxKeyInScope( pTag, pTag->CurKeyInfo ) )
      pTag->TagEOF = HB_TRUE;

   if( ! pTag->TagEOF && pTag->Owner->Owner->dbfarea.area.dbfi.fFilter )
      hb_ntxTagSkipFilter( pTag, HB_TRUE );
}

/*
 * skip to Previous Key in the Tag
 */
static void hb_ntxTagSkipPrev( LPTAGINFO pTag )
{
   pTag->TagEOF = HB_FALSE;

   if( pTag->stackLevel == 0 )
      /* TODO?: check if this is NTX behavior,
         for sure CDX works in such way */
      hb_ntxTagGoBottom( pTag );
   else if( pTag->fUsrDescend == pTag->AscendKey )
      pTag->TagBOF = ! hb_ntxTagNextKey( pTag );
   else
      pTag->TagBOF = ! hb_ntxTagPrevKey( pTag );

   if( ! pTag->TagBOF && ! hb_ntxKeyInScope( pTag, pTag->CurKeyInfo ) )
      pTag->TagBOF = HB_TRUE;

   if( ! pTag->TagBOF && pTag->Owner->Owner->dbfarea.area.dbfi.fFilter )
      hb_ntxTagSkipFilter( pTag, HB_FALSE );
}

/*
 * count keys in the given page and all subpages
 */
static HB_ULONG hb_ntxPageCountKeys( LPTAGINFO pTag, HB_ULONG ulPage )
{
   LPPAGEINFO pPage = hb_ntxPageLoad( pTag, ulPage );
   HB_ULONG ulKeys;
   HB_USHORT u;

   if( ! pPage )
      return 0;

   ulKeys = pPage->uiKeys;
   for( u = 0; u <= pPage->uiKeys; u++ )
   {
      ulPage = hb_ntxGetKeyPage( pPage, u );
      if( ulPage )
         ulKeys += hb_ntxPageCountKeys( pTag, ulPage );
   }
   hb_ntxPageRelease( pTag, pPage );

   return ulKeys;
}

/*
 * count relative position of current location in page stack
 */
static double hb_ntxTagCountRelKeyPos( LPTAGINFO pTag )
{
   int iLevel = pTag->stackLevel, iKeys;
   double dPos = 1.0;

   while( --iLevel >= 0 )
   {
      LPPAGEINFO pPage = hb_ntxPageLoad( pTag, pTag->stack[ iLevel ].page );
      if( ! pPage )
         break;
      iKeys = pPage->uiKeys;
      if( hb_ntxGetKeyPage( pPage, pPage->uiKeys ) )
         ++iKeys;
      else if( iLevel == pTag->stackLevel - 1 )
         dPos = 0.5;
      if( iKeys )
         dPos = ( dPos + pTag->stack[ iLevel ].ikey ) / iKeys;
      hb_ntxPageRelease( pTag, pPage );
   }
   if( pTag->fUsrDescend == pTag->AscendKey )
      dPos = 1.0 - dPos;
   return dPos;
}

static void hb_ntxTagGoToRelKeyPos( LPTAGINFO pTag, double dPos )
{
   LPPAGEINFO pPage = NULL;
   HB_ULONG ulPage = 0;
   int iKey, iKeys;

   if( pTag->fUsrDescend == pTag->AscendKey )
      dPos = 1.0 - dPos;

   pTag->stackLevel = 0;
   do
   {
      if( pPage )
         hb_ntxPageRelease( pTag, pPage );
      pPage = hb_ntxPageLoad( pTag, ulPage );
      if( ! pPage )
      {
         pTag->stackLevel = 0;
         return;
      }
      if( pPage->uiKeys == 0 )
         iKey = 0;
      else
      {
         iKeys = pPage->uiKeys;
         if( hb_ntxGetKeyPage( pPage, pPage->uiKeys ) )
            ++iKeys;
         iKey = ( int ) ( dPos * iKeys );
         if( iKey >= iKeys )
            iKey = iKeys - 1;
         dPos = dPos * iKeys - iKey;
         if( dPos <= 0.0 )
            dPos = 0.0;
         else if( dPos >= 1.0 )
            dPos = 1.0;
      }
      hb_ntxTagSetPageStack( pTag, pPage->Page, ( HB_USHORTCAST ) iKey );
      ulPage = hb_ntxGetKeyPage( pPage, iKey );
   }
   while( ulPage != 0 );

   hb_ntxPageGetKey( pPage, ( HB_USHORTCAST ) iKey, pTag->CurKeyInfo, pTag->KeyLength );
   hb_ntxPageRelease( pTag, pPage );

   if( dPos > 0.75 )
      hb_ntxTagNextKey( pTag );
   else if( dPos < 0.25 )
      hb_ntxTagPrevKey( pTag );
}

/*
 * refresh CurKey value and set proper path from RootPage to LeafPage
 */
static HB_BOOL hb_ntxCurKeyRefresh( LPTAGINFO pTag )
{
   NTXAREAP pArea = pTag->Owner->Owner;

   if( pArea->dbfarea.lpdbPendingRel )
      SELF_FORCEREL( ( AREAP ) pArea );

   if( ! pArea->dbfarea.fPositioned )
   {
      pTag->stackLevel = 0;
      pTag->TagBOF = pTag->TagEOF = HB_TRUE;
      pTag->CurKeyInfo->Xtra = 0;
      return HB_FALSE;
   }
   else if( pTag->stackLevel == 0 || pTag->CurKeyInfo->Xtra != pArea->dbfarea.ulRecNo )
   {
      HB_BYTE buf[ NTX_MAX_KEY ];
      HB_BOOL fBuf = HB_FALSE;
      LPKEYINFO pKey = NULL;
      /* Try to find previous if it's key for the same record */
      if( pTag->CurKeyInfo->Xtra == pArea->dbfarea.ulRecNo )
      {
         fBuf = HB_TRUE;
         memcpy( buf, pTag->CurKeyInfo->key, pTag->KeyLength );
         pKey = hb_ntxKeyCopy( pKey, pTag->CurKeyInfo, pTag->KeyLength );
         hb_ntxTagKeyFind( pTag, pKey, pTag->KeyLength );
      }
      if( pTag->CurKeyInfo->Xtra != pArea->dbfarea.ulRecNo )
      {
         HB_BOOL fValidBuf = pArea->dbfarea.fValidBuffer;
         /* not found, create new key from DBF and if differs seek again */
         pKey = hb_ntxEvalKey( pKey, pTag );
         if( ! fBuf || memcmp( buf, pKey->key, pTag->KeyLength ) != 0 )
         {
            hb_ntxTagKeyFind( pTag, pKey, pTag->KeyLength );
         }
         /* not found, if key was generated from DBF buffer then force to
          * update it, create the new key and if differs seek again */
         if( pTag->CurKeyInfo->Xtra != pArea->dbfarea.ulRecNo && fValidBuf )
         {
            SELF_GOTO( ( AREAP ) pArea, pArea->dbfarea.ulRecNo );
            memcpy( buf, pKey->key, pTag->KeyLength );
            pKey = hb_ntxEvalKey( pKey, pTag );
            if( memcmp( buf, pKey->key, pTag->KeyLength ) != 0 )
               hb_ntxTagKeyFind( pTag, pKey, pTag->KeyLength );
         }
         if( pTag->CurKeyInfo->Xtra != pArea->dbfarea.ulRecNo && pTag->Template )
         {
            hb_ntxTagGoTop( pTag );
            while( ! pTag->TagEOF )
            {
               if( pTag->CurKeyInfo->Xtra == pArea->dbfarea.ulRecNo )
                  break;
               hb_ntxTagSkipNext( pTag );
            }
         }
      }
      hb_ntxKeyFree( pKey );
      return pTag->CurKeyInfo->Xtra != 0 && pTag->CurKeyInfo->Xtra == pArea->dbfarea.ulRecNo;
   }
   pTag->TagBOF = pTag->TagEOF = HB_FALSE;
   return HB_TRUE;
}

/*
 * free pages allocated by tag
 */
static HB_BOOL hb_ntxTagPagesFree( LPTAGINFO pTag, HB_ULONG ulPage )
{
   LPPAGEINFO pPage = hb_ntxPageLoad( pTag, ulPage );
   HB_BOOL fOK = pPage != NULL;
   HB_USHORT u;

   for( u = 0; fOK && u <= pPage->uiKeys; u++ )
   {
      ulPage = hb_ntxGetKeyPage( pPage, u );
      if( ulPage )
         fOK = hb_ntxTagPagesFree( pTag, ulPage );
   }

   if( fOK )
   {
      pPage->uiKeys = 0;
      hb_ntxPageFree( pTag, pPage );
      if( ! pPage->pPrev )
         fOK = hb_ntxPageSave( pTag->Owner, pPage );
   }
   hb_ntxPageRelease( pTag, pPage );

   return fOK;
}

/*
 * free space allocated by tag
 */
static HB_ERRCODE hb_ntxTagSpaceFree( LPTAGINFO pTag )
{
   if( hb_ntxTagHeaderCheck( pTag ) )
   {
      if( pTag->RootBlock )
      {
         if( ! hb_ntxTagPagesFree( pTag, pTag->RootBlock ) )
            return HB_FAILURE;
      }
      hb_ntxPageAddFree( pTag, pTag->HeadBlock );
      hb_ntxIndexTagDel( pTag->Owner, pTag->TagName );
      pTag->Owner->Changed = HB_TRUE;
   }
   hb_ntxTagDelete( pTag );
   return HB_SUCCESS;
}

/*
 * create index file name
 */
static void hb_ntxCreateFName( NTXAREAP pArea, const char * szBagName, HB_BOOL * fProd,
                               char * szFileName, char * szTagName )
{
   PHB_FNAME pFileName;
   PHB_ITEM pExt = NULL;
   HB_BOOL fName = szBagName && *szBagName;

   pFileName = hb_fsFNameSplit( fName ? szBagName : pArea->dbfarea.szDataFileName );

   if( szTagName )
   {
      if( pFileName->szName )
         hb_strncpyUpperTrim( szTagName, pFileName->szName, NTX_MAX_TAGNAME );
      else
         szTagName[ 0 ] = '\0';
   }

   if( ( hb_setGetDefExtension() && ! pFileName->szExtension ) || ! fName )
   {
      DBORDERINFO pExtInfo;
      memset( &pExtInfo, 0, sizeof( pExtInfo ) );
      pExt = pExtInfo.itmResult = hb_itemPutC( NULL, NULL );
      if( SELF_ORDINFO( ( AREAP ) pArea, DBOI_BAGEXT, &pExtInfo ) == HB_SUCCESS &&
          hb_itemGetCLen( pExt ) > 0 )
      {
         pFileName->szExtension = hb_itemGetCPtr( pExt );
      }
   }
   hb_fsFNameMerge( szFileName, pFileName );

   if( fProd )
   {
      if( ! pFileName->szName )
         *fProd = HB_FALSE;
      else if( ! fName )
         *fProd = HB_TRUE;
      else
      {
         PHB_FNAME pTableFileName = hb_fsFNameSplit( pArea->dbfarea.szDataFileName );

         *fProd = pTableFileName->szName &&
                  hb_stricmp( pTableFileName->szName, pFileName->szName ) == 0;
         if( *fProd && pFileName->szExtension && ! pExt )
         {
            DBORDERINFO pExtInfo;
            memset( &pExtInfo, 0, sizeof( pExtInfo ) );
            pExt = pExtInfo.itmResult = hb_itemPutC( NULL, NULL );
            if( SELF_ORDINFO( ( AREAP ) pArea, DBOI_BAGEXT, &pExtInfo ) == HB_SUCCESS )
            {
               *fProd = hb_stricmp( pFileName->szExtension,
                                    hb_itemGetCPtr( pExt ) ) == 0;
            }
         }
         hb_xfree( pTableFileName );
      }
   }
   hb_xfree( pFileName );
   if( pExt )
      hb_itemRelease( pExt );
}

/*
 * find order bag by its name
 */
static LPNTXINDEX hb_ntxFindBag( NTXAREAP pArea, const char * szBagName )
{
   LPNTXINDEX pIndex;
   PHB_FNAME pSeek, pName;
   HB_BOOL fFound;

   pSeek = hb_fsFNameSplit( szBagName );
   if( ! pSeek->szName )
      pSeek->szName = "";

   pIndex = pArea->lpIndexes;
   while( pIndex )
   {
      pName = hb_fsFNameSplit( pIndex->IndexName );
      if( ! pName->szName )
         pName->szName = "";
      fFound = ! hb_stricmp( pName->szName, pSeek->szName ) &&
               ( ! pSeek->szPath || ( pName->szPath &&
                  ! hb_stricmp( pName->szPath, pSeek->szPath ) ) ) &&
               ( ! pSeek->szExtension || ( pName->szExtension &&
                  ! hb_stricmp( pName->szExtension, pSeek->szExtension ) ) );
      hb_xfree( pName );
      if( fFound )
         break;
      pIndex = pIndex->pNext;
   }
   hb_xfree( pSeek );
   return pIndex;
}

/*
 * Find tag by name in index bag
 */
static int hb_ntxFindTagByName( LPNTXINDEX pIndex, const char * szTag )
{
   int i;

   for( i = 0; i < pIndex->iTags; i++ )
   {
      if( ! hb_strnicmp( pIndex->lpTags[ i ]->TagName, szTag,
                         NTX_MAX_TAGNAME ) )
         return i + 1;
   }
   return 0;
}

/*
 * Find the tag by its name or number
 */
static LPTAGINFO hb_ntxFindTag( NTXAREAP pArea, PHB_ITEM pTagItem,
                                PHB_ITEM pBagItem )
{
   LPNTXINDEX pIndex;
   HB_BOOL fBag;

   if( ! pTagItem ||
       ( hb_itemType( pTagItem ) & ( HB_IT_STRING | HB_IT_NUMERIC ) ) == 0 )
      return pArea->lpCurTag;

   fBag = hb_itemGetCLen( pBagItem ) > 0;
   if( fBag )
   {
      if( hb_itemType( pTagItem ) & HB_IT_STRING )
         pIndex = hb_ntxFindBag( pArea, hb_itemGetCPtr( pBagItem ) );
      else
         pIndex = pArea->lpIndexes;
   }
   else
   {
      int iBag = hb_itemGetNI( pBagItem );

      pIndex = pArea->lpIndexes;
      if( iBag > 0 )
      {
         fBag = HB_TRUE;
         while( pIndex )
         {
            if( --iBag == 0 )
               break;
            pIndex = pIndex->pNext;
         }
      }
      else if( iBag < 0 )
      {
         pIndex = NULL;
      }
   }
   if( pIndex )
   {
      if( hb_itemType( pTagItem ) & HB_IT_STRING )
      {
         const char * szTag = hb_itemGetCPtr( pTagItem );
         int iTag;

         if( fBag )
            iTag = hb_ntxFindTagByName( pIndex, szTag );
         else
         {
            do
            {
               iTag = hb_ntxFindTagByName( pIndex, szTag );
               if( iTag )
                  break;
               pIndex = pIndex->pNext;
            }
            while( pIndex );
         }
         if( iTag )
            return pIndex->lpTags[ iTag - 1 ];
      }
      else
      {
         int i = hb_itemGetNI( pTagItem ) - 1;

         if( i >= 0 )
         {
            if( fBag )
            {
               if( i < pIndex->iTags )
                  return pIndex->lpTags[ i ];
            }
            else
            {
               do
               {
                  if( i < pIndex->iTags )
                     return pIndex->lpTags[ i ];
                  i -= pIndex->iTags;
                  pIndex = pIndex->pNext;
               }
               while( pIndex );
            }
         }
      }
   }

   return NULL;
}

/*
 * find the given tag number
 */
static int hb_ntxFindTagNum( NTXAREAP pArea, LPTAGINFO pTag )
{
   if( pArea->fSetTagNumbers )
   {
      LPNTXINDEX pIndex = pArea->lpIndexes;
      HB_USHORT uiNum = 0, i;

      pTag->uiNumber = 0;
      while( pIndex )
      {
         for( i = 0; i < pIndex->iTags; i++ )
         {
            pIndex->lpTags[ i ]->uiNumber = ++uiNum;
         }
         pIndex = pIndex->pNext;
      }
      pArea->fSetTagNumbers = HB_FALSE;
   }
   return pTag->uiNumber;
}

/*
 * count number of keys in given tag
 */
static HB_ULONG hb_ntxOrdKeyCount( LPTAGINFO pTag )
{
   HB_ULONG ulKeyCount = 0;

   if( ! pTag->Owner->fShared && pTag->keyCount &&
       ! pTag->Owner->Owner->dbfarea.area.dbfi.fFilter )
      return pTag->keyCount;

   if( hb_ntxTagLockRead( pTag ) )
   {
      hb_ntxTagRefreshScope( pTag );

      if( pTag->top.scopeKeyLen || pTag->bottom.scopeKeyLen ||
          pTag->Owner->Owner->dbfarea.area.dbfi.fFilter )
      {
         hb_ntxTagGoTop( pTag );
         while( ! pTag->TagEOF )
         {
            ulKeyCount++;
            hb_ntxTagSkipNext( pTag );
         }
      }
      else
      {
         ulKeyCount = hb_ntxPageCountKeys( pTag, 0 );
      }
      if( ! pTag->Owner->Owner->dbfarea.area.dbfi.fFilter )
         pTag->keyCount = ulKeyCount;
      hb_ntxTagUnLockRead( pTag );
   }
   return ulKeyCount;
}

/*
 * get the logical key position in the given tag
 */
static HB_ULONG hb_ntxOrdKeyNo( LPTAGINFO pTag )
{
   HB_ULONG ulKeyNo = 0;

   if( hb_ntxTagLockRead( pTag ) )
   {
      hb_ntxTagRefreshScope( pTag );
      if( hb_ntxCurKeyRefresh( pTag ) )
      {
         if( pTag->top.scopeKeyLen || pTag->bottom.scopeKeyLen ||
             pTag->Owner->Owner->dbfarea.area.dbfi.fFilter )
         {
            if( hb_ntxKeyInScope( pTag, pTag->CurKeyInfo ) )
            {
               do
               {
                  ulKeyNo++;
                  hb_ntxTagSkipPrev( pTag );
               }
               while( ! pTag->TagBOF );
            }
         }
         else
         {
            int iLevel = pTag->stackLevel, iKey, iFirst = 1;
            HB_BOOL fBack = pTag->fUsrDescend == pTag->AscendKey;
            LPPAGEINFO pPage;
            HB_ULONG ulPage;

            while( --iLevel >= 0 )
            {
               pPage = hb_ntxPageLoad( pTag, pTag->stack[ iLevel ].page );
               if( ! pPage )
                  break;
               if( fBack )
               {
                  iKey = pTag->stack[ iLevel ].ikey;
                  ulKeyNo += pPage->uiKeys - iKey;
                  while( ++iKey <= pPage->uiKeys )
                  {
                     ulPage = hb_ntxGetKeyPage( pPage, iKey );
                     if( ulPage )
                        ulKeyNo += hb_ntxPageCountKeys( pTag, ulPage );
                  }
               }
               else
               {
                  ulKeyNo += iKey = pTag->stack[ iLevel ].ikey + iFirst;
                  iFirst = 0;
                  while( --iKey >= 0 )
                  {
                     ulPage = hb_ntxGetKeyPage( pPage, iKey );
                     if( ulPage )
                        ulKeyNo += hb_ntxPageCountKeys( pTag, ulPage );
                  }
               }
               hb_ntxPageRelease( pTag, pPage );
            }
         }
      }
      hb_ntxTagUnLockRead( pTag );
   }
   return ulKeyNo;
}

/*
 * set logical key position in given tag
 */
static HB_BOOL hb_ntxOrdKeyGoto( LPTAGINFO pTag, HB_ULONG ulKeyNo )
{
   NTXAREAP pArea = pTag->Owner->Owner;

   if( ! ulKeyNo || ! hb_ntxTagLockRead( pTag ) )
      return HB_FALSE;

   hb_ntxTagRefreshScope( pTag );
   hb_ntxTagGoTop( pTag );
   while( ! pTag->TagEOF && --ulKeyNo )
   {
      hb_ntxTagSkipNext( pTag );
   }

   if( pTag->TagEOF )
   {
      SELF_GOTO( ( AREAP ) pArea, 0 );
   }
   else
   {
      LPTAGINFO pSavedTag = pArea->lpCurTag;
      pArea->lpCurTag = pTag;
      if( SELF_GOTO( ( AREAP ) pArea, pTag->CurKeyInfo->Xtra ) == HB_SUCCESS )
         SELF_SKIPFILTER( ( AREAP ) pArea, 1 );
      pArea->lpCurTag = pSavedTag;
   }
   hb_ntxTagUnLockRead( pTag );
   return HB_TRUE;
}

/*
 * get the relative key position (from 0.0 to 1.0) in the given tag
 */
static double hb_ntxOrdGetRelKeyPos( LPTAGINFO pTag )
{
   double dPos = 0.0, dStart = 0.0, dStop = 1.0, dFact = 0.0000000000001;
   HB_BOOL fOK = HB_TRUE, fFilter = pTag->Owner->Owner->dbfarea.area.dbfi.fFilter;

   if( ! hb_ntxTagLockRead( pTag ) )
      return HB_FALSE;

   hb_ntxTagRefreshScope( pTag );

   pTag->Owner->Owner->dbfarea.area.dbfi.fFilter = HB_FALSE;
   if( pTag->fUsrDescend ? pTag->bottom.scopeKeyLen : pTag->top.scopeKeyLen )
   {
      hb_ntxTagGoTop( pTag );
      if( pTag->TagEOF )
         fOK = HB_FALSE;
      else
         dStart = hb_ntxTagCountRelKeyPos( pTag );
   }
   if( fOK && ( pTag->fUsrDescend ? pTag->top.scopeKeyLen : pTag->bottom.scopeKeyLen ) )
   {
      hb_ntxTagGoBottom( pTag );
      if( pTag->TagBOF )
         fOK = HB_FALSE;
      else
         dStop = hb_ntxTagCountRelKeyPos( pTag );
   }
   pTag->Owner->Owner->dbfarea.area.dbfi.fFilter = fFilter;

   if( fOK )
   {
      if( hb_ntxCurKeyRefresh( pTag ) &&
          hb_ntxKeyInScope( pTag, pTag->CurKeyInfo ) )
      {
         if( dStart >= dStop - dFact )
            dPos = 0.5;
         else
         {
            dPos = hb_ntxTagCountRelKeyPos( pTag );
            dPos = ( dPos - dStart ) / ( dStop - dStart );
            /* fix possible differences in FL representation */
            if( dPos <= 0.0 )
               dPos = 0.0;
            else if( dPos >= 1.0 )
               dPos = 1.0;
         }
      }
   }
   hb_ntxTagUnLockRead( pTag );

   return dPos;
}

/*
 * set the relative key position (from 0.0 to 1.0) in the given tag
 */
static void hb_ntxOrdSetRelKeyPos( LPTAGINFO pTag, double dPos )
{
   if( hb_ntxTagLockRead( pTag ) )
   {
      NTXAREAP pArea = pTag->Owner->Owner;
      double dStart = 0.0, dStop = 1.0, dFact = 0.0000000000001;
      HB_BOOL fOK = HB_TRUE, fFilter = pArea->dbfarea.area.dbfi.fFilter;
      HB_BOOL fForward = HB_TRUE, fTop = HB_FALSE;

      hb_ntxTagRefreshScope( pTag );

      if( dPos >= 1.0 )
         fForward = HB_FALSE;
      else if( dPos <= 0.0 )
         fTop = HB_TRUE;
      else
      {
         pArea->dbfarea.area.dbfi.fFilter = HB_FALSE;
         if( pTag->fUsrDescend ? pTag->bottom.scopeKeyLen : pTag->top.scopeKeyLen )
         {
            hb_ntxTagGoTop( pTag );
            if( pTag->TagEOF )
               fOK = HB_FALSE;
            else
               dStart = hb_ntxTagCountRelKeyPos( pTag );
         }
         if( fOK && ( pTag->fUsrDescend ? pTag->top.scopeKeyLen : pTag->bottom.scopeKeyLen ) )
         {
            hb_ntxTagGoBottom( pTag );
            if( pTag->TagBOF )
               fOK = HB_FALSE;
            else
               dStop = hb_ntxTagCountRelKeyPos( pTag );
         }
         pArea->dbfarea.area.dbfi.fFilter = fFilter;

         if( fOK )
         {
            if( dStart >= dStop - dFact )
            {
               fTop = HB_TRUE;
            }
            else
            {
               dPos = dPos * ( dStop - dStart ) + dStart;
               hb_ntxTagGoToRelKeyPos( pTag, dPos );
               if( pTag->CurKeyInfo->Xtra == 0 )
                  fForward = HB_FALSE;
               else if( ! hb_ntxInTopScope( pTag, pTag->CurKeyInfo->key ) )
                  fTop = HB_TRUE;
               else if( ! hb_ntxInBottomScope( pTag, pTag->CurKeyInfo->key ) )
                  fForward = HB_FALSE;
            }
         }
      }
      if( ! fOK )
      {
         SELF_GOTO( ( AREAP ) pArea, 0 );
      }
      else
      {
         LPTAGINFO pSavedTag = pArea->lpCurTag;
         pArea->lpCurTag = pTag;

         pArea->dbfarea.area.fTop = pArea->dbfarea.area.fBottom = HB_FALSE;

         if( fForward )
         {
            if( fTop )
               hb_ntxTagGoTop( pTag );
            if( pTag->CurKeyInfo->Xtra != 0 )
            {
               if( SELF_GOTO( ( AREAP ) pArea, pTag->CurKeyInfo->Xtra ) == HB_SUCCESS )
               {
                  SELF_SKIPFILTER( ( AREAP ) pArea, 1 );
                  if( pArea->dbfarea.area.fEof && ! fTop )
                     fForward = HB_FALSE;
               }
            }
            else if( fTop )
               SELF_GOTO( ( AREAP ) pArea, 0 );
            else
               fForward = HB_FALSE;
         }
         if( ! fForward )
         {
            hb_ntxTagGoBottom( pTag );
            if( SELF_GOTO( ( AREAP ) pArea, pTag->CurKeyInfo->Xtra ) == HB_SUCCESS &&
                pTag->CurKeyInfo->Xtra != 0 )
            {
               pArea->dbfarea.area.fBottom = HB_TRUE;
               SELF_SKIPFILTER( ( AREAP ) pArea, -1 );
            }
         }
         pArea->lpCurTag = pSavedTag;
      }
      hb_ntxTagUnLockRead( pTag );
   }
}

/*
 * skip to next/previous unique key
 */
static HB_BOOL hb_ntxOrdSkipUnique( LPTAGINFO pTag, HB_LONG lToSkip )
{
   NTXAREAP pArea = pTag->Owner->Owner;
   HB_BOOL fOut = HB_FALSE, fEof = HB_FALSE, fForward = ( lToSkip >= 0 );

   if( pArea->dbfarea.lpdbPendingRel )
      SELF_FORCEREL( ( AREAP ) pArea );

   pArea->dbfarea.area.fTop = pArea->dbfarea.area.fBottom = HB_FALSE;

   if( hb_ntxTagLockRead( pTag ) )
   {
      LPTAGINFO pSavedTag = pArea->lpCurTag;
      pArea->lpCurTag = pTag;

      hb_ntxTagRefreshScope( pTag );
      if( hb_ntxCurKeyRefresh( pTag ) )
      {
         char keyVal[ NTX_MAX_KEY ];
         memcpy( keyVal, pTag->CurKeyInfo->key, pTag->KeyLength );

         do
         {
            if( fForward )
               hb_ntxTagSkipNext( pTag );
            else
               hb_ntxTagSkipPrev( pTag );
            fOut = pTag->TagEOF || pTag->TagBOF;
         }
         while( ! fOut && hb_ntxValCompare( pTag,
                                        pTag->CurKeyInfo->key, pTag->KeyLength,
                                        keyVal, pTag->KeyLength, HB_TRUE ) == 0 );
      }
      else if( ! fForward && ! pArea->dbfarea.fPositioned )
      {
         hb_ntxTagGoBottom( pTag );
         fEof = pTag->TagEOF;
      }
      else
      {
         fOut = HB_TRUE;
      }
      if( fOut )
      {
         if( fForward )
            fEof = HB_TRUE;
         else
         {
            hb_ntxTagGoTop( pTag );
            fEof = pTag->TagEOF;
         }
      }
      hb_ntxTagUnLockRead( pTag );

      if( SELF_GOTO( ( AREAP ) pArea, fEof ? 0 : pTag->CurKeyInfo->Xtra ) == HB_SUCCESS &&
          ! fEof )
      {
         SELF_SKIPFILTER( ( AREAP ) pArea, ( fForward || fOut ) ? 1 : -1 );
         if( ! fForward && fOut )
            pArea->dbfarea.area.fBof = HB_TRUE;
      }

      /* Update Bof and Eof flags */
      if( fForward )
         pArea->dbfarea.area.fBof = HB_FALSE;
      else
         pArea->dbfarea.area.fEof = HB_FALSE;

      pArea->lpCurTag = pSavedTag;
      return HB_TRUE;
   }
   return HB_FALSE;
}

/*
 * skip while code block doesn't return HB_TRUE
 */
static HB_BOOL hb_ntxOrdSkipEval( LPTAGINFO pTag, HB_BOOL fForward, PHB_ITEM pEval )
{
   NTXAREAP pArea = pTag->Owner->Owner;
   HB_BOOL fFound = HB_FALSE;

   HB_TRACE( HB_TR_DEBUG, ( "hb_ntxOrdSkipEval(%p, %d, %p)", pTag, fForward, pEval ) );

   if( hb_itemType( pEval ) != HB_IT_BLOCK )
   {
      if( SELF_SKIP( ( AREAP ) pArea, fForward ? 1 : -1 ) != HB_SUCCESS )
         return HB_FALSE;
      return fForward ? ! pArea->dbfarea.area.fEof : ! pArea->dbfarea.area.fBof;
   }

   if( pArea->dbfarea.lpdbPendingRel )
      SELF_FORCEREL( ( AREAP ) pArea );

   pArea->dbfarea.area.fTop = pArea->dbfarea.area.fBottom = HB_FALSE;

   if( hb_ntxTagLockRead( pTag ) )
   {
      LPTAGINFO pSavedTag = pArea->lpCurTag;
      pArea->lpCurTag = pTag;

      hb_ntxTagRefreshScope( pTag );
      if( hb_ntxCurKeyRefresh( pTag ) )
      {
         if( fForward )
            hb_ntxTagSkipNext( pTag );
         else
            hb_ntxTagSkipPrev( pTag );

         while( fForward ? ! pTag->TagEOF : ! pTag->TagBOF )
         {
            if( SELF_GOTO( ( AREAP ) pArea, pTag->CurKeyInfo->Xtra ) != HB_SUCCESS )
               break;
            if( hb_ntxEvalSeekCond( pTag, pEval ) )
            {
               HB_ULONG ulRecNo = pArea->dbfarea.ulRecNo;
               if( SELF_SKIPFILTER( ( AREAP ) pArea, fForward ? 1 : -1 ) != HB_SUCCESS ||
                   pArea->dbfarea.ulRecNo == ulRecNo || hb_ntxEvalSeekCond( pTag, pEval ) )
               {
                  fFound = HB_TRUE;
                  break;
               }
            }
            if( fForward )
               hb_ntxTagSkipNext( pTag );
            else
               hb_ntxTagSkipPrev( pTag );
         }
         if( ! fFound )
         {
            if( fForward )
               SELF_GOTO( ( AREAP ) pArea, 0 );
            else
            {
               SELF_GOTOP( ( AREAP ) pArea );
               pArea->dbfarea.area.fBof = HB_TRUE;
            }
         }
      }
      pArea->lpCurTag = pSavedTag;
      hb_ntxTagUnLockRead( pTag );
   }

   /* Update Bof and Eof flags */
   if( fForward )
      pArea->dbfarea.area.fBof = HB_FALSE;
   else
      pArea->dbfarea.area.fEof = HB_FALSE;

   return fFound;
}

/*
 * skip while code block doesn't return HB_TRUE
 */
static HB_BOOL hb_ntxOrdSkipWild( LPTAGINFO pTag, HB_BOOL fForward, PHB_ITEM pWildItm )
{
   NTXAREAP pArea = pTag->Owner->Owner;
   const char * szPattern;
   char * szFree = NULL;
   HB_BOOL fFound = HB_FALSE;
   int iFixed = 0;

   HB_TRACE( HB_TR_DEBUG, ( "hb_ntxOrdSkipWild(%p, %d, %p)", pTag, fForward, pWildItm ) );

   szPattern = hb_itemGetCPtr( pWildItm );

   if( pTag->KeyType != 'C' || ! szPattern || ! *szPattern )
   {
      if( SELF_SKIP( ( AREAP ) pArea, fForward ? 1 : -1 ) != HB_SUCCESS )
         return HB_FALSE;
      return fForward ? ! pArea->dbfarea.area.fEof : ! pArea->dbfarea.area.fBof;
   }

   if( pArea->dbfarea.area.cdPage != hb_vmCDP() )
   {
      szPattern = szFree = hb_cdpDup( szPattern, hb_vmCDP(), pArea->dbfarea.area.cdPage );
   }

   while( iFixed < pTag->KeyLength && szPattern[ iFixed ] &&
          szPattern[ iFixed ] != '*' && szPattern[ iFixed ] != '?' )
   {
      ++iFixed;
   }

   if( pArea->dbfarea.lpdbPendingRel )
      SELF_FORCEREL( ( AREAP ) pArea );

   pArea->dbfarea.area.fTop = pArea->dbfarea.area.fBottom = HB_FALSE;

   if( hb_ntxTagLockRead( pTag ) )
   {
      LPTAGINFO pSavedTag = pArea->lpCurTag;
      pArea->lpCurTag = pTag;

      hb_ntxTagRefreshScope( pTag );
      if( hb_ntxCurKeyRefresh( pTag ) )
      {
         int iStop = fForward ? -1 : 1;
         if( pTag->fUsrDescend )
            iStop = -iStop;
         if( iFixed && hb_ntxValCompare( pTag, szPattern, iFixed,
                             pTag->CurKeyInfo->key, iFixed, HB_FALSE ) == -iStop )
         {
            LPKEYINFO pKey;
            pKey = hb_ntxKeyNew( NULL, pTag->KeyLength );
            memcpy( pKey->key, szPattern, iFixed );
            pKey->key[ iFixed ] = '\0';
            pKey->Xtra = pArea->lpCurTag->fUsrDescend ==
                         pArea->lpCurTag->AscendKey ? NTX_MAX_REC_NUM :
                                                      NTX_IGNORE_REC_NUM;
            if( ! hb_ntxTagKeyFind( pTag, pKey, ( HB_USHORTCAST ) iFixed ) )
            {
               if( fForward )
                  pTag->TagEOF = HB_TRUE;
               else
                  pTag->TagBOF = HB_TRUE;
            }
            hb_ntxKeyFree( pKey );
         }
         else if( fForward )
            hb_ntxTagSkipNext( pTag );
         else
            hb_ntxTagSkipPrev( pTag );

         while( fForward ? ! pTag->TagEOF : ! pTag->TagBOF )
         {
            if( hb_strMatchWild( pTag->CurKeyInfo->key, szPattern ) )
            {
               HB_ULONG ulRecNo = pTag->CurKeyInfo->Xtra;
               if( SELF_GOTO( ( AREAP ) pArea, ulRecNo ) != HB_SUCCESS )
                  break;
               if( SELF_SKIPFILTER( ( AREAP ) pArea, fForward ? 1 : -1 ) != HB_SUCCESS ||
                   pArea->dbfarea.ulRecNo == ulRecNo ||
                   hb_strMatchWild( pTag->CurKeyInfo->key, szPattern ) )
               {
                  fFound = HB_TRUE;
                  break;
               }
            }
            if( iFixed && hb_ntxValCompare( pTag, szPattern, iFixed,
                             pTag->CurKeyInfo->key, iFixed, HB_FALSE ) == iStop )
            {
               break;
            }
            if( fForward )
               hb_ntxTagSkipNext( pTag );
            else
               hb_ntxTagSkipPrev( pTag );
         }
         if( ! fFound )
         {
            if( fForward )
               SELF_GOTO( ( AREAP ) pArea, 0 );
            else
            {
               SELF_GOTOP( ( AREAP ) pArea );
               pArea->dbfarea.area.fBof = HB_TRUE;
            }
         }
      }
      pArea->lpCurTag = pSavedTag;
      hb_ntxTagUnLockRead( pTag );
   }

   /* Update Bof and Eof flags */
   if( fForward )
      pArea->dbfarea.area.fBof = HB_FALSE;
   else
      pArea->dbfarea.area.fEof = HB_FALSE;

   if( szFree )
      hb_xfree( szFree );

   return fFound;
}

static HB_BOOL hb_ntxRegexMatch( LPTAGINFO pTag, PHB_REGEX pRegEx, const char * szKey )
{
   HB_SIZE nLen = pTag->KeyLength;
   char szBuff[ NTX_MAX_KEY + 1 ];

   if( pTag->Owner->Owner->dbfarea.area.cdPage != hb_vmCDP() )
   {
      nLen = sizeof( szBuff ) - 1;
      hb_cdpnDup2( szKey, pTag->KeyLength, szBuff, &nLen,
                   pTag->Owner->Owner->dbfarea.area.cdPage, hb_vmCDP() );
      szBuff[ nLen ] = '\0';
      szKey = szBuff;
   }

   return hb_regexMatch( pRegEx, szKey, nLen, HB_FALSE );
}

/*
 * skip while regular expression on index key val doesn't return HB_TRUE
 */
static HB_BOOL hb_ntxOrdSkipRegEx( LPTAGINFO pTag, HB_BOOL fForward, PHB_ITEM pRegExItm )
{
   NTXAREAP pArea = pTag->Owner->Owner;
   HB_BOOL fFound = HB_FALSE;
   PHB_REGEX pRegEx;

   HB_TRACE( HB_TR_DEBUG, ( "hb_ntxOrdSkipRegEx(%p, %d, %p)", pTag, fForward, pRegExItm ) );

   if( pTag->KeyType != 'C' || ( pRegEx = hb_regexGet( pRegExItm, 0 ) ) == NULL )
   {
      if( SELF_SKIP( ( AREAP ) pArea, fForward ? 1 : -1 ) != HB_SUCCESS )
         return HB_FALSE;
      return fForward ? ! pArea->dbfarea.area.fEof : ! pArea->dbfarea.area.fBof;
   }

   if( pArea->dbfarea.lpdbPendingRel )
      SELF_FORCEREL( ( AREAP ) pArea );

   pArea->dbfarea.area.fTop = pArea->dbfarea.area.fBottom = HB_FALSE;

   if( hb_ntxTagLockRead( pTag ) )
   {
      LPTAGINFO pSavedTag = pArea->lpCurTag;
      pArea->lpCurTag = pTag;

      hb_ntxTagRefreshScope( pTag );
      if( hb_ntxCurKeyRefresh( pTag ) )
      {
         if( fForward )
            hb_ntxTagSkipNext( pTag );
         else
            hb_ntxTagSkipPrev( pTag );

         while( fForward ? ! pTag->TagEOF : ! pTag->TagBOF )
         {
            if( SELF_GOTO( ( AREAP ) pArea, pTag->CurKeyInfo->Xtra ) != HB_SUCCESS )
               break;

            if( hb_ntxRegexMatch( pTag, pRegEx, ( const char * ) pTag->CurKeyInfo->key ) )
            {
               HB_ULONG ulRecNo = pArea->dbfarea.ulRecNo;
               if( SELF_SKIPFILTER( ( AREAP ) pArea, fForward ? 1 : -1 ) != HB_SUCCESS ||
                   pArea->dbfarea.ulRecNo == ulRecNo ||
                   hb_ntxRegexMatch( pTag, pRegEx, ( const char * ) pTag->CurKeyInfo->key ) )
               {
                  fFound = HB_TRUE;
                  break;
               }
            }
            if( fForward )
               hb_ntxTagSkipNext( pTag );
            else
               hb_ntxTagSkipPrev( pTag );
         }
         if( ! fFound )
         {
            if( fForward )
               SELF_GOTO( ( AREAP ) pArea, 0 );
            else
            {
               SELF_GOTOP( ( AREAP ) pArea );
               pArea->dbfarea.area.fBof = HB_TRUE;
            }
         }
      }
      pArea->lpCurTag = pSavedTag;
      hb_ntxTagUnLockRead( pTag );
   }

   /* Update Bof and Eof flags */
   if( fForward )
      pArea->dbfarea.area.fBof = HB_FALSE;
   else
      pArea->dbfarea.area.fEof = HB_FALSE;

   hb_regexFree( pRegEx );

   return fFound;
}

/*
 * add key to custom tag (ordKeyAdd())
 * user key value is not implemented
 */
static HB_BOOL hb_ntxOrdKeyAdd( LPTAGINFO pTag, PHB_ITEM pItem )
{
   NTXAREAP pArea = pTag->Owner->Owner;
   HB_BOOL fResult = HB_FALSE;
   LPKEYINFO pKey;

   if( pArea->dbfarea.lpdbPendingRel )
      SELF_FORCEREL( ( AREAP ) pArea );

   if( ! pArea->dbfarea.fPositioned )
      return HB_FALSE;

   if( pTag->pForItem && ! hb_ntxEvalCond( pArea, pTag->pForItem, HB_TRUE ) )
      return HB_FALSE;

   if( pTag->Template && pItem && hb_itemType( pItem ) != HB_IT_NIL )
   {
      pKey = hb_ntxKeyPutItem( NULL, pItem, pArea->dbfarea.ulRecNo, pTag, HB_TRUE, NULL );
   }
   else
   {
      pKey = hb_ntxEvalKey( NULL, pTag );
   }

   if( hb_ntxTagLockWrite( pTag ) )
   {
      if( hb_ntxTagKeyAdd( pTag, pKey ) )
      {
         fResult = HB_TRUE;
         if( ! pTag->Owner->fShared && pTag->keyCount &&
             hb_ntxKeyInScope( pTag, pKey ) )
            pTag->keyCount++;
      }
      hb_ntxTagUnLockWrite( pTag );
   }
   hb_ntxKeyFree( pKey );
   return fResult;
}

/*
 * del key from custom tag (ordKeyDel())
 * user key value is not implemented
 */
static HB_BOOL hb_ntxOrdKeyDel( LPTAGINFO pTag, PHB_ITEM pItem )
{
   NTXAREAP pArea = pTag->Owner->Owner;
   HB_BOOL fResult = HB_FALSE;
   LPKEYINFO pKey = NULL;

   if( pArea->dbfarea.lpdbPendingRel )
      SELF_FORCEREL( ( AREAP ) pArea );

   if( ! pArea->dbfarea.fPositioned )
      return HB_FALSE;

   if( pTag->pForItem && ! hb_ntxEvalCond( pArea, pTag->pForItem, HB_TRUE ) )
      return HB_FALSE;

   if( pTag->Template && pItem && hb_itemType( pItem ) != HB_IT_NIL )
   {
      pKey = hb_ntxKeyPutItem( NULL, pItem, pArea->dbfarea.ulRecNo, pTag, HB_TRUE, NULL );
   }

   if( hb_ntxTagLockWrite( pTag ) )
   {
      if( pKey == NULL )
      {
         if( hb_ntxCurKeyRefresh( pTag ) )
            pKey = hb_ntxKeyCopy( NULL, pTag->CurKeyInfo, pTag->KeyLength );
         else
            pKey = hb_ntxEvalKey( NULL, pTag );
      }
      if( hb_ntxTagKeyDel( pTag, pKey ) )
      {
         fResult = HB_TRUE;
         if( ! pTag->Owner->fShared && pTag->keyCount &&
             hb_ntxKeyInScope( pTag, pKey ) )
            pTag->keyCount--;
      }
      hb_ntxTagUnLockWrite( pTag );
   }
   hb_ntxKeyFree( pKey );
   return fResult;
}

/*
 * DBOI_FINDREC find a specific record in the tag - it's useful for
 * custom indexes when the same record can be stored more then once
 * or when the used index key is unknown
 */
static HB_BOOL hb_ntxOrdFindRec( LPTAGINFO pTag, HB_ULONG ulRecNo, HB_BOOL fCont )
{
   NTXAREAP pArea = pTag->Owner->Owner;
   HB_BOOL fFound = HB_FALSE;

   if( pTag && ulRecNo )
   {
      if( pArea->dbfarea.lpdbPendingRel && pArea->dbfarea.lpdbPendingRel->isScoped )
         SELF_FORCEREL( ( AREAP ) pArea );

      if( hb_ntxTagLockRead( pTag ) )
      {
         hb_ntxTagRefreshScope( pTag );
         if( fCont )
         {
            if( ! hb_ntxCurKeyRefresh( pTag ) )
               ulRecNo = 0;
            else
               hb_ntxTagSkipNext( pTag );
         }
         else
         {
            hb_ntxTagGoTop( pTag );
         }
         if( ulRecNo )
         {
            while( ! pTag->TagEOF )
            {
               if( pTag->CurKeyInfo->Xtra == ulRecNo )
               {
                  fFound = HB_TRUE;
                  break;
               }
               hb_ntxTagSkipNext( pTag );
            }
         }
         hb_ntxTagUnLockRead( pTag );
      }
   }
   SELF_GOTO( ( AREAP ) pArea, fFound ? ulRecNo : 0 );
   return fFound;
}

/*
 * evaluate given C function in given scope
 */
static HB_ULONG hb_ntxOrdScopeEval( LPTAGINFO pTag,
                                    HB_EVALSCOPE_FUNC pFunc, void * pParam,
                                    PHB_ITEM pItemLo, PHB_ITEM pItemHi )
{
   HB_ULONG ulCount = 0, ulLen = ( HB_ULONG ) pTag->KeyLength;
   PHB_ITEM pItemTop = hb_itemNew( NULL ), pItemBottom = hb_itemNew( NULL );

   hb_ntxTagGetScope( pTag, 0, pItemTop );
   hb_ntxTagGetScope( pTag, 1, pItemBottom );
   hb_ntxTagSetScope( pTag, 0, pItemLo );
   hb_ntxTagSetScope( pTag, 1, pItemHi );

   if( hb_ntxTagLockRead( pTag ) )
   {
      hb_ntxTagGoTop( pTag );
      while( ! pTag->TagEOF )
      {
         pFunc( pTag->CurKeyInfo->Xtra, ( HB_BYTE * ) pTag->CurKeyInfo->key, ulLen, pParam );
         ulCount++;
         hb_ntxTagSkipNext( pTag );
      }
      hb_ntxTagUnLockRead( pTag );
   }

   hb_ntxTagSetScope( pTag, 0, pItemTop );
   hb_ntxTagSetScope( pTag, 1, pItemBottom );
   hb_itemRelease( pItemTop );
   hb_itemRelease( pItemBottom );

   return ulCount;
}

/* ************************************************************************* */
/* create index: hb_ntxTagCreate() */
/* ************************************************************************* */

static int hb_ntxQuickSortCompare( LPNTXSORTINFO pSort, HB_BYTE * pKey1, HB_BYTE * pKey2 )
{
   int iLen = pSort->keyLen, i;

   i = hb_ntxValCompare( pSort->pTag, ( const char * ) pKey1, iLen, ( const char * ) pKey2, iLen, HB_TRUE );
   if( i == 0 )
   {
      if( pSort->pTag->fSortRec )
         i = ( HB_GET_LE_UINT32( pKey1 + iLen ) < HB_GET_LE_UINT32( pKey2 + iLen ) ) ? -1 : 1;
   }
   else if( ! pSort->pTag->AscendKey )
   {
      i = -i;
   }

   return i;
}

static HB_BOOL hb_ntxQSort( LPNTXSORTINFO pSort, HB_BYTE * pSrc, HB_BYTE * pBuf, HB_LONG lKeys )
{
   if( lKeys > 1 )
   {
      int iLen = pSort->keyLen + 4;
      HB_LONG l1, l2;
      HB_BYTE * pPtr1, * pPtr2, * pDst;
      HB_BOOL f1, f2;

      l1 = lKeys >> 1;
      l2 = lKeys - l1;
      pPtr1 = &pSrc[ 0 ];
      pPtr2 = &pSrc[ l1 * iLen ];

      f1 = hb_ntxQSort( pSort, pPtr1, &pBuf[ 0 ], l1 );
      f2 = hb_ntxQSort( pSort, pPtr2, &pBuf[ l1 * iLen ], l2 );
      if( f1 )
      {
         pDst = pBuf;
      }
      else
      {
         pDst = pSrc;
         pPtr1 = &pBuf[ 0 ];
      }
      if( ! f2 )
      {
         pPtr2 = &pBuf[ l1 * iLen ];
      }
      while( l1 > 0 && l2 > 0 )
      {
         if( hb_ntxQuickSortCompare( pSort, pPtr1, pPtr2 ) <= 0 )
         {
            memcpy( pDst, pPtr1, iLen );
            pPtr1 += iLen;
            l1--;
         }
         else
         {
            memcpy( pDst, pPtr2, iLen );
            pPtr2 += iLen;
            l2--;
         }
         pDst += iLen;
      }
      if( l1 > 0 )
      {
         memcpy( pDst, pPtr1, iLen * l1 );
      }
      else if( l2 > 0 && f1 == f2 )
      {
         memcpy( pDst, pPtr2, iLen * l2 );
      }
      return ! f1;
   }
   return HB_TRUE;
}

static void hb_ntxSortSortPage( LPNTXSORTINFO pSort )
{
   HB_ULONG ulSize = pSort->ulKeys * ( pSort->keyLen + 4 );

   if( ! hb_ntxQSort( pSort, pSort->pKeyPool, &pSort->pKeyPool[ ulSize ], pSort->ulKeys ) )
   {
      pSort->pStartKey = &pSort->pKeyPool[ ulSize ];
   }
   else
   {
      pSort->pStartKey = pSort->pKeyPool;
   }
}

static void hb_ntxSortBufferFlush( LPNTXSORTINFO pSort )
{
   HB_SIZE nSize;

   if( pSort->ulPagesIO )
   {
      LPNTXINDEX pIndex = pSort->pTag->Owner;
      nSize = pSort->ulPagesIO * NTXBLOCKSIZE;
      if( hb_fileWriteAt( pIndex->DiskFile, pSort->pBuffIO, nSize,
                     hb_ntxFileOffset( pIndex, pSort->ulFirstIO ) ) != nSize )
      {
         hb_ntxErrorRT( pIndex->Owner, EG_WRITE, EDBF_WRITE,
                        pIndex->IndexName, hb_fsError(), 0, NULL );
      }
      pSort->ulPagesIO = 0;
      pIndex->fFlush = HB_TRUE;
      if( pIndex->fShared )
         pIndex->Changed = HB_TRUE;
   }
}

static void hb_ntxSortStorePage( LPNTXSORTINFO pSort, LPPAGEINFO pPage )
{
   LPNTXINDEX pIndex = pSort->pTag->Owner;

   if( ! pPage->Page )
   {
      pPage->Page = hb_ntxPageAlloc( pIndex );
      if( pSort->ulSizeIO )
      {
         if( pSort->ulPagesIO == pSort->ulSizeIO )
            hb_ntxSortBufferFlush( pSort );
         if( ! pSort->ulPagesIO ||
             hb_ntxFileOffset( pIndex, pSort->ulLastIO ) + NTXBLOCKSIZE ==
             hb_ntxFileOffset( pIndex, pPage->Page ) )
         {
            hb_ntxSetKeyCount( pPage, pPage->uiKeys );
            memcpy( pSort->pBuffIO + pSort->ulPagesIO * NTXBLOCKSIZE,
                    hb_ntxPageBuffer( pPage ), NTXBLOCKSIZE );
            pSort->ulLastIO = pPage->Page;
            if( ! pSort->ulPagesIO++ )
               pSort->ulFirstIO = pPage->Page;
            pPage->Changed = HB_FALSE;
            return;
         }
      }
   }
   if( ! pPage->pPrev )
      hb_ntxPageSave( pIndex, pPage );
}

static void hb_ntxSortAddNodeKey( LPNTXSORTINFO pSort, HB_BYTE * pKeyVal, HB_ULONG ulRec )
{
   LPPAGEINFO pPage;
   HB_ULONG ulPage = 0;
   int iLevel = 0;

   for( ;; )
   {
      pPage = pSort->NodeList[ iLevel ];
      if( pPage == NULL )
      {
         pPage = pSort->NodeList[ iLevel ] = hb_ntxPageNew( pSort->pTag, HB_TRUE );
         break;
      }
      else if( pPage->uiKeys >= pSort->pTag->MaxKeys )
      {
         hb_ntxSetKeyPage( pPage, pPage->uiKeys, ulPage );
         hb_ntxSortStorePage( pSort, pPage );
         ulPage = pPage->Page;
         hb_ntxPageRelease( pSort->pTag, pPage );
         pSort->NodeList[ iLevel++ ] = hb_ntxPageNew( pSort->pTag, HB_TRUE );
      }
      else
         break;
   }

   memcpy( hb_ntxGetKeyVal( pPage, pPage->uiKeys ), pKeyVal, pSort->pTag->KeyLength );
   hb_ntxSetKeyRec( pPage, pPage->uiKeys, ulRec );
   hb_ntxSetKeyPage( pPage, pPage->uiKeys, ulPage );
   pPage->uiKeys++;
}

static void hb_ntxSortWritePage( LPNTXSORTINFO pSort )
{
   HB_SIZE nSize = pSort->ulKeys * ( pSort->keyLen + 4 );

   hb_ntxSortSortPage( pSort );

   if( pSort->hTempFile == FS_ERROR )
   {
      char szName[ HB_PATH_MAX ];
      pSort->hTempFile = hb_fsCreateTemp( NULL, NULL, FC_NORMAL, szName );
      if( pSort->hTempFile == FS_ERROR )
         hb_ntxErrorRT( pSort->pTag->Owner->Owner, EG_CREATE, EDBF_CREATE_TEMP,
                        szName, hb_fsError(), 0, NULL );
      else
         pSort->szTempFileName = hb_strdup( szName );
   }

   pSort->pSwapPage[ pSort->ulCurPage ].ulKeys = pSort->ulKeys;
   if( pSort->hTempFile != FS_ERROR )
   {
      pSort->pSwapPage[ pSort->ulCurPage ].nOffset = hb_fsSeekLarge( pSort->hTempFile, 0, FS_END );
      if( hb_fsWriteLarge( pSort->hTempFile, pSort->pStartKey, nSize ) != nSize )
         hb_ntxErrorRT( pSort->pTag->Owner->Owner, EG_WRITE, EDBF_WRITE_TEMP,
                        pSort->szTempFileName, hb_fsError(), 0, NULL );
   }
   else
      pSort->pSwapPage[ pSort->ulCurPage ].nOffset = 0;
   pSort->ulKeys = 0;
   pSort->ulCurPage++;
}

static void hb_ntxSortGetPageKey( LPNTXSORTINFO pSort, HB_ULONG ulPage,
                                  HB_BYTE ** pKeyVal, HB_ULONG * pulRec )
{
   int iLen = pSort->keyLen;

   if( pSort->pSwapPage[ ulPage ].ulKeyBuf == 0 )
   {
      HB_ULONG ulKeys = HB_MIN( pSort->ulPgKeys, pSort->pSwapPage[ ulPage ].ulKeys );
      HB_SIZE nSize = ulKeys * ( iLen + 4 );

      if( pSort->hTempFile != FS_ERROR &&
          ( hb_fsSeekLarge( pSort->hTempFile, pSort->pSwapPage[ ulPage ].nOffset, FS_SET ) != pSort->pSwapPage[ ulPage ].nOffset ||
            hb_fsReadLarge( pSort->hTempFile, pSort->pSwapPage[ ulPage ].pKeyPool, nSize ) != nSize ) )
      {
         hb_ntxErrorRT( pSort->pTag->Owner->Owner, EG_READ, EDBF_READ_TEMP,
                        pSort->szTempFileName, hb_fsError(), 0, NULL );
      }
      pSort->pSwapPage[ ulPage ].nOffset += nSize;
      pSort->pSwapPage[ ulPage ].ulKeyBuf = ulKeys;
      pSort->pSwapPage[ ulPage ].ulCurKey = 0;
   }
   *pKeyVal = &pSort->pSwapPage[ ulPage ].pKeyPool[ pSort->pSwapPage[ ulPage ].ulCurKey * ( iLen + 4 ) ];
   *pulRec = HB_GET_LE_UINT32( *pKeyVal + iLen );
}

static void hb_ntxSortOrderPages( LPNTXSORTINFO pSort )
{
   int iLen = pSort->keyLen, i;
   HB_LONG l, r, m;
   HB_ULONG n, ulPage, ulRec;
   HB_BYTE * pKey = NULL, * pTmp;

   pSort->ulFirst = 0;
   pSort->pSortedPages = ( HB_ULONG * ) hb_xgrab( pSort->ulPages * sizeof( HB_ULONG ) );
   pSort->pSortedPages[ 0 ] = 0;

   if( pSort->ulTotKeys > 0 )
   {
      for( n = 0; n < pSort->ulPages; n++ )
      {
         hb_ntxSortGetPageKey( pSort, n, &pKey, &ulRec );
         l = 0;
         r = n - 1;
         while( l <= r )
         {
            m = ( l + r ) >> 1;
            ulPage = pSort->pSortedPages[ m ];
            pTmp = &pSort->pSwapPage[ ulPage ].pKeyPool[ pSort->pSwapPage[ ulPage ].ulCurKey * ( iLen + 4 ) ];
            i = hb_ntxValCompare( pSort->pTag, ( const char * ) pKey, iLen, ( const char * ) pTmp, iLen, HB_TRUE );
            if( i == 0 )
            {
               if( pSort->pTag->fSortRec )
                  i = ( ulRec < HB_GET_LE_UINT32( &pTmp[ iLen ] ) ) ? -1 : 1;
            }
            else if( ! pSort->pTag->AscendKey )
               i = -i;
            if( i >= 0 )
               l = m + 1;
            else
               r = m - 1;
         }
         for( r = n; r > l; r-- )
            pSort->pSortedPages[ r ] = pSort->pSortedPages[ r - 1 ];
         pSort->pSortedPages[ l ] = n;
      }
   }
}

static HB_BOOL hb_ntxSortKeyGet( LPNTXSORTINFO pSort, HB_BYTE ** pKeyVal, HB_ULONG * pulRec )
{
   int iLen = pSort->keyLen, i;
   HB_LONG l, r, m;
   HB_ULONG ulPage;

   ulPage = pSort->pSortedPages[ pSort->ulFirst ];

   /* check if first page has some keys yet */
   if( pSort->pSwapPage[ ulPage ].ulKeys > 0 )
   {
      HB_BYTE * pKey, * pTmp;
      HB_ULONG ulRec, ulPg;

      /*
       * last key was taken from this page - we have to resort it.
       * This is done intentionally here to be sure that the key
       * value return by this function will not be overwritten by
       * next keys in page read from temporary file in function
       * hb_ntxSortGetPageKey() - please do not move this part down
       * even it seems to be correct
       */
      hb_ntxSortGetPageKey( pSort, ulPage, &pKey, &ulRec );

      l = pSort->ulFirst + 1;
      r = pSort->ulPages - 1;
      while( l <= r )
      {
         m = ( l + r ) >> 1;
         ulPg = pSort->pSortedPages[ m ];
         pTmp = &pSort->pSwapPage[ ulPg ].pKeyPool[ pSort->pSwapPage[ ulPg ].ulCurKey * ( iLen + 4 ) ];
         i = hb_ntxValCompare( pSort->pTag, ( const char * ) pKey, iLen, ( const char * ) pTmp, iLen, HB_TRUE );
         if( i == 0 )
         {
            if( pSort->pTag->fSortRec )
               i = ( ulRec < HB_GET_LE_UINT32( &pTmp[ iLen ] ) ) ? -1 : 1;
            else
               i = ( ulPage < ulPg ) ? -1 : 1;
         }
         else if( ! pSort->pTag->AscendKey )
            i = -i;
         if( i > 0 )
            l = m + 1;
         else
            r = m - 1;
      }
      if( l > ( HB_LONG ) pSort->ulFirst + 1 )
      {
         ulPage = pSort->pSortedPages[ pSort->ulFirst ];
         for( r = pSort->ulFirst + 1; r < l; r++ )
            pSort->pSortedPages[ r - 1 ] = pSort->pSortedPages[ r ];
         pSort->pSortedPages[ l - 1 ] = ulPage;
      }
   }
   else
   {
      pSort->ulFirst++;
   }
   if( pSort->ulFirst < pSort->ulPages )
   {
      ulPage = pSort->pSortedPages[ pSort->ulFirst ];
      hb_ntxSortGetPageKey( pSort, ulPage, pKeyVal, pulRec );
      pSort->pSwapPage[ ulPage ].ulCurKey++;
      pSort->pSwapPage[ ulPage ].ulKeys--;
      pSort->pSwapPage[ ulPage ].ulKeyBuf--;
      return HB_TRUE;
   }

   *pKeyVal = NULL;
   *pulRec = 0;

   return HB_FALSE;
}

static void hb_ntxSortKeyAdd( LPNTXSORTINFO pSort, HB_ULONG ulRec, const char * pKeyVal, int iKeyLen )
{
   int iLen = pSort->keyLen;
   HB_BYTE * pDst;

   if( pSort->ulKeys >= pSort->ulPgKeys )
   {
      hb_ntxSortWritePage( pSort );
   }
   pDst = &pSort->pKeyPool[ pSort->ulKeys * ( iLen + 4 ) ];

   if( iLen > iKeyLen )
   {
      memcpy( pDst, pKeyVal, iKeyLen );
      memset( &pDst[ iKeyLen ], ' ', iLen - iKeyLen );
   }
   else
   {
      memcpy( pDst, pKeyVal, iLen );
   }
   HB_PUT_LE_UINT32( &pDst[ iLen ], ulRec );
   pSort->ulKeys++;
   pSort->ulTotKeys++;
}

static LPNTXSORTINFO hb_ntxSortNew( LPTAGINFO pTag, HB_ULONG ulRecCount )
{
   LPNTXSORTINFO pSort;
   HB_BYTE * pBuf;
   int iLen = pTag->KeyLength;
   HB_ULONG ulSize, ulMax, ulMin;

   if( ulRecCount == 0 )
      ulRecCount = 1;

   pSort = ( LPNTXSORTINFO ) hb_xgrab( sizeof( NTXSORTINFO ) );
   memset( pSort, 0, sizeof( NTXSORTINFO ) );

   ulMin = ( HB_ULONG ) ceil( sqrt( ( double ) ulRecCount ) );
   ulMax = ( ( HB_ULONG ) ceil( sqrt( ( double ) ulRecCount / ( iLen + 4 ) ) ) ) << 7;
   /*
    * this effectively increase allocated memory buffer for very large files
    * moving the maximum to: 270'566'400 for 4'294'967'295 records and 256
    * index key length.
    * if you want to force smaller buffer I wrote below then add here:
    * ulMax = ulMin;
    */
   ulSize = ( 1L << 20 ) / ( iLen + 4 );
   while( ulMax < ulSize )
      ulMax <<= 1;
   if( ulMax > ulRecCount )
      ulMax = ulRecCount;

   do
   {
      ulSize = ulMax * ( iLen + 4 );
      pBuf = ( HB_BYTE * ) hb_xalloc( ulSize << 2 );
      if( pBuf )
      {
         hb_xfree( pBuf );
         pBuf = ( HB_BYTE * ) hb_xalloc( ulSize << 1 );
      }
      else
      {
         ulMax >>= 1;
      }
   }
   while( ! pBuf && ulMax >= ulMin );

   if( ! pBuf )
   {
      /* call hb_xgrab() to force out of memory error,
       * though in multi process environment this call may return
       * with success when other process free some memory
       * (also the size of buf is reduced to absolute minimum).
       * Sorry but I'm to lazy to implement indexing with smaller
       * memory though it's possible - just simply I can even create
       * index on-line by key adding like in normal update process.
       * The memory necessary to index file is now ~
       *    ~ (keySize+4+sizeof(NTXSWAPPAGE)) * sqrt(ulRecCount) * 2
       * so the maximum is for DBF with 2^32 records and keySize 256 ~
       * ~ 2^17 * 284 ~=~ 37 Mb
       * this is not a problem for current computers and I do not see
       * any way to use DBFs with four billions records and indexes with
       * such long (256 bytes) keys on the old ones - they will be simply
       * to slow. IMHO it's also better to signal out of memory here and
       * force some system upgrades then run process which will have to
       * take many hours, Druzus.
       */
      ulMax = ulMin;
      pBuf = ( HB_BYTE * ) hb_xgrab( ( ulMax << 1 ) * ( iLen + 4 ) );
   }

   pSort->pTag = pTag;
   pSort->hTempFile = FS_ERROR;
   pSort->keyLen = iLen;
   pSort->fUnique = pTag->UniqueKey;
   pSort->ulMaxKey = ulMax << 1;
   pSort->ulPgKeys = ulMax;
   pSort->ulMaxRec = ulRecCount;
   pSort->pKeyPool = pBuf;
   pSort->ulPages = ( ulRecCount + pSort->ulPgKeys - 1 ) / pSort->ulPgKeys;
   /* check for overflow on 32 bit machines when number of records is nearly 2^32 */
   if( ! pSort->ulPages )
      pSort->ulPages = ulRecCount / pSort->ulPgKeys + 1;
   pSort->pSwapPage = ( LPNTXSWAPPAGE ) hb_xgrab( sizeof( NTXSWAPPAGE ) * pSort->ulPages );
   memset( pSort->pSwapPage, 0, sizeof( NTXSWAPPAGE ) * pSort->ulPages );
   return pSort;
}

static void hb_ntxSortFree( LPNTXSORTINFO pSort, HB_BOOL fFull )
{
   if( pSort->hTempFile != FS_ERROR )
   {
      hb_fsClose( pSort->hTempFile );
      pSort->hTempFile = FS_ERROR;
   }
   if( pSort->szTempFileName )
   {
      hb_fsDelete( pSort->szTempFileName );
      hb_xfree( pSort->szTempFileName );
      pSort->szTempFileName = NULL;
   }
   if( pSort->pKeyPool )
   {
      hb_xfree( pSort->pKeyPool );
      pSort->pKeyPool = NULL;
   }
   if( pSort->pSwapPage )
   {
      hb_xfree( pSort->pSwapPage );
      pSort->pSwapPage = NULL;
   }
   if( pSort->pBuffIO )
   {
      hb_xfree( pSort->pBuffIO );
      pSort->pBuffIO = NULL;
   }
   if( pSort->pSortedPages )
   {
      hb_xfree( pSort->pSortedPages );
      pSort->pSortedPages = NULL;
   }
   if( fFull )
   {
      hb_xfree( pSort );
   }
}

static void hb_ntxSortOut( LPNTXSORTINFO pSort )
{
   HB_BOOL fUnique = pSort->fUnique, fBalance, fNext;
   LPTAGINFO pTag = pSort->pTag;
   HB_ULONG ulPage, ulRec, ulKey;
   HB_USHORT uiHalf;
   HB_BYTE * pKeyVal;
   int iLen = pSort->keyLen, iLevel;

   pSort->ulPages = pSort->ulCurPage + 1;
   pSort->ulPgKeys = pSort->ulMaxKey / pSort->ulPages;
   if( pSort->ulPages > 1 )
   {
      HB_BYTE * pBuf = pSort->pKeyPool;
      hb_ntxSortWritePage( pSort );
      for( ulPage = 0; ulPage < pSort->ulPages; ulPage++ )
      {
         pSort->pSwapPage[ ulPage ].ulKeyBuf = 0;
         pSort->pSwapPage[ ulPage ].ulCurKey = 0;
         pSort->pSwapPage[ ulPage ].pKeyPool = pBuf;
         pBuf += pSort->ulPgKeys * ( pSort->keyLen + 4 );
      }
   }
   else
   {
      hb_ntxSortSortPage( pSort );
      pSort->pSwapPage[ 0 ].ulKeys = pSort->ulKeys;
      pSort->pSwapPage[ 0 ].ulKeyBuf = pSort->ulKeys;
      pSort->pSwapPage[ 0 ].ulCurKey = 0;
      pSort->pSwapPage[ 0 ].pKeyPool = pSort->pStartKey;
   }
   /* printf("pSort->ulPages=%ld, pSort->ulPgKeys=%ld", pSort->ulPages, pSort->ulPgKeys);fflush(stdout); */

   hb_ntxSortOrderPages( pSort );

   if( hb_vmRequestQuery() != 0 )
      return;

   for( ulKey = 0; ulKey < pSort->ulTotKeys; ulKey++ )
   {
      if( ! hb_ntxSortKeyGet( pSort, &pKeyVal, &ulRec ) )
      {
         if( hb_vmRequestQuery() != 0 )
            return;
         hb_errInternal( 9309, "hb_ntxSortOut: memory structure corrupted.", NULL, NULL );
      }
      if( fUnique )
      {
         if( ulKey != 0 && hb_ntxValCompare( pTag, ( const char * ) pSort->pLastKey, iLen, ( const char * ) pKeyVal, iLen, HB_TRUE ) == 0 )
         {
            continue;
         }
#ifndef HB_NTX_DEBUG_EXT
         else
         {
            memcpy( pSort->pLastKey, pKeyVal, iLen );
         }
#endif
      }
#ifdef HB_NTX_DEBUG_EXT
      if( ulKey != 0 )
      {
         int i = hb_ntxValCompare( pTag, ( const char * ) pSort->pLastKey, iLen, ( const char * ) pKeyVal, iLen, HB_TRUE );
         if( ! pTag->AscendKey )
            i = -i;
         if( i == 0 )
            i = ( pSort->ulLastRec < ulRec ) ? -1 : 1;
         if( i > 0 )
         {
            printf( "\r\nulKey=%ld, pKeyVal=[%s][%ld], pKeyLast=[%s][%ld]\r\n",
                    ulKey, pKeyVal, ulRec, pSort->pLastKey, pSort->ulLastRec ); fflush( stdout );
            if( hb_vmRequestQuery() != 0 )
               return;
            hb_errInternal( 9310, "hb_ntxSortOut: sorting fails.", NULL, NULL );
         }
      }
      memcpy( pSort->pLastKey, pKeyVal, iLen );
      pSort->ulLastRec = ulRec;
#endif
      hb_ntxSortAddNodeKey( pSort, pKeyVal, ulRec );
   }

#ifdef HB_NTX_DEBUG
   if( hb_ntxSortKeyGet( pSort, &pKeyVal, &ulRec ) )
   {
      if( hb_vmRequestQuery() != 0 )
         return;
      hb_errInternal( 9311, "hb_ntxSortOut: memory structure corrupted(2).", NULL, NULL );
   }
#endif

   if( pSort->NodeList[ 0 ] == NULL )
   {
      pSort->NodeList[ 0 ] = hb_ntxPageNew( pTag, HB_TRUE );
   }
   hb_ntxSetKeyPage( pSort->NodeList[ 0 ], pSort->NodeList[ 0 ]->uiKeys, 0 );

   iLevel = 0;
   fNext = HB_TRUE;
   fBalance = HB_FALSE;
   uiHalf = pTag->MaxKeys >> 1;
   do
   {
      hb_ntxSortStorePage( pSort, pSort->NodeList[ iLevel ] );
      if( iLevel + 1 == NTX_STACKSIZE || pSort->NodeList[ iLevel + 1 ] == NULL )
      {
         pTag->RootBlock = pSort->NodeList[ iLevel ]->Page;
         fNext = HB_FALSE;
      }
      else
      {
         hb_ntxSetKeyPage( pSort->NodeList[ iLevel + 1 ],
                           pSort->NodeList[ iLevel + 1 ]->uiKeys,
                           pSort->NodeList[ iLevel ]->Page );
         if( pSort->NodeList[ iLevel ]->uiKeys < uiHalf )
         {
            fBalance = HB_TRUE;
         }
      }
      hb_ntxPageRelease( pTag, pSort->NodeList[ iLevel ] );
      iLevel++;
   }
   while( fNext );

   hb_ntxSortBufferFlush( pSort );
   hb_ntxSortFree( pSort, HB_FALSE );

   if( fBalance )
   {
      LPPAGEINFO pPage, pFirst, pLast;

      ulPage = pTag->RootBlock;
      while( ulPage )
      {
         pPage = hb_ntxPageLoad( pTag, ulPage );
         if( ! pPage )
            return;
         ulPage = hb_ntxGetKeyPage( pPage, pPage->uiKeys );
         if( ulPage && pPage->uiKeys )
         {
            pLast = hb_ntxPageLoad( pTag, ulPage );
            if( ! pLast )
            {
               hb_ntxPageRelease( pTag, pPage );
               return;
            }
            if( pLast->uiKeys < uiHalf )
            {
               pFirst = hb_ntxPageLoad( pTag, hb_ntxGetKeyPage( pPage,
                                                         pPage->uiKeys - 1 ) );
               if( ! pFirst )
               {
                  hb_ntxPageRelease( pTag, pPage );
                  hb_ntxPageRelease( pTag, pLast );
                  return;
               }
               hb_ntxBalancePages( pTag, pPage, pPage->uiKeys - 1, pFirst, pLast );
               hb_ntxPageRelease( pTag, pFirst );
            }
            hb_ntxPageRelease( pTag, pLast );
         }
         hb_ntxPageRelease( pTag, pPage );
      }
   }
}

/*
 * create tag in index file
 */
static HB_ERRCODE hb_ntxTagCreate( LPTAGINFO pTag, HB_BOOL fReindex )
{
   LPNTXAREA pArea = pTag->Owner->Owner;
   PHB_ITEM pForItem, pWhileItem = NULL, pEvalItem = NULL, pItem = NULL;
   HB_ULONG ulRecCount, ulRecNo = pArea->dbfarea.ulRecNo;
   LPNTXSORTINFO pSort;
   HB_LONG lStep = 0;
   HB_ERRCODE errCode = HB_SUCCESS;

   if( pArea->dbfarea.area.lpdbOrdCondInfo )
   {
      pWhileItem = pArea->dbfarea.area.lpdbOrdCondInfo->itmCobWhile;
      lStep = pArea->dbfarea.area.lpdbOrdCondInfo->lStep;
      pEvalItem = pArea->dbfarea.area.lpdbOrdCondInfo->itmCobEval;
   }

   if( pTag->Custom )
   {
      ulRecCount = 0;
   }
   else
   {
      errCode = SELF_RECCOUNT( ( AREAP ) pArea, &ulRecCount );
      if( errCode != HB_SUCCESS )
         return errCode;
   }
   pArea->pSort = pSort = hb_ntxSortNew( pTag, ulRecCount );
   pSort->fReindex = fReindex;

   if( ulRecCount == 0 )
   {
      LPPAGEINFO pPage = hb_ntxPageNew( pTag, HB_FALSE );

      if( pPage )
      {
         pTag->RootBlock = pPage->Page;
         hb_ntxPageRelease( pTag, pPage );
      }
      else
      {
         errCode = HB_FAILURE;
      }
   }
   else
   {
      LPTAGINFO pSaveTag = pArea->lpCurTag;
      HB_ULONG ulStartRec = 0, ulNextCount = 0;
      HB_BOOL fDirectRead, fUseFilter = HB_FALSE;
      HB_BYTE * pSaveRecBuff = pArea->dbfarea.pRecord;
      char szBuffer[ NTX_MAX_KEY ];
      int iRecBuff = 0, iRecBufSize, iRec;
      PHB_CODEPAGE cdpTmp = hb_cdpSelect( pArea->dbfarea.area.cdPage );

      pForItem = pTag->pForItem;
      if( pTag->nField )
         pItem = hb_itemNew( NULL );

      if( ! pArea->dbfarea.area.lpdbOrdCondInfo || pArea->dbfarea.area.lpdbOrdCondInfo->fAll )
      {
         pArea->lpCurTag = NULL;
      }
      else
      {
         if( pArea->dbfarea.area.lpdbOrdCondInfo->itmRecID )
            ulStartRec = hb_itemGetNL( pArea->dbfarea.area.lpdbOrdCondInfo->itmRecID );
         if( ulStartRec )
         {
            ulNextCount = 1;
         }
         else if( pArea->dbfarea.area.lpdbOrdCondInfo->fRest || pArea->dbfarea.area.lpdbOrdCondInfo->lNextCount > 0 )
         {
            if( pArea->dbfarea.area.lpdbOrdCondInfo->itmStartRecID )
               ulStartRec = hb_itemGetNL( pArea->dbfarea.area.lpdbOrdCondInfo->itmStartRecID );
            if( ! ulStartRec )
               ulStartRec = ulRecNo;
            if( pArea->dbfarea.area.lpdbOrdCondInfo->lNextCount > 0 )
               ulNextCount = pArea->dbfarea.area.lpdbOrdCondInfo->lNextCount;
         }
         else if( pArea->dbfarea.area.lpdbOrdCondInfo->fUseFilter )
         {
            fUseFilter = HB_TRUE;
         }
         else if( ! pArea->dbfarea.area.lpdbOrdCondInfo->fUseCurrent )
         {
            pArea->lpCurTag = NULL;
         }
         else if( pArea->lpCurTag )
         {
            if( hb_ntxTagLockRead( pArea->lpCurTag ) )
            {
               hb_ntxTagRefreshScope( pArea->lpCurTag );
               hb_ntxTagGoTop( pArea->lpCurTag );
               if( ! pArea->lpCurTag->TagEOF )
                  ulStartRec = pArea->lpCurTag->CurKeyInfo->Xtra;
               hb_ntxTagUnLockRead( pArea->lpCurTag );
            }
         }
      }

      fDirectRead = ! hb_setGetStrictRead() && /* ! pArea->dbfarea.area.lpdbRelations && */
                    ( ! pArea->dbfarea.area.lpdbOrdCondInfo || pArea->dbfarea.area.lpdbOrdCondInfo->fAll ||
                      ( pArea->lpCurTag == NULL && ! fUseFilter ) );

      pSort->ulSizeIO = ( 1 << 16 ) / NTXBLOCKSIZE;
      pSort->pBuffIO = ( HB_BYTE * ) hb_xgrab( pSort->ulSizeIO * NTXBLOCKSIZE );
      iRecBufSize = ( pSort->ulSizeIO * NTXBLOCKSIZE ) / pArea->dbfarea.uiRecordLen;

      if( ulStartRec == 0 && pArea->lpCurTag == NULL )
         ulStartRec = 1;

      if( ulStartRec == 0 )
      {
         errCode = SELF_GOTOP( ( AREAP ) pArea );
      }
      else
      {
         errCode = SELF_GOTO( ( AREAP ) pArea, ulStartRec );
         if( fUseFilter && errCode == HB_SUCCESS )
            errCode = SELF_SKIPFILTER( ( AREAP ) pArea, 1 );
      }

      ulRecNo = pArea->dbfarea.ulRecNo;

      while( errCode == HB_SUCCESS && ! pArea->dbfarea.area.fEof )
      {
         if( hb_vmRequestQuery() != 0 )
         {
            errCode = HB_FAILURE;
            break;
         }

         if( fDirectRead )
         {
            if( ulRecNo > ulRecCount )
               break;
            if( iRecBuff == 0 || iRecBuff >= iRecBufSize )
            {
               if( ulRecCount - ulRecNo >= ( HB_ULONG ) iRecBufSize )
                  iRec = iRecBufSize;
               else
                  iRec = ulRecCount - ulRecNo + 1;
               if( ulNextCount > 0 && ulNextCount < ( HB_ULONG ) iRec )
                  iRec = ( int ) ulNextCount;
               hb_fileReadAt( pArea->dbfarea.pDataFile, pSort->pBuffIO, pArea->dbfarea.uiRecordLen * iRec,
                              ( HB_FOFFSET ) pArea->dbfarea.uiHeaderLen +
                              ( HB_FOFFSET ) ( ulRecNo - 1 ) *
                              ( HB_FOFFSET ) pArea->dbfarea.uiRecordLen );
               iRecBuff = 0;
            }
            pArea->dbfarea.pRecord = pSort->pBuffIO + iRecBuff * pArea->dbfarea.uiRecordLen;
            pArea->dbfarea.ulRecNo = ulRecNo;
            if( SELF_GETREC( ( AREAP ) pArea, NULL ) == HB_FAILURE )
               break;
            pArea->dbfarea.fValidBuffer = pArea->dbfarea.fPositioned = HB_TRUE;
            pArea->dbfarea.fDeleted = pArea->dbfarea.pRecord[ 0 ] == '*';
            /* Force relational movement in child WorkAreas */
            if( pArea->dbfarea.area.lpdbRelations )
            {
               errCode = SELF_SYNCCHILDREN( ( AREAP ) pArea );
               if( errCode != HB_SUCCESS )
                  break;
            }
            iRecBuff++;
         }

         if( pWhileItem && ! hb_ntxEvalCond( NULL, pWhileItem, HB_FALSE ) )
            break;

         if( ulRecNo <= ulRecCount &&
             ( pForItem == NULL || hb_ntxEvalCond( pArea, pForItem, HB_FALSE ) ) )
         {
            if( pTag->nField )
               errCode = SELF_GETVALUE( ( AREAP ) pArea, pTag->nField, pItem );
            else
               pItem = hb_vmEvalBlockOrMacro( pTag->pKeyItem );

            switch( hb_itemType( pItem ) )
            {
               case HB_IT_STRING:
               case HB_IT_STRING | HB_IT_MEMO:
                  hb_ntxSortKeyAdd( pSort, pArea->dbfarea.ulRecNo,
                                    hb_itemGetCPtr( pItem ),
                                    ( HB_INTCAST ) hb_itemGetCLen( pItem ) );
                  break;

               case HB_IT_INTEGER:
               case HB_IT_LONG:
               case HB_IT_DOUBLE:
                  hb_ntxNumToStr( pItem, szBuffer, pTag->KeyLength, pTag->KeyDec );
                  hb_ntxSortKeyAdd( pSort, pArea->dbfarea.ulRecNo, szBuffer, pTag->KeyLength );
                  break;

               case HB_IT_TIMESTAMP:
                  if( pTag->KeyType == 'T' )
                  {
                     hb_itemGetTS( pItem, szBuffer );
                     hb_ntxSortKeyAdd( pSort, pArea->dbfarea.ulRecNo, szBuffer, 17 );
                     break;
                  }
               case HB_IT_DATE:
                  hb_itemGetDS( pItem, szBuffer );
                  hb_ntxSortKeyAdd( pSort, pArea->dbfarea.ulRecNo, szBuffer, 8 );
                  break;

               case HB_IT_LOGICAL:
                  szBuffer[ 0 ] = hb_itemGetL( pItem ) ? 'T' : 'F';
                  hb_ntxSortKeyAdd( pSort, pArea->dbfarea.ulRecNo, szBuffer, 1 );
                  break;

               default:
                  hb_ntxErrorRT( pArea, EG_DATATYPE, EDBF_INVALIDKEY,
                                 pTag->Owner->IndexName, 0, 0, NULL );
                  errCode = HB_FAILURE;
                  pTag->Partial = HB_TRUE;
                  pEvalItem = NULL;
                  ulNextCount = 1;
                  break;
            }
         }

         if( ulNextCount > 0 )
         {
            if( --ulNextCount == 0 )
               break;
         }

         if( pEvalItem )
         {
            if( lStep >= pArea->dbfarea.area.lpdbOrdCondInfo->lStep )
            {
               lStep = 0;
               if( ! hb_ntxEvalCond( pArea, pEvalItem, HB_FALSE ) )
               {
                  pTag->Partial = HB_TRUE;
                  break;
               }
            }
            ++lStep;
         }

         if( fDirectRead )
            ulRecNo++;
         else if( errCode == HB_SUCCESS )
         {
            errCode = SELF_SKIPRAW( ( AREAP ) pArea, 1 );
            if( fUseFilter && errCode == HB_SUCCESS )
               errCode = SELF_SKIPFILTER( ( AREAP ) pArea, 1 );
            ulRecNo = pArea->dbfarea.ulRecNo;
         }
      }

      if( fDirectRead )
      {
         pArea->dbfarea.pRecord = pSaveRecBuff;
         pArea->dbfarea.fValidBuffer = HB_FALSE;
         if( errCode == HB_SUCCESS )
            errCode = SELF_GOTO( ( AREAP ) pArea, ulRecNo );
      }

      if( errCode == HB_SUCCESS )
         hb_ntxSortOut( pSort );

      if( pTag->nField )
         hb_itemRelease( pItem );

      pArea->lpCurTag = pSaveTag;
      hb_cdpSelect( cdpTmp );
   }

   hb_ntxSortFree( pSort, HB_TRUE );
   pArea->pSort = NULL;

   return errCode;
}

/*
 * recreate tags in index file
 */
static HB_ERRCODE hb_ntxReIndex( LPNTXINDEX pIndex )
{
   HB_ERRCODE errCode = HB_FAILURE;
   int i;

   if( hb_ntxIndexLockWrite( pIndex, HB_FALSE ) )
   {
      errCode = HB_SUCCESS;
      hb_ntxIndexTrunc( pIndex );

      for( i = 0; i < pIndex->iTags; i++ )
      {
         LPTAGINFO pTag = pIndex->lpTags[ i ];
         pTag->HeadBlock = pTag->RootBlock = pTag->keyCount = 0;
         pTag->HdrChanged = HB_TRUE;
         errCode = hb_ntxTagCreate( pTag, HB_TRUE );
         if( errCode != HB_SUCCESS )
            break;
      }
      hb_ntxIndexUnLockWrite( pIndex );
   }
   return errCode;
}


/* ************************************************************************* */

/* Implementation of exported functions */

#define hb_ntxBof    NULL
#define hb_ntxEof    NULL
#define hb_ntxFound  NULL

static HB_ERRCODE hb_ntxGoBottom( NTXAREAP pArea )
{
   HB_ERRCODE retval;

   HB_TRACE( HB_TR_DEBUG, ( "hb_ntxGoBottom(%p)", pArea ) );

   if( SELF_GOCOLD( ( AREAP ) pArea ) == HB_FAILURE )
      return HB_FAILURE;

   if( ! pArea->lpCurTag )
      return SUPER_GOBOTTOM( ( AREAP ) pArea );

   if( pArea->dbfarea.lpdbPendingRel && pArea->dbfarea.lpdbPendingRel->isScoped )
      SELF_FORCEREL( ( AREAP ) pArea );

   if( ! hb_ntxTagLockRead( pArea->lpCurTag ) )
      return HB_FAILURE;
   hb_ntxTagRefreshScope( pArea->lpCurTag );

   hb_ntxTagGoBottom( pArea->lpCurTag );

   pArea->dbfarea.area.fTop = HB_FALSE;
   pArea->dbfarea.area.fBottom = HB_TRUE;

   if( pArea->lpCurTag->TagEOF )
      retval = SELF_GOTO( ( AREAP ) pArea, 0 );
   else
   {
      retval = SELF_GOTO( ( AREAP ) pArea, pArea->lpCurTag->CurKeyInfo->Xtra );
      if( retval != HB_FAILURE && pArea->dbfarea.fPositioned )
         retval = SELF_SKIPFILTER( ( AREAP ) pArea, -1 );
   }
   hb_ntxTagUnLockRead( pArea->lpCurTag );

   return retval;
}

#define hb_ntxGoTo    NULL
#define hb_ntxGoToId  NULL

static HB_ERRCODE hb_ntxGoTop( NTXAREAP pArea )
{
   HB_ERRCODE retval;

   HB_TRACE( HB_TR_DEBUG, ( "hb_ntxGoTop(%p)", pArea ) );

   if( SELF_GOCOLD( ( AREAP ) pArea ) == HB_FAILURE )
      return HB_FAILURE;

   if( ! pArea->lpCurTag )
      return SUPER_GOTOP( ( AREAP ) pArea );

   if( pArea->dbfarea.lpdbPendingRel && pArea->dbfarea.lpdbPendingRel->isScoped )
      SELF_FORCEREL( ( AREAP ) pArea );

   if( ! hb_ntxTagLockRead( pArea->lpCurTag ) )
      return HB_FAILURE;
   hb_ntxTagRefreshScope( pArea->lpCurTag );

   hb_ntxTagGoTop( pArea->lpCurTag );

   pArea->dbfarea.area.fTop = HB_TRUE;
   pArea->dbfarea.area.fBottom = HB_FALSE;

   if( pArea->lpCurTag->TagEOF )
      retval = SELF_GOTO( ( AREAP ) pArea, 0 );
   else
   {
      retval = SELF_GOTO( ( AREAP ) pArea, pArea->lpCurTag->CurKeyInfo->Xtra );
      if( retval != HB_FAILURE && pArea->dbfarea.fPositioned )
         retval = SELF_SKIPFILTER( ( AREAP ) pArea, 1 );
   }
   hb_ntxTagUnLockRead( pArea->lpCurTag );

   return retval;
}

static HB_ERRCODE hb_ntxSeek( NTXAREAP pArea, HB_BOOL fSoftSeek, PHB_ITEM pItem, HB_BOOL fFindLast )
{
   HB_TRACE( HB_TR_DEBUG, ( "hb_ntxSeek(%p, %d, %p, %d)", pArea, fSoftSeek, pItem, fFindLast ) );

   if( SELF_GOCOLD( ( AREAP ) pArea ) == HB_FAILURE )
      return HB_FAILURE;

   if( ! pArea->lpCurTag )
   {
      hb_ntxErrorRT( pArea, EG_NOORDER, EDBF_NOTINDEXED, NULL, 0, EF_CANDEFAULT, NULL );
      return HB_FAILURE;
   }
   else
   {
      LPKEYINFO pKey;
      HB_ERRCODE retval = HB_SUCCESS;
      HB_BOOL  fEOF = HB_FALSE, fLast;
      HB_USHORT uiLen;
      HB_ULONG ulRec;

      if( pArea->dbfarea.lpdbPendingRel && pArea->dbfarea.lpdbPendingRel->isScoped )
         SELF_FORCEREL( ( AREAP ) pArea );

      pArea->dbfarea.area.fTop = pArea->dbfarea.area.fBottom = HB_FALSE;
      pArea->dbfarea.area.fEof = HB_FALSE;

      fLast = pArea->lpCurTag->fUsrDescend == pArea->lpCurTag->AscendKey ?
              ! fFindLast : fFindLast;

      pKey = hb_ntxKeyPutItem( NULL, pItem, fLast ? NTX_MAX_REC_NUM :
                         NTX_IGNORE_REC_NUM, pArea->lpCurTag, HB_TRUE, &uiLen );

      if( ! hb_ntxTagLockRead( pArea->lpCurTag ) )
      {
         hb_ntxKeyFree( pKey );
         return HB_FAILURE;
      }
      hb_ntxTagRefreshScope( pArea->lpCurTag );

      if( hb_ntxTagKeyFind( pArea->lpCurTag, pKey, uiLen ) )
         ulRec = pArea->lpCurTag->CurKeyInfo->Xtra;
      else
         ulRec = 0;

      if( ( ulRec == 0 && ! fSoftSeek ) || pArea->lpCurTag->TagEOF )
         fEOF = HB_TRUE;
      else
      {
         if( ! hb_ntxInBottomScope( pArea->lpCurTag, pArea->lpCurTag->CurKeyInfo->key ) )
            fEOF = HB_TRUE;
         else if( ! hb_ntxInTopScope( pArea->lpCurTag, pArea->lpCurTag->CurKeyInfo->key ) )
         {
            hb_ntxTagGoTop( pArea->lpCurTag );
            if( pArea->lpCurTag->CurKeyInfo->Xtra == 0 ||
                pArea->lpCurTag->TagEOF )
               fEOF = HB_TRUE;
         }
      }
      hb_ntxTagUnLockRead( pArea->lpCurTag );
      if( ! fEOF )
      {
         retval = SELF_GOTO( ( AREAP ) pArea, pArea->lpCurTag->CurKeyInfo->Xtra );
         if( retval != HB_FAILURE && pArea->dbfarea.fPositioned )
         {
            retval = SELF_SKIPFILTER( ( AREAP ) pArea, fFindLast ? -1 : 1 );
            if( retval != HB_FAILURE && ulRec && pArea->dbfarea.fPositioned )
            {
               pArea->dbfarea.area.fFound = ( ulRec == pArea->dbfarea.ulRecNo ||
                     hb_ntxValCompare( pArea->lpCurTag, pKey->key, uiLen,
                                       pArea->lpCurTag->CurKeyInfo->key,
                                       pArea->lpCurTag->KeyLength, HB_FALSE ) == 0 );
               if( ! pArea->dbfarea.area.fFound && ! fSoftSeek )
                  fEOF = HB_TRUE;
            }
         }
      }
      if( retval != HB_FAILURE && ( fEOF ||
          ! hb_ntxKeyInScope( pArea->lpCurTag, pArea->lpCurTag->CurKeyInfo ) ) )
      {
         retval = SELF_GOTO( ( AREAP ) pArea, 0 );
      }
      if( pArea->dbfarea.fPositioned || pArea->dbfarea.ulRecNo != 1 )
         pArea->dbfarea.area.fBof = HB_FALSE;
      hb_ntxKeyFree( pKey );
      return retval;
   }
}

#define hb_ntxSkip        NULL
#define hb_ntxSkipFilter  NULL

static HB_ERRCODE hb_ntxSkipRaw( NTXAREAP pArea, HB_LONG lToSkip )
{
   HB_ERRCODE retval;
   HB_BOOL fOut = HB_FALSE, fForward;

   HB_TRACE( HB_TR_DEBUG, ( "hb_ntxSkipRaw(%p, %ld)", pArea, lToSkip ) );

   if( SELF_GOCOLD( ( AREAP ) pArea ) == HB_FAILURE )
      return HB_FAILURE;

   if( ! pArea->lpCurTag || lToSkip == 0 )
      return SUPER_SKIPRAW( ( AREAP ) pArea, lToSkip );

   if( ! hb_ntxTagLockRead( pArea->lpCurTag ) )
      return HB_FAILURE;
   hb_ntxTagRefreshScope( pArea->lpCurTag );

   fForward = ( lToSkip > 0 );

   if( ! hb_ntxCurKeyRefresh( pArea->lpCurTag ) )
   {
      if( fForward || pArea->dbfarea.fPositioned )
         fOut = HB_TRUE;
      else
      {
         hb_ntxTagGoBottom( pArea->lpCurTag );
         fOut = pArea->lpCurTag->TagEOF;
         lToSkip++;
      }
   }

   if( fForward )
   {
      while( ! fOut && ! pArea->lpCurTag->TagEOF && lToSkip-- > 0 )
      {
         hb_ntxTagSkipNext( pArea->lpCurTag );
      }
      retval = SELF_GOTO( ( AREAP ) pArea,
                                    ( pArea->lpCurTag->TagEOF || fOut ) ? 0 :
                                    pArea->lpCurTag->CurKeyInfo->Xtra );
   }
   else /* if( lToSkip < 0 ) */
   {
      while( ! fOut && ! pArea->lpCurTag->TagBOF && lToSkip++ < 0 )
      {
         hb_ntxTagSkipPrev( pArea->lpCurTag );
      }
      if( fOut || pArea->lpCurTag->TagBOF )
      {
         hb_ntxTagGoTop( pArea->lpCurTag );
         fOut = HB_TRUE;
      }
      retval = SELF_GOTO( ( AREAP ) pArea, pArea->lpCurTag->TagEOF ? 0 :
                                          pArea->lpCurTag->CurKeyInfo->Xtra );
      pArea->dbfarea.area.fBof = fOut;
   }

   hb_ntxTagUnLockRead( pArea->lpCurTag );
   /* Update Bof and Eof flags */
#if 0
   if( fForward )
      pArea->dbfarea.area.fBof = HB_FALSE;
   else
      pArea->dbfarea.area.fEof = HB_FALSE;
#endif
   return retval;
}

#define hb_ntxAddField      NULL
#define hb_ntxAppend        NULL
#define hb_ntxCreateFields  NULL
#define hb_ntxDeleteRec     NULL
#define hb_ntxDeleted       NULL
#define hb_ntxFieldCount    NULL
#define hb_ntxFieldDisplay  NULL
#define hb_ntxFieldInfo     NULL
#define hb_ntxFieldName     NULL

/*
 * Flush _system_ buffers to disk
 */
static HB_ERRCODE hb_ntxFlush( NTXAREAP pArea )
{
   HB_ERRCODE errCode;

   HB_TRACE( HB_TR_DEBUG, ( "hb_ntxFlush(%p)", pArea ) );

   errCode = SELF_GOCOLD( ( AREAP ) pArea );
   if( errCode == HB_SUCCESS )
   {
      errCode = SUPER_FLUSH( ( AREAP ) pArea );

      if( hb_setGetHardCommit() )
      {
         LPNTXINDEX pIndex = pArea->lpIndexes;
         while( pIndex )
         {
            if( pIndex->fFlush /* && ! pIndex->Temporary */ )
            {
               hb_fileCommit( pIndex->DiskFile );
               pIndex->fFlush = HB_FALSE;
            }
            pIndex = pIndex->pNext;
         }
      }
   }

   return errCode;
}

#define hb_ntxGetRec     NULL
#define hb_ntxGetValue   NULL
#define hb_ntxGetVarLen  NULL

/*
 * Perform a write of WorkArea memory to the data store.
 */
static HB_ERRCODE hb_ntxGoCold( NTXAREAP pArea )
{
   HB_BOOL fRecordChanged = pArea->dbfarea.fRecordChanged;
   HB_BOOL fAppend = pArea->dbfarea.fAppend;

   HB_TRACE( HB_TR_DEBUG, ( "hb_ntxGoCold(%p)", pArea ) );

   if( SUPER_GOCOLD( ( AREAP ) pArea ) == HB_SUCCESS )
   {
      if( fRecordChanged || pArea->fNtxAppend )
      {
         if( fAppend && pArea->dbfarea.fShared )
         {
            if( pArea->fNtxAppend )
               hb_errInternal( 9312, "hb_ntxGoCold: multiple appending without GOCOLD.", NULL, NULL );
            pArea->fNtxAppend = HB_TRUE;
         }
         else
         {
            LPNTXINDEX pIndex = pArea->lpIndexes;
            LPTAGINFO pTag;
            LPKEYINFO pKey;
            HB_BOOL fAdd, fDel, fLck = HB_FALSE;
            int i;

            /* The pending relation may move the record pointer so we should
               disable them for KEY/FOR evaluation */
            LPDBRELINFO lpdbPendingRel = pArea->dbfarea.lpdbPendingRel;
            pArea->dbfarea.lpdbPendingRel = NULL;

            if( pArea->dbfarea.fShared )
            {
               fAppend = pArea->fNtxAppend;
               pArea->fNtxAppend = HB_FALSE;
            }

            while( pIndex )
            {
               for( i = 0; i < pIndex->iTags; i++ )
               {
                  pTag = pIndex->lpTags[ i ];
                  if( pIndex->fReadonly || pTag->Custom ||
                      ( pTag->Owner->Compound && ! pTag->HeadBlock ) ||
                      ( fAppend && pTag->ChgOnly ) )
                     continue;

                  pKey = hb_ntxEvalKey( NULL, pTag );

                  fAdd = ( pTag->pForItem == NULL ||
                           hb_ntxEvalCond( pArea, pTag->pForItem, HB_TRUE ) );
                  if( fAppend )
                  {
                     fDel = HB_FALSE;
                  }
                  else
                  {
                     if( hb_ntxValCompare( pTag, pKey->key, pTag->KeyLength,
                          pTag->HotKeyInfo->key, pTag->KeyLength, HB_TRUE ) == 0 )
                     {
                        if( pTag->HotFor ? fAdd : ! fAdd )
                           fAdd = fDel = HB_FALSE;
                        else
                           fDel = ! fAdd;
                     }
                     else
                     {
                        fDel = pTag->HotFor || pTag->Partial;
                     }
                  }
                  if( fDel || fAdd )
                  {
                     if( ! fLck )
                     {
                        if( ! hb_ntxIndexLockWrite( pIndex, HB_TRUE ) )
                        {
                           hb_ntxKeyFree( pKey );
                           break;
                        }
                        fLck = HB_TRUE;
                        if( ( pTag->Owner->Compound && ! pTag->HeadBlock ) ||
                            ! pTag->RootBlock )
                           fAdd = fDel = HB_FALSE;
                     }
                     if( fDel )
                     {
                        if( hb_ntxTagKeyDel( pTag, pTag->HotKeyInfo ) )
                        {
                           if( ! pIndex->fShared && pTag->keyCount &&
                               hb_ntxKeyInScope( pTag, pTag->HotKeyInfo ) )
                              pTag->keyCount--;
                        }
                        else
                        {
                           if( pTag->ChgOnly )
                              fAdd = HB_FALSE;
                           else if( ! pTag->Partial && ! pTag->UniqueKey )
                              hb_ntxErrorRT( pTag->Owner->Owner,
                                             EG_CORRUPTION, EDBF_CORRUPT,
                                             pTag->Owner->IndexName, 0, 0, NULL );
                        }
                     }
                     if( fAdd )
                     {
                        if( hb_ntxTagKeyAdd( pTag, pKey ) )
                        {
                           if( ! pIndex->fShared && pTag->keyCount &&
                               hb_ntxKeyInScope( pTag, pKey ) )
                              pTag->keyCount++;
                        }
                     }
                  }
                  hb_ntxKeyFree( pKey );
               }
               if( fLck )
               {
                  hb_ntxIndexUnLockWrite( pIndex );
                  fLck = HB_FALSE;
               }
               pIndex = pIndex->pNext;
            }

            /* Restore disabled pending relation */
            pArea->dbfarea.lpdbPendingRel = lpdbPendingRel;
         }
      }
      return HB_SUCCESS;
   }
   return HB_FAILURE;
}

/*
 * Mark the WorkArea data buffer as hot.
 */
static HB_ERRCODE hb_ntxGoHot( NTXAREAP pArea )
{
   HB_ERRCODE errCode;

   HB_TRACE( HB_TR_DEBUG, ( "hb_ntxGoHot(%p)", pArea ) );

   errCode = SUPER_GOHOT( ( AREAP ) pArea );
   if( errCode == HB_SUCCESS )
   {
      if( ! pArea->fNtxAppend )
      {
         LPNTXINDEX pIndex = pArea->lpIndexes;
         LPTAGINFO pTag;
         int i;

         while( pIndex )
         {
            if( ! pIndex->fReadonly )
            {
               for( i = 0; i < pIndex->iTags; i++ )
               {
                  pTag = pIndex->lpTags[ i ];
                  if( ! pTag->Custom )
                  {
                     pTag->HotKeyInfo = hb_ntxEvalKey( pTag->HotKeyInfo, pTag );
                     pTag->HotFor = ( pTag->pForItem == NULL ||
                                 hb_ntxEvalCond( pArea, pTag->pForItem, HB_TRUE ) );
                  }
               }
            }
            pIndex = pIndex->pNext;
         }
      }
      return HB_SUCCESS;
   }
   return errCode;
}

#define hb_ntxPutRec           NULL
#define hb_ntxPutValue         NULL
#define hb_ntxRecall           NULL
#define hb_ntxRecCount         NULL
#define hb_ntxRecInfo          NULL
#define hb_ntxRecNo            NULL
#define hb_ntxRecId            NULL
#define hb_ntxSetFieldsExtent  NULL
#define hb_ntxAlias            NULL

/*
 * Close the table in the WorkArea.
 */
static HB_ERRCODE hb_ntxClose( NTXAREAP pArea )
{
   HB_ERRCODE errCode;

   HB_TRACE( HB_TR_DEBUG, ( "hb_ntxClose(%p)", pArea ) );

   if( SELF_GOCOLD( ( AREAP ) pArea ) == HB_FAILURE )
      return HB_FAILURE;

   errCode = SUPER_CLOSE( ( AREAP ) pArea );

   if( errCode == HB_SUCCESS )
   {
      if( pArea->pSort )
      {
         hb_ntxSortFree( pArea->pSort, HB_TRUE );
         pArea->pSort = NULL;
      }

      SELF_ORDLSTCLEAR( ( AREAP ) pArea );

      /* close also production indexes if any */
      while( pArea->lpIndexes )
      {
         LPNTXINDEX pIndex = pArea->lpIndexes;
         pArea->lpIndexes = pIndex->pNext;
         hb_ntxIndexFree( pIndex );
      }

#ifdef HB_NTX_DEBUG_DISP
      printf( "\r\n#reads=%ld, #writes=%ld\r\n", s_rdNO, s_wrNO ); fflush( stdout );
#endif
   }

   return errCode;
}

#define hb_ntxCreate   NULL
#define hb_ntxInfo     NULL
#define hb_ntxNewArea  NULL

/*
 * Retrieve the size of the WorkArea structure.
 */
static HB_ERRCODE hb_ntxStructSize( NTXAREAP pArea, HB_USHORT * uiSize )
{
   HB_TRACE( HB_TR_DEBUG, ( "hb_ntxStructSize(%p, %p)", pArea, uiSize ) );
   HB_SYMBOL_UNUSED( pArea );

   *uiSize = sizeof( NTXAREA );
   return HB_SUCCESS;
}

/*
 * Open a data store in the WorkArea.
 */
static HB_ERRCODE hb_ntxOpen( NTXAREAP pArea, LPDBOPENINFO pOpenInfo )
{
   HB_ERRCODE errCode;

   HB_TRACE( HB_TR_DEBUG, ( "hb_ntxOpen(%p, %p)", pArea, pOpenInfo ) );

   errCode = SUPER_OPEN( ( AREAP ) pArea, pOpenInfo );

   if( errCode == HB_SUCCESS && DBFAREA_DATA( &pArea->dbfarea )->fStruct &&
       ( DBFAREA_DATA( &pArea->dbfarea )->fStrictStruct ?
         pArea->dbfarea.fHasTags : hb_setGetAutOpen() ) )
   {
      char szFileName[ HB_PATH_MAX ];

      hb_ntxCreateFName( pArea, NULL, NULL, szFileName, NULL );
      if( hb_fileExists( szFileName, NULL ) ||
          DBFAREA_DATA( &pArea->dbfarea )->fStrictStruct )
      {
         DBORDERINFO pOrderInfo;

         pOrderInfo.itmResult = hb_itemPutNI( NULL, 0 );
         pOrderInfo.atomBagName = hb_itemPutC( NULL, szFileName );
         pOrderInfo.itmNewVal = NULL;
         pOrderInfo.itmOrder  = NULL;
         errCode = SELF_ORDLSTADD( ( AREAP ) pArea, &pOrderInfo );
         if( errCode == HB_SUCCESS )
         {
            pOrderInfo.itmOrder  = hb_itemPutNI( NULL, hb_setGetAutOrder() );
            errCode = SELF_ORDLSTFOCUS( ( AREAP ) pArea, &pOrderInfo );
            hb_itemRelease( pOrderInfo.itmOrder );
            if( errCode == HB_SUCCESS )
               errCode = SELF_GOTOP( ( AREAP ) pArea );
         }
         hb_itemRelease( pOrderInfo.atomBagName );
         hb_itemRelease( pOrderInfo.itmResult );
      }
   }

   return errCode;
}

#define hb_ntxRelease  NULL
#define hb_ntxSysName  NULL
#define hb_ntxEval     NULL

static HB_ERRCODE hb_ntxPack( NTXAREAP pArea )
{
   HB_ERRCODE errCode;

   HB_TRACE( HB_TR_DEBUG, ( "hb_ntxPack(%p)", pArea ) );

   errCode = SUPER_PACK( ( AREAP ) pArea );
   if( errCode == HB_SUCCESS )
      return SELF_ORDLSTREBUILD( ( AREAP ) pArea );

   return errCode;
}

#define ntPackRec       NULL
#define hb_ntxSort      NULL
#define hb_ntxTrans     NULL
#define hb_ntxTransRec  NULL

static HB_ERRCODE hb_ntxZap( NTXAREAP pArea )
{
   HB_ERRCODE errCode;

   HB_TRACE( HB_TR_DEBUG, ( "hb_ntxZap(%p)", pArea ) );

   errCode = SUPER_ZAP( ( AREAP ) pArea );
   if( errCode == HB_SUCCESS )
      return SELF_ORDLSTREBUILD( ( AREAP ) pArea );

   return errCode;
}

#define hb_ntxchildEnd        NULL
#define hb_ntxchildStart      NULL
#define hb_ntxchildSync       NULL
#define hb_ntxsyncChildren    NULL
#define hb_ntxclearRel        NULL
#define hb_ntxforceRel        NULL
#define hb_ntxrelArea         NULL
#define hb_ntxrelEval         NULL
#define hb_ntxrelText         NULL
#define hb_ntxsetRel          NULL

#define hb_ntxOrderCondition  NULL

static HB_ERRCODE hb_ntxOrderCreate( NTXAREAP pArea, LPDBORDERCREATEINFO pOrderInfo )
{
   PHB_ITEM pResult, pKeyExp, pForExp = NULL;
   int iLen, iDec, iTag, i;
   char szFileName[ HB_PATH_MAX ], szSpFile[ HB_PATH_MAX ],
        szTagName[ NTX_MAX_TAGNAME + 1 ];
   const char * szKey, * szFor = NULL;
   LPNTXINDEX pIndex, * pIndexPtr;
   LPTAGINFO pTag = NULL;
   LPDBFDATA pData;
   HB_ERRCODE errCode;
   HB_ULONG ulRecNo;
   HB_BOOL fCompound, fTagName, fBagName, fProd, fLocked = HB_FALSE,
           fAscend = HB_TRUE, fCustom = HB_FALSE, fTemporary = HB_FALSE,
           fExclusive = HB_FALSE;
   HB_BYTE bType;

   HB_TRACE( HB_TR_DEBUG, ( "hb_ntxOrderCreate(%p, %p)", pArea, pOrderInfo ) );

   errCode = SELF_GOCOLD( ( AREAP ) pArea );
   if( errCode != HB_SUCCESS )
      return errCode;

   if( pArea->dbfarea.lpdbPendingRel )
   {
      errCode = SELF_FORCEREL( ( AREAP ) pArea );
      if( errCode != HB_SUCCESS )
         return errCode;
   }

   szKey = hb_itemGetCPtr( pOrderInfo->abExpr );
   /* If we have a codeblock for the expression, use it */
   if( pOrderInfo->itmCobExpr )
      pKeyExp = hb_itemNew( pOrderInfo->itmCobExpr );
   else /* Otherwise, try compiling the key expression string */
   {
      errCode = SELF_COMPILE( ( AREAP ) pArea, szKey );
      if( errCode != HB_SUCCESS )
         return errCode;
      pKeyExp = pArea->dbfarea.area.valResult;
      pArea->dbfarea.area.valResult = NULL;
   }

   /* Get a blank record before testing expression */
   ulRecNo = pArea->dbfarea.ulRecNo;
   errCode = SELF_GOTO( ( AREAP ) pArea, 0 );
   if( errCode != HB_SUCCESS )
      return errCode;

   errCode = SELF_EVALBLOCK( ( AREAP ) pArea, pKeyExp );
   if( errCode != HB_SUCCESS )
   {
      hb_vmDestroyBlockOrMacro( pKeyExp );
      SELF_GOTO( ( AREAP ) pArea, ulRecNo );
      return errCode;
   }
   pResult = pArea->dbfarea.area.valResult;
   pArea->dbfarea.area.valResult = NULL;

   bType = hb_ntxItemType( pResult );
   iLen = iDec = 0;
   switch( bType )
   {
      case 'N':
         hb_itemGetNLen( pResult, &iLen, &iDec );
         if( iDec )
            iLen += iDec + 1;
         break;
      case 'D':
         iLen = 8;
         break;
      case 'T':
         iLen = 17;
         break;
      case 'L':
         iLen = 1;
         break;
      case 'C':
         iLen = ( HB_INTCAST ) hb_itemGetCLen( pResult );
         if( iLen > NTX_MAX_KEY )
            iLen = NTX_MAX_KEY;
         break;
      default:
         bType = 'U';
   }
   hb_itemRelease( pResult );

   /* Make sure KEY has proper type and iLen is not 0 */
   if( bType == 'U' || iLen == 0 )
   {
      hb_vmDestroyBlockOrMacro( pKeyExp );
      SELF_GOTO( ( AREAP ) pArea, ulRecNo );
      hb_ntxErrorRT( pArea, bType == 'U' ? EG_DATATYPE : EG_DATAWIDTH,
                     EDBF_INVALIDKEY, NULL, 0, 0, NULL );
      return HB_FAILURE;
   }

   if( pArea->dbfarea.area.lpdbOrdCondInfo )
   {
      fAscend = ! pArea->dbfarea.area.lpdbOrdCondInfo->fDescending;
      fCustom = pArea->dbfarea.area.lpdbOrdCondInfo->fCustom;
      fTemporary = pArea->dbfarea.area.lpdbOrdCondInfo->fTemporary;
      fExclusive = pArea->dbfarea.area.lpdbOrdCondInfo->fExclusive;
      /* Check conditional expression */
      szFor = pArea->dbfarea.area.lpdbOrdCondInfo->abFor;
      if( pArea->dbfarea.area.lpdbOrdCondInfo->itmCobFor )
         /* If we have a codeblock for the conditional expression, use it */
         pForExp = hb_itemNew( pArea->dbfarea.area.lpdbOrdCondInfo->itmCobFor );
      else if( szFor )
      {
         /* Otherwise, try compiling the conditional expression string */
         errCode = SELF_COMPILE( ( AREAP ) pArea, szFor );
         if( errCode != HB_SUCCESS )
         {
            hb_vmDestroyBlockOrMacro( pKeyExp );
            SELF_GOTO( ( AREAP ) pArea, ulRecNo );
            return errCode;
         }
         pForExp = pArea->dbfarea.area.valResult;
         pArea->dbfarea.area.valResult = NULL;
      }
   }

   if( pArea->dbfarea.fTemporary )
      fTemporary = HB_TRUE;

   /* Test conditional expression */
   if( pForExp )
   {
      HB_BOOL fOK;

      errCode = SELF_EVALBLOCK( ( AREAP ) pArea, pForExp );
      if( errCode != HB_SUCCESS )
      {
         hb_vmDestroyBlockOrMacro( pKeyExp );
         hb_vmDestroyBlockOrMacro( pForExp );
         SELF_GOTO( ( AREAP ) pArea, ulRecNo );
         return errCode;
      }
      fOK = hb_itemType( pArea->dbfarea.area.valResult ) == HB_IT_LOGICAL;
      hb_itemRelease( pArea->dbfarea.area.valResult );
      pArea->dbfarea.area.valResult = NULL;
      if( ! fOK )
      {
         hb_vmDestroyBlockOrMacro( pKeyExp );
         hb_vmDestroyBlockOrMacro( pForExp );
         SELF_GOTO( ( AREAP ) pArea, ulRecNo );
         hb_ntxErrorRT( pArea, EG_DATATYPE, EDBF_INVALIDFOR, NULL, 0, 0, NULL );
         return HB_FAILURE;
      }
   }

   SELF_GOTO( ( AREAP ) pArea, ulRecNo );

   pData = DBFAREA_DATA( &pArea->dbfarea );
   /*
    * abBagName -> cBag, atomBagName -> cTag
    * The following scheme implemented:
    * 1. abBagName == NULL   -> add the Tag to the structural index
    *    if no compound index support then create new separate index
    *    with atomBagName
    * 2. atomBagName == NULL -> overwrite any index file of abBagName
    * 3. ads the Tag to index file
    */
   fTagName = pOrderInfo->atomBagName && pOrderInfo->atomBagName[ 0 ];
   fBagName = pOrderInfo->abBagName && pOrderInfo->abBagName[ 0 ];
#if defined( HB_NTX_NOMULTITAG )
   fCompound = HB_FALSE;
#else
   fCompound = fTagName && pData->fMultiTag;
#endif
   hb_ntxCreateFName( pArea, ( fBagName || fCompound ) ?
                      pOrderInfo->abBagName : pOrderInfo->atomBagName,
                      &fProd, szFileName, szTagName );
   if( fTagName )
      hb_strncpyUpperTrim( szTagName, pOrderInfo->atomBagName, NTX_MAX_TAGNAME );

   pIndex = hb_ntxFindBag( pArea, szFileName );
   if( pIndex && ! fCompound )
   {
      pIndexPtr = &pArea->lpIndexes;
      while( *pIndexPtr )
      {
         if( pIndex == *pIndexPtr )
         {
            *pIndexPtr = pIndex->pNext;
            hb_ntxIndexFree( pIndex );
            break;
         }
         pIndexPtr = &( *pIndexPtr )->pNext;
      }
      pIndex = NULL;
   }

   if( pIndex )
   {
      if( pIndex->fReadonly )
      {
         hb_vmDestroyBlockOrMacro( pKeyExp );
         if( pForExp != NULL )
            hb_vmDestroyBlockOrMacro( pForExp );
         hb_ntxErrorRT( pArea, EG_READONLY, EDBF_READONLY, pIndex->IndexName, 0, 0, NULL );
         return HB_FAILURE;
      }
#if 0 /* enable this code if you want to forbid tag deleting in shared mode */
      else if( pIndex->fShared )
      {
         hb_vmDestroyBlockOrMacro( pKeyExp );
         if( pForExp != NULL )
            hb_vmDestroyBlockOrMacro( pForExp );
         hb_ntxErrorRT( pArea, EG_SHARED, EDBF_SHARED, pIndex->IndexName, 0, 0, NULL );
         return HB_FAILURE;
      }
#endif
   }
   else
   {
      PHB_FILE pFile;
      HB_BOOL bRetry, fOld, fShared = pArea->dbfarea.fShared && ! fTemporary && ! fExclusive;
      HB_USHORT uiFlags = FO_READWRITE | ( fShared ? FO_DENYNONE : FO_EXCLUSIVE );
      PHB_ITEM pError = NULL;

      fOld = fCompound;
      do
      {
         if( fTemporary )
         {
            pFile = hb_fileCreateTemp( NULL, NULL, FC_NORMAL, szSpFile );
            fOld = HB_FALSE;
         }
         else
         {
            pFile = hb_fileExtOpen( szFileName, NULL, uiFlags |
                                    ( fOld ? FXO_APPEND : FXO_TRUNCATE ) |
                                    FXO_DEFAULTS | FXO_SHARELOCK | FXO_COPYNAME |
                                    FXO_NOSEEKPOS,
                                    NULL, pError );
         }
         if( ! pFile )
            bRetry = hb_ntxErrorRT( pArea, EG_CREATE, EDBF_CREATE, szFileName,
                                    hb_fsError(), EF_CANRETRY | EF_CANDEFAULT,
                                    &pError ) == E_RETRY;
         else
         {
            bRetry = HB_FALSE;
            if( fOld )
               fOld = hb_fileSize( pFile ) != 0;
         }
      }
      while( bRetry );

      if( pError )
         hb_errRelease( pError );

      if( ! pFile )
      {
         hb_vmDestroyBlockOrMacro( pKeyExp );
         if( pForExp != NULL )
            hb_vmDestroyBlockOrMacro( pForExp );
         return HB_FAILURE;
      }

      pIndex = hb_ntxIndexNew( pArea );
      pIndex->IndexName = hb_strdup( szFileName );
      pIndex->fReadonly = HB_FALSE;
      pIndex->fShared = fShared;
      pIndex->DiskFile = pFile;
      pIndex->fDelete = fTemporary;
      if( fTemporary )
         pIndex->RealName = hb_strdup( szSpFile );
      else
         pIndex->Production = fProd;

      pIndexPtr = &pArea->lpIndexes;
      while( *pIndexPtr )
         pIndexPtr = &( *pIndexPtr )->pNext;
      *pIndexPtr = pIndex;
      pArea->fSetTagNumbers = HB_TRUE;
      if( fOld )
      {
         if( ! hb_ntxIndexLockWrite( pIndex, HB_TRUE ) )
            errCode = HB_FAILURE;
         else
         {
            errCode = hb_ntxIndexLoad( pIndex, szTagName );
            if( errCode != HB_SUCCESS )
               hb_ntxIndexUnLockWrite( pIndex );
            else
               fLocked = HB_TRUE;
         }
         if( errCode != HB_SUCCESS )
         {
            *pIndexPtr = pIndex->pNext;
            hb_ntxIndexFree( pIndex );
            hb_vmDestroyBlockOrMacro( pKeyExp );
            if( pForExp != NULL )
               hb_vmDestroyBlockOrMacro( pForExp );
            hb_ntxErrorRT( pArea, EG_CORRUPTION, EDBF_CORRUPT, szFileName, 0, 0, NULL );
            return errCode;
         }
      }
      else
      {
         pIndex->LargeFile = ( pIndex->Owner->dbfarea.bLockType == DB_DBFLOCK_HB64 );
      }
   }

   iTag = hb_ntxFindTagByName( pIndex, szTagName );
   fCompound = ( pIndex->iTags > ( iTag ? 1 : 0 ) );

   if( ! iTag && pIndex->iTags == CTX_MAX_TAGS )
   {
      if( fLocked )
         hb_ntxIndexUnLockWrite( pIndex );
      hb_vmDestroyBlockOrMacro( pKeyExp );
      if( pForExp != NULL )
         hb_vmDestroyBlockOrMacro( pForExp );
      hb_ntxErrorRT( pArea, EG_LIMIT, EDBF_LIMITEXCEEDED, pIndex->IndexName, 0, 0, NULL );
      return HB_FAILURE;
   }

   if( ! fLocked && ! hb_ntxIndexLockWrite( pIndex, fCompound ) )
   {
      errCode = HB_FAILURE;
   }
   else
   {
      if( pIndex->Compound != fCompound )
      {
         pIndex->Compound = fCompound;
         if( fCompound )
         {
            if( ! pIndex->HeaderBuff )
               pIndex->HeaderBuff = ( HB_BYTE * ) hb_xgrab( NTXBLOCKSIZE );
            memset( pIndex->HeaderBuff, 0, NTXBLOCKSIZE );
            pIndex->fValidHeader = HB_TRUE;
         }
         for( i = 0; i < pIndex->iTags; i++ )
         {
            pIndex->lpTags[ i ]->HdrChanged = HB_TRUE;
            pIndex->lpTags[ i ]->HeadBlock = 0;
            if( fCompound )
               hb_ntxIndexTagAdd( pIndex, pIndex->lpTags[ i ] );
         }
      }
      pTag = hb_ntxTagNew( pIndex, szTagName, fTagName,
                           szKey, pKeyExp, bType, ( HB_USHORT ) iLen, ( HB_USHORT ) iDec,
                           szFor, pForExp,
                           fAscend, pOrderInfo->fUnique, fCustom, pData->fSortRecNo );
      pTag->Partial = ( pArea->dbfarea.area.lpdbOrdCondInfo && ! pArea->dbfarea.area.lpdbOrdCondInfo->fAll );

      if( ! pIndex->Compound )
      {
         while( pIndex->iTags )
            hb_ntxTagDelete( pIndex->lpTags[ 0 ] );
         hb_ntxIndexTrunc( pIndex );
         iTag = 0;
      }

      if( iTag )
      {
         pTag->HeadBlock = pIndex->lpTags[ iTag - 1 ]->HeadBlock;
         if( pIndex->lpTags[ iTag - 1 ]->RootBlock &&
             ! hb_ntxTagPagesFree( pIndex->lpTags[ iTag - 1 ],
                                   pIndex->lpTags[ iTag - 1 ]->RootBlock ) )
         {
            errCode = HB_FAILURE;
         }
         else
         {
            pTag->uiNumber = pIndex->lpTags[ iTag - 1 ]->uiNumber;
            hb_ntxTagFree( pIndex->lpTags[ iTag - 1 ] );
            pIndex->lpTags[ iTag - 1 ] = pTag;
         }
      }
      else
      {
         hb_ntxTagAdd( pIndex, pTag );
         if( pIndex->Compound )
            hb_ntxIndexTagAdd( pIndex, pTag );
      }

      if( errCode == HB_SUCCESS )
      {
         pIndex->Update = pIndex->Changed = pTag->HdrChanged = HB_TRUE;
         errCode = hb_ntxTagCreate( pTag, HB_FALSE );
      }
      hb_ntxIndexUnLockWrite( pIndex );
   }

   pIndexPtr = &pArea->lpIndexes;
   while( *pIndexPtr && *pIndexPtr != pIndex )
      pIndexPtr = &( *pIndexPtr )->pNext;

   /* It should not happen, reintrance? */
   if( ! *pIndexPtr )
      return HB_FAILURE;

   if( errCode != HB_SUCCESS )
   {
      *pIndexPtr = pIndex->pNext;
      hb_ntxIndexFree( pIndex );
      return errCode;
   }

   if( ! pArea->dbfarea.area.lpdbOrdCondInfo || ! pArea->dbfarea.area.lpdbOrdCondInfo->fAdditive )
   {
      *pIndexPtr = pIndex->pNext;
      pIndex->pNext = NULL;
      SELF_ORDLSTCLEAR( ( AREAP ) pArea );
      pIndexPtr = &pArea->lpIndexes;
      while( *pIndexPtr )
         pIndexPtr = &( *pIndexPtr )->pNext;
      *pIndexPtr = pIndex;
   }
   if( pIndex->Production && ! pArea->dbfarea.fHasTags &&
       pData->fStruct && ( pData->fStrictStruct || hb_setGetAutOpen() ) )
   {
      pArea->dbfarea.fHasTags = HB_TRUE;
      if( ! pArea->dbfarea.fReadonly && ( pArea->dbfarea.dbfHeader.bHasTags & 0x01 ) == 0 )
         SELF_WRITEDBHEADER( ( AREAP ) pArea );
   }
   pArea->lpCurTag = pTag;
   SELF_ORDSETCOND( ( AREAP ) pArea, NULL );
   return SELF_GOTOP( ( AREAP ) pArea );
}

static HB_ERRCODE hb_ntxOrderDestroy( NTXAREAP pArea, LPDBORDERINFO pOrderInfo )
{
   HB_ERRCODE errCode;

   HB_TRACE( HB_TR_DEBUG, ( "hb_ntxOrderDestroy(%p, %p)", pArea, pOrderInfo ) );

   errCode = SELF_GOCOLD( ( AREAP ) pArea );
   if( errCode != HB_SUCCESS )
      return errCode;

   if( pArea->dbfarea.lpdbPendingRel )
   {
      errCode = SELF_FORCEREL( ( AREAP ) pArea );
      if( errCode != HB_SUCCESS )
         return errCode;
   }

   if( pOrderInfo->itmOrder )
   {
      LPTAGINFO pTag = hb_ntxFindTag( pArea, pOrderInfo->itmOrder, pOrderInfo->atomBagName );

      if( pTag )
      {
         LPNTXINDEX pIndex = pTag->Owner, * pIndexPtr;

         if( pIndex->iTags == 1 )
         {
            HB_BOOL fProd = pIndex->Production;
            pIndexPtr = &pArea->lpIndexes;
            while( *pIndexPtr != pIndex )
               pIndexPtr = &(*pIndexPtr)->pNext;
            *pIndexPtr = pIndex->pNext;
            pIndex->fDelete = HB_TRUE;
            hb_ntxIndexFree( pIndex );
            if( fProd && pArea->dbfarea.fHasTags &&
                DBFAREA_DATA( &pArea->dbfarea )->fStruct &&
                ( DBFAREA_DATA( &pArea->dbfarea )->fStrictStruct || hb_setGetAutOpen() ) )
            {
               pArea->dbfarea.fHasTags = HB_FALSE;
               if( ! pArea->dbfarea.fReadonly && ( pArea->dbfarea.dbfHeader.bHasTags & 0x01 ) != 0 )
                  SELF_WRITEDBHEADER( ( AREAP ) pArea );
            }
         }
         else if( pIndex->fReadonly )
         {
            hb_ntxErrorRT( pArea, EG_READONLY, EDBF_READONLY, pIndex->IndexName, 0, 0, NULL );
            return HB_FAILURE;
         }
#if 0    /* enable this code if you want to forbid tag deleting in shared mode */
         else if( pIndex->fShared )
         {
            hb_ntxErrorRT( pArea, EG_SHARED, EDBF_SHARED, pIndex->IndexName, 0, 0, NULL );
            return HB_FAILURE;
         }
#endif
         else if( ! hb_ntxIndexLockWrite( pIndex, HB_TRUE ) )
         {
            return HB_FAILURE;
         }
         else
         {
            errCode = hb_ntxTagSpaceFree( pTag );
            hb_ntxIndexUnLockWrite( pIndex );
         }
      }
   }

   return errCode;
}

static HB_ERRCODE hb_ntxOrderInfo( NTXAREAP pArea, HB_USHORT uiIndex, LPDBORDERINFO pInfo )
{
   LPTAGINFO pTag;

   HB_TRACE( HB_TR_DEBUG, ( "hb_ntxOrderInfo(%p, %hu, %p)", pArea, uiIndex, pInfo ) );

   switch( uiIndex )
   {
      case DBOI_STRICTREAD:
         hb_itemClear( pInfo->itmResult );
         return SELF_RDDINFO( SELF_RDDNODE( &pArea->dbfarea.area ), RDDI_STRICTREAD, 0, pInfo->itmResult );
      case DBOI_OPTIMIZE:
         hb_itemClear( pInfo->itmResult );
         return SELF_RDDINFO( SELF_RDDNODE( &pArea->dbfarea.area ), RDDI_OPTIMIZE, 0, pInfo->itmResult );
      case DBOI_AUTOOPEN:
         hb_itemClear( pInfo->itmResult );
         return SELF_RDDINFO( SELF_RDDNODE( &pArea->dbfarea.area ), RDDI_AUTOOPEN, 0, pInfo->itmResult );
      case DBOI_AUTOORDER:
         hb_itemClear( pInfo->itmResult );
         return SELF_RDDINFO( SELF_RDDNODE( &pArea->dbfarea.area ), RDDI_AUTOORDER, 0, pInfo->itmResult );
      case DBOI_AUTOSHARE:
         hb_itemClear( pInfo->itmResult );
         return SELF_RDDINFO( SELF_RDDNODE( &pArea->dbfarea.area ), RDDI_AUTOSHARE, 0, pInfo->itmResult );
      case DBOI_BAGEXT:
         hb_itemClear( pInfo->itmResult );
         return SELF_RDDINFO( SELF_RDDNODE( &pArea->dbfarea.area ), RDDI_ORDBAGEXT, 0, pInfo->itmResult );
      case DBOI_EVALSTEP:
         hb_itemPutNL( pInfo->itmResult,
                  pArea->dbfarea.area.lpdbOrdCondInfo ? pArea->dbfarea.area.lpdbOrdCondInfo->lStep : 0 );
         return HB_SUCCESS;
      case DBOI_KEYSINCLUDED:
         hb_itemPutNL( pInfo->itmResult,
                       pArea->pSort ? pArea->pSort->ulTotKeys : 0 );
         return HB_SUCCESS;
      case DBOI_I_TAGNAME:
         hb_itemPutC( pInfo->itmResult,
                      pArea->pSort ? pArea->pSort->pTag->TagName : NULL );
         return HB_SUCCESS;
      case DBOI_I_BAGNAME:
         hb_itemPutC( pInfo->itmResult, pArea->pSort ?
                      pArea->pSort->pTag->Owner->IndexName : NULL );
         return HB_SUCCESS;
      case DBOI_ISREINDEX:
         hb_itemPutL( pInfo->itmResult,
                      pArea->pSort ? pArea->pSort->fReindex : HB_FALSE );
         return HB_SUCCESS;
      case DBOI_LOCKOFFSET:
      case DBOI_HPLOCKING:
      {
         HB_DBFLOCKDATA lockData;

         hb_dbfLockIdxGetData( pArea->dbfarea.bLockType, &lockData );
         if( uiIndex == DBOI_LOCKOFFSET )
            hb_itemPutNInt( pInfo->itmResult, lockData.offset );
         else
            hb_itemPutL( pInfo->itmResult, lockData.size > 0 );
         return HB_SUCCESS;
      }
      case DBOI_ORDERCOUNT:
      {
         int i = 0;
         HB_BOOL fBag = hb_itemGetCLen( pInfo->atomBagName ) > 0;
         LPNTXINDEX pIndex = fBag ?
               hb_ntxFindBag( pArea, hb_itemGetCPtr( pInfo->atomBagName ) ) :
               pArea->lpIndexes;
         while( pIndex )
         {
            i += pIndex->iTags;
            if( fBag )
               break;
            pIndex = pIndex->pNext;
         }
         hb_itemPutNI( pInfo->itmResult, i );
         return HB_SUCCESS;
      }
      case DBOI_BAGCOUNT:
      {
         int i = 0;
         LPNTXINDEX pIndex = pArea->lpIndexes;
         while( pIndex )
         {
            ++i;
            pIndex = pIndex->pNext;
         }
         hb_itemPutNI( pInfo->itmResult, i );
         return HB_SUCCESS;
      }
      case DBOI_BAGNUMBER:
      {
         LPNTXINDEX pIndex = pArea->lpIndexes, pIndexSeek = NULL;
         int i = 0;

         if( hb_itemGetCLen( pInfo->atomBagName ) > 0 )
            pIndexSeek = hb_ntxFindBag( pArea,
                                        hb_itemGetCPtr( pInfo->atomBagName ) );
         else if( pArea->lpCurTag )
            pIndexSeek = pArea->lpCurTag->Owner;

         if( pIndexSeek )
         {
            do
            {
               ++i;
               if( pIndex == pIndexSeek )
                  break;
               pIndex = pIndex->pNext;
            }
            while( pIndex );
         }
         hb_itemPutNI( pInfo->itmResult, pIndex ? i : 0 );
         return HB_SUCCESS;
      }
      case DBOI_BAGORDER:
      {
         LPNTXINDEX pIndex = pArea->lpIndexes, pIndexSeek = NULL;
         int i = 0;

         if( hb_itemGetCLen( pInfo->atomBagName ) > 0 )
            pIndexSeek = hb_ntxFindBag( pArea,
                                        hb_itemGetCPtr( pInfo->atomBagName ) );
         else if( pArea->lpCurTag )
            pIndexSeek = pArea->lpCurTag->Owner;

         if( pIndexSeek )
         {
            ++i;
            do
            {
               if( pIndex == pIndexSeek )
                  break;
               i += pIndex->iTags;
               pIndex = pIndex->pNext;
            }
            while( pIndex );
         }
         hb_itemPutNI( pInfo->itmResult, pIndex ? i : 0 );
         return HB_SUCCESS;
      }
      case DBOI_RESETPOS:
         return HB_SUCCESS;
   }

   if( SELF_GOCOLD( ( AREAP ) pArea ) == HB_FAILURE )
      return HB_FAILURE;

   pTag = hb_ntxFindTag( pArea, pInfo->itmOrder, pInfo->atomBagName );

   if( pTag )
   {
      switch( uiIndex )
      {
         case DBOI_CONDITION:
            hb_itemPutC( pInfo->itmResult, pTag->ForExpr ? pTag->ForExpr : NULL );
            if( hb_itemType( pInfo->itmNewVal ) & HB_IT_STRING )
            {
               const char * szForExpr = hb_itemGetCPtr( pInfo->itmNewVal );
               if( pTag->ForExpr ?
                   strncmp( pTag->ForExpr, szForExpr, NTX_MAX_EXP ) != 0 :
                   *szForExpr )
               {
                  PHB_ITEM pForItem = NULL;
                  HB_BOOL fOK = *szForExpr == 0;
                  if( ! fOK )
                  {
                     if( SELF_COMPILE( ( AREAP ) pArea, szForExpr ) == HB_SUCCESS )
                     {
                        pForItem = pArea->dbfarea.area.valResult;
                        pArea->dbfarea.area.valResult = NULL;
                        if( SELF_EVALBLOCK( ( AREAP ) pArea, pForItem ) == HB_SUCCESS )
                        {
                           fOK = hb_itemType( pArea->dbfarea.area.valResult ) == HB_IT_LOGICAL;
                           hb_itemRelease( pArea->dbfarea.area.valResult );
                           pArea->dbfarea.area.valResult = NULL;
                        }
                     }
                  }
                  if( fOK && hb_ntxTagLockWrite( pTag ) )
                  {
                     if( pTag->ForExpr )
                        hb_xfree( pTag->ForExpr );
                     if( pTag->pForItem )
                        hb_vmDestroyBlockOrMacro( pTag->pForItem );
                     if( pForItem )
                     {
                        pTag->ForExpr = hb_strndup( szForExpr, NTX_MAX_EXP );
                        pTag->pForItem = pForItem;
                        pForItem = NULL;
                     }
                     else
                     {
                        pTag->ForExpr = NULL;
                        pTag->pForItem = NULL;
                     }
                     pTag->Partial = HB_TRUE;
                     pTag->HdrChanged = HB_TRUE;
                     pTag->Owner->Update = HB_TRUE;
                     hb_ntxTagUnLockWrite( pTag );
                  }
                  if( pForItem )
                     hb_vmDestroyBlockOrMacro( pForItem );
               }
            }
            break;
         case DBOI_EXPRESSION:
            hb_itemPutC( pInfo->itmResult, pTag->KeyExpr );
            break;
         case DBOI_BAGNAME:
         {
            PHB_FNAME pFileName = hb_fsFNameSplit( pTag->Owner->IndexName );
            pInfo->itmResult = hb_itemPutC( pInfo->itmResult, pFileName->szName );
            hb_xfree( pFileName );
            break;
         }
         case DBOI_NAME:
            hb_itemPutC( pInfo->itmResult, pTag->TagName );
            break;
         case DBOI_NUMBER:
            hb_itemPutNI( pInfo->itmResult, hb_ntxFindTagNum( pArea, pTag ) );
            break;
         case DBOI_FILEHANDLE:
            hb_itemPutNInt( pInfo->itmResult,
                     ( HB_NHANDLE ) hb_fileHandle( pTag->Owner->DiskFile ) );
            break;
         case DBOI_FULLPATH:
            hb_itemPutC( pInfo->itmResult, pTag->Owner->IndexName );
            break;
         case DBOI_KEYCOUNT:
         case DBOI_KEYCOUNTRAW:
            hb_itemPutNL( pInfo->itmResult, hb_ntxOrdKeyCount( pTag ) );
            break;
         case DBOI_POSITION:
         case DBOI_KEYNORAW:
         /* case DBOI_RECNO: */
            if( hb_itemType( pInfo->itmNewVal ) & HB_IT_NUMERIC )
               hb_itemPutL( pInfo->itmResult,
                  hb_ntxOrdKeyGoto( pTag, hb_itemGetNL( pInfo->itmNewVal ) ) );
            else
               hb_itemPutNL( pInfo->itmResult, hb_ntxOrdKeyNo( pTag ) );
            break;
         case DBOI_RELKEYPOS:
            if( hb_itemType( pInfo->itmNewVal ) & HB_IT_NUMERIC )
               hb_ntxOrdSetRelKeyPos( pTag, hb_itemGetND( pInfo->itmNewVal ) );
            else
               hb_itemPutND( pInfo->itmResult, hb_ntxOrdGetRelKeyPos( pTag ) );
            break;
         case DBOI_ISCOND:
            hb_itemPutL( pInfo->itmResult, pTag->ForExpr != NULL );
            break;
         case DBOI_ISDESC:
            hb_itemPutL( pInfo->itmResult, pTag->fUsrDescend );
            if( hb_itemType( pInfo->itmNewVal ) == HB_IT_LOGICAL )
               pTag->fUsrDescend = hb_itemGetL( pInfo->itmNewVal );
            break;
         case DBOI_UNIQUE:
            hb_itemPutL( pInfo->itmResult, pTag->UniqueKey );
            break;
         case DBOI_CUSTOM:
            if( hb_itemType( pInfo->itmNewVal ) == HB_IT_LOGICAL )
            {
               if( hb_ntxTagLockWrite( pTag ) )
               {
                  if( ! pTag->Template )
                  {
                     HB_BOOL fNewVal = hb_itemGetL( pInfo->itmNewVal );
                     if( pTag->Custom ? ! fNewVal : fNewVal )
                     {
                        pTag->Custom = fNewVal;
                        pTag->Partial = HB_TRUE;
                        pTag->ChgOnly = HB_FALSE;
                        pTag->HdrChanged = HB_TRUE;
                     }
                  }
                  hb_ntxTagUnLockWrite( pTag );
               }
            }
            hb_itemPutL( pInfo->itmResult, pTag->Custom );
            break;
         case DBOI_CHGONLY:
            if( hb_itemType( pInfo->itmNewVal ) == HB_IT_LOGICAL )
            {
               if( hb_ntxTagLockWrite( pTag ) )
               {
                  if( ! pTag->Custom )
                  {
                     HB_BOOL fNewVal = hb_itemGetL( pInfo->itmNewVal );
                     if( pTag->ChgOnly ? ! fNewVal : fNewVal )
                     {
                        pTag->ChgOnly = fNewVal;
                        pTag->Partial = HB_TRUE;
                        pTag->HdrChanged = HB_TRUE;
                     }
                  }
                  hb_ntxTagUnLockWrite( pTag );
               }
            }
            hb_itemPutL( pInfo->itmResult, pTag->ChgOnly );
            break;
         case DBOI_TEMPLATE:
            if( hb_itemType( pInfo->itmNewVal ) == HB_IT_LOGICAL &&
                hb_itemGetL( pInfo->itmNewVal ) )
            {
               if( hb_ntxTagLockWrite( pTag ) )
               {
                  if( pTag->Custom && ! pTag->Template )
                  {
                     pTag->Template = HB_TRUE;
                     pTag->HdrChanged = HB_TRUE;
                  }
                  hb_ntxTagUnLockWrite( pTag );
               }
            }
            hb_itemPutL( pInfo->itmResult, pTag->Template );
            break;
         case DBOI_MULTIKEY:
            if( hb_itemGetL( pInfo->itmNewVal ) )
            {
               if( hb_ntxTagLockWrite( pTag ) )
               {
                  if( pTag->Custom && ! pTag->MultiKey )
                  {
                     pTag->MultiKey = HB_TRUE;
                     pTag->HdrChanged = HB_TRUE;
                  }
                  hb_ntxTagUnLockWrite( pTag );
               }
            }
            hb_itemPutL( pInfo->itmResult, pTag->MultiKey );
            break;
         case DBOI_PARTIAL:
            hb_itemPutL( pInfo->itmResult, pTag->Partial );
            break;
         case DBOI_SCOPETOP:
            if( pInfo->itmResult )
               hb_ntxTagGetScope( pTag, 0, pInfo->itmResult );
            if( pInfo->itmNewVal )
               hb_ntxTagSetScope( pTag, 0, pInfo->itmNewVal );
            break;
         case DBOI_SCOPEBOTTOM:
            if( pInfo->itmResult )
               hb_ntxTagGetScope( pTag, 1, pInfo->itmResult );
            if( pInfo->itmNewVal )
               hb_ntxTagSetScope( pTag, 1, pInfo->itmNewVal );
            break;
         case DBOI_SCOPESET:
            if( pInfo->itmNewVal )
            {
               hb_ntxTagSetScope( pTag, 0, pInfo->itmNewVal );
               hb_ntxTagSetScope( pTag, 1, pInfo->itmNewVal );
            }
            if( pInfo->itmResult )
               hb_itemClear( pInfo->itmResult );
            break;
         case DBOI_SCOPETOPCLEAR:
            if( pInfo->itmResult )
               hb_ntxTagGetScope( pTag, 0, pInfo->itmResult );
            hb_ntxTagClearScope( pTag, 0 );
            break;
         case DBOI_SCOPEBOTTOMCLEAR:
            if( pInfo->itmResult )
               hb_ntxTagGetScope( pTag, 1, pInfo->itmResult );
            hb_ntxTagClearScope( pTag, 1 );
            break;
         case DBOI_SCOPECLEAR:
            hb_ntxTagClearScope( pTag, 0 );
            hb_ntxTagClearScope( pTag, 1 );
            if( pInfo->itmResult )
               hb_itemClear( pInfo->itmResult );
            break;
         case DBOI_KEYADD:
            if( pTag->Owner->fReadonly )
            {
               hb_ntxErrorRT( pArea, EG_READONLY, EDBF_READONLY,
                              pTag->Owner->IndexName, 0, 0, NULL );
               return HB_FAILURE;
            }
            if( pTag->Custom )
            {
               hb_itemPutL( pInfo->itmResult,
                            hb_ntxOrdKeyAdd( pTag, pInfo->itmNewVal ) );
            }
            else
            {
               hb_ntxErrorRT( pArea, 0, EDBF_NOTCUSTOM, NULL, 0, 0, NULL );
               return HB_FAILURE;
            }
            break;
         case DBOI_KEYDELETE:
            if( pTag->Owner->fReadonly )
            {
               hb_ntxErrorRT( pArea, EG_READONLY, EDBF_READONLY,
                              pTag->Owner->IndexName, 0, 0, NULL );
               return HB_FAILURE;
            }
            if( pTag->Custom )
            {
               hb_itemPutL( pInfo->itmResult,
                            hb_ntxOrdKeyDel( pTag, pInfo->itmNewVal ) );
            }
            else
            {
               hb_ntxErrorRT( pArea, 0, EDBF_NOTCUSTOM, NULL, 0, 0, NULL );
               return HB_FAILURE;
            }
            break;
         case DBOI_KEYTYPE:
            {
               char szType[ 2 ];
               szType[ 0 ] = ( char ) pTag->KeyType;
               szType[ 1 ] = 0;
               hb_itemPutC( pInfo->itmResult, szType );
            }
            break;
         case DBOI_KEYSIZE:
            hb_itemPutNI( pInfo->itmResult, pTag->KeyLength );
            break;
         case DBOI_KEYDEC:
            hb_itemPutNI( pInfo->itmResult, pTag->KeyDec );
            break;
         case DBOI_KEYVAL:
            if( hb_ntxTagLockRead( pTag ) )
            {
               if( hb_ntxCurKeyRefresh( pTag ) )
                  hb_ntxKeyGetItem( pInfo->itmResult, pTag->CurKeyInfo, pTag, HB_TRUE );
               else
                  hb_itemClear( pInfo->itmResult );
               hb_ntxTagUnLockRead( pTag );
            }
            break;
         case DBOI_SKIPUNIQUE:
            hb_itemPutL( pInfo->itmResult, hb_ntxOrdSkipUnique( pTag,
                         pInfo->itmNewVal && HB_IS_NUMERIC( pInfo->itmNewVal ) ?
                         hb_itemGetNL( pInfo->itmNewVal ) : 1 ) );
            break;
         case DBOI_SKIPEVAL:
         case DBOI_SKIPEVALBACK:
            hb_itemPutL( pInfo->itmResult, hb_ntxOrdSkipEval( pTag,
                              uiIndex == DBOI_SKIPEVAL, pInfo->itmNewVal ) );
            break;
         case DBOI_SKIPWILD:
         case DBOI_SKIPWILDBACK:
            hb_itemPutL( pInfo->itmResult, hb_ntxOrdSkipWild( pTag,
                              uiIndex == DBOI_SKIPWILD, pInfo->itmNewVal ) );
            break;
         case DBOI_SKIPREGEX:
         case DBOI_SKIPREGEXBACK:
            hb_itemPutL( pInfo->itmResult, hb_ntxOrdSkipRegEx( pTag,
                              uiIndex == DBOI_SKIPREGEX, pInfo->itmNewVal ) );
            break;
         case DBOI_FINDREC:
         case DBOI_FINDRECCONT:
            hb_itemPutL( pInfo->itmResult, hb_ntxOrdFindRec( pTag,
                                             hb_itemGetNL( pInfo->itmNewVal ),
                                             uiIndex == DBOI_FINDRECCONT ) );
            break;
         case DBOI_SCOPEEVAL:
            if( hb_itemType( pInfo->itmNewVal ) == HB_IT_ARRAY &&
                hb_arrayLen( pInfo->itmNewVal ) == DBRMI_SIZE &&
                hb_arrayGetPtr( pInfo->itmNewVal, DBRMI_FUNCTION ) != NULL )
            {
               hb_itemPutNL( pInfo->itmResult, hb_ntxOrdScopeEval( pTag,
                     ( HB_EVALSCOPE_FUNC )
                     hb_arrayGetPtr( pInfo->itmNewVal, DBRMI_FUNCTION ),
                     hb_arrayGetPtr( pInfo->itmNewVal, DBRMI_PARAM ),
                     hb_arrayGetItemPtr( pInfo->itmNewVal, DBRMI_LOVAL ),
                     hb_arrayGetItemPtr( pInfo->itmNewVal, DBRMI_HIVAL ) ) );
            }
            else
            {
               hb_itemPutNI( pInfo->itmResult, 0 );
            }
            break;
         case DBOI_UPDATECOUNTER:
            /* refresh update counter */
            if( hb_ntxIndexLockRead( pTag->Owner ) )
               hb_ntxIndexUnLockRead( pTag->Owner );
            hb_itemPutNInt( pInfo->itmResult, pTag->Owner->Version );
            break;
         case DBOI_READLOCK:
            if( hb_itemType( pInfo->itmNewVal ) == HB_IT_LOGICAL )
            {
               hb_itemPutL( pInfo->itmResult,
                            hb_itemGetL( pInfo->itmNewVal ) ?
                                 hb_ntxIndexLockRead( pTag->Owner ) :
                                 hb_ntxIndexUnLockRead( pTag->Owner ) );
            }
            else
            {
               hb_itemPutL( pInfo->itmResult, pTag->Owner->lockRead > 0 );
            }
            break;
         case DBOI_WRITELOCK:
            if( hb_itemType( pInfo->itmNewVal ) == HB_IT_LOGICAL )
            {
               hb_itemPutL( pInfo->itmResult,
                            hb_itemGetL( pInfo->itmNewVal ) ?
                                 hb_ntxIndexLockWrite( pTag->Owner, HB_TRUE ) :
                                 hb_ntxIndexUnLockWrite( pTag->Owner ) );
            }
            else
            {
               hb_itemPutL( pInfo->itmResult, pTag->Owner->lockWrite > 0 );
            }
            break;
         case DBOI_ISSORTRECNO:
            hb_itemPutL( pInfo->itmResult, pTag->fSortRec );
            break;
         case DBOI_ISMULTITAG:
#if defined( HB_NTX_NOMULTITAG )
            hb_itemPutL( pInfo->itmResult, HB_FALSE );
#else
            hb_itemPutL( pInfo->itmResult, pTag->Owner->Compound );
#endif
            break;
         case DBOI_LARGEFILE:
            hb_itemPutL( pInfo->itmResult, pTag->Owner->LargeFile );
            break;
         case DBOI_SHARED:
            hb_itemPutL( pInfo->itmResult, pTag->Owner->fShared );
            if( hb_itemType( pInfo->itmNewVal ) == HB_IT_LOGICAL )
               pTag->Owner->fShared = hb_itemGetL( pInfo->itmNewVal );
            break;
         case DBOI_ISREADONLY:
            hb_itemPutL( pInfo->itmResult, pTag->Owner->fReadonly );
            break;
         case DBOI_INDEXTYPE:
#if defined( HB_NTX_NOMULTITAG )
            hb_itemPutNI( pInfo->itmResult, DBOI_TYPE_NONCOMPACT );
#else
            hb_itemPutNI( pInfo->itmResult, pTag->Owner->Compound ?
                          DBOI_TYPE_COMPOUND : DBOI_TYPE_NONCOMPACT );
#endif
            break;
      }
   }
   else if( pInfo->itmResult )
   {
      switch( uiIndex )
      {
         case DBOI_KEYCOUNT:
         case DBOI_KEYCOUNTRAW:
         {
            HB_ULONG ulRecCount = 0;
            SELF_RECCOUNT( ( AREAP ) pArea, &ulRecCount );
            hb_itemPutNInt( pInfo->itmResult, ulRecCount );
            break;
         }
         case DBOI_POSITION:
         case DBOI_KEYNORAW:
         /* case DBOI_RECNO: */
            if( pInfo->itmNewVal && hb_itemType( pInfo->itmNewVal ) & HB_IT_NUMERIC )
               hb_itemPutL( pInfo->itmResult, SELF_GOTO( ( AREAP ) pArea,
                              hb_itemGetNL( pInfo->itmNewVal ) ) == HB_SUCCESS );
            else
               SELF_RECID( ( AREAP ) pArea, pInfo->itmResult );
            break;
         case DBOI_RELKEYPOS:
            if( hb_itemType( pInfo->itmNewVal ) & HB_IT_NUMERIC )
            {
               double dPos = hb_itemGetND( pInfo->itmNewVal );
               LPTAGINFO pSavedTag = pArea->lpCurTag;
               pArea->lpCurTag = NULL;
               if( dPos >= 1.0 )
               {
                  SELF_GOBOTTOM( ( AREAP ) pArea );
               }
               else if( dPos <= 0.0 )
               {
                  SELF_GOTOP( ( AREAP ) pArea );
               }
               else
               {
                  HB_ULONG ulRecCount, ulRecNo;
                  SELF_RECCOUNT( ( AREAP ) pArea, &ulRecCount );
                  ulRecNo = ( HB_ULONG ) dPos * ulRecCount + 1;
                  if( ulRecNo >= ulRecCount )
                     ulRecNo = ulRecCount;
                  if( SELF_GOTO( ( AREAP ) pArea, ulRecNo ) == HB_SUCCESS &&
                      SELF_SKIPFILTER( ( AREAP ) pArea, 1 ) == HB_SUCCESS &&
                      pArea->dbfarea.area.fEof )
                     SELF_GOTOP( ( AREAP ) pArea );
               }
               pArea->lpCurTag = pSavedTag;
            }
            else
            {
               HB_ULONG ulRecNo = 0, ulRecCount = 0;
               double dPos = 0.0;
               /* resolve any pending relations */
               if( SELF_RECNO( ( AREAP ) pArea, &ulRecNo ) == HB_SUCCESS )
               {
                  if( ! pArea->dbfarea.fPositioned )
                  {
                     if( ulRecNo > 1 )
                        dPos = 1.0;
                  }
                  else
                  {
                     SELF_RECCOUNT( ( AREAP ) pArea, &ulRecCount );
                     if( ulRecCount != 0 )
                        dPos = ( 0.5 + ulRecNo ) / ulRecCount;
                  }
               }
               hb_itemPutND( pInfo->itmResult, dPos );
            }
            break;
         case DBOI_SKIPUNIQUE:
            hb_itemPutL( pInfo->itmResult, SELF_SKIP( ( AREAP ) pArea,
                        pInfo->itmNewVal && HB_IS_NUMERIC( pInfo->itmNewVal ) ?
                        hb_itemGetNL( pInfo->itmNewVal ) : 1 ) == HB_SUCCESS );
            break;
         case DBOI_SKIPEVAL:
         case DBOI_SKIPEVALBACK:
         case DBOI_SKIPWILD:
         case DBOI_SKIPWILDBACK:
         case DBOI_SKIPREGEX:
         case DBOI_SKIPREGEXBACK:
         case DBOI_FINDREC:
         case DBOI_FINDRECCONT:
            SELF_GOTO( ( AREAP ) pArea, 0 );
            hb_itemPutL( pInfo->itmResult, HB_FALSE );
            break;
         case DBOI_ISCOND:
         case DBOI_ISDESC:
         case DBOI_UNIQUE:
         case DBOI_CUSTOM:
         case DBOI_KEYADD:
         case DBOI_KEYDELETE:

         case DBOI_ISSORTRECNO:
         case DBOI_ISMULTITAG:
         case DBOI_LARGEFILE:
         case DBOI_TEMPLATE:
         case DBOI_MULTIKEY:
         case DBOI_PARTIAL:
         case DBOI_CHGONLY:
         case DBOI_SHARED:
         case DBOI_ISREADONLY:
         case DBOI_WRITELOCK:
         case DBOI_READLOCK:
            hb_itemPutL( pInfo->itmResult, HB_FALSE );
            break;
         case DBOI_KEYVAL:
         case DBOI_SCOPETOP:
         case DBOI_SCOPEBOTTOM:
         case DBOI_SCOPESET:
         case DBOI_SCOPETOPCLEAR:
         case DBOI_SCOPEBOTTOMCLEAR:
         case DBOI_SCOPECLEAR:
            hb_itemClear( pInfo->itmResult );
            break;
         case DBOI_KEYSIZE:
         case DBOI_KEYDEC:
         case DBOI_NUMBER:
         case DBOI_ORDERCOUNT:
         case DBOI_SCOPEEVAL:
         case DBOI_UPDATECOUNTER:
            hb_itemPutNI( pInfo->itmResult, 0 );
            break;
         case DBOI_FILEHANDLE:
            hb_itemPutNInt( pInfo->itmResult, ( HB_NHANDLE ) FS_ERROR );
            break;
         case DBOI_INDEXTYPE:
            hb_itemPutNI( pInfo->itmResult, DBOI_TYPE_UNDEF );
            break;
         case DBOI_BAGNAME:
         case DBOI_CONDITION:
         case DBOI_EXPRESSION:
         case DBOI_FULLPATH:
         case DBOI_NAME:
         case DBOI_KEYTYPE:
            hb_itemPutC( pInfo->itmResult, NULL );
            break;
         default:
            hb_itemClear( pInfo->itmResult );
      }
   }
   return HB_SUCCESS;
}

static HB_ERRCODE hb_ntxOrderListAdd( NTXAREAP pArea, LPDBORDERINFO pOrderInfo )
{
   HB_USHORT uiFlags;
   PHB_FILE pFile;
   char szFileName[ HB_PATH_MAX ], szTagName[ NTX_MAX_TAGNAME + 1 ];
   LPNTXINDEX pIndex, *pIndexPtr;
   HB_ERRCODE errCode;
   HB_BOOL fRetry, fReadonly, fShared, fProd;

   HB_TRACE( HB_TR_DEBUG, ( "hb_ntxOrderListAdd(%p, %p)", pArea, pOrderInfo ) );

   errCode = SELF_GOCOLD( ( AREAP ) pArea );
   if( errCode != HB_SUCCESS )
      return errCode;

   if( hb_itemGetCLen( pOrderInfo->atomBagName ) == 0 )
      return HB_FAILURE;

   hb_ntxCreateFName( pArea, hb_itemGetCPtr( pOrderInfo->atomBagName ),
                      &fProd, szFileName, szTagName );

/*
   if( ! szTagName[0] )
      return HB_FAILURE;
 */

   pIndex = hb_ntxFindBag( pArea, szFileName );

   if( ! pIndex )
   {
      PHB_ITEM pError = NULL;

      fReadonly = pArea->dbfarea.fReadonly;
      fShared = pArea->dbfarea.fShared;
      uiFlags = ( fReadonly ? FO_READ : FO_READWRITE ) |
                ( fShared ? FO_DENYNONE : FO_EXCLUSIVE );
      do
      {
         fRetry = HB_FALSE;
         pFile = hb_fileExtOpen( szFileName, NULL, uiFlags |
                                 FXO_DEFAULTS | FXO_SHARELOCK | FXO_COPYNAME |
                                 FXO_NOSEEKPOS,
                                 NULL, pError );
         if( ! pFile )
         {
            fRetry = hb_ntxErrorRT( pArea, EG_OPEN, EDBF_OPEN_INDEX, szFileName,
                                    hb_fsError(), EF_CANRETRY | EF_CANDEFAULT,
                                    &pError ) == E_RETRY;
         }
      }
      while( fRetry );

      if( pError )
         hb_errRelease( pError );

      if( ! pFile )
         return HB_FAILURE;

      pIndex = hb_ntxIndexNew( pArea );
      pIndex->IndexName = hb_strdup( szFileName );
      pIndex->fReadonly = fReadonly;
      pIndex->fShared = fShared;
      pIndex->DiskFile = pFile;
      pIndex->Production = fProd;

      pIndexPtr = &pArea->lpIndexes;
      while( *pIndexPtr )
         pIndexPtr = &( *pIndexPtr )->pNext;
      *pIndexPtr = pIndex;

      if( hb_ntxIndexLockRead( pIndex ) )
      {
         errCode = hb_ntxIndexLoad( pIndex, szTagName );
         hb_ntxIndexUnLockRead( pIndex );
      }
      else
         errCode = HB_FAILURE;

      if( errCode != HB_SUCCESS )
      {
         *pIndexPtr = pIndex->pNext;
         hb_ntxIndexFree( pIndex );
         hb_ntxErrorRT( pArea, EG_CORRUPTION, EDBF_CORRUPT, szFileName, 0, 0, NULL );
         return errCode;
      }
   }

   if( ! pArea->lpCurTag && pIndex->iTags )
   {
      pArea->lpCurTag = pIndex->lpTags[0];
      errCode = SELF_GOTOP( ( AREAP ) pArea );
   }
   return errCode;
}

static HB_ERRCODE hb_ntxOrderListClear( NTXAREAP pArea )
{
   LPNTXINDEX * pIndexPtr, pIndex;

   HB_TRACE( HB_TR_DEBUG, ( "hb_ntxOrderListClear(%p)", pArea ) );

   if( SELF_GOCOLD( ( AREAP ) pArea ) == HB_FAILURE )
      return HB_FAILURE;

   pArea->lpCurTag = NULL;
   pIndexPtr = &pArea->lpIndexes;
   while( *pIndexPtr )
   {
      pIndex = *pIndexPtr;
      if( DBFAREA_DATA( &pArea->dbfarea )->fStruct && pIndex->Production &&
          ( DBFAREA_DATA( &pArea->dbfarea )->fStrictStruct ? pArea->dbfarea.fHasTags :
                                                   hb_setGetAutOpen() ) )
      {
         pIndexPtr = &pIndex->pNext;
      }
      else
      {
         *pIndexPtr = pIndex->pNext;
         hb_ntxIndexFree( pIndex );
      }
   }
   return HB_SUCCESS;
}

static HB_ERRCODE hb_ntxOrderListDelete( NTXAREAP pArea, LPDBORDERINFO pOrderInfo )
{
   char szTagName[ NTX_MAX_TAGNAME + 1 ];
   char szFileName[ HB_PATH_MAX ];
   LPNTXINDEX pIndex, * pIndexPtr;
   HB_BOOL fProd;

   HB_TRACE( HB_TR_DEBUG, ( "hb_ntxOrderListDelete(%p, %p)", pArea, pOrderInfo ) );

   if( SELF_GOCOLD( ( AREAP ) pArea ) == HB_FAILURE )
      return HB_FAILURE;

   hb_ntxCreateFName( pArea, hb_itemGetCPtr( pOrderInfo->atomBagName ), &fProd,
                      szFileName, szTagName );
   pIndex = hb_ntxFindBag( pArea, szFileName );

   if( pIndex && ! ( pIndex->Production && DBFAREA_DATA( &pArea->dbfarea )->fStruct &&
                     ( DBFAREA_DATA( &pArea->dbfarea )->fStrictStruct ?
                       pArea->dbfarea.fHasTags : hb_setGetAutOpen() ) ) )
   {
      pIndexPtr = &pArea->lpIndexes;
      while( *pIndexPtr )
      {
         if( pIndex == *pIndexPtr )
         {
            *pIndexPtr = pIndex->pNext;
            hb_ntxIndexFree( pIndex );
            break;
         }
         pIndexPtr = &( *pIndexPtr )->pNext;
      }
   }
   return HB_SUCCESS;
}

static HB_ERRCODE hb_ntxOrderListFocus( NTXAREAP pArea, LPDBORDERINFO pOrderInfo )
{
   HB_TRACE( HB_TR_DEBUG, ( "hb_ntxOrderListFocus(%p, %p)", pArea, pOrderInfo ) );

   pOrderInfo->itmResult = hb_itemPutC( pOrderInfo->itmResult,
                             pArea->lpCurTag ? pArea->lpCurTag->TagName : NULL );

   if( pOrderInfo->itmOrder )
   {
      LPTAGINFO pTag = hb_ntxFindTag( pArea, pOrderInfo->itmOrder,
                                      pOrderInfo->atomBagName );
      /*
       * In Clipper tag is not changed when bad name is given in DBFNTX
       * but not in DBFCDX. I'd like to keep the same behavior in
       * [x]Harbour RDDs and I chosen DBFCDX one as default. [druzus]
       */
#ifdef HB_CLP_STRICT
      if( pTag ||
          ( HB_IS_NUMERIC( pOrderInfo->itmOrder ) &&
            hb_itemGetNI( pOrderInfo->itmOrder ) == 0 ) ||
          ( HB_IS_STRING( pOrderInfo->itmOrder ) &&
            hb_itemGetCLen( pOrderInfo->itmOrder ) == 0 ) )
#endif
         pArea->lpCurTag = pTag;
   }

   return HB_SUCCESS;
}

static HB_ERRCODE hb_ntxOrderListRebuild( NTXAREAP pArea )
{
   LPTAGINFO pCurrTag;
   LPNTXINDEX pIndex;
   HB_ERRCODE errCode;

   HB_TRACE( HB_TR_DEBUG, ( "hb_ntxOrderListRebuild(%p)", pArea ) );

   errCode = SELF_GOCOLD( ( AREAP ) pArea );
   if( errCode != HB_SUCCESS )
      return errCode;

   if( pArea->dbfarea.fShared )
   {
      hb_ntxErrorRT( pArea, EG_SHARED, EDBF_SHARED, pArea->dbfarea.szDataFileName, 0, 0, NULL );
      return HB_FAILURE;
   }
   if( pArea->dbfarea.fReadonly )
   {
      hb_ntxErrorRT( pArea, EG_READONLY, EDBF_READONLY, pArea->dbfarea.szDataFileName, 0, 0, NULL );
      return HB_FAILURE;
   }

   if( pArea->dbfarea.lpdbPendingRel )
   {
      errCode = SELF_FORCEREL( ( AREAP ) pArea );
      if( errCode != HB_SUCCESS )
         return errCode;
   }
   pCurrTag = pArea->lpCurTag;
   pArea->lpCurTag = NULL;
   pIndex = pArea->lpIndexes;
   while( pIndex && errCode == HB_SUCCESS )
   {
      errCode = hb_ntxReIndex( pIndex );
      pIndex = pIndex->pNext;
   }
   if( errCode == HB_SUCCESS )
   {
      pArea->lpCurTag = pCurrTag;
      errCode = SELF_GOTOP( ( AREAP ) pArea );
   }
   return errCode;
}

#define hb_ntxClearFilter  NULL
#define hb_ntxClearLocate  NULL
#define hb_ntxClearScope   NULL

static HB_ERRCODE hb_ntxCountScope( NTXAREAP pArea, void * pPtr, HB_LONG * plRecNo )
{
   HB_TRACE( HB_TR_DEBUG, ( "hb_ntxCountScope(%p, %p, %p)", pArea, pPtr, plRecNo ) );

   if( pPtr == NULL )
   {
      return HB_SUCCESS;
   }
   return SUPER_COUNTSCOPE( ( AREAP ) pArea, pPtr, plRecNo );
}

#define hb_ntxFilterText     NULL
#define hb_ntxScopeInfo      NULL
#define hb_ntxSetFilter      NULL
#define hb_ntxSetLocate      NULL
#define hb_ntxSetScope       NULL
#define hb_ntxSkipScope      NULL
#define hb_ntxLocate         NULL
#define hb_ntxCompile        NULL
#define hb_ntxError          NULL
#define hb_ntxEvalBlock      NULL
#define hb_ntxRawLock        NULL
#define hb_ntxLock           NULL
#define hb_ntxUnLock         NULL
#define hb_ntxCloseMemFile   NULL
#define hb_ntxCreateMemFile  NULL
#define hb_ntxGetValueFile   NULL
#define hb_ntxOpenMemFile    NULL
#define hb_ntxPutValueFile   NULL
#define hb_ntxReadDBHeader   NULL
#define hb_ntxWriteDBHeader  NULL

#define hb_ntxInit           NULL
#define hb_ntxExit           NULL
#define hb_ntxDrop           NULL
#define hb_ntxExists         NULL
#define hb_ntxRename         NULL

static HB_ERRCODE hb_ntxRddInfo( LPRDDNODE pRDD, HB_USHORT uiIndex, HB_ULONG ulConnect, PHB_ITEM pItem )
{
   LPDBFDATA pData;

   HB_TRACE( HB_TR_DEBUG, ( "hb_ntxRddInfo(%p, %hu, %lu, %p)", pRDD, uiIndex, ulConnect, pItem ) );

   pData = DBFNODE_DATA( pRDD );

   if( pData->bMemoType == 0 )
   {
      pData->bMemoType = DB_MEMO_DBT;
#if ! defined( HB_NTX_NOMULTITAG )
      pData->fMultiTag = HB_TRUE;
#endif
   }

   switch( uiIndex )
   {
      case RDDI_ORDBAGEXT:
      case RDDI_ORDEREXT:
      case RDDI_ORDSTRUCTEXT:
      {
         const char * szNew = hb_itemGetCPtr( pItem );
         char * szNewVal;

         szNewVal = szNew[ 0 ] == '.' && szNew[ 1 ] ? hb_strdup( szNew ) : NULL;
         hb_itemPutC( pItem, pData->szIndexExt[ 0 ] ? pData->szIndexExt : NTX_INDEXEXT );
         if( szNewVal )
         {
            hb_strncpy( pData->szIndexExt, szNewVal, sizeof( pData->szIndexExt ) - 1 );
            hb_xfree( szNewVal );
         }
         break;
      }

      case RDDI_MULTITAG:
      {
#if defined( HB_NTX_NOMULTITAG )
         hb_itemPutL( pItem, HB_FALSE );
#else
         HB_BOOL fMultiTag = pData->fMultiTag;
         if( hb_itemType( pItem ) == HB_IT_LOGICAL )
            pData->fMultiTag = hb_itemGetL( pItem );
         hb_itemPutL( pItem, fMultiTag );
#endif
         break;
      }

      case RDDI_SORTRECNO:
      {
         HB_BOOL fSortRecNo = pData->fSortRecNo;
         if( hb_itemType( pItem ) == HB_IT_LOGICAL )
            pData->fSortRecNo = hb_itemGetL( pItem );
         hb_itemPutL( pItem, fSortRecNo );
         break;
      }

      case RDDI_STRUCTORD:
      {
         HB_BOOL fStruct = pData->fStruct;
         if( hb_itemType( pItem ) == HB_IT_LOGICAL )
            pData->fStruct = hb_itemGetL( pItem );
         hb_itemPutL( pItem, fStruct );
         break;
      }

      case RDDI_STRICTSTRUCT:
      {
         HB_BOOL fStrictStruct = pData->fStrictStruct;
         if( hb_itemType( pItem ) == HB_IT_LOGICAL )
            pData->fStrictStruct = hb_itemGetL( pItem );
         hb_itemPutL( pItem, fStrictStruct );
         break;
      }

      case RDDI_MULTIKEY:
      {
         HB_BOOL fMultiKey = pData->fMultiKey;
         if( hb_itemType( pItem ) == HB_IT_LOGICAL )
            pData->fMultiKey = hb_itemGetL( pItem );
         hb_itemPutL( pItem, fMultiKey );
         break;
      }


      default:
         return SUPER_RDDINFO( pRDD, uiIndex, ulConnect, pItem );

   }

   return HB_SUCCESS;
}

#define hb_ntxWhoCares  NULL

static const RDDFUNCS ntxTable = {
                             hb_ntxBof,
                             hb_ntxEof,
                             hb_ntxFound,
              ( DBENTRYP_V ) hb_ntxGoBottom,
                             hb_ntxGoTo,
                             hb_ntxGoToId,
              ( DBENTRYP_V ) hb_ntxGoTop,
            ( DBENTRYP_BIB ) hb_ntxSeek,
                             hb_ntxSkip,
                             hb_ntxSkipFilter,
              ( DBENTRYP_L ) hb_ntxSkipRaw,
                             hb_ntxAddField,
              ( DBENTRYP_B ) hb_ntxAppend,
                             hb_ntxCreateFields,
                             hb_ntxDeleteRec,
                             hb_ntxDeleted,
                             hb_ntxFieldCount,
                             hb_ntxFieldDisplay,
                             hb_ntxFieldInfo,
                             hb_ntxFieldName,
              ( DBENTRYP_V ) hb_ntxFlush,
                             hb_ntxGetRec,
                             hb_ntxGetValue,
                             hb_ntxGetVarLen,
              ( DBENTRYP_V ) hb_ntxGoCold,
              ( DBENTRYP_V ) hb_ntxGoHot,
                             hb_ntxPutRec,
                             hb_ntxPutValue,
                             hb_ntxRecall,
                             hb_ntxRecCount,
                             hb_ntxRecInfo,
                             hb_ntxRecNo,
                             hb_ntxRecId,
                             hb_ntxSetFieldsExtent,
                             hb_ntxAlias,
              ( DBENTRYP_V ) hb_ntxClose,
                             hb_ntxCreate,
                             hb_ntxInfo,
                             hb_ntxNewArea,
             ( DBENTRYP_VO ) hb_ntxOpen,
                             hb_ntxRelease,
             ( DBENTRYP_SP ) hb_ntxStructSize,
                             hb_ntxSysName,
                             hb_ntxEval,
              ( DBENTRYP_V ) hb_ntxPack,
                             ntPackRec,
                             hb_ntxSort,
                             hb_ntxTrans,
                             hb_ntxTransRec,
              ( DBENTRYP_V ) hb_ntxZap,
                             hb_ntxchildEnd,
                             hb_ntxchildStart,
                             hb_ntxchildSync,
                             hb_ntxsyncChildren,
                             hb_ntxclearRel,
                             hb_ntxforceRel,
                             hb_ntxrelArea,
                             hb_ntxrelEval,
                             hb_ntxrelText,
                             hb_ntxsetRel,
            ( DBENTRYP_VOI ) hb_ntxOrderListAdd,
              ( DBENTRYP_V ) hb_ntxOrderListClear,
            ( DBENTRYP_VOI ) hb_ntxOrderListDelete,
            ( DBENTRYP_VOI ) hb_ntxOrderListFocus,
              ( DBENTRYP_V ) hb_ntxOrderListRebuild,
                             hb_ntxOrderCondition,
            ( DBENTRYP_VOC ) hb_ntxOrderCreate,
            ( DBENTRYP_VOI ) hb_ntxOrderDestroy,
           ( DBENTRYP_SVOI ) hb_ntxOrderInfo,
                             hb_ntxClearFilter,
                             hb_ntxClearLocate,
                             hb_ntxClearScope,
           ( DBENTRYP_VPLP ) hb_ntxCountScope,
                             hb_ntxFilterText,
                             hb_ntxScopeInfo,
                             hb_ntxSetFilter,
                             hb_ntxSetLocate,
                             hb_ntxSetScope,
                             hb_ntxSkipScope,
                             hb_ntxLocate,
                             hb_ntxCompile,
                             hb_ntxError,
                             hb_ntxEvalBlock,
                             hb_ntxRawLock,
                             hb_ntxLock,
                             hb_ntxUnLock,
                             hb_ntxCloseMemFile,
                             hb_ntxCreateMemFile,
                             hb_ntxGetValueFile,
                             hb_ntxOpenMemFile,
                             hb_ntxPutValueFile,
                             hb_ntxReadDBHeader,
                             hb_ntxWriteDBHeader,
                             hb_ntxInit,
                             hb_ntxExit,
                             hb_ntxDrop,
                             hb_ntxExists,
                             hb_ntxRename,
                             hb_ntxRddInfo,
                             hb_ntxWhoCares
                           };

HB_FUNC_TRANSLATE( DBFNTX, _DBF )

HB_FUNC_STATIC( DBFNTX_GETFUNCTABLE )
{
   RDDFUNCS * pTable;
   HB_USHORT * puiCount, uiRddId, * puiSuperRddId;

   puiCount = ( HB_USHORT * ) hb_parptr( 1 );
   pTable = ( RDDFUNCS * ) hb_parptr( 2 );
   uiRddId = ( HB_USHORT ) hb_parni( 4 );
   puiSuperRddId = ( HB_USHORT * ) hb_parptr( 5 );

   if( pTable )
   {
      HB_ERRCODE errCode;

      if( puiCount )
         *puiCount = RDDFUNCSCOUNT;
      errCode = hb_rddInheritEx( pTable, &ntxTable, &ntxSuper, "DBFFPT", puiSuperRddId );
      if( errCode != HB_SUCCESS )
         errCode = hb_rddInheritEx( pTable, &ntxTable, &ntxSuper, "DBFDBT", puiSuperRddId );
      if( errCode != HB_SUCCESS )
         errCode = hb_rddInheritEx( pTable, &ntxTable, &ntxSuper, "DBF", puiSuperRddId );
      if( errCode == HB_SUCCESS )
      {
         /*
          * we successfully register our RDD so now we can initialize it
          * You may think that this place is RDD init statement, Druzus
          */
         s_uiRddId = uiRddId;
      }
      hb_retni( errCode );
   }
   else
   {
      hb_retni( HB_FAILURE );
   }
}

static void hb_dbfntxRddInit( void * cargo )
{
   HB_SYMBOL_UNUSED( cargo );

   if( hb_rddRegister( "DBF", RDT_FULL ) <= 1 )
   {
      hb_rddRegister( "DBFFPT", RDT_FULL );
      if( hb_rddRegister( "DBFNTX", RDT_FULL ) <= 1 )
         return;
   }

   hb_errInternal( HB_EI_RDDINVALID, NULL, NULL, NULL );
}

HB_INIT_SYMBOLS_BEGIN( dbfntx1__InitSymbols )
{ "DBFNTX",              {HB_FS_PUBLIC|HB_FS_LOCAL}, {HB_FUNCNAME( DBFNTX )}, NULL },
{ "DBFNTX_GETFUNCTABLE", {HB_FS_PUBLIC|HB_FS_LOCAL}, {HB_FUNCNAME( DBFNTX_GETFUNCTABLE )}, NULL }
HB_INIT_SYMBOLS_END( dbfntx1__InitSymbols )

HB_CALL_ON_STARTUP_BEGIN( _hb_dbfntx_rdd_init_ )
   hb_vmAtInit( hb_dbfntxRddInit, NULL );
HB_CALL_ON_STARTUP_END( _hb_dbfntx_rdd_init_ )

#if defined( HB_PRAGMA_STARTUP )
   #pragma startup dbfntx1__InitSymbols
   #pragma startup _hb_dbfntx_rdd_init_
#elif defined( HB_DATASEG_STARTUP )
   #define HB_DATASEG_BODY    HB_DATASEG_FUNC( dbfntx1__InitSymbols ) \
                              HB_DATASEG_FUNC( _hb_dbfntx_rdd_init_ )
   #include "hbiniseg.h"
#endif<|MERGE_RESOLUTION|>--- conflicted
+++ resolved
@@ -2503,11 +2503,7 @@
                               const char * key, HB_SHORT keylen, HB_BOOL fNext,
                               HB_ULONG ulRecNo, HB_BOOL * fStop )
 {
-<<<<<<< HEAD
-   HB_SHORT iLast = -1, iBegin = 0, iEnd = pPage->uiKeys - 1, i;
-=======
-   int iLast = -1, iBegin = 0, iEnd = pPage->uiKeys - 1, k, i;
->>>>>>> e4fff1fb
+   int iLast = -1, iBegin = 0, iEnd = pPage->uiKeys - 1, i;
 
    *fStop = HB_FALSE;
    while( iBegin <= iEnd )
