--- conflicted
+++ resolved
@@ -2024,12 +2024,7 @@
          return HB_FAILURE;
    }
 
-<<<<<<< HEAD
-   /* Read record */
-   if( ! pArea->pRecord || ( ! pArea->fValidBuffer && ! hb_dbfReadRecord( pArea ) ) )
-=======
    if( --uiIndex >= pArea->area.uiFieldCount )
->>>>>>> b9a30a45
       return HB_FAILURE;
 
    /* Read record */
