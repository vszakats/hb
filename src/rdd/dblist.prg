--- conflicted
+++ resolved
@@ -74,19 +74,11 @@
       lOldPrinter := Set( _SET_PRINTER, .T. )
    ENDIF
    IF ! Empty( cToFileName )
-<<<<<<< HEAD
-      IF Set( _SET_DEFEXTENSIONS )
-         cToFileName := hb_FNameExtSetDef( cToFileName, ".txt" )
-      ENDIF
-      lOldExtra := Set( _SET_EXTRA, .T. )
-      cOldExtraFile := Set( _SET_EXTRAFILE, cToFileName )
-=======
       lOldExtra := Set( _SET_EXTRA, .T. )
       cOldExtraFile := Set( _SET_EXTRAFILE, ;
                             iif( Set( _SET_DEFEXTENSIONS ), ;
                                  hb_FNameExtSetDef( cToFileName, ".txt" ), ;
                                  cToFileName ) )
->>>>>>> bc7ff4d5
    ENDIF
 
    /* Do the job */
