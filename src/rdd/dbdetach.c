--- conflicted
+++ resolved
@@ -99,13 +99,6 @@
    {
       const char * szAlias = hb_parc( 1 );
       HB_BOOL fNewArea = hb_parl( 2 );
-<<<<<<< HEAD
-      HB_BOOL fWait = hb_parl( 4 );
-      PHB_ITEM pCargo = HB_ISBYREF( 3 ) ? hb_itemNew( NULL ) : NULL;
-
-      AREAP pArea = hb_rddRequestArea( szAlias, pCargo, fNewArea, fWait );
-
-=======
       PHB_ITEM pCargo = HB_ISBYREF( 3 ) ? hb_itemNew( NULL ) : NULL;
       HB_ULONG ulMilliSec = HB_THREAD_INFINITE_WAIT;
       AREAP pArea;
@@ -119,7 +112,6 @@
          ulMilliSec = 0;
 
       pArea = hb_rddRequestArea( szAlias, pCargo, fNewArea, ulMilliSec );
->>>>>>> aadfea3f
       if( pArea )
          hb_rddSelectWorkAreaNumber( pArea->uiArea );
 
