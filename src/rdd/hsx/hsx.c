/*
 * HiPer-SEEK / CFTS compatible library
 *
 * Copyright 2005 Przemyslaw Czerpak <druzus@acn.waw.pl>
 *
 * Credits:
 *    Many thanks for Mindaugas Kavaliauskas for his assistance,
 *    informations about HSX internals, code checking and general
 *    helping in many things when this library was written.
 *                                                          Przemek.
 *
 * This program is free software; you can redistribute it and/or modify
 * it under the terms of the GNU General Public License as published by
 * the Free Software Foundation; either version 2, or (at your option)
 * any later version.
 *
 * This program is distributed in the hope that it will be useful,
 * but WITHOUT ANY WARRANTY; without even the implied warranty of
 * MERCHANTABILITY or FITNESS FOR A PARTICULAR PURPOSE.  See the
 * GNU General Public License for more details.
 *
 * You should have received a copy of the GNU General Public License
 * along with this software; see the file COPYING.txt.  If not, write to
 * the Free Software Foundation, Inc., 59 Temple Place, Suite 330,
 * Boston, MA 02111-1307 USA (or visit the web site https://www.gnu.org/).
 *
 * As a special exception, the Harbour Project gives permission for
 * additional uses of the text contained in its release of Harbour.
 *
 * The exception is that, if you link the Harbour libraries with other
 * files to produce an executable, this does not by itself cause the
 * resulting executable to be covered by the GNU General Public License.
 * Your use of that executable is in no way restricted on account of
 * linking the Harbour library code into it.
 *
 * This exception does not however invalidate any other reasons why
 * the executable file might be covered by the GNU General Public License.
 *
 * This exception applies only to the code released by the Harbour
 * Project under the name Harbour.  If you copy code from other
 * Harbour Project or Free Software Foundation releases into a copy of
 * Harbour, as the General Public License permits, the exception does
 * not apply to the code that you add in this way.  To avoid misleading
 * anyone as to the status of such modified files, you must delete
 * this exception notice from them.
 *
 * If you write modifications of your own for Harbour, it is your choice
 * whether to permit this exception to apply to your modifications.
 * If you do not wish that, delete this exception notice.
 *
 */


/*
   LOCKING/IO operations done by HiPpe-SEEK/CFTS library:
      A. in exclusive mode:
         Unimportant. Thogugh tests shows that CFTS uses buffers
         only in ADD and NEXT operations. Other causes immediate
         IO call
      B. in shared mode
         OPEN:
            1. Test for lock existing - (open file, check length,
               lock one byte at offset equal to file size multiple
               by three, unlock it and close the file)
            2. Open file
            3. Check file length
            4. lock header area (@0:512)
            5. read header
            6. unlock header area (@0:512)
         KEYCOUNT:
            1. Lock header area (@0:512)
            2. read 4 bytes with record count from header (@0:4)
            3. unlock header area (@0:512)
         ADD:
            1. lock header area (@0:512)
            2. check file length
            3. lock the new record area (@file_length:record_size)
            4. read 4 bytes with record count from header (@0:4)
            5. write 4 bytes with record count from header (@0:4)
            6. write new records (@file_length:record_size)
            7. flush system buffers (COMMIT)
               !!! write 4096 bytes at offset 0 (I guess it's system call,
               result of calling FLUSH function because file size is not
               increased, so it's simple disk cluster/inode update)
            8. unlock header area (@0:512)
            9. unlock record area
         IFDEL:
            1. lock header area (@0:512)
            2. read 4 bytes with record count from header (@0:4)
            3. unlock header area (@0:512)
            4. read first byte of record (to check DELETED bit)
         DELETE(/UNDELETE):
            1. lock header area (@0:512)
            2. read 4 bytes with record count from header (@0:4)
            3. unlock header area (@0:512)
            4. read first byte of record (to check DELETED bit)
               if record not deleted (/is deleted) stop here
            5. lock the record area (@record_offset:record_size)
            6. write first byte to record (the values read in 4
               with updated DELETE flag
            7. flush system buffers (COMMIT) - the same effect as in ADD
            8. unlock the record area (@record_offset:record_size)
         REPLACE:
            1. lock header area (@0:512)
            2. read 4 bytes with record count from header (@0:4)
            3. unlock header area (@0:512)
            4. write the new record value (DELETE flag is not set)
            5. flush system buffers (COMMIT) - the same effect as in ADD
            6. unlock the record area (@record_offset:record_size)
         SET: nothing
         NEXT:
            1. if there is no record in the buffer read records to
               fill buffer size (1024 bytes by default)


         It's very complicated and I do not see big sense in all
         this operations - because the following scheme is enough
         for secure ADD operation.
            1. LOCK THE HEADER AREA (@x0000:0x0200)
            2. SEEK FROM EOF TO CHECK FILE SIZE AND COUNT THE RECORDS
            3. WRITE NEW RECORD (@RECOFFST:RECSIZE)
            4. WRITE NEW RECORD COUNTER TO HEADER (@0x0000:0x0004)
            5. UNLOCK THE HEADER AREA (@x0000:0x0200)
         Even the point 4 can be eliminated because the new record
         number is counted from file size.
         REPLACE does not need any locks because the whole record is
         overwritten with new value in single IO operation
         IFDEL also does not need any locks.
         DELETE and UNDELETE are not safe operation in HiPer-SEEK/CFTS.
         There is a race condition which may cause that the first byte
         of new record value set by other station will be overwritten
         by the old one with changed DELETED flag. TO make it really
         safe the whole operation should be covered by lock and the same
         lock should be used also by replace. The question is if this
         is really important. So we have to decide here if we should
         use exclusive lock on record area kept for whole: DELETE/UNDELETE/
         REPLACE operations or to not use any locks at all.
         The last important notice is that if we set that automatic HSX
         index update by RDD which uses exclusive record locking for update
         (f.e. DBF and related) then we do not have to set _any_ locks at
         all and we can use _only_ the REPLACE operation hacked to not
         check file size so the index will be automatically growing up by
         writing in the new offset related to appended records.
         Conclusion: it's enough to add single call to hb_hsxReplace()
         in GOCOLD() RDD method.

   Collecting the above information I do not see big sense to implement
   exact HiPer-SEEK/CFTS locking. They does not give anything (I could
   accept them only if they pass mandatory locking scheme) - the race
   conditions still exists and they causes very big general slowness.
   So I'm dropping it. If someone wants to implement it then please go
   on - IMHO it's a waste of time.
   For sure we need lock in ADD operation when HSX is not updated
   automatically by RDD and it is discussable if we should cover by common
   record lock updating the record area (ADD/REPLACE/DELETE/UNDELETE)
   due to possible race condition in DELETE/UNDELETE operations. It will
   have to cause noticeable speed reducing but makes these operations
   always safe though it's very seldom that it can happen in real
   application so maybe we should left it for user. Also there is a side
   effect of settings exclusive locks on non POSIX systems (DOS/Windows)
   They blocks other stations against reading from the locked region. It
   means that the original HS/CFTS locking schemes is buggy because it can
   cause unexpected errors in NEXT operation. To avoid this problem many
   systems use "phantom locking" (f.e. DBF/CDX/NTX locks). If we want to
   use locks we should care about it. Now I made it safe by setting
   exclusive lock on the header area for each (whole to eliminate race
   condition) update operation and shared lock for header reading.
   The results gives working and really network (concurrent access) safe
   HSX access in all operations though when the file is shared with program
   which uses original HiPer-SEEK/CFTS library some HSX_BADREAD errors can
   be returned by HS_NEXT and HS_IFDEL functions and should be served by
   user. The same effect appears if the file is shared only by original
   HiPer-SEEK/CFTS programs and it's a side effect of badly designed
   locking scheme. When only xHarbour application access the file this
   problem does not exist.
 */

/* DIFFs:
   1. HS_INDEX copy deleted flag from DBF to HSX index and ignores
      any filters (standard and MachSIX ones)
   2. HS_INDEX accepts as key parameter also code block.
      Given key expression is remembered and later can be used by
      HS_ADD, HS_REPLACE, HS_FILTER and HS_VERIFY when this functions
      are called without key expression. When the key expression is
      set as string then it is also stored in HSX header and later
      is automatically retrieve by HS_OPEN.
   3. HS_CREATE has optional 6-th parameter with key expression. It works
      in the same way as key parameter in HS_INDEX.
   4. other functions which accept the index key can receive it as
      direct the key value (string item) or codeblock
   5. I introduced two new error codes: HSX_NOTABLE, HSX_RDDFAILURE
      which are related to workarea errors
   6. The literal version passed to HS_SET is remembered and can be
      later used by HS_VERIFY if not given explicitly.
   7. HS_VERIFY respects the lCase flag (fixed SIX bug) and also cftsVeri()
      syntax (first parameter in numeric indicating the HSX handler)
      See also the note about HS_SET.
   8. HS_FILTER respects the filter flags in verification process, it
      also can accept handle to already open HSX index as first parameter
      instead of file name. This function needs RDD with record map (RM)
      functionality
   8. HS_ADD and HS_REPLACE have optional additional logical parameter
      which allow to set DELETE flag in new/modified record
   9. Mindaugas noticed me that tests shows CFTS effectively
      uses only the part of string to first Chr(0) byte.
      In first version this behavior was emulated but later I read
      in CFTS documentation that behavior for strings with
      embedded 0 is undefined (so it was not intentionally designed)
      and I decided to make it independent of embedded '0' and removed
      this limitation.
   10.SET DEFAULT and SET PATH is respected by xHarbour when in SIX doesn't.
   11.xHarbour accepts nFilterType == 3 what means that national characters
      in VM codepage are respected and lCase switch works properly
 */

#include "hbapi.h"
#include "hbapiitm.h"
#include "hbapifs.h"
#include "hbapirdd.h"
#include "hbapierr.h"
#include "hbvm.h"
#include "hbthread.h"
#include "hbset.h"
#include "hbapicdp.h"

/* error codes */
#define HSX_SUCCESSFALSE    0    /* operation finished successfully with false value */
#define HSX_SUCCESS         1    /* operation finished successfully with true value */
#define HSX_CREATEFAIL      -1   /* unable to create the file specified */
#define HSX_MEMERR          -2   /* unable to allocate the memory */
#define HSX_BADHDRWRITE     -3   /* write error while writing the index file header */
#define HSX_BADSEEK         -4   /* Error while attempting seek during buffer flushing */
#define HSX_BADREAD         -5   /* read error while reading */
#define HSX_BADWRITE        -6   /* Error while attempting write during buffer flush */
#define HSX_RECBOUND        -7   /* record number is not valid */
#define HSX_ISDELETED       -8   /* record number is already marked as deleted */
#define HSX_NOTDELETED      -9   /* record number is not marked as deleted */
#define HSX_OPENERR         -10  /* unable to open the file */
#define HSX_INTERR          -11  /* Internal Error */
#define HSX_NORECS          -13  /* index file empty */
#define HSX_BADPARMS        -16  /* Invalid parameters were passed to the function */
#define HSX_NOMOREHANDLES   -17  /* Ran out of HiPer-SEEK handles */
#define HSX_BADHANDLE       -18  /* Invalid handle was passed to the function */
#define HSX_BADIHANDLE      -19  /* Invalid internal handle */
#define HSX_LOCKFAILED      -20  /* Unable to lock file */
#define HSX_NOMORELOCKS     -21  /* Lock table exhausted */
#define HSX_CANNOTUNLOCK    -22  /* Unable to unlock file */
#define HSX_BADCOMMIT       -23  /* Unable to flush disk buffers */
#define HSX_NOTABLE         -24  /* no open table */
#define HSX_RDDFAILURE      -25  /* RDD error */

#define HSX_FILEEXT         ".hsx"

#define HSXMAXKEY_SIZE      3 /* maximum key size */
#define HSXDEFKEY_SIZE      2 /* default key size */
#define HSXDEFOPENMODE      2 /* default open mode 2=SHARED+READONLY */

#define HSXDEFFILTER        1 /* default character filter */

#define HSXHEADER_LEN       512L
#define HSXKEYEXP_LEN       ( 512 - sizeof( HSXHEADER ) )
#define HSXMINBUF_LEN       512L   /* minimum buffer size */
#define HSXMAXBUF_LEN       64536L /* maximum buffer size */
#define HSXDEFBUF_LEN       16384L /* default buffer size */
#define HSX_HALLOC          64     /* the handles' array resize factor - unlike
                                      in SIX number of handles isn't limited */

#define HSX_VERIFY_BEGIN    1
#define HSX_VERIFY_END      2
#define HSX_VERIFY_AND      3
#define HSX_VERIFY_PHRASE   4

#define HSX_HDRLOCKPOS      0
#define HSX_HDRLOCKSIZE     HSXHEADER_LEN

#define HSX_READLOCK        1
#define HSX_WRITELOCK       2
#define HSX_UPDATELOCK      3
#define HSX_APPENDLOCK      4
#define HSX_HDRREADLOCK     5
#define HSX_HDRWRITELOCK    6
#define HSX_READUNLOCK      7
#define HSX_WRITEUNLOCK     8
#define HSX_UPDATEUNLOCK    9
#define HSX_APPENDUNLOCK    10
#define HSX_HDRREADUNLOCK   11
#define HSX_HDRWRITEUNLOCK  12

typedef struct _HSXHEADER
{
   HB_BYTE recCount[ 4 ];      /* number of records in HSX index file */
   HB_BYTE recSize[ 4 ];       /* in bytes 16, 32, 64 */
   HB_BYTE recSizeBits[ 4 ];   /* 4, 5 or 6 */
   HB_BYTE ignoreCase[ 2 ];    /* 1=> index is not case sensitive */
   HB_BYTE filterType[ 2 ];    /* 1=> all characters, 2=> chars in range 33..126 */
   HB_BYTE hashLetters[ 4 ];   /* 1=> use hash function for letters */
   HB_BYTE keyExpression[ 1 ]; /* xHarbour extension: key expression for automatic update */
} HSXHEADER;
typedef HSXHEADER * LPHSXHEADER;

typedef union
{
   HB_BYTE   data[ HSXHEADER_LEN ];
   HSXHEADER header;
} HSXHEADERBUF;

typedef struct _HSXINFO
{
   int       iHandle;           /* HSX handle */
   HB_ULONG  ulRecCount;        /* number of records */
   HB_USHORT uiRecordSize;      /* record size in bytes */
   HB_BOOL   fIgnoreCase;       /* ignore case */
   int       iFilterType;       /* character filter */
   HB_BOOL   fUseHash;          /* use Hash functions for alphas */

   PHB_FILE  pFile;             /* file handle */
   char *    szFileName;        /* file name */
   HB_BOOL   fShared;           /* Shared file */
   HB_BOOL   fReadonly;         /* Read only file */
   HB_ULONG  ulBufSize;         /* size of buffer in records */
   HB_ULONG  ulBufRec;          /* number of record in buffer */
   HB_ULONG  ulFirstRec;        /* first record in the buffer */
   HB_BYTE * pBuffer;           /* the buffer pointer */
   HB_BOOL   fChanged;          /* the buffer is changed and should be written to index file */
   HB_BOOL   fHdrChanged;       /* new records, header file has to be updated */
   HB_BOOL   fWrLocked;         /* the index is locked for writing */

   char *    pSearchVal;        /* current search value for HS_NEXT */
   HB_SIZE   nSearch;           /* the length of search value */
   HB_BYTE * pSearchKey;        /* current search key val for HS_NEXT */
   HB_ULONG  ulCurrRec;         /* current record for HS_NEXT */

   /* xHarbour extension */
   int       iArea;             /* work area number if bound with WA or 0 */
   char *    szKeyExpr;         /* key expression when bound with WA for automatic update */
   PHB_ITEM  pKeyItem;          /* item with compiled key expression */
   HB_BOOL   fFlush;            /* data was written to file and not commited */
} HSXINFO;
typedef HSXINFO * LPHSXINFO;


typedef struct
{
   int         iHandleCount;  /* number of active HSX indexes */
   int         iHandleSize;   /* size of handle array */
   LPHSXINFO * handleArray;   /* array indexed by handle number with HSXINFO pointers */
}
HSXTABLE, * LPHSXTABLE;

#if defined( HB_HSX_TSDSTORE )

#include "hbstack.h"

#define HB_HSX_LOCK()    do {} while( 0 )
#define HB_HSX_UNLOCK()  do {} while( 0 )

static int hb_hsxDestroy( int iHandle );

static void hb_hsxTableRelease( void * Cargo )
{
   LPHSXTABLE pTable = ( LPHSXTABLE ) Cargo;
   int iHandle;

   for( iHandle = 0; iHandle < pTable->iHandleSize; ++iHandle )
   {
      if( pTable->handleArray[ iHandle ] )
         hb_hsxDestroy( iHandle );
   }
}

static HB_TSD_NEW( s_hsxTable, sizeof( HSXTABLE ), NULL, hb_hsxTableRelease );

static LPHSXTABLE hb_hsxTable( void )
{
   return ( LPHSXTABLE ) hb_stackGetTSD( &s_hsxTable );
}
#else

static HSXTABLE s_hsxTable;
#define hb_hsxTable()  ( &s_hsxTable )

static HB_CRITICAL_NEW( s_hsxMtx );
#define HB_HSX_LOCK()    hb_threadEnterCriticalSection( &s_hsxMtx )
#define HB_HSX_UNLOCK()  hb_threadLeaveCriticalSection( &s_hsxMtx )

#endif

/* the conversion table for ASCII alpha pairs */
static const HB_UCHAR hb_hsxHashArray[] = {
/*        A   B   C   D   E   F   G   H   I   J   K   L   M   N   O   P   Q   R   S   T   U   W   V   X   Y   Z */
/* A */   7,102,222,185, 19, 48,167,  4,173,  4, 79,251,194,250,  7,187,  7,251,209,249, 41,101, 39, 29, 71, 40,
/* B */ 156,  3,  7,  7,149,  7,  7,  7,172,  7,  7,100,  7,  7,148,  7,  7,107, 38,  7,126,  7,  7,  7,  7,  7,
/* C */ 234,  7, 38,  7,229,  7,  7,208,145,  7,116,106,  7,  7,253,  7,  7,166, 40,237,129,  7,  7,  7, 63,  4,
/* D */ 125,  4,  4, 29,253,  7, 28,  7,226,  7,  7,  3,  3,  4,128,  7,  7,124, 44,  4,115,  7,  4,  7, 37,  7,
/* E */ 193, 37,236,198,114, 94,105,  3, 44,  7,  4,245,159,251, 93,151, 36,248,253,252, 36, 70, 28,147, 19,  4,
/* F */  92,  7,  7,  7,123, 78,  7,  7,180,  7,  7,150,  7,  7,122,  7,  7,104,  4, 35, 55,  7,  7,  7,  7,  7,
/* G */ 121,  7,  7,  7,195,  7,  2, 86, 77,  7,  7, 85,  2, 76, 55,  7,  7,179, 27,  4, 54,  7,  7,  7, 63,  7,
/* H */ 197,  7,  7,  7,228,  7,  7,  7,164,  7,  7, 18,  4,  1,220,  7,  7, 99,  7, 62, 35,  7,  7,  7,169,  7,
/* I */ 192, 98,250,207,155,143,158,  1,  7,  7,  1,212,163,248,250, 97,  7,178,225,252,142,120,  7,  4,  7, 84,
/* J */   4,  7,  7,  7, 34,  7,  7,  6,  6,  6,  6,  6,  6,  6, 15,  6,  6,  6,  6,  6, 34,  6,  6,  6,  6,  6,
/* K */  15,  6,  6,  6,135,  6,  6,  6, 69,  6,  6,  4,  6, 14, 14,  6,  6,  6, 14,  6,  6,  6,  6,  6, 27,  6,
/* L */ 253,  4, 13, 62,251, 18,  4,  6,255,  6, 26,213, 17,  6,238, 13,  6,  6, 83,162,154, 12,  6,  6,134,  6,
/* M */ 216, 54,  6,  6,254,  6,  6,  6,231,  6,  6,  6, 68, 12,223,140,  6,  6,  4,  6,146,  6,  6,  6,  4,  6,
/* N */ 230,  6,204,202,252, 53,246,  6,227,  4, 53,  4,  4, 43,205,  4,  6, 11,201,251, 75, 52, 11,  6, 33,  4,
/* O */  74, 96,161,171, 33, 73,168, 17,133,  4, 10,243,244,248, 82,219,  6,250,210,215,191, 52,119, 51, 32,  4,
/* P */ 186,  6,  6,  6,232,  6,  6,224,160,  6,  6,190,  6,  6,217, 26,  6,189, 32, 90, 67,  6,  6,  6, 51,  6,
/* Q */   6,  6,  6,  6,  6,  6,  6,  6,  6,  6,  6,  6,  6,  6,  6,  6,  6,  6,  6,111,  6,  6,  6,  6,  6,  6,
/* R */ 249, 89,117,113,250, 47,110, 47,252,  6, 46, 25,199,112,249,109,  6,139,183,144,138, 50, 10,  6,153,  6,
/* S */  81,  6,175,  5,218,  9,  5,170,247,  5, 43, 66, 50, 16,206,177,  4,  5,176,252,182,  5,  9,  5, 61,  5,
/* T */ 242,  5, 16,  4,249,  5,  5,221,248,  5,  5, 25,  8,  5,241,  5,  5,250, 49,132,152,  5,  4,  5,181,  4,
/* U */  80, 95, 88, 61, 60,  8, 46,  5, 60,  5,  5,214,196,184, 45,131,  5,203,188,174,  5,  5,  5,  4,  5,  5,
/* V */ 137,  5,  5,  5,200,  5,  5,  5,130,  5,  5,  5,  5,  5, 49,  5,  5,  5,  5,  5,  4,  5,  5,  5,  5,  5,
/* W */ 136,  5,  5,  5, 65,  5,  5, 31, 59,  5,  4,  4,  5, 23, 58,  5,  5,  4,  4,  5,  5,  5,  5,  5,  5,  5,
/* X */   4,  5, 23,  5, 31,  5,  5,  5, 24,  5,  5,  5,  5,  5, 22, 22,  5,  5,  5, 45,  5,  5,  5,  5, 30,  5,
/* Y */  30, 21, 42, 72, 21,  5,  4,  5,  4,  4,  4,127, 20,103, 20, 87,  4, 64,108,  4,  4,  4,  4,  4,  4,  4,
/* Z */  42,  4,  4,  4, 56,  4,  4,  4, 24,  4,  4,  4,  4,  4, 41,  4,  4,  4,  4,  4,  4,  4,  4,  4,  3,  4
};

static int hb_hsxHashVal( int c1, int c2, int iKeyBits,
                          HB_BOOL fNoCase, int iFilter, HB_BOOL fUseHash )
{
   int iBitNum;

   if( fNoCase )
   {
      if( iFilter == 3 )
      {
         PHB_CODEPAGE cdp = hb_vmCDP();
         c1 = ( HB_UCHAR ) cdp->upper[ c1 ];
         c2 = ( HB_UCHAR ) cdp->upper[ c2 ];
      }
      else
      {
         if( c1 >= 'a' && c1 <= 'z' )
            c1 -= 'a' - 'A';
         if( c2 >= 'a' && c2 <= 'z' )
            c2 -= 'a' - 'A';
      }
   }
   if( iFilter == 1 )
   {
      c1 &= 0x7F;
      if( c1 < 0x20 || c1 == 0x7f )
         c1 = ' ';
      c2 &= 0x7F;
      if( c2 < 0x20 || c2 == 0x7f )
         c2 = ' ';
   }

   if( c1 == ' ' || c2 == ' ' || c1 == 0 || c2 == 0 )
      iBitNum = 0;
   else if( fUseHash && c1 >= 'A' && c1 <= 'Z' && c2 >= 'A' && c2 <= 'Z' )
   {
      iBitNum = hb_hsxHashArray[ ( c1 - 'A' ) * 26 + ( c2 - 'A' ) ] + 1;
   }
   else
   {
      iBitNum = ( c1 + c2 * 78 ) % ( iKeyBits - 1 ) + 1;
      if( iBitNum == 1 )
         iBitNum++;
   }
   return iBitNum;
}

static void hb_hsxHashStr( const char * pStr, HB_SIZE nLen, HB_BYTE * pKey, int iKeySize,
                           HB_BOOL fNoCase, int iFilter, HB_BOOL fUseHash )
{
   int c1, c2, iBitNum, iKeyBits = iKeySize << 3;

   memset( pKey, '\0', iKeySize );
#if 0
/* This code keeps the strict CFTS behavior which stops string
   manipulating at first Chr(0) character */
   if( pStr && nLen-- && ( c1 = ( HB_UCHAR ) *pStr++ ) != 0 )
   {
      while( nLen-- && ( c2 = ( HB_UCHAR ) *pStr++ ) != 0 )
      {
#else
   /* This version can work well with embedded 0 characters */
   if( pStr && nLen-- )
   {
      c1 = ( HB_UCHAR ) *pStr++;
      while( nLen-- )
      {
         c2 = ( HB_UCHAR ) *pStr++;
#endif
         iBitNum = hb_hsxHashVal( c1, c2, iKeyBits, fNoCase, iFilter, fUseHash );
         if( iBitNum-- )
         {
            pKey[ iBitNum >> 3 ] |= 0x80 >> ( iBitNum & 7 );
         }
         c1 = c2;
      }
   }
}

static int hb_hsxStrCmp( const char * pSub, HB_SIZE nSub, const char * pStr, HB_SIZE nLen,
                         HB_BOOL fNoCase, int iFilter )
{
   HB_BOOL fResult = HB_FALSE;
   HB_UCHAR c1, c2;
   HB_SIZE ul;

   if( nSub == 0 )
      return HSX_SUCCESSFALSE;

   while( ! fResult && nLen >= nSub )
   {
      fResult = HB_TRUE;
      for( ul = 0; fResult && ul < nSub; ul++ )
      {
         c1 = ( HB_UCHAR ) pSub[ ul ];
         c2 = ( HB_UCHAR ) pStr[ ul ];
         if( fNoCase )
         {
            if( iFilter == 3 )
            {
               PHB_CODEPAGE cdp = hb_vmCDP();
               c1 = ( HB_UCHAR ) cdp->upper[ c1 ];
               c2 = ( HB_UCHAR ) cdp->upper[ c2 ];
            }
            else
            {
               if( c1 >= 'a' && c1 <= 'z' )
                  c1 -= 'a' - 'A';
               if( c2 >= 'a' && c2 <= 'z' )
                  c2 -= 'a' - 'A';
            }
         }
#if 0
/* This code is for strict cftsVeri() behavior - uncomment if necessary
   but it's IMHO bug */
         if( iFilter == 1 )
         {
            c1 &= 0x7F;
            if( c1 < 0x20 || c1 == 0x7f )
               c1 = ' ';
            c2 &= 0x7F;
            if( c2 < 0x20 || c2 == 0x7f )
               c2 = ' ';
         }
#endif
         fResult = ( c1 == c2 );
      }
      --nLen;
      ++pStr;
   }

   return fResult ? HSX_SUCCESS : HSX_SUCCESSFALSE;
}

static LPHSXINFO hb_hsxGetPointer( int iHandle )
{
   LPHSXINFO pHSX = NULL;

   HB_HSX_LOCK();
   {
      LPHSXTABLE pTable = hb_hsxTable();
      if( iHandle >= 0 && iHandle < pTable->iHandleSize )
         pHSX = pTable->handleArray[ iHandle ];
   }
   HB_HSX_UNLOCK();

   return pHSX;
}

static int hb_hsxCompile( const char * szExpr, PHB_ITEM * pExpr )
{
   AREAP pArea = ( AREAP ) hb_rddGetCurrentWorkAreaPointer();

   *pExpr = NULL;
   if( pArea )
   {
      if( SELF_COMPILE( pArea, szExpr ) == HB_FAILURE )
         return HSX_BADPARMS;
      *pExpr = pArea->valResult;
      pArea->valResult = NULL;
   }
   else
   {
      PHB_MACRO pMacro = hb_macroCompile( szExpr );
      if( ! pMacro )
         return HSX_BADPARMS;
      *pExpr = hb_itemPutPtr( NULL, ( void * ) pMacro );
   }
   return HSX_SUCCESS;
}

static int hb_hsxEval( int iHandle, PHB_ITEM pExpr, HB_BYTE * pKey, HB_BOOL * fDeleted )
{
   LPHSXINFO pHSX = hb_hsxGetPointer( iHandle );
   int iResult = HSX_SUCCESS;
   const char * pStr;
   HB_SIZE nLen;

   if( ! pHSX )
      return HSX_BADHANDLE;

   if( ! pExpr )
      pExpr = pHSX->pKeyItem;

   if( ! pExpr )
      return HSX_BADPARMS;

   if( HB_IS_STRING( pExpr ) )
   {
      pStr = hb_itemGetCPtr( pExpr );
      nLen = hb_itemGetCLen( pExpr );
      if( fDeleted )
         *fDeleted = HB_FALSE;
   }
   else
   {
      int iArea = 0;
      PHB_ITEM pItem;

      if( pHSX->iArea != 0 )
      {
         iArea = hb_rddGetCurrentWorkAreaNumber();
         if( iArea != pHSX->iArea )
            hb_rddSelectWorkAreaNumber( pHSX->iArea );
         else
            iArea = 0;
      }
      pItem = hb_vmEvalBlockOrMacro( pExpr );
      pStr = hb_itemGetCPtr( pItem );
      nLen = hb_itemGetCLen( pItem );
      if( fDeleted )
      {
         AREAP pArea = ( AREAP ) hb_rddGetCurrentWorkAreaPointer();
         if( ! pArea )
            *fDeleted = HB_FALSE;
         else if( SELF_DELETED( pArea, fDeleted ) == HB_FAILURE )
            iResult = HSX_RDDFAILURE;
      }
      if( iArea )
         hb_rddSelectWorkAreaNumber( iArea );
      if( hb_vmRequestQuery() )
         iResult = HSX_BADPARMS;
   }

   if( iResult == HSX_SUCCESS )
      hb_hsxHashStr( pStr, nLen, pKey, pHSX->uiRecordSize, pHSX->fIgnoreCase,
                     pHSX->iFilterType, pHSX->fUseHash );

   return iResult;
}

static void hb_hsxGetRecCount( LPHSXINFO pHSX )
{
   pHSX->ulRecCount = ( HB_ULONG ) ( ( hb_fileSize( pHSX->pFile ) -
                                       HSXHEADER_LEN ) / pHSX->uiRecordSize );
}

static int hb_hsxHdrFlush( int iHandle )
{
   LPHSXINFO pHSX = hb_hsxGetPointer( iHandle );

   if( ! pHSX )
      return HSX_BADHANDLE;

   if( pHSX->fHdrChanged )
   {
      HB_USHORT uiBits = 0, uiSize = pHSX->uiRecordSize;
      HSXHEADERBUF buffer;

      while( uiSize >>= 1 )
         uiBits++;

      HB_PUT_LE_UINT32( buffer.header.recCount,    pHSX->ulRecCount );
      HB_PUT_LE_UINT32( buffer.header.recSize,     ( HB_U32 ) pHSX->uiRecordSize );
      HB_PUT_LE_UINT32( buffer.header.recSizeBits, ( HB_U32 ) uiBits );
      HB_PUT_LE_UINT16( buffer.header.ignoreCase,  pHSX->fIgnoreCase ? 1 : 0 );
      HB_PUT_LE_UINT16( buffer.header.filterType,  pHSX->iFilterType );
      HB_PUT_LE_UINT32( buffer.header.hashLetters, pHSX->fUseHash ? 1 : 0 );

      memset( buffer.header.keyExpression, 0, HSXKEYEXP_LEN + 1 );
      if( pHSX->szKeyExpr )
         hb_strncpy( ( char * ) buffer.header.keyExpression, pHSX->szKeyExpr, HSXKEYEXP_LEN );

      if( hb_fileWriteAt( pHSX->pFile, buffer.data, HSXHEADER_LEN, 0 ) != HSXHEADER_LEN )
         return HSX_BADHDRWRITE;

      pHSX->fHdrChanged = HB_FALSE;
      pHSX->fFlush = HB_TRUE;
   }
   return HSX_SUCCESS;
}

static int hb_hsxFlush( int iHandle )
{
   LPHSXINFO pHSX = hb_hsxGetPointer( iHandle );

   if( ! pHSX )
      return HSX_BADHANDLE;

   if( pHSX->fChanged )
   {
      HB_FOFFSET fOffset;
      HB_SIZE nSize;

      fOffset = ( HB_FOFFSET ) HSXHEADER_LEN +
                ( HB_FOFFSET ) ( pHSX->ulFirstRec - 1 ) *
                ( HB_FOFFSET ) pHSX->uiRecordSize;
      nSize = pHSX->ulBufRec * pHSX->uiRecordSize;

      if( hb_fileWriteAt( pHSX->pFile, pHSX->pBuffer, nSize, fOffset ) != nSize )
         return HSX_BADWRITE;

      pHSX->fChanged = HB_FALSE;
      pHSX->fFlush = HB_TRUE;
   }
   return HSX_SUCCESS;
}

static int hb_hsxFlushAll( int iHandle )
{
   int iRetVal;

   iRetVal = hb_hsxFlush( iHandle );
   if( iRetVal == HSX_SUCCESS )
      iRetVal = hb_hsxHdrFlush( iHandle );

   return iRetVal;
}

static int hb_hsxHdrRead( int iHandle )
{
   LPHSXINFO pHSX = hb_hsxGetPointer( iHandle );
   HSXHEADERBUF buffer;
   int iResult = HSX_SUCCESS;

   if( ! pHSX )
      return HSX_BADHANDLE;

   if( hb_fileReadAt( pHSX->pFile, buffer.data, HSXHEADER_LEN, 0 ) != HSXHEADER_LEN )
      return HSX_BADREAD;

   pHSX->ulRecCount = HB_GET_LE_UINT32( buffer.header.recCount );
   pHSX->uiRecordSize = ( HB_USHORT ) HB_GET_LE_UINT32( buffer.header.recSize );
   pHSX->fIgnoreCase = HB_GET_LE_UINT16( buffer.header.ignoreCase ) != 0;
   pHSX->iFilterType = HB_GET_LE_UINT16( buffer.header.filterType );
   pHSX->fUseHash = HB_GET_LE_UINT32( buffer.header.hashLetters ) != 0;

   if( buffer.header.keyExpression[ 0 ] >= ' ' )
   {
      buffer.data[ HSXHEADER_LEN - 1 ] = '\0';
      pHSX->szKeyExpr = hb_strdup( ( char * ) buffer.header.keyExpression );
      iResult = hb_hsxCompile( pHSX->szKeyExpr, &pHSX->pKeyItem );
   }

   /* update the record counter */
   hb_hsxGetRecCount( pHSX );

   return iResult;
}

static int hb_hsxRead( int iHandle, HB_ULONG ulRecord, HB_BYTE ** pRecPtr )
{
   LPHSXINFO pHSX = hb_hsxGetPointer( iHandle );
   HB_BOOL fCount = pHSX->fShared;

   if( ! pHSX )
      return HSX_BADHANDLE;

   if( ulRecord > pHSX->ulRecCount && fCount )
   {
      hb_hsxGetRecCount( pHSX );
      fCount = HB_FALSE;
   }

   if( ulRecord == 0 || ulRecord > pHSX->ulRecCount )
      return HSX_RECBOUND;

   if( pHSX->ulFirstRec == 0 || ulRecord < pHSX->ulFirstRec ||
       ulRecord >= pHSX->ulFirstRec + pHSX->ulBufRec )
   {
      HB_FOFFSET fOffset;
      HB_SIZE nSize;
      HB_ULONG ulFirst;
      int iRetVal;

      if( ( iRetVal = hb_hsxFlush( iHandle ) ) != HSX_SUCCESS )
         return iRetVal;

      ulFirst = ulRecord;
      if( pHSX->fWrLocked && pHSX->fShared )
         pHSX->ulBufRec = 1;
      else if( ulFirst + pHSX->ulBufSize - 1 <= pHSX->ulRecCount )
         pHSX->ulBufRec = pHSX->ulBufSize;
      else
      {
         if( fCount )
            hb_hsxGetRecCount( pHSX );
         pHSX->ulBufRec = HB_MIN( pHSX->ulBufSize, pHSX->ulRecCount - ulFirst + 1 );
      }

      fOffset = ( HB_FOFFSET ) HSXHEADER_LEN +
                ( HB_FOFFSET ) ( ulFirst - 1 ) *
                ( HB_FOFFSET ) pHSX->uiRecordSize;
      nSize = pHSX->ulBufRec * pHSX->uiRecordSize;

      if( hb_fileReadAt( pHSX->pFile, pHSX->pBuffer, nSize, fOffset ) != nSize )
      {
         pHSX->ulFirstRec = pHSX->ulBufRec = 0;
         return HSX_BADREAD;
      }
      pHSX->ulFirstRec = ulFirst;
   }

   *pRecPtr = pHSX->pBuffer + ( ulRecord - pHSX->ulFirstRec ) * pHSX->uiRecordSize;

   return HSX_SUCCESS;
}

static int hb_hsxAppend( int iHandle, HB_ULONG * pulRecNo, HB_BYTE ** pRecPtr )
{
   LPHSXINFO pHSX = hb_hsxGetPointer( iHandle );

   if( ! pHSX )
      return HSX_BADHANDLE;

   if( pHSX->ulFirstRec == 0 || pHSX->ulBufRec == pHSX->ulBufSize ||
        pHSX->ulFirstRec + pHSX->ulBufRec != pHSX->ulRecCount + 1 )
   {
      int iRetVal;

      if( ( iRetVal = hb_hsxFlush( iHandle ) ) != HSX_SUCCESS )
         return iRetVal;

      *pulRecNo = pHSX->ulFirstRec = ++pHSX->ulRecCount;
      pHSX->ulBufRec = 1;
   }
   else
   {
      pHSX->ulBufRec++;
      *pulRecNo = ++pHSX->ulRecCount;
   }
   *pRecPtr = pHSX->pBuffer + ( pHSX->ulBufRec - 1 ) * pHSX->uiRecordSize;
   pHSX->fHdrChanged = HB_TRUE;

   return HSX_SUCCESS;
}

static int hb_hsxUpdate( int iHandle, HB_ULONG ulRecord, HB_BYTE ** pRecPtr )
{
   LPHSXINFO pHSX = hb_hsxGetPointer( iHandle );

   if( ! pHSX )
      return HSX_BADHANDLE;

   if( ulRecord > pHSX->ulRecCount )
   {
      /* this is intentional - when HSX index is bound with workarea
       * then all updates should be synced by WA locks and it should
       * be save to use REPLACE called from GOCOLD() method instead of
       * ADD for newly appended records */
      if( pHSX->iArea != 0 )
         pHSX->ulRecCount = ulRecord;
      else if( pHSX->fShared )
         hb_hsxGetRecCount( pHSX );
   }

   if( ulRecord == 0 || ulRecord > pHSX->ulRecCount )
      return HSX_RECBOUND;

   if( pHSX->ulFirstRec == 0 || ulRecord < pHSX->ulFirstRec ||
       ulRecord >= pHSX->ulFirstRec + pHSX->ulBufRec )
   {
      int iRetVal;

      if( ( iRetVal = hb_hsxFlush( iHandle ) ) != HSX_SUCCESS )
         return iRetVal;

      pHSX->ulFirstRec = ulRecord;
      pHSX->ulBufRec = 1;
   }
   *pRecPtr = pHSX->pBuffer + ( ulRecord - pHSX->ulFirstRec ) * pHSX->uiRecordSize;

   return HSX_SUCCESS;
}

static int hb_hsxLock( int iHandle, int iAction, HB_ULONG ulRecord )
{
   LPHSXINFO pHSX = hb_hsxGetPointer( iHandle );
   int iRetVal = HSX_SUCCESS, iRet;
   HB_BOOL fResult;

   HB_SYMBOL_UNUSED( ulRecord );

   if( ! pHSX )
      return HSX_BADHANDLE;

   if( pHSX->fReadonly )
   {
      switch( iAction )
      {
         case HSX_WRITELOCK:
         case HSX_UPDATELOCK:
         case HSX_APPENDLOCK:
         case HSX_HDRWRITELOCK:
            return HSX_LOCKFAILED;
      }
   }

   /*
    * When HSX is bound with with workarea it should be synced
    * by WA locks to not cause additional overhead with repeated
    * operations. hb_hsxAdd() should be called when WA APPEND_LOCK
    * is set and hb_hsxReplace() inside GOCOLD() method
    */
   if( pHSX->fShared && pHSX->iArea == 0 )
   {
      switch( iAction )
      {
         case HSX_READLOCK:
            break;

         case HSX_WRITELOCK:
         case HSX_UPDATELOCK:
         case HSX_APPENDLOCK:
            for( ;; )
            {
               fResult = hb_fileLock( pHSX->pFile, HSX_HDRLOCKPOS, HSX_HDRLOCKSIZE,
                                      FL_LOCK | FLX_EXCLUSIVE | FLX_WAIT );
               if( fResult )
                  break;
               hb_releaseCPU();
            }
            if( iRetVal == HSX_SUCCESS )
            {
               /* discrad buffers in shared mode */
               pHSX->ulFirstRec = pHSX->ulBufRec = 0;
               if( iAction == HSX_APPENDLOCK )
                  hb_hsxGetRecCount( pHSX );
               else if( iAction == HSX_WRITELOCK )
                  pHSX->fWrLocked = HB_TRUE;
            }
            break;

         case HSX_HDRREADLOCK:
            for( ;; )
            {
               fResult = hb_fileLock( pHSX->pFile, HSX_HDRLOCKPOS, HSX_HDRLOCKSIZE,
                                      FL_LOCK | FLX_SHARED | FLX_WAIT );
               if( fResult )
                  break;
               hb_releaseCPU();
            }
            break;

         case HSX_HDRWRITELOCK:
            for( ;; )
            {
               fResult = hb_fileLock( pHSX->pFile, HSX_HDRLOCKPOS, HSX_HDRLOCKSIZE,
                                      FL_LOCK | FLX_EXCLUSIVE | FLX_WAIT );
               if( fResult )
                  break;
               hb_releaseCPU();
            }
            break;

         case HSX_READUNLOCK:
            break;

         case HSX_WRITEUNLOCK:
         case HSX_UPDATEUNLOCK:
         case HSX_APPENDUNLOCK:
            iRetVal = hb_hsxFlush( iHandle );
            if( iAction == HSX_APPENDLOCK )
               pHSX->fWrLocked = HB_FALSE;
         case HSX_HDRWRITEUNLOCK:
            iRet = hb_hsxHdrFlush( iHandle );
            if( iRetVal == HSX_SUCCESS )
               iRetVal = iRet;
         case HSX_HDRREADUNLOCK:
            if( ! hb_fileLock( pHSX->pFile, HSX_HDRLOCKPOS, HSX_HDRLOCKSIZE,
                               FL_UNLOCK ) )
            {
               if( iRetVal == HSX_SUCCESS )
                  iRetVal = HSX_CANNOTUNLOCK;
            }
            break;
      }
   }

   return iRetVal;
}

static int hb_hsxIfDel( int iHandle, HB_ULONG ulRecord )
{
   HB_BYTE * pRecPtr;
   int iRetVal, iRet;

   iRetVal = hb_hsxLock( iHandle, HSX_READLOCK, ulRecord );

   if( iRetVal == HSX_SUCCESS )
   {
      iRetVal = hb_hsxRead( iHandle, ulRecord, &pRecPtr );
      if( iRetVal == HSX_SUCCESS )
         iRetVal = *pRecPtr & 0x80 ? HSX_SUCCESS : HSX_SUCCESSFALSE;
   }
   iRet = hb_hsxLock( iHandle, HSX_READUNLOCK, ulRecord );
   if( iRet != HSX_SUCCESS )
      iRetVal = iRet;
   return iRetVal;
}

static int hb_hsxDelete( int iHandle, HB_ULONG ulRecord )
{
   LPHSXINFO pHSX = hb_hsxGetPointer( iHandle );
   int iRetVal, iRet;

   if( ! pHSX )
      return HSX_BADHANDLE;

   iRetVal = hb_hsxLock( iHandle, HSX_UPDATELOCK, ulRecord );
   if( iRetVal == HSX_SUCCESS )
   {
      HB_BYTE * pRecPtr;

      iRetVal = hb_hsxRead( iHandle, ulRecord, &pRecPtr );
      if( iRetVal == HSX_SUCCESS )
      {
         if( *pRecPtr & 0x80 )
            iRetVal = HSX_ISDELETED;
         else
         {
            *pRecPtr |= 0x80;
            pHSX->fChanged = HB_TRUE;
            iRetVal = HSX_SUCCESS;
         }
      }
      iRet = hb_hsxLock( iHandle, HSX_UPDATEUNLOCK, ulRecord );
      if( iRetVal == HSX_SUCCESS )
         iRetVal = iRet;
   }
   return iRetVal;
}

static int hb_hsxUnDelete( int iHandle, HB_ULONG ulRecord )
{
   LPHSXINFO pHSX = hb_hsxGetPointer( iHandle );
   int iRetVal, iRet;

   if( ! pHSX )
      return HSX_BADHANDLE;

   iRetVal = hb_hsxLock( iHandle, HSX_UPDATELOCK, ulRecord );
   if( iRetVal == HSX_SUCCESS )
   {
      HB_BYTE * pRecPtr;

      iRetVal = hb_hsxRead( iHandle, ulRecord, &pRecPtr );
      if( iRetVal == HSX_SUCCESS )
      {
         if( ( *pRecPtr & 0x80 ) == 0 )
            iRetVal = HSX_NOTDELETED;
         else
         {
            *pRecPtr &= ~0x80;
            pHSX->fChanged = HB_TRUE;
            iRetVal = HSX_SUCCESS;
         }
      }
      iRet = hb_hsxLock( iHandle, HSX_UPDATEUNLOCK, ulRecord );
      if( iRetVal == HSX_SUCCESS )
         iRetVal = iRet;
   }
   return iRetVal;
}

static int hb_hsxReplace( int iHandle, HB_ULONG ulRecord, PHB_ITEM pExpr, HB_BOOL fDeleted )
{
   LPHSXINFO pHSX = hb_hsxGetPointer( iHandle );
   int iRetVal, iRet;

   if( ! pHSX )
      return HSX_BADHANDLE;

   iRetVal = hb_hsxLock( iHandle, HSX_WRITELOCK, ulRecord );
   if( iRetVal == HSX_SUCCESS )
   {
      HB_BYTE * pRecPtr;

      iRetVal = hb_hsxUpdate( iHandle, ulRecord, &pRecPtr );
      if( iRetVal == HSX_SUCCESS )
      {
         iRetVal = hb_hsxEval( iHandle, pExpr, pRecPtr, pExpr ? NULL : &fDeleted );
         if( iRetVal == HSX_SUCCESS )
         {
            if( fDeleted )
               *pRecPtr |= 0x80;
            pHSX->fChanged = HB_TRUE;
         }
      }
      iRet = hb_hsxLock( iHandle, HSX_WRITEUNLOCK, ulRecord );
      if( iRetVal == HSX_SUCCESS )
         iRetVal = iRet;
   }
   return iRetVal;
}

static int hb_hsxAdd( int iHandle, HB_ULONG * pulRecNo, PHB_ITEM pExpr, HB_BOOL fDeleted )
{
   LPHSXINFO pHSX = hb_hsxGetPointer( iHandle );
   int iRetVal, iRet;

   if( pulRecNo )
      *pulRecNo = 0;

   if( ! pHSX )
      return HSX_BADHANDLE;

   if( ! pExpr && ! pHSX->pKeyItem )
      return HSX_BADPARMS;

   iRetVal = hb_hsxLock( iHandle, HSX_APPENDLOCK, 0 );
   if( iRetVal == HSX_SUCCESS )
   {
      HB_BYTE * pRecPtr;
      HB_ULONG ulRecNo;

      iRetVal = hb_hsxAppend( iHandle, &ulRecNo, &pRecPtr );
      if( iRetVal == HSX_SUCCESS )
      {
         iRetVal = hb_hsxEval( iHandle, pExpr, pRecPtr, pExpr ? NULL : &fDeleted );
         if( iRetVal == HSX_SUCCESS )
         {
            if( fDeleted )
               *pRecPtr |= 0x80;
            pHSX->fChanged = HB_TRUE;
            if( pulRecNo )
               *pulRecNo = ulRecNo;
         }
      }
      iRet = hb_hsxLock( iHandle, HSX_APPENDUNLOCK, 0 );
      if( iRetVal == HSX_SUCCESS )
         iRetVal = iRet;
   }

   return iRetVal;
}

static int hb_hsxSeekSet( int iHandle, const char * pStr, HB_SIZE nLen )
{
   LPHSXINFO pHSX = hb_hsxGetPointer( iHandle );
   int iRetVal;

   if( ! pHSX )
      return HSX_BADHANDLE;

   iRetVal = hb_hsxFlushAll( iHandle );
   if( iRetVal == HSX_SUCCESS )
   {
      if( pHSX->ulRecCount == 0 )
         iRetVal = HSX_NORECS;
      else
      {
         if( pHSX->pSearchVal )
            hb_xfree( pHSX->pSearchVal );
         pHSX->pSearchVal = ( char * ) hb_xgrab( nLen + 1 );
         memcpy( pHSX->pSearchVal, pStr, nLen );
         pHSX->pSearchVal[ nLen ] = '\0';
         pHSX->nSearch = nLen;
         if( ! pHSX->pSearchKey )
            pHSX->pSearchKey = ( HB_BYTE * ) hb_xgrab( pHSX->uiRecordSize );
         hb_hsxHashStr( pStr, nLen, pHSX->pSearchKey,
                        pHSX->uiRecordSize, pHSX->fIgnoreCase,
                        pHSX->iFilterType, pHSX->fUseHash );
         pHSX->ulCurrRec = 0;
      }
   }
   return iRetVal;
}

static int hb_hsxNext( int iHandle, HB_ULONG * pulRecNo )
{
   LPHSXINFO pHSX = hb_hsxGetPointer( iHandle );
   int iRetVal, iRet;

   *pulRecNo = 0;

   if( ! pHSX )
      return HSX_BADHANDLE;

   iRetVal = hb_hsxLock( iHandle, HSX_READLOCK, 0 );
   if( iRetVal == HSX_SUCCESS )
   {
      HB_BYTE * pRecPtr;
      int i;

      while( pHSX->ulCurrRec < pHSX->ulRecCount )
      {
         iRetVal = hb_hsxRead( iHandle, ++pHSX->ulCurrRec, &pRecPtr );
         if( iRetVal != HSX_SUCCESS )
            break;
         if( ! hb_setGetDeleted() || ( *pRecPtr & 0x80 ) == 0 ) /* Not deleted */
         {
            for( i = 0; i < pHSX->uiRecordSize; i++ )
            {
               if( ( pRecPtr[ i ] & pHSX->pSearchKey[ i ] ) != pHSX->pSearchKey[ i ] )
                  break;
            }
            if( i == pHSX->uiRecordSize )
            {
               *pulRecNo = pHSX->ulCurrRec;
               break;
            }
         }
      }

      iRet = hb_hsxLock( iHandle, HSX_READUNLOCK, 0 );
      if( iRetVal == HSX_SUCCESS )
         iRetVal = iRet;
   }
   return iRetVal;
}

static LPHSXINFO hb_hsxNew( void )
{
   LPHSXINFO pHSX;
   int iHandle = 0;
   LPHSXTABLE pTable;

   HB_HSX_LOCK();

   pTable = hb_hsxTable();
   if( pTable->iHandleSize == 0 )
   {
      pTable->iHandleSize = HSX_HALLOC;
<<<<<<< HEAD
      pTable->handleArray = ( LPHSXINFO * ) hb_xgrabz( sizeof( LPHSXINFO ) * pTable->iHandleSize );
=======
      pTable->handleArray = ( LPHSXINFO * ) hb_xgrabz( sizeof( LPHSXINFO ) * HSX_HALLOC );
>>>>>>> bc7ff4d5
   }
   else
   {
      while( iHandle < pTable->iHandleSize )
      {
         if( pTable->handleArray[ iHandle ] == NULL )
            break;
         iHandle++;
      }
      if( iHandle == pTable->iHandleSize )
      {
         pTable->iHandleSize += HSX_HALLOC;
         pTable->handleArray = ( LPHSXINFO * ) hb_xrealloc( pTable->handleArray,
                                          sizeof( LPHSXINFO ) * pTable->iHandleSize );
         memset( &pTable->handleArray[ iHandle ], 0, sizeof( LPHSXINFO ) * HSX_HALLOC );
      }
   }
   pTable->handleArray[ iHandle ] = pHSX = ( LPHSXINFO ) hb_xgrabz( sizeof( HSXINFO ) );
   pTable->iHandleCount++;
   pHSX->iHandle = iHandle;
   pHSX->pFile = NULL;

   HB_HSX_UNLOCK();

   return pHSX;
}

static void hb_hsxExpDestroy( PHB_ITEM pItem )
{
   hb_vmDestroyBlockOrMacro( pItem );
}

static int hb_hsxVerify( int iHandle, const char * szText, HB_SIZE nLen,
                         const char * szSub, HB_SIZE nSub, int iType )
{
   LPHSXINFO pHSX = hb_hsxGetPointer( iHandle );
   int iResult;

   if( ! szSub && pHSX )
   {
      szSub = pHSX->pSearchVal;
      nSub = pHSX->nSearch;
   }
   if( ! pHSX )
      iResult = HSX_BADHANDLE;
   else if( ! szText || ! szSub )
      iResult = HSX_BADPARMS;
   else if( nSub > nLen || nSub == 0 )
      /* ! nSub -> do not accept empty substrings as $ operator at runtime */
      iResult = HSX_SUCCESSFALSE;
   else
   {
      HB_SIZE ul, ull;

      switch( iType )
      {
         case HSX_VERIFY_BEGIN:
            iResult = hb_hsxStrCmp( szSub, nSub, szText, nSub,
                                    pHSX->fIgnoreCase, pHSX->iFilterType );
            break;
         case HSX_VERIFY_END:
            iResult = hb_hsxStrCmp( szSub, nSub, szText + nLen - nSub, nSub,
                                    pHSX->fIgnoreCase, pHSX->iFilterType );
            break;
         case HSX_VERIFY_AND:
            iResult = HSX_SUCCESS;
            for( ul = 0; ul < nSub && iResult == HSX_SUCCESS; ul++ )
            {
               while( szSub[ ul ] == ' ' && ul < nSub )
                  ++ul;
               ull = ul;
               while( szSub[ ull ] != ' ' && ull < nSub )
                  ++ull;
               iResult = hb_hsxStrCmp( &szSub[ ul ], ull - ul, szText, nLen,
                                       pHSX->fIgnoreCase, pHSX->iFilterType );
               ul = ull;
            }
            break;
#if 0
         case HSX_VERIFY_OR:
            iResult = HSX_SUCCESSFALSE;
            for( ul = 0; ul < nSub && iResult == HSX_SUCCESSFALSE; ul++ )
            {
               while( szSub[ ul ] == ' ' && ul < nSub )
                  ++ul;
               ull = ul;
               while( szSub[ ull ] != ' ' && ull < nSub )
                  ++ull;
               iResult = hb_hsxStrCmp( &szSub[ ul ], ull - ul, szText, nLen,
                                       pHSX->fIgnoreCase, pHSX->iFilterType );
               ul = ull;
            }
            break;
#endif
         case HSX_VERIFY_PHRASE:
         default:
            iResult = hb_hsxStrCmp( szSub, nSub, szText, nLen,
                                    pHSX->fIgnoreCase, pHSX->iFilterType );
      }
   }
   return iResult;
}

static int hb_hsxDestroy( int iHandle )
{
   LPHSXINFO pHSX = NULL;
   int iRetVal;

   iRetVal = hb_hsxFlushAll( iHandle );

   HB_HSX_LOCK();
   {
      LPHSXTABLE pTable = hb_hsxTable();
      if( iHandle >= 0 && iHandle < pTable->iHandleSize &&
          pTable->handleArray[ iHandle ] != NULL )
      {
         pHSX = pTable->handleArray[ iHandle ];
         pTable->handleArray[ iHandle ] = NULL;
         if( --pTable->iHandleCount == 0 )
         {
            hb_xfree( pTable->handleArray );
            pTable->iHandleSize = 0;
            pTable->handleArray = NULL;
         }
      }
   }
   HB_HSX_UNLOCK();

   if( pHSX )
   {
      if( pHSX->pFile )
         hb_fileClose( pHSX->pFile );
      if( pHSX->szFileName )
         hb_xfree( pHSX->szFileName );
      if( pHSX->pSearchVal )
         hb_xfree( pHSX->pSearchVal );
      if( pHSX->pSearchKey )
         hb_xfree( pHSX->pSearchKey );
      if( pHSX->pBuffer )
         hb_xfree( pHSX->pBuffer );
      if( pHSX->szKeyExpr )
         hb_xfree( pHSX->szKeyExpr );
      if( pHSX->pKeyItem )
         hb_hsxExpDestroy( pHSX->pKeyItem );
      hb_xfree( pHSX );
   }
   return iRetVal;
}

static int hb_hsxCreate( const char * szFile, int iBufSize, int iKeySize,
                         HB_BOOL fIgnoreCase, int iFilter, PHB_ITEM pExpr )
{
   char szFileName[ HB_PATH_MAX ];
   const char * szExpr = NULL;
   PHB_ITEM pKeyExpr = NULL;
   HB_ULONG ulBufSize;
   HB_USHORT uiRecordSize;
   LPHSXINFO pHSX;
   PHB_FILE pFile;
   int iRetVal;

   if( ! szFile || ! *szFile )
      return HSX_BADPARMS;

   hb_strncpy( szFileName, szFile, HB_PATH_MAX - 1 );

   if( iKeySize < 1 || iKeySize > HSXMAXKEY_SIZE )
      iKeySize = HSXDEFKEY_SIZE;
   if( iFilter < 1 || iFilter > 3 )
      iFilter = HSXDEFFILTER;

   ulBufSize = iBufSize * 1024;
   if( ulBufSize == 0 )
      ulBufSize = HSXDEFBUF_LEN;
   else if( ulBufSize < HSXMINBUF_LEN )
      ulBufSize = HSXMINBUF_LEN;
   else if( ulBufSize > HSXMAXBUF_LEN )
      ulBufSize = HSXMAXBUF_LEN;
   uiRecordSize = ( HB_USHORT ) 0x08 << iKeySize;
   ulBufSize /= uiRecordSize;
   if( ulBufSize == 0 )
      ulBufSize = 1;

   if( pExpr )
   {
      if( hb_itemGetCLen( pExpr ) > 0 )
      {
         szExpr = hb_itemGetCPtr( pExpr );
         iRetVal = hb_hsxCompile( szExpr, &pKeyExpr );
         if( iRetVal != HSX_SUCCESS )
            return iRetVal;
      }
      else if( HB_IS_BLOCK( pExpr ) )
         pKeyExpr = hb_itemNew( pExpr );
   }

   pFile = hb_fileExtOpen( szFileName, HSX_FILEEXT,
                           FO_READWRITE | FO_EXCLUSIVE | FXO_TRUNCATE |
                           FXO_DEFAULTS | FXO_SHARELOCK | FXO_COPYNAME |
                           FXO_NOSEEKPOS,
                           NULL, NULL );

   if( ! pFile )
   {
      if( pKeyExpr )
         hb_hsxExpDestroy( pKeyExpr );
      return HSX_CREATEFAIL;
   }

   pHSX = hb_hsxNew();
   pHSX->pFile = pFile;
   pHSX->szFileName = hb_strdup( szFileName );
   pHSX->fShared = HB_FALSE;
   pHSX->fReadonly = HB_FALSE;
   pHSX->uiRecordSize = uiRecordSize;
   pHSX->fIgnoreCase = fIgnoreCase;
   pHSX->iFilterType = iFilter;
   pHSX->fUseHash = fIgnoreCase && iKeySize == 2 && iFilter != 3;
   if( szExpr )
      pHSX->szKeyExpr = hb_strdup( szExpr );
   pHSX->pKeyItem = pKeyExpr;
   pHSX->pBuffer = ( HB_BYTE * ) hb_xalloc( ulBufSize * uiRecordSize );
   if( pHSX->pBuffer == NULL )
   {
      hb_hsxDestroy( pHSX->iHandle );
      return HSX_MEMERR;
   }
   pHSX->ulBufSize = ulBufSize;

   pHSX->fHdrChanged = HB_TRUE;
   iRetVal = hb_hsxHdrFlush( pHSX->iHandle );
   if( iRetVal != HSX_SUCCESS )
   {
      hb_hsxDestroy( pHSX->iHandle );
      return iRetVal;
   }

   return pHSX->iHandle;
}

static int hb_hsxOpen( const char * szFile, int iBufSize, int iMode )
{
   char szFileName[ HB_PATH_MAX ];
   HB_BOOL fShared, fReadonly;
   PHB_FILE pFile;
   HB_ULONG ulBufSize;
   HB_USHORT uiFlags;
   LPHSXINFO pHSX;
   int iRetVal, iRet;

   if( ! szFile || ! *szFile )
      return HSX_BADPARMS;

   hb_strncpy( szFileName, szFile, HB_PATH_MAX - 1 );

   ulBufSize = iBufSize * 1024;
   if( ulBufSize == 0 )
      ulBufSize = HSXDEFBUF_LEN;
   else if( ulBufSize < HSXMINBUF_LEN )
      ulBufSize = HSXMINBUF_LEN;
   else if( ulBufSize > HSXMAXBUF_LEN )
      ulBufSize = HSXMAXBUF_LEN;

   if( iMode < 0 || iMode > 3 )
      iMode = HSXDEFOPENMODE;

   fReadonly = ( iMode & 0x02 ) != 0;
   fShared = ( iMode & 0x01 ) == 0;
   if( hb_setGetAutoShare() == 2 )
      fShared = HB_FALSE;
   uiFlags = ( fReadonly ? FO_READ : FO_READWRITE ) |
             ( fShared ? FO_DENYNONE : FO_EXCLUSIVE );

   pFile = hb_fileExtOpen( szFileName, HSX_FILEEXT,
                           uiFlags | FXO_DEFAULTS | FXO_SHARELOCK |
                           FXO_COPYNAME | FXO_NOSEEKPOS,
                           NULL, NULL );

   if( ! pFile )
      return HSX_OPENERR;

   pHSX = hb_hsxNew();
   pHSX->pFile = pFile;
   pHSX->szFileName = hb_strdup( szFileName );
   pHSX->fShared = fShared;
   pHSX->fReadonly = fReadonly;
   iRetVal = hb_hsxLock( pHSX->iHandle, HSX_HDRREADLOCK, 0 );
   if( iRetVal == HSX_SUCCESS )
   {
      iRetVal = hb_hsxHdrRead( pHSX->iHandle );
      iRet = hb_hsxLock( pHSX->iHandle, HSX_HDRREADUNLOCK, 0 );
      if( iRetVal == HSX_SUCCESS )
         iRetVal = iRet;
   }
   if( iRetVal != HSX_SUCCESS )
   {
      hb_hsxDestroy( pHSX->iHandle );
      return iRetVal;
   }

   ulBufSize /= pHSX->uiRecordSize;
   if( ulBufSize == 0 )
      ulBufSize = 1;

   pHSX->pBuffer = ( HB_BYTE * ) hb_xalloc( ulBufSize * pHSX->uiRecordSize );
   if( pHSX->pBuffer == NULL )
   {
      hb_hsxDestroy( pHSX->iHandle );
      return HSX_MEMERR;
   }
   pHSX->ulBufSize = ulBufSize;

   return pHSX->iHandle;
}

static int hb_hsxIndex( const char * szFile, PHB_ITEM pExpr, int iKeySize,
                        int iMode, int iBufSize, HB_BOOL fIgnoreCase, int iFilter )
{
   int iRetVal = HSX_SUCCESS, iHandle;
   HB_ULONG ulRecNo = 0, ulRecCount = 0, ulNewRec, ulRec;
   HB_ERRCODE errCode;
   AREAP pArea = ( AREAP ) hb_rddGetCurrentWorkAreaPointer();

   if( ! pArea )
   {
      hb_errRT_DBCMD( EG_NOTABLE, EDBCMD_NOTABLE, NULL, "HS_INDEX" );
      return HSX_NOTABLE;
   }

   iHandle = hb_hsxCreate( szFile, iBufSize, iKeySize, fIgnoreCase, iFilter, pExpr );
   if( iHandle < 0 )
      return iHandle;

   errCode = SELF_RECCOUNT( pArea, &ulRecCount );
   if( errCode != HB_FAILURE && ulRecCount )
   {
      errCode = SELF_RECNO( pArea, &ulRecNo );
      if( errCode != HB_FAILURE )
      {
         for( ulRec = 1; ulRec <= ulRecCount; ulRec++ )
         {
            errCode = SELF_GOTO( pArea, ulRec );
            if( errCode == HB_FAILURE )
               break;
            iRetVal = hb_hsxAdd( iHandle, &ulNewRec, NULL, HB_FALSE );
            if( iRetVal != HSX_SUCCESS )
               break;
            if( ulNewRec != ulRec )
            {
               iRetVal = HSX_RECBOUND;
               break;
            }
         }
         if( pArea->valResult )
         {
            hb_itemRelease( pArea->valResult );
            pArea->valResult = NULL;
         }
         if( ulRecNo )
            SELF_GOTO( pArea, ulRecNo );
      }
   }
   hb_hsxDestroy( iHandle );
   if( iRetVal != HSX_SUCCESS )
      return iRetVal;
   if( errCode == HB_FAILURE )
      return HSX_RDDFAILURE;

   return hb_hsxOpen( szFile, iBufSize, iMode );
}

static int hb_hsxFilter( int iHandle, const char * pSeek, HB_SIZE nSeek,
                         PHB_ITEM pVerify, int iVerifyType )
{
   AREAP pArea = ( AREAP ) hb_rddGetCurrentWorkAreaPointer();
   LPHSXINFO pHSX = hb_hsxGetPointer( iHandle );
   HB_BOOL fDestroyExpr = HB_FALSE, fValid;
   int iResult = HSX_SUCCESS;
   HB_ERRCODE errCode;
   HB_ULONG ulRecNo = 0, ulRec;
   PHB_ITEM pItem;

   if( ! pHSX )
      return HSX_BADHANDLE;

   if( ! pArea )
   {
      hb_errRT_DBCMD( EG_NOTABLE, EDBCMD_NOTABLE, NULL, "HS_FILTER" );
      return HSX_NOTABLE;
   }

   if( ! pVerify || HB_IS_NIL( pVerify ) )
      pVerify = pHSX->pKeyItem;
   else
   {
      if( hb_itemGetCLen( pVerify ) > 0 )
      {
         iResult = hb_hsxCompile( hb_itemGetCPtr( pVerify ), &pVerify );
         if( iResult != HSX_SUCCESS )
            return HSX_BADPARMS;
         fDestroyExpr = HB_TRUE;
      }
      else if( ! HB_IS_BLOCK( pVerify ) )
      {
         pVerify = NULL;
      }
   }

   errCode = SELF_RECNO( pArea, &ulRecNo );
   if( errCode != HB_FAILURE )
      iResult = hb_hsxSeekSet( iHandle, pSeek, nSeek );

   fValid = HB_TRUE;
   pItem = hb_itemNew( NULL );
   while( iResult == HSX_SUCCESS && errCode != HB_FAILURE )
   {
      iResult = hb_hsxNext( iHandle, &ulRec );
      if( iResult != HSX_SUCCESS || ulRec == 0 )
         break;
      if( pVerify )
      {
         errCode = SELF_GOTO( pArea, ulRec );
         if( errCode == HB_FAILURE )
            break;
         errCode = SELF_EVALBLOCK( pArea, pVerify );
         if( errCode == HB_FAILURE )
            break;
         fValid = hb_hsxVerify( iHandle,
                                hb_itemGetCPtr( pArea->valResult ),
                                hb_itemGetCLen( pArea->valResult ),
                                pSeek, nSeek, iVerifyType ) == HSX_SUCCESS;
      }
      if( fValid )
      {
         /* set record in WA RM filter */
         hb_itemPutNInt( pItem, ulRec );
         errCode = SELF_INFO( pArea, DBI_RM_ADD, pItem );
      }
   }
   if( pArea->valResult )
   {
      hb_itemRelease( pArea->valResult );
      pArea->valResult = NULL;
   }
   hb_itemRelease( pItem );

   if( ulRecNo )
      SELF_GOTO( pArea, ulRecNo );

   if( fDestroyExpr )
      hb_hsxExpDestroy( pVerify );

   return errCode == HB_FAILURE ? HSX_RDDFAILURE : iResult;
}


/* ************************************************************************ */
/* .prg level functions: HS_*() */
/* ************************************************************************ */

/* hs_Create( <cFile>, <nBufSize>, <nKeySize>, <lCase>, <nFiltSet>, <xExpr> )
                     -> nVal >=0 (OK: <hIndex>), nVal < 0 (ERROR CODE)
   Creates a new, empty HiPer-SEEK index file */
HB_FUNC( HS_CREATE )
{
   hb_retni( hb_hsxCreate( hb_parc( 1 ), hb_parni( 2 ), hb_parni( 3 ),
                           hb_param( 4, HB_IT_LOGICAL ) == NULL || hb_parl( 4 ),
                           hb_parni( 5 ), hb_param( 6, HB_IT_ANY ) ) );
}

/* hs_Open( <cFile>, <nBufSize>, <nOpenMode> )
                     -> nVal >=0 (OK: <hIndex>), nVal < 0 (ERROR CODE)
   Opens an existing HiPer-SEEK index file */
HB_FUNC( HS_OPEN )
{
   hb_retni( hb_hsxOpen( hb_parc( 1 ), hb_parni( 2 ),
             hb_param( 3, HB_IT_NUMERIC ) ? hb_parni( 3 ) : HSXDEFOPENMODE ) );
}

/* hs_Close( <hIndex> ) -> nVal = 1 (OK), nVal < 0 (ERROR CODE)
   Closes a previously opened HiPer-SEEK index file */
HB_FUNC( HS_CLOSE )
{
   if( hb_param( 1, HB_IT_NUMERIC ) )
      hb_retni( hb_hsxDestroy( hb_parni( 1 ) ) );
   else
      hb_retni( HSX_BADPARMS );
}

/* hs_Index( <cFile>, <cExpr>, <nKeySize>, <nOpenMode>, <nBufSize>, <lCase>,
             <nFiltSet> ) -> nVal >=0 (OK: <hIndex>), nVal < 0 (ERROR CODE)
   Creates and populates a new HiPer-SEEK index */
HB_FUNC( HS_INDEX )
{
   hb_retni( hb_hsxIndex( hb_parc( 1 ), hb_param( 2, HB_IT_ANY ), hb_parni( 3 ),
                          hb_param( 4, HB_IT_NUMERIC ) ? hb_parni( 4 ) : HSXDEFOPENMODE,
                          hb_parni( 5 ),
                          hb_param( 6, HB_IT_LOGICAL ) == NULL || hb_parl( 6 ),
                          hb_parni( 7 ) ) );
}

/* hs_Add( <hIndex>, [<xExpr>], [lDel] ) -> nVal >= 1 (RECNO), nVal < 0 (ERROR CODE)
   Adds a text string entry to a HiPer-SEEK index file */
HB_FUNC( HS_ADD )
{
   if( hb_param( 1, HB_IT_NUMERIC ) )
   {
      HB_ULONG ulRecNo;
      int iRetVal;

      iRetVal = hb_hsxAdd( hb_parni( 1 ), &ulRecNo,
                           hb_param( 2, HB_IT_BLOCK | HB_IT_STRING ),
                           hb_parl( 3 ) );

      if( iRetVal == HSX_SUCCESS )
         hb_retnint( ulRecNo );
      else
         hb_retni( iRetVal );
   }
   else
      hb_retni( HSX_BADPARMS );
}

/* hs_Replace( <hIndex>, [<xExpr>], <nRecNo>, [lDel] ) -> nVal = 1 (OK), nVal < 0 (ERROR CODE)
   Replaces current HiPer-SEEK index entry with a new value */
HB_FUNC( HS_REPLACE )
{
   if( hb_param( 1, HB_IT_NUMERIC ) && hb_param( 3, HB_IT_NUMERIC ) )
      hb_retni( hb_hsxReplace( hb_parni( 1 ), hb_parnl( 3 ),
                               hb_param( 2, HB_IT_BLOCK | HB_IT_STRING ),
                               hb_parl( 4 ) ) );
   else
      hb_retni( HSX_BADPARMS );
}

/* hs_IfDel( <hIndex>, <nRecNo> ) -> nVal = {0|1} (DELETED), nVal < 0 (ERROR CODE)
   Determines if a HiPer-SEEK record is marked as deleted */
HB_FUNC( HS_IFDEL )
{
   if( hb_param( 1, HB_IT_NUMERIC ) && hb_param( 2, HB_IT_NUMERIC ) )
      hb_retni( hb_hsxIfDel( hb_parni( 1 ), hb_parnl( 2 ) ) );
   else
      hb_retni( HSX_BADPARMS );
}

/* hs_Delete( <hIndex>, <nRecNo> ) -> nVal = 1 (OK), nVal < 0 (ERROR CODE)
   Deletes specifed index record from HiPer-SEEK index file */
HB_FUNC( HS_DELETE )
{
   if( hb_param( 1, HB_IT_NUMERIC ) && hb_param( 2, HB_IT_NUMERIC ) )
      hb_retni( hb_hsxDelete( hb_parni( 1 ), hb_parnl( 2 ) ) );
   else
      hb_retni( HSX_BADPARMS );
}

/* hs_Undelete( <hIndex>, <nRecNo> ) -> nVal = 1 (OK), nVal < 0 (ERROR CODE)
   Unmarks the specified HiPer-SEEK record as being deleted */
HB_FUNC( HS_UNDELETE )
{
   if( hb_param( 1, HB_IT_NUMERIC ) && hb_param( 2, HB_IT_NUMERIC ) )
      hb_retni( hb_hsxUnDelete( hb_parni( 1 ), hb_parnl( 2 ) ) );
   else
      hb_retni( HSX_BADPARMS );
}

/* hs_KeyCount( <hIndex> ) -> nVal >= 0 (RECCOUNT), nVal < 0 (ERROR CODE)
   Returns the number of entries in a HiPer-SEEK index */
HB_FUNC( HS_KEYCOUNT )
{
   if( hb_param( 1, HB_IT_NUMERIC ) )
   {
      LPHSXINFO pHSX = hb_hsxGetPointer( hb_parni( 1 ) );

      if( pHSX )
      {
         if( pHSX->fShared )
            hb_hsxGetRecCount( pHSX );

         hb_retnint( pHSX->ulRecCount );
      }
      else
         hb_retni( HSX_BADHANDLE );
   }
   else
      hb_retni( HSX_BADPARMS );
}

/* hs_Set( <hIndex>, <cExpr> ) -> nVal = 1 (OK), nVal < 0 (ERROR CODE)
   Sets up parameters for a subsequent hs_Next() call */
HB_FUNC( HS_SET )
{
   const char * pStr = hb_parc( 2 );
   int iRetVal = HSX_BADPARMS;

   if( pStr && hb_param( 1, HB_IT_NUMERIC ) )
      iRetVal = hb_hsxSeekSet( hb_parni( 1 ), pStr, hb_parclen( 2 ) );
   hb_retni( iRetVal );
}

/* hs_Filter( <cIndex>, <cVal>, [xRealExp], [nBufSize], [nOpenMode] ) -> nRecMatch
   Sets a WA RM filter using a HiPer-SEEK index */
HB_FUNC( HS_FILTER )
{
   const char * szText = hb_parc( 2 );
   char * pBuff = NULL;
   HB_SIZE nLen = hb_parclen( 2 ), ull, ul;
   HB_ULONG ulRecords = 0;
   int iHandle = -1, iResult = HSX_BADPARMS;
   HB_BOOL fNew = HB_FALSE, fToken = HB_TRUE;

   if( hb_parclen( 1 ) > 0 )
   {
      if( nLen > 0 )
      {
         iHandle = hb_hsxOpen( hb_parc( 1 ), hb_parni( 4 ),
               hb_param( 5, HB_IT_NUMERIC ) ? hb_parni( 5 ) : HSXDEFOPENMODE );
         if( iHandle >= 0 )
            fNew = HB_TRUE;
         else
            iResult = iHandle;
      }
   }
   else if( hb_param( 1, HB_IT_NUMERIC ) )
   {
      LPHSXINFO pHSX = hb_hsxGetPointer( hb_parni( 1 ) );

      if( ! pHSX )
         iResult = HSX_BADHANDLE;
      else
      {
         iHandle = pHSX->iHandle;
         if( ! szText )
         {
            nLen = pHSX->nSearch;
            if( nLen && pHSX->pSearchVal )
            {
               pBuff = ( char * ) hb_xgrab( nLen + 1 );
               memcpy( pBuff, pHSX->pSearchVal, nLen );
               pBuff[ nLen ] = '\0';
               szText = pBuff;
               fToken = HB_FALSE;
            }
         }
      }
   }
   if( iHandle >= 0 && nLen > 0 && szText )
   {
      PHB_ITEM pItem = hb_itemNew( NULL );
      AREAP pArea = ( AREAP ) hb_rddGetCurrentWorkAreaPointer();

      if( ! pArea )
      {
         hb_errRT_DBCMD( EG_NOTABLE, EDBCMD_NOTABLE, NULL, "HS_FILTER" );
         iResult = HSX_NOTABLE;
      }
      /* create empty workarea RM filter */
      else if( SELF_INFO( pArea, DBI_RM_CREATE, pItem ) == HB_FAILURE )
         iResult = HSX_RDDFAILURE;
      else
      {
         /* to be SIX compatible divide given text on space delimited tokens */
         if( fToken )
         {
            iResult = HSX_SUCCESS;
            for( ul = 0; ul < nLen && iResult == HSX_SUCCESS; ul++ )
            {
               while( szText[ ul ] == ' ' && ul < nLen )
                  ++ul;
               ull = ul;
               while( szText[ ull ] != ' ' && ull < nLen )
                  ++ull;
               iResult = hb_hsxFilter( iHandle, &szText[ ul ], ull - ul,
                                       hb_param( 3, HB_IT_ANY ), HSX_VERIFY_PHRASE );
               ul = ull;
            }
         }
         else
         {
            iResult = hb_hsxFilter( iHandle, szText, nLen,
                                    hb_param( 3, HB_IT_ANY ),
                                    HSX_VERIFY_PHRASE );
         }
      }
      if( iResult == HSX_SUCCESS )
      {
         hb_itemPutNI( pItem, 0 );
         if( SELF_INFO( pArea, DBI_RM_COUNT, pItem ) == HB_FAILURE )
            iResult = HSX_RDDFAILURE;
         else
            ulRecords = hb_itemGetNL( pItem );
      }
      hb_itemRelease( pItem );

      if( fNew )
         hb_hsxDestroy( iHandle );
   }
   if( pBuff )
      hb_xfree( pBuff );

   if( iResult != HSX_SUCCESS )
      hb_retni( iResult );
   else
      hb_retnint( ulRecords );
}

/* hs_Next( <hIndex> ) -> nVal >= 0 (RECNO), nVal < 0 (ERROR CODE)
   Searches a HiPer-SEEK index file for first/next match */
HB_FUNC( HS_NEXT )
{
   HB_ULONG ulRecNo = 0;
   int iRetVal = HSX_BADPARMS;

   if( hb_param( 1, HB_IT_NUMERIC ) )
      iRetVal = hb_hsxNext( hb_parni( 1 ), &ulRecNo );

   if( iRetVal == HSX_SUCCESS )
      hb_retnint( ulRecNo );
   else
      hb_retni( iRetVal );
}

/* hs_Verify( <hIndex>, <bSource>, <cValue>, <nType> )
          -> nVal = {0|1} (VERIFIED), nVal < 0 (ERROR CODE)
   hs_Verify( <bSource>, <cValue> ) -> lOK
   Verifies hs_Next() hit against code block expression */
HB_FUNC( HS_VERIFY )
{
   if( hb_param( 1, HB_IT_NUMERIC ) )
   {
      int iHandle = hb_parni( 1 );
      PHB_ITEM pExpr = hb_param( 2, HB_IT_BLOCK );
      const char * szText = NULL;
      HB_SIZE nLen = 0;
      LPHSXINFO pHSX;

      pHSX = hb_hsxGetPointer( iHandle );
      if( ! pHSX )
      {
         hb_retni( HSX_BADHANDLE );
         return;
      }
      if( pExpr )
         pExpr = hb_vmEvalBlockOrMacro( pExpr );
      else
      {
         pExpr = hb_param( 2, HB_IT_STRING );
         if( ! pExpr && pHSX->pKeyItem )
            pExpr = hb_vmEvalBlockOrMacro( pHSX->pKeyItem );
      }
      if( pExpr )
      {
         szText = hb_itemGetCPtr( pExpr );
         nLen = hb_itemGetCLen( pExpr );
      }

      hb_retni( hb_hsxVerify( hb_parni( 1 ), szText, nLen,
                              hb_parc( 3 ), hb_parclen( 3 ),
                              hb_parni( 4 ) ) );
   }
   else
   {
      PHB_ITEM pExpr = hb_param( 1, HB_IT_BLOCK );
      const char * szSub = hb_parc( 2 ), * szText = NULL;
      HB_SIZE nSub = hb_parclen( 2 ), nLen = 0;
      HB_BOOL fIgnoreCase = hb_parl( 3 );

      if( nSub )
      {
         pExpr = pExpr ? hb_vmEvalBlockOrMacro( pExpr ) : hb_param( 2, HB_IT_STRING );

         if( pExpr )
         {
            szText = hb_itemGetCPtr( pExpr );
            nLen = hb_itemGetCLen( pExpr );
         }
      }
      hb_retl( nLen && nSub && hb_hsxStrCmp( szSub, nSub, szText, nLen,
                                             fIgnoreCase, 3 ) );
   }
}

/* hs_Version() -> <cVersion> */
HB_FUNC( HS_VERSION )
{
   static const char sc_szVer[] = "HiPer-SEEK / FTS library emulation";

   char * pszHBVersion = hb_verHarbour();
   char * pszVersion = hb_xstrcpy( NULL, sc_szVer, ": ", pszHBVersion, NULL );

   hb_retclen_buffer( pszVersion, strlen( pszVersion ) );
   hb_xfree( pszHBVersion );
}<|MERGE_RESOLUTION|>--- conflicted
+++ resolved
@@ -1229,11 +1229,7 @@
    if( pTable->iHandleSize == 0 )
    {
       pTable->iHandleSize = HSX_HALLOC;
-<<<<<<< HEAD
-      pTable->handleArray = ( LPHSXINFO * ) hb_xgrabz( sizeof( LPHSXINFO ) * pTable->iHandleSize );
-=======
       pTable->handleArray = ( LPHSXINFO * ) hb_xgrabz( sizeof( LPHSXINFO ) * HSX_HALLOC );
->>>>>>> bc7ff4d5
    }
    else
    {
