/*
 * HiPer-SEEK / CFTS compatible library
 *
 * Copyright 2005 Przemyslaw Czerpak <druzus@acn.waw.pl>
 *
 * Credits:
 *    Many thanks for Mindaugas Kavaliauskas for his assistance,
 *    informations about HSX internals, code checking and general
 *    helping in many things when this library was written.
 *                                                          Przemek.
 *
 * This program is free software; you can redistribute it and/or modify
 * it under the terms of the GNU General Public License as published by
 * the Free Software Foundation; either version 2, or (at your option)
 * any later version.
 *
 * This program is distributed in the hope that it will be useful,
 * but WITHOUT ANY WARRANTY; without even the implied warranty of
 * MERCHANTABILITY or FITNESS FOR A PARTICULAR PURPOSE.  See the
 * GNU General Public License for more details.
 *
 * You should have received a copy of the GNU General Public License
 * along with this software; see the file COPYING.txt.  If not, write to
 * the Free Software Foundation, Inc., 59 Temple Place, Suite 330,
 * Boston, MA 02111-1307 USA (or visit the web site https://www.gnu.org/).
 *
 * As a special exception, the Harbour Project gives permission for
 * additional uses of the text contained in its release of Harbour.
 *
 * The exception is that, if you link the Harbour libraries with other
 * files to produce an executable, this does not by itself cause the
 * resulting executable to be covered by the GNU General Public License.
 * Your use of that executable is in no way restricted on account of
 * linking the Harbour library code into it.
 *
 * This exception does not however invalidate any other reasons why
 * the executable file might be covered by the GNU General Public License.
 *
 * This exception applies only to the code released by the Harbour
 * Project under the name Harbour.  If you copy code from other
 * Harbour Project or Free Software Foundation releases into a copy of
 * Harbour, as the General Public License permits, the exception does
 * not apply to the code that you add in this way.  To avoid misleading
 * anyone as to the status of such modified files, you must delete
 * this exception notice from them.
 *
 * If you write modifications of your own for Harbour, it is your choice
 * whether to permit this exception to apply to your modifications.
 * If you do not wish that, delete this exception notice.
 *
 */


/*
   LOCKING/IO operations done by HiPpe-SEEK/CFTS library:
      A. in exclusive mode:
         Unimportant. Thogugh tests shows that CFTS uses buffers
         only in ADD and NEXT operations. Other causes immediate
         IO call
      B. in shared mode
         OPEN:
            1. Test for lock existing - (open file, check length,
               lock one byte at offset equal to file size multiple
               by three, unlock it and close the file)
            2. Open file
            3. Check file length
            4. lock header area (@0:512)
            5. read header
            6. unlock header area (@0:512)
         KEYCOUNT:
            1. Lock header area (@0:512)
            2. read 4 bytes with record count from header (@0:4)
            3. unlock header area (@0:512)
         ADD:
            1. lock header area (@0:512)
            2. check file length
            3. lock the new record area (@file_length:record_size)
            4. read 4 bytes with record count from header (@0:4)
            5. write 4 bytes with record count from header (@0:4)
            6. write new records (@file_length:record_size)
            7. flush system buffers (COMMIT)
               !!! write 4096 bytes at offset 0 (I guess it's system call,
               result of calling FLUSH function because file size is not
               increased, so it's simple disk cluster/inode update)
            8. unlock header area (@0:512)
            9. unlock record area
         IFDEL:
            1. lock header area (@0:512)
            2. read 4 bytes with record count from header (@0:4)
            3. unlock header area (@0:512)
            4. read first byte of record (to check DELETED bit)
         DELETE(/UNDELETE):
            1. lock header area (@0:512)
            2. read 4 bytes with record count from header (@0:4)
            3. unlock header area (@0:512)
            4. read first byte of record (to check DELETED bit)
               if record not deleted (/is deleted) stop here
            5. lock the record area (@record_offset:record_size)
            6. write first byte to record (the values read in 4
               with updated DELETE flag
            7. flush system buffers (COMMIT) - the same effect as in ADD
            8. unlock the record area (@record_offset:record_size)
         REPLACE:
            1. lock header area (@0:512)
            2. read 4 bytes with record count from header (@0:4)
            3. unlock header area (@0:512)
            4. write the new record value (DELETE flag is not set)
            5. flush system buffers (COMMIT) - the same effect as in ADD
            6. unlock the record area (@record_offset:record_size)
         SET: nothing
         NEXT:
            1. if there is no record in the buffer read records to
               fill buffer size (1024 bytes by default)


         It's very complicated and I do not see big sense in all
         this operations - because the following scheme is enough
         for secure ADD operation.
            1. LOCK THE HEADER AREA (@x0000:0x0200)
            2. SEEK FROM EOF TO CHECK FILE SIZE AND COUNT THE RECORDS
            3. WRITE NEW RECORD (@RECOFFST:RECSIZE)
            4. WRITE NEW RECORD COUNTER TO HEADER (@0x0000:0x0004)
            5. UNLOCK THE HEADER AREA (@x0000:0x0200)
         Even the point 4 can be eliminated because the new record
         number is counted from file size.
         REPLACE does not need any locks because the whole record is
         overwritten with new value in single IO operation
         IFDEL also does not need any locks.
         DELETE and UNDELETE are not safe operation in HiPer-SEEK/CFTS.
         There is a race condition which may cause that the first byte
         of new record value set by other station will be overwritten
         by the old one with changed DELETED flag. TO make it really
         safe the whole operation should be covered by lock and the same
         lock should be used also by replace. The question is if this
         is really important. So we have to decide here if we should
         use exclusive lock on record area kept for whole: DELETE/UNDELETE/
         REPLACE operations or to not use any locks at all.
         The last important notice is that if we set that automatic HSX
         index update by RDD which uses exclusive record locking for update
         (f.e. DBF and related) then we do not have to set _any_ locks at
         all and we can use _only_ the REPLACE operation hacked to not
         check file size so the index will be automatically growing up by
         writing in the new offset related to appended records.
         Conclusion: it's enough to add single call to hb_hsxReplace()
         in GOCOLD() RDD method.

   Collecting the above information I do not see big sense to implement
   exact HiPer-SEEK/CFTS locking. They does not give anything (I could
   accept them only if they pass mandatory locking scheme) - the race
   conditions still exists and they causes very big general slowness.
   So I'm dropping it. If someone wants to implement it then please go
   on - IMHO it's a waste of time.
   For sure we need lock in ADD operation when HSX is not updated
   automatically by RDD and it is discussable if we should cover by common
   record lock updating the record area (ADD/REPLACE/DELETE/UNDELETE)
   due to possible race condition in DELETE/UNDELETE operations. It will
   have to cause noticeable speed reducing but makes these operations
   always safe though it's very seldom that it can happen in real
   application so maybe we should left it for user. Also there is a side
   effect of settings exclusive locks on non POSIX systems (DOS/Windows)
   They blocks other stations against reading from the locked region. It
   means that the original HS/CFTS locking schemes is buggy because it can
   cause unexpected errors in NEXT operation. To avoid this problem many
   systems use "phantom locking" (f.e. DBF/CDX/NTX locks). If we want to
   use locks we should care about it. Now I made it safe by setting
   exclusive lock on the header area for each (whole to eliminate race
   condition) update operation and shared lock for header reading.
   The results gives working and really network (concurrent access) safe
   HSX access in all operations though when the file is shared with program
   which uses original HiPer-SEEK/CFTS library some HSX_BADREAD errors can
   be returned by HS_NEXT and HS_IFDEL functions and should be served by
   user. The same effect appears if the file is shared only by original
   HiPer-SEEK/CFTS programs and it's a side effect of badly designed
   locking scheme. When only xHarbour application access the file this
   problem does not exist.
 */

/* DIFFs:
   1. HS_INDEX copy deleted flag from DBF to HSX index and ignores
      any filters (standard and MachSIX ones)
   2. HS_INDEX accepts as key parameter also code block.
      Given key expression is remembered and later can be used by
      HS_ADD, HS_REPLACE, HS_FILTER and HS_VERIFY when this functions
      are called without key expression. When the key expression is
      set as string then it is also stored in HSX header and later
      is automatically retrieve by HS_OPEN.
   3. HS_CREATE has optional 6-th parameter with key expression. It works
      in the same way as key parameter in HS_INDEX.
   4. other functions which accept the index key can receive it as
      direct the key value (string item) or codeblock
   5. I introduced two new error codes: HSX_NOTABLE, HSX_RDDFAILURE
      which are related to workarea errors
   6. The literal version passed to HS_SET is remembered and can be
      later used by HS_VERIFY if not given explicitly.
   7. HS_VERIFY respects the lCase flag (fixed SIX bug) and also cftsVeri()
      syntax (first parameter in numeric indicating the HSX handler)
      See also the note about HS_SET.
   8. HS_FILTER respects the filter flags in verification process, it
      also can accept handle to already open HSX index as first parameter
      instead of file name. This function needs RDD with record map (RM)
      functionality
   8. HS_ADD and HS_REPLACE have optional additional logical parameter
      which allow to set DELETE flag in new/modified record
   9. Mindaugas noticed me that tests shows CFTS effectively
      uses only the part of string to first Chr(0) byte.
      In first version this behavior was emulated but later I read
      in CFTS documentation that behavior for strings with
      embedded 0 is undefined (so it was not intentionally designed)
      and I decided to make it independent of embedded '0' and removed
      this limitation.
   10.SET DEFAULT and SET PATH is respected by xHarbour when in SIX doesn't.
   11.xHarbour accepts nFilterType == 3 what means that national characters
      in VM codepage are respected and lCase switch works properly
 */

#include "hbapi.h"
#include "hbapiitm.h"
#include "hbapifs.h"
#include "hbapirdd.h"
#include "hbapierr.h"
#include "hbvm.h"
#include "hbthread.h"
#include "hbset.h"
#include "hbapicdp.h"

/* error codes */
#define HSX_SUCCESSFALSE    0    /* operation finished successfully with false value */
#define HSX_SUCCESS         1    /* operation finished successfully with true value */
#define HSX_CREATEFAIL      -1   /* unable to create the file specified */
#define HSX_MEMERR          -2   /* unable to allocate the memory */
#define HSX_BADHDRWRITE     -3   /* write error while writing the index file header */
#define HSX_BADSEEK         -4   /* Error while attempting seek during buffer flushing */
#define HSX_BADREAD         -5   /* read error while reading */
#define HSX_BADWRITE        -6   /* Error while attempting write during buffer flush */
#define HSX_RECBOUND        -7   /* record number is not valid */
#define HSX_ISDELETED       -8   /* record number is already marked as deleted */
#define HSX_NOTDELETED      -9   /* record number is not marked as deleted */
#define HSX_OPENERR         -10  /* unable to open the file */
#define HSX_INTERR          -11  /* Internal Error */
#define HSX_NORECS          -13  /* index file empty */
#define HSX_BADPARMS        -16  /* Invalid parameters were passed to the function */
#define HSX_NOMOREHANDLES   -17  /* Ran out of HiPer-SEEK handles */
#define HSX_BADHANDLE       -18  /* Invalid handle was passed to the function */
#define HSX_BADIHANDLE      -19  /* Invalid internal handle */
#define HSX_LOCKFAILED      -20  /* Unable to lock file */
#define HSX_NOMORELOCKS     -21  /* Lock table exhausted */
#define HSX_CANNOTUNLOCK    -22  /* Unable to unlock file */
#define HSX_BADCOMMIT       -23  /* Unable to flush disk buffers */
#define HSX_NOTABLE         -24  /* no open table */
#define HSX_RDDFAILURE      -25  /* RDD error */

#define HSX_FILEEXT         ".hsx"

#define HSXMAXKEY_SIZE      3 /* maximum key size */
#define HSXDEFKEY_SIZE      2 /* default key size */
#define HSXDEFOPENMODE      2 /* default open mode 2=SHARED+READONLY */

#define HSXDEFFILTER        1 /* default character filter */

#define HSXHEADER_LEN       512L
#define HSXKEYEXP_LEN       ( 512 - sizeof( HSXHEADER ) )
#define HSXMINBUF_LEN       512L   /* minimum buffer size */
#define HSXMAXBUF_LEN       64536L /* maximum buffer size */
#define HSXDEFBUF_LEN       16384L /* default buffer size */
#define HSX_HALLOC          64     /* the handles' array resize factor - unlike
                                      in SIX number of handles isn't limited */

#define HSX_VERIFY_BEGIN    1
#define HSX_VERIFY_END      2
#define HSX_VERIFY_AND      3
#define HSX_VERIFY_PHRASE   4

#define HSX_HDRLOCKPOS      0
#define HSX_HDRLOCKSIZE     HSXHEADER_LEN

#define HSX_READLOCK        1
#define HSX_WRITELOCK       2
#define HSX_UPDATELOCK      3
#define HSX_APPENDLOCK      4
#define HSX_HDRREADLOCK     5
#define HSX_HDRWRITELOCK    6
#define HSX_READUNLOCK      7
#define HSX_WRITEUNLOCK     8
#define HSX_UPDATEUNLOCK    9
#define HSX_APPENDUNLOCK    10
#define HSX_HDRREADUNLOCK   11
#define HSX_HDRWRITEUNLOCK  12

typedef struct _HSXHEADER
{
   HB_BYTE recCount[ 4 ];      /* number of records in HSX index file */
   HB_BYTE recSize[ 4 ];       /* in bytes 16, 32, 64 */
   HB_BYTE recSizeBits[ 4 ];   /* 4, 5 or 6 */
   HB_BYTE ignoreCase[ 2 ];    /* 1=> index is not case sensitive */
   HB_BYTE filterType[ 2 ];    /* 1=> all characters, 2=> chars in range 33..126 */
   HB_BYTE hashLetters[ 4 ];   /* 1=> use hash function for letters */
   HB_BYTE keyExpression[ 1 ]; /* xHarbour extension: key expression for automatic update */
} HSXHEADER;
typedef HSXHEADER * LPHSXHEADER;

typedef union
{
   HB_BYTE   data[ HSXHEADER_LEN ];
   HSXHEADER header;
} HSXHEADERBUF;

typedef struct _HSXINFO
{
   int       iHandle;           /* HSX handle */
   HB_ULONG  ulRecCount;        /* number of records */
   HB_USHORT uiRecordSize;      /* record size in bytes */
   HB_BOOL   fIgnoreCase;       /* ignore case */
   int       iFilterType;       /* character filter */
   HB_BOOL   fUseHash;          /* use Hash functions for alphas */

   PHB_FILE  pFile;             /* file handle */
   char *    szFileName;        /* file name */
   HB_BOOL   fShared;           /* Shared file */
   HB_BOOL   fReadonly;         /* Read only file */
   HB_ULONG  ulBufSize;         /* size of buffer in records */
   HB_ULONG  ulBufRec;          /* number of record in buffer */
   HB_ULONG  ulFirstRec;        /* first record in the buffer */
   HB_BYTE * pBuffer;           /* the buffer pointer */
   HB_BOOL   fChanged;          /* the buffer is changed and should be written to index file */
   HB_BOOL   fHdrChanged;       /* new records, header file has to be updated */
   HB_BOOL   fWrLocked;         /* the index is locked for writing */

   char *    pSearchVal;        /* current search value for HS_NEXT */
   HB_SIZE   nSearch;           /* the length of search value */
   HB_BYTE * pSearchKey;        /* current search key val for HS_NEXT */
   HB_ULONG  ulCurrRec;         /* current record for HS_NEXT */

   /* xHarbour extension */
   int       iArea;             /* work area number if bound with WA or 0 */
   char *    szKeyExpr;         /* key expression when bound with WA for automatic update */
   PHB_ITEM  pKeyItem;          /* item with compiled key expression */
   HB_BOOL   fFlush;            /* data was written to file and not commited */
} HSXINFO;
typedef HSXINFO * LPHSXINFO;


typedef struct
{
   int         iHandleCount;  /* number of active HSX indexes */
   int         iHandleSize;   /* size of handle array */
   LPHSXINFO * handleArray;   /* array indexed by handle number with HSXINFO pointers */
}
HSXTABLE, * LPHSXTABLE;

#if defined( HB_HSX_TSDSTORE )

#include "hbstack.h"

#define HB_HSX_LOCK()    do {} while( 0 )
#define HB_HSX_UNLOCK()  do {} while( 0 )

static int hb_hsxDestroy( int iHandle );

static void hb_hsxTableRelease( void * Cargo )
{
   LPHSXTABLE pTable = ( LPHSXTABLE ) Cargo;
   int iHandle;

   for( iHandle = 0; iHandle < pTable->iHandleSize; ++iHandle )
   {
      if( pTable->handleArray[ iHandle ] )
         hb_hsxDestroy( iHandle );
   }
}

static HB_TSD_NEW( s_hsxTable, sizeof( HSXTABLE ), NULL, hb_hsxTableRelease );

static LPHSXTABLE hb_hsxTable( void )
{
   return ( LPHSXTABLE ) hb_stackGetTSD( &s_hsxTable );
}
#else

static HSXTABLE s_hsxTable;
#define hb_hsxTable()  ( &s_hsxTable )

static HB_CRITICAL_NEW( s_hsxMtx );
#define HB_HSX_LOCK()    hb_threadEnterCriticalSection( &s_hsxMtx )
#define HB_HSX_UNLOCK()  hb_threadLeaveCriticalSection( &s_hsxMtx )

#endif

/* the conversion table for ASCII alpha pairs */
static const HB_UCHAR hb_hsxHashArray[] = {
/*        A   B   C   D   E   F   G   H   I   J   K   L   M   N   O   P   Q   R   S   T   U   W   V   X   Y   Z */
/* A */   7,102,222,185, 19, 48,167,  4,173,  4, 79,251,194,250,  7,187,  7,251,209,249, 41,101, 39, 29, 71, 40,
/* B */ 156,  3,  7,  7,149,  7,  7,  7,172,  7,  7,100,  7,  7,148,  7,  7,107, 38,  7,126,  7,  7,  7,  7,  7,
/* C */ 234,  7, 38,  7,229,  7,  7,208,145,  7,116,106,  7,  7,253,  7,  7,166, 40,237,129,  7,  7,  7, 63,  4,
/* D */ 125,  4,  4, 29,253,  7, 28,  7,226,  7,  7,  3,  3,  4,128,  7,  7,124, 44,  4,115,  7,  4,  7, 37,  7,
/* E */ 193, 37,236,198,114, 94,105,  3, 44,  7,  4,245,159,251, 93,151, 36,248,253,252, 36, 70, 28,147, 19,  4,
/* F */  92,  7,  7,  7,123, 78,  7,  7,180,  7,  7,150,  7,  7,122,  7,  7,104,  4, 35, 55,  7,  7,  7,  7,  7,
/* G */ 121,  7,  7,  7,195,  7,  2, 86, 77,  7,  7, 85,  2, 76, 55,  7,  7,179, 27,  4, 54,  7,  7,  7, 63,  7,
/* H */ 197,  7,  7,  7,228,  7,  7,  7,164,  7,  7, 18,  4,  1,220,  7,  7, 99,  7, 62, 35,  7,  7,  7,169,  7,
/* I */ 192, 98,250,207,155,143,158,  1,  7,  7,  1,212,163,248,250, 97,  7,178,225,252,142,120,  7,  4,  7, 84,
/* J */   4,  7,  7,  7, 34,  7,  7,  6,  6,  6,  6,  6,  6,  6, 15,  6,  6,  6,  6,  6, 34,  6,  6,  6,  6,  6,
/* K */  15,  6,  6,  6,135,  6,  6,  6, 69,  6,  6,  4,  6, 14, 14,  6,  6,  6, 14,  6,  6,  6,  6,  6, 27,  6,
/* L */ 253,  4, 13, 62,251, 18,  4,  6,255,  6, 26,213, 17,  6,238, 13,  6,  6, 83,162,154, 12,  6,  6,134,  6,
/* M */ 216, 54,  6,  6,254,  6,  6,  6,231,  6,  6,  6, 68, 12,223,140,  6,  6,  4,  6,146,  6,  6,  6,  4,  6,
/* N */ 230,  6,204,202,252, 53,246,  6,227,  4, 53,  4,  4, 43,205,  4,  6, 11,201,251, 75, 52, 11,  6, 33,  4,
/* O */  74, 96,161,171, 33, 73,168, 17,133,  4, 10,243,244,248, 82,219,  6,250,210,215,191, 52,119, 51, 32,  4,
/* P */ 186,  6,  6,  6,232,  6,  6,224,160,  6,  6,190,  6,  6,217, 26,  6,189, 32, 90, 67,  6,  6,  6, 51,  6,
/* Q */   6,  6,  6,  6,  6,  6,  6,  6,  6,  6,  6,  6,  6,  6,  6,  6,  6,  6,  6,111,  6,  6,  6,  6,  6,  6,
/* R */ 249, 89,117,113,250, 47,110, 47,252,  6, 46, 25,199,112,249,109,  6,139,183,144,138, 50, 10,  6,153,  6,
/* S */  81,  6,175,  5,218,  9,  5,170,247,  5, 43, 66, 50, 16,206,177,  4,  5,176,252,182,  5,  9,  5, 61,  5,
/* T */ 242,  5, 16,  4,249,  5,  5,221,248,  5,  5, 25,  8,  5,241,  5,  5,250, 49,132,152,  5,  4,  5,181,  4,
/* U */  80, 95, 88, 61, 60,  8, 46,  5, 60,  5,  5,214,196,184, 45,131,  5,203,188,174,  5,  5,  5,  4,  5,  5,
/* V */ 137,  5,  5,  5,200,  5,  5,  5,130,  5,  5,  5,  5,  5, 49,  5,  5,  5,  5,  5,  4,  5,  5,  5,  5,  5,
/* W */ 136,  5,  5,  5, 65,  5,  5, 31, 59,  5,  4,  4,  5, 23, 58,  5,  5,  4,  4,  5,  5,  5,  5,  5,  5,  5,
/* X */   4,  5, 23,  5, 31,  5,  5,  5, 24,  5,  5,  5,  5,  5, 22, 22,  5,  5,  5, 45,  5,  5,  5,  5, 30,  5,
/* Y */  30, 21, 42, 72, 21,  5,  4,  5,  4,  4,  4,127, 20,103, 20, 87,  4, 64,108,  4,  4,  4,  4,  4,  4,  4,
/* Z */  42,  4,  4,  4, 56,  4,  4,  4, 24,  4,  4,  4,  4,  4, 41,  4,  4,  4,  4,  4,  4,  4,  4,  4,  3,  4
};

static int hb_hsxHashVal( int c1, int c2, int iKeyBits,
                          HB_BOOL fNoCase, int iFilter, HB_BOOL fUseHash )
{
   int iBitNum;

   if( fNoCase )
   {
      if( iFilter == 3 )
      {
         PHB_CODEPAGE cdp = hb_vmCDP();
         c1 = ( HB_UCHAR ) cdp->upper[ c1 ];
         c2 = ( HB_UCHAR ) cdp->upper[ c2 ];
      }
      else
      {
         if( c1 >= 'a' && c1 <= 'z' )
            c1 -= 'a' - 'A';
         if( c2 >= 'a' && c2 <= 'z' )
            c2 -= 'a' - 'A';
      }
   }
   if( iFilter == 1 )
   {
      c1 &= 0x7F;
      if( c1 < 0x20 || c1 == 0x7f )
         c1 = ' ';
      c2 &= 0x7F;
      if( c2 < 0x20 || c2 == 0x7f )
         c2 = ' ';
   }

   if( c1 == ' ' || c2 == ' ' || c1 == 0 || c2 == 0 )
      iBitNum = 0;
   else if( fUseHash && c1 >= 'A' && c1 <= 'Z' && c2 >= 'A' && c2 <= 'Z' )
   {
      iBitNum = hb_hsxHashArray[ ( c1 - 'A' ) * 26 + ( c2 - 'A' ) ] + 1;
   }
   else
   {
      iBitNum = ( c1 + c2 * 78 ) % ( iKeyBits - 1 ) + 1;
      if( iBitNum == 1 )
         iBitNum++;
   }
   return iBitNum;
}

static void hb_hsxHashStr( const char * pStr, HB_SIZE nLen, HB_BYTE * pKey, int iKeySize,
                           HB_BOOL fNoCase, int iFilter, HB_BOOL fUseHash )
{
   int c1, iKeyBits = iKeySize << 3;

   memset( pKey, '\0', iKeySize );
#if 0
/* This code keeps the strict CFTS behavior which stops string
   manipulating at first Chr(0) character */
   if( pStr && nLen-- && ( c1 = ( HB_UCHAR ) *pStr++ ) != 0 )
   {
      int c2;
      while( nLen-- && ( c2 = ( HB_UCHAR ) *pStr++ ) != 0 )
      {
#else
   /* This version can work well with embedded 0 characters */
   if( pStr && nLen-- )
   {
      c1 = ( HB_UCHAR ) *pStr++;
      while( nLen-- )
      {
         int c2 = ( HB_UCHAR ) *pStr++;
#endif
         int iBitNum = hb_hsxHashVal( c1, c2, iKeyBits, fNoCase, iFilter, fUseHash );
         if( iBitNum-- )
         {
            pKey[ iBitNum >> 3 ] |= 0x80 >> ( iBitNum & 7 );
         }
         c1 = c2;
      }
   }
}

static int hb_hsxStrCmp( const char * pSub, HB_SIZE nSub, const char * pStr, HB_SIZE nLen,
                         HB_BOOL fNoCase, int iFilter )
{
   HB_BOOL fResult = HB_FALSE;
   HB_UCHAR c1, c2;
   HB_SIZE ul;

   if( nSub == 0 )
      return HSX_SUCCESSFALSE;

   while( ! fResult && nLen >= nSub )
   {
      fResult = HB_TRUE;
      for( ul = 0; fResult && ul < nSub; ul++ )
      {
         c1 = ( HB_UCHAR ) pSub[ ul ];
         c2 = ( HB_UCHAR ) pStr[ ul ];
         if( fNoCase )
         {
            if( iFilter == 3 )
            {
               PHB_CODEPAGE cdp = hb_vmCDP();
               c1 = ( HB_UCHAR ) cdp->upper[ c1 ];
               c2 = ( HB_UCHAR ) cdp->upper[ c2 ];
            }
            else
            {
               if( c1 >= 'a' && c1 <= 'z' )
                  c1 -= 'a' - 'A';
               if( c2 >= 'a' && c2 <= 'z' )
                  c2 -= 'a' - 'A';
            }
         }
#if 0
/* This code is for strict cftsVeri() behavior - uncomment if necessary
   but it's IMHO bug */
         if( iFilter == 1 )
         {
            c1 &= 0x7F;
            if( c1 < 0x20 || c1 == 0x7f )
               c1 = ' ';
            c2 &= 0x7F;
            if( c2 < 0x20 || c2 == 0x7f )
               c2 = ' ';
         }
#endif
         fResult = ( c1 == c2 );
      }
      --nLen;
      ++pStr;
   }

   return fResult ? HSX_SUCCESS : HSX_SUCCESSFALSE;
}

static LPHSXINFO hb_hsxGetPointer( int iHandle )
{
   LPHSXINFO pHSX = NULL;

   HB_HSX_LOCK();
   {
      LPHSXTABLE pTable = hb_hsxTable();
      if( iHandle >= 0 && iHandle < pTable->iHandleSize )
         pHSX = pTable->handleArray[ iHandle ];
   }
   HB_HSX_UNLOCK();

   return pHSX;
}

static int hb_hsxCompile( const char * szExpr, PHB_ITEM * pExpr )
{
   AREAP pArea = ( AREAP ) hb_rddGetCurrentWorkAreaPointer();

   *pExpr = NULL;
   if( pArea )
   {
      if( SELF_COMPILE( pArea, szExpr ) == HB_FAILURE )
         return HSX_BADPARMS;
      *pExpr = pArea->valResult;
      pArea->valResult = NULL;
   }
   else
   {
      PHB_MACRO pMacro = hb_macroCompile( szExpr );
      if( ! pMacro )
         return HSX_BADPARMS;
      *pExpr = hb_itemPutPtr( NULL, ( void * ) pMacro );
   }
   return HSX_SUCCESS;
}

static int hb_hsxEval( int iHandle, PHB_ITEM pExpr, HB_BYTE * pKey, HB_BOOL * fDeleted )
{
   LPHSXINFO pHSX = hb_hsxGetPointer( iHandle );
   int iResult = HSX_SUCCESS;
   const char * pStr;
   HB_SIZE nLen;

   if( ! pHSX )
      return HSX_BADHANDLE;

   if( ! pExpr )
      pExpr = pHSX->pKeyItem;

   if( ! pExpr )
      return HSX_BADPARMS;

   if( HB_IS_STRING( pExpr ) )
   {
      pStr = hb_itemGetCPtr( pExpr );
      nLen = hb_itemGetCLen( pExpr );
      if( fDeleted )
         *fDeleted = HB_FALSE;
   }
   else
   {
      int iArea = 0;
      PHB_ITEM pItem;

      if( pHSX->iArea != 0 )
      {
         iArea = hb_rddGetCurrentWorkAreaNumber();
         if( iArea != pHSX->iArea )
            hb_rddSelectWorkAreaNumber( pHSX->iArea );
         else
            iArea = 0;
      }
      pItem = hb_vmEvalBlockOrMacro( pExpr );
      pStr = hb_itemGetCPtr( pItem );
      nLen = hb_itemGetCLen( pItem );
      if( fDeleted )
      {
         AREAP pArea = ( AREAP ) hb_rddGetCurrentWorkAreaPointer();
         if( ! pArea )
            *fDeleted = HB_FALSE;
         else if( SELF_DELETED( pArea, fDeleted ) == HB_FAILURE )
            iResult = HSX_RDDFAILURE;
      }
      if( iArea )
         hb_rddSelectWorkAreaNumber( iArea );
      if( hb_vmRequestQuery() )
         iResult = HSX_BADPARMS;
   }

   if( iResult == HSX_SUCCESS )
      hb_hsxHashStr( pStr, nLen, pKey, pHSX->uiRecordSize, pHSX->fIgnoreCase,
                     pHSX->iFilterType, pHSX->fUseHash );

   return iResult;
}

static void hb_hsxGetRecCount( LPHSXINFO pHSX )
{
   pHSX->ulRecCount = ( HB_ULONG ) ( ( hb_fileSize( pHSX->pFile ) -
                                       HSXHEADER_LEN ) / pHSX->uiRecordSize );
}

static int hb_hsxHdrFlush( int iHandle )
{
   LPHSXINFO pHSX = hb_hsxGetPointer( iHandle );

   if( ! pHSX )
      return HSX_BADHANDLE;

   if( pHSX->fHdrChanged )
   {
      HB_USHORT uiBits = 0, uiSize = pHSX->uiRecordSize;
      HSXHEADERBUF buffer;

      while( uiSize >>= 1 )
         uiBits++;

      HB_PUT_LE_UINT32( buffer.header.recCount,    pHSX->ulRecCount );
      HB_PUT_LE_UINT32( buffer.header.recSize,     ( HB_U32 ) pHSX->uiRecordSize );
      HB_PUT_LE_UINT32( buffer.header.recSizeBits, ( HB_U32 ) uiBits );
      HB_PUT_LE_UINT16( buffer.header.ignoreCase,  pHSX->fIgnoreCase ? 1 : 0 );
      HB_PUT_LE_UINT16( buffer.header.filterType,  pHSX->iFilterType );
      HB_PUT_LE_UINT32( buffer.header.hashLetters, pHSX->fUseHash ? 1 : 0 );

      memset( buffer.header.keyExpression, 0, HSXKEYEXP_LEN + 1 );
      if( pHSX->szKeyExpr )
         hb_strncpy( ( char * ) buffer.header.keyExpression, pHSX->szKeyExpr, HSXKEYEXP_LEN );

      if( hb_fileWriteAt( pHSX->pFile, buffer.data, HSXHEADER_LEN, 0 ) != HSXHEADER_LEN )
         return HSX_BADHDRWRITE;

      pHSX->fHdrChanged = HB_FALSE;
      pHSX->fFlush = HB_TRUE;
   }
   return HSX_SUCCESS;
}

static int hb_hsxFlush( int iHandle )
{
   LPHSXINFO pHSX = hb_hsxGetPointer( iHandle );

   if( ! pHSX )
      return HSX_BADHANDLE;

   if( pHSX->fChanged )
   {
      HB_FOFFSET fOffset;
      HB_SIZE nSize;

      fOffset = ( HB_FOFFSET ) HSXHEADER_LEN +
                ( HB_FOFFSET ) ( pHSX->ulFirstRec - 1 ) *
                ( HB_FOFFSET ) pHSX->uiRecordSize;
      nSize = pHSX->ulBufRec * pHSX->uiRecordSize;

      if( hb_fileWriteAt( pHSX->pFile, pHSX->pBuffer, nSize, fOffset ) != nSize )
         return HSX_BADWRITE;

      pHSX->fChanged = HB_FALSE;
      pHSX->fFlush = HB_TRUE;
   }
   return HSX_SUCCESS;
}

static int hb_hsxFlushAll( int iHandle )
{
   int iRetVal;

   iRetVal = hb_hsxFlush( iHandle );
   if( iRetVal == HSX_SUCCESS )
      iRetVal = hb_hsxHdrFlush( iHandle );

   return iRetVal;
}

static int hb_hsxHdrRead( int iHandle )
{
   LPHSXINFO pHSX = hb_hsxGetPointer( iHandle );
   HSXHEADERBUF buffer;
   int iResult = HSX_SUCCESS;

   if( ! pHSX )
      return HSX_BADHANDLE;

   if( hb_fileReadAt( pHSX->pFile, buffer.data, HSXHEADER_LEN, 0 ) != HSXHEADER_LEN )
      return HSX_BADREAD;

   pHSX->ulRecCount = HB_GET_LE_UINT32( buffer.header.recCount );
   pHSX->uiRecordSize = ( HB_USHORT ) HB_GET_LE_UINT32( buffer.header.recSize );
   pHSX->fIgnoreCase = HB_GET_LE_UINT16( buffer.header.ignoreCase ) != 0;
   pHSX->iFilterType = HB_GET_LE_UINT16( buffer.header.filterType );
   pHSX->fUseHash = HB_GET_LE_UINT32( buffer.header.hashLetters ) != 0;

   if( buffer.header.keyExpression[ 0 ] >= ' ' )
   {
      buffer.data[ HSXHEADER_LEN - 1 ] = '\0';
      pHSX->szKeyExpr = hb_strdup( ( char * ) buffer.header.keyExpression );
      iResult = hb_hsxCompile( pHSX->szKeyExpr, &pHSX->pKeyItem );
   }

   /* update the record counter */
   hb_hsxGetRecCount( pHSX );

   return iResult;
}

static int hb_hsxRead( int iHandle, HB_ULONG ulRecord, HB_BYTE ** pRecPtr )
{
   LPHSXINFO pHSX = hb_hsxGetPointer( iHandle );
   HB_BOOL fCount;

   if( ! pHSX )
      return HSX_BADHANDLE;

   fCount = pHSX->fShared;

   if( ulRecord > pHSX->ulRecCount && fCount )
   {
      hb_hsxGetRecCount( pHSX );
      fCount = HB_FALSE;
   }

   if( ulRecord == 0 || ulRecord > pHSX->ulRecCount )
      return HSX_RECBOUND;

   if( pHSX->ulFirstRec == 0 || ulRecord < pHSX->ulFirstRec ||
       ulRecord >= pHSX->ulFirstRec + pHSX->ulBufRec )
   {
      HB_FOFFSET fOffset;
      HB_SIZE nSize;
      HB_ULONG ulFirst;
      int iRetVal;

      if( ( iRetVal = hb_hsxFlush( iHandle ) ) != HSX_SUCCESS )
         return iRetVal;

      ulFirst = ulRecord;
      if( pHSX->fWrLocked && pHSX->fShared )
         pHSX->ulBufRec = 1;
      else if( ulFirst + pHSX->ulBufSize - 1 <= pHSX->ulRecCount )
         pHSX->ulBufRec = pHSX->ulBufSize;
      else
      {
         if( fCount )
            hb_hsxGetRecCount( pHSX );
         pHSX->ulBufRec = HB_MIN( pHSX->ulBufSize, pHSX->ulRecCount - ulFirst + 1 );
      }

      fOffset = ( HB_FOFFSET ) HSXHEADER_LEN +
                ( HB_FOFFSET ) ( ulFirst - 1 ) *
                ( HB_FOFFSET ) pHSX->uiRecordSize;
      nSize = pHSX->ulBufRec * pHSX->uiRecordSize;

      if( hb_fileReadAt( pHSX->pFile, pHSX->pBuffer, nSize, fOffset ) != nSize )
      {
         pHSX->ulFirstRec = pHSX->ulBufRec = 0;
         return HSX_BADREAD;
      }
      pHSX->ulFirstRec = ulFirst;
   }

   *pRecPtr = pHSX->pBuffer + ( ulRecord - pHSX->ulFirstRec ) * pHSX->uiRecordSize;

   return HSX_SUCCESS;
}

static int hb_hsxAppend( int iHandle, HB_ULONG * pulRecNo, HB_BYTE ** pRecPtr )
{
   LPHSXINFO pHSX = hb_hsxGetPointer( iHandle );

   if( ! pHSX )
      return HSX_BADHANDLE;

   if( pHSX->ulFirstRec == 0 || pHSX->ulBufRec == pHSX->ulBufSize ||
        pHSX->ulFirstRec + pHSX->ulBufRec != pHSX->ulRecCount + 1 )
   {
      int iRetVal;

      if( ( iRetVal = hb_hsxFlush( iHandle ) ) != HSX_SUCCESS )
         return iRetVal;

      *pulRecNo = pHSX->ulFirstRec = ++pHSX->ulRecCount;
      pHSX->ulBufRec = 1;
   }
   else
   {
      pHSX->ulBufRec++;
      *pulRecNo = ++pHSX->ulRecCount;
   }
   *pRecPtr = pHSX->pBuffer + ( pHSX->ulBufRec - 1 ) * pHSX->uiRecordSize;
   pHSX->fHdrChanged = HB_TRUE;

   return HSX_SUCCESS;
}

static int hb_hsxUpdate( int iHandle, HB_ULONG ulRecord, HB_BYTE ** pRecPtr )
{
   LPHSXINFO pHSX = hb_hsxGetPointer( iHandle );

   if( ! pHSX )
      return HSX_BADHANDLE;

   if( ulRecord > pHSX->ulRecCount )
   {
      /* this is intentional - when HSX index is bound with workarea
       * then all updates should be synced by WA locks and it should
       * be save to use REPLACE called from GOCOLD() method instead of
       * ADD for newly appended records */
      if( pHSX->iArea != 0 )
         pHSX->ulRecCount = ulRecord;
      else if( pHSX->fShared )
         hb_hsxGetRecCount( pHSX );
   }

   if( ulRecord == 0 || ulRecord > pHSX->ulRecCount )
      return HSX_RECBOUND;

   if( pHSX->ulFirstRec == 0 || ulRecord < pHSX->ulFirstRec ||
       ulRecord >= pHSX->ulFirstRec + pHSX->ulBufRec )
   {
      int iRetVal;

      if( ( iRetVal = hb_hsxFlush( iHandle ) ) != HSX_SUCCESS )
         return iRetVal;

      pHSX->ulFirstRec = ulRecord;
      pHSX->ulBufRec = 1;
   }
   *pRecPtr = pHSX->pBuffer + ( ulRecord - pHSX->ulFirstRec ) * pHSX->uiRecordSize;

   return HSX_SUCCESS;
}

static int hb_hsxLock( int iHandle, int iAction, HB_ULONG ulRecord )
{
   LPHSXINFO pHSX = hb_hsxGetPointer( iHandle );
   int iRetVal = HSX_SUCCESS;
   HB_BOOL fResult;

   HB_SYMBOL_UNUSED( ulRecord );

   if( ! pHSX )
      return HSX_BADHANDLE;

   if( pHSX->fReadonly )
   {
      switch( iAction )
      {
         case HSX_WRITELOCK:
         case HSX_UPDATELOCK:
         case HSX_APPENDLOCK:
         case HSX_HDRWRITELOCK:
            return HSX_LOCKFAILED;
      }
   }

   /*
    * When HSX is bound with with workarea it should be synced
    * by WA locks to not cause additional overhead with repeated
    * operations. hb_hsxAdd() should be called when WA APPEND_LOCK
    * is set and hb_hsxReplace() inside GOCOLD() method
    */
   if( pHSX->fShared && pHSX->iArea == 0 )
   {
      switch( iAction )
      {
         case HSX_READLOCK:
            break;

         case HSX_WRITELOCK:
         case HSX_UPDATELOCK:
         case HSX_APPENDLOCK:
            for( ;; )
            {
               fResult = hb_fileLock( pHSX->pFile, HSX_HDRLOCKPOS, HSX_HDRLOCKSIZE,
                                      FL_LOCK | FLX_EXCLUSIVE | FLX_WAIT );
               if( fResult )
                  break;
               hb_releaseCPU();
            }
            if( iRetVal == HSX_SUCCESS )
            {
               /* discrad buffers in shared mode */
               pHSX->ulFirstRec = pHSX->ulBufRec = 0;
               if( iAction == HSX_APPENDLOCK )
                  hb_hsxGetRecCount( pHSX );
               else if( iAction == HSX_WRITELOCK )
                  pHSX->fWrLocked = HB_TRUE;
            }
            break;

         case HSX_HDRREADLOCK:
            for( ;; )
            {
               fResult = hb_fileLock( pHSX->pFile, HSX_HDRLOCKPOS, HSX_HDRLOCKSIZE,
                                      FL_LOCK | FLX_SHARED | FLX_WAIT );
               if( fResult )
                  break;
               hb_releaseCPU();
            }
            break;

         case HSX_HDRWRITELOCK:
            for( ;; )
            {
               fResult = hb_fileLock( pHSX->pFile, HSX_HDRLOCKPOS, HSX_HDRLOCKSIZE,
                                      FL_LOCK | FLX_EXCLUSIVE | FLX_WAIT );
               if( fResult )
                  break;
               hb_releaseCPU();
            }
            break;

         case HSX_READUNLOCK:
            break;

         case HSX_WRITEUNLOCK:
         case HSX_UPDATEUNLOCK:
         case HSX_APPENDUNLOCK:
            iRetVal = hb_hsxFlush( iHandle );
            if( iAction == HSX_APPENDLOCK )
               pHSX->fWrLocked = HB_FALSE;
            /* fallthrough */
         case HSX_HDRWRITEUNLOCK:
         {
            int iRet = hb_hsxHdrFlush( iHandle );
            if( iRetVal == HSX_SUCCESS )
               iRetVal = iRet;
<<<<<<< HEAD
         }
=======
>>>>>>> 451ed05c
            /* fallthrough */
         case HSX_HDRREADUNLOCK:
            if( ! hb_fileLock( pHSX->pFile, HSX_HDRLOCKPOS, HSX_HDRLOCKSIZE,
                               FL_UNLOCK ) )
            {
               if( iRetVal == HSX_SUCCESS )
                  iRetVal = HSX_CANNOTUNLOCK;
            }
            break;
      }
   }

   return iRetVal;
}

static int hb_hsxIfDel( int iHandle, HB_ULONG ulRecord )
{
   HB_BYTE * pRecPtr;
   int iRetVal, iRet;

   iRetVal = hb_hsxLock( iHandle, HSX_READLOCK, ulRecord );

   if( iRetVal == HSX_SUCCESS )
   {
      iRetVal = hb_hsxRead( iHandle, ulRecord, &pRecPtr );
      if( iRetVal == HSX_SUCCESS )
         iRetVal = ( *pRecPtr & 0x80 ) ? HSX_SUCCESS : HSX_SUCCESSFALSE;
   }
   iRet = hb_hsxLock( iHandle, HSX_READUNLOCK, ulRecord );
   if( iRet != HSX_SUCCESS )
      iRetVal = iRet;
   return iRetVal;
}

static int hb_hsxDelete( int iHandle, HB_ULONG ulRecord )
{
   LPHSXINFO pHSX = hb_hsxGetPointer( iHandle );
   int iRetVal;

   if( ! pHSX )
      return HSX_BADHANDLE;

   iRetVal = hb_hsxLock( iHandle, HSX_UPDATELOCK, ulRecord );
   if( iRetVal == HSX_SUCCESS )
   {
      HB_BYTE * pRecPtr;
      int iRet;

      iRetVal = hb_hsxRead( iHandle, ulRecord, &pRecPtr );
      if( iRetVal == HSX_SUCCESS )
      {
         if( *pRecPtr & 0x80 )
            iRetVal = HSX_ISDELETED;
         else
         {
            *pRecPtr |= 0x80;
            pHSX->fChanged = HB_TRUE;
            iRetVal = HSX_SUCCESS;
         }
      }
      iRet = hb_hsxLock( iHandle, HSX_UPDATEUNLOCK, ulRecord );
      if( iRetVal == HSX_SUCCESS )
         iRetVal = iRet;
   }
   return iRetVal;
}

static int hb_hsxUnDelete( int iHandle, HB_ULONG ulRecord )
{
   LPHSXINFO pHSX = hb_hsxGetPointer( iHandle );
   int iRetVal;

   if( ! pHSX )
      return HSX_BADHANDLE;

   iRetVal = hb_hsxLock( iHandle, HSX_UPDATELOCK, ulRecord );
   if( iRetVal == HSX_SUCCESS )
   {
      HB_BYTE * pRecPtr;
      int iRet;

      iRetVal = hb_hsxRead( iHandle, ulRecord, &pRecPtr );
      if( iRetVal == HSX_SUCCESS )
      {
         if( ( *pRecPtr & 0x80 ) == 0 )
            iRetVal = HSX_NOTDELETED;
         else
         {
            *pRecPtr &= ~0x80;
            pHSX->fChanged = HB_TRUE;
            iRetVal = HSX_SUCCESS;
         }
      }
      iRet = hb_hsxLock( iHandle, HSX_UPDATEUNLOCK, ulRecord );
      if( iRetVal == HSX_SUCCESS )
         iRetVal = iRet;
   }
   return iRetVal;
}

static int hb_hsxReplace( int iHandle, HB_ULONG ulRecord, PHB_ITEM pExpr, HB_BOOL fDeleted )
{
   LPHSXINFO pHSX = hb_hsxGetPointer( iHandle );
   int iRetVal;

   if( ! pHSX )
      return HSX_BADHANDLE;

   iRetVal = hb_hsxLock( iHandle, HSX_WRITELOCK, ulRecord );
   if( iRetVal == HSX_SUCCESS )
   {
      HB_BYTE * pRecPtr;
      int iRet;

      iRetVal = hb_hsxUpdate( iHandle, ulRecord, &pRecPtr );
      if( iRetVal == HSX_SUCCESS )
      {
         iRetVal = hb_hsxEval( iHandle, pExpr, pRecPtr, pExpr ? NULL : &fDeleted );
         if( iRetVal == HSX_SUCCESS )
         {
            if( fDeleted )
               *pRecPtr |= 0x80;
            pHSX->fChanged = HB_TRUE;
         }
      }
      iRet = hb_hsxLock( iHandle, HSX_WRITEUNLOCK, ulRecord );
      if( iRetVal == HSX_SUCCESS )
         iRetVal = iRet;
   }
   return iRetVal;
}

static int hb_hsxAdd( int iHandle, HB_ULONG * pulRecNo, PHB_ITEM pExpr, HB_BOOL fDeleted )
{
   LPHSXINFO pHSX = hb_hsxGetPointer( iHandle );
   int iRetVal;

   if( pulRecNo )
      *pulRecNo = 0;

   if( ! pHSX )
      return HSX_BADHANDLE;

   if( ! pExpr && ! pHSX->pKeyItem )
      return HSX_BADPARMS;

   iRetVal = hb_hsxLock( iHandle, HSX_APPENDLOCK, 0 );
   if( iRetVal == HSX_SUCCESS )
   {
      HB_BYTE * pRecPtr;
      HB_ULONG ulRecNo;
      int iRet;

      iRetVal = hb_hsxAppend( iHandle, &ulRecNo, &pRecPtr );
      if( iRetVal == HSX_SUCCESS )
      {
         iRetVal = hb_hsxEval( iHandle, pExpr, pRecPtr, pExpr ? NULL : &fDeleted );
         if( iRetVal == HSX_SUCCESS )
         {
            if( fDeleted )
               *pRecPtr |= 0x80;
            pHSX->fChanged = HB_TRUE;
            if( pulRecNo )
               *pulRecNo = ulRecNo;
         }
      }
      iRet = hb_hsxLock( iHandle, HSX_APPENDUNLOCK, 0 );
      if( iRetVal == HSX_SUCCESS )
         iRetVal = iRet;
   }

   return iRetVal;
}

static int hb_hsxSeekSet( int iHandle, const char * pStr, HB_SIZE nLen )
{
   LPHSXINFO pHSX = hb_hsxGetPointer( iHandle );
   int iRetVal;

   if( ! pHSX )
      return HSX_BADHANDLE;

   iRetVal = hb_hsxFlushAll( iHandle );
   if( iRetVal == HSX_SUCCESS )
   {
      if( pHSX->ulRecCount == 0 )
         iRetVal = HSX_NORECS;
      else
      {
         if( pHSX->pSearchVal )
            hb_xfree( pHSX->pSearchVal );
         pHSX->pSearchVal = ( char * ) hb_xgrab( nLen + 1 );
         memcpy( pHSX->pSearchVal, pStr, nLen );
         pHSX->pSearchVal[ nLen ] = '\0';
         pHSX->nSearch = nLen;
         if( ! pHSX->pSearchKey )
            pHSX->pSearchKey = ( HB_BYTE * ) hb_xgrab( pHSX->uiRecordSize );
         hb_hsxHashStr( pStr, nLen, pHSX->pSearchKey,
                        pHSX->uiRecordSize, pHSX->fIgnoreCase,
                        pHSX->iFilterType, pHSX->fUseHash );
         pHSX->ulCurrRec = 0;
      }
   }
   return iRetVal;
}

static int hb_hsxNext( int iHandle, HB_ULONG * pulRecNo )
{
   LPHSXINFO pHSX = hb_hsxGetPointer( iHandle );
   int iRetVal;

   *pulRecNo = 0;

   if( ! pHSX )
      return HSX_BADHANDLE;

   iRetVal = hb_hsxLock( iHandle, HSX_READLOCK, 0 );
   if( iRetVal == HSX_SUCCESS )
   {
      HB_BYTE * pRecPtr;
      int i;
      int iRet;

      while( pHSX->ulCurrRec < pHSX->ulRecCount )
      {
         iRetVal = hb_hsxRead( iHandle, ++pHSX->ulCurrRec, &pRecPtr );
         if( iRetVal != HSX_SUCCESS )
            break;
         if( ! hb_setGetDeleted() || ( *pRecPtr & 0x80 ) == 0 ) /* Not deleted */
         {
            for( i = 0; i < pHSX->uiRecordSize; i++ )
            {
               if( ( pRecPtr[ i ] & pHSX->pSearchKey[ i ] ) != pHSX->pSearchKey[ i ] )
                  break;
            }
            if( i == pHSX->uiRecordSize )
            {
               *pulRecNo = pHSX->ulCurrRec;
               break;
            }
         }
      }

      iRet = hb_hsxLock( iHandle, HSX_READUNLOCK, 0 );
      if( iRetVal == HSX_SUCCESS )
         iRetVal = iRet;
   }
   return iRetVal;
}

static LPHSXINFO hb_hsxNew( void )
{
   LPHSXINFO pHSX;
   int iHandle = 0;
   LPHSXTABLE pTable;

   HB_HSX_LOCK();

   pTable = hb_hsxTable();
   if( pTable->iHandleSize == 0 )
   {
      pTable->iHandleSize = HSX_HALLOC;
      pTable->handleArray = ( LPHSXINFO * ) hb_xgrabz( sizeof( LPHSXINFO ) * HSX_HALLOC );
   }
   else
   {
      while( iHandle < pTable->iHandleSize )
      {
         if( pTable->handleArray[ iHandle ] == NULL )
            break;
         iHandle++;
      }
      if( iHandle == pTable->iHandleSize )
      {
         pTable->iHandleSize += HSX_HALLOC;
         pTable->handleArray = ( LPHSXINFO * ) hb_xrealloc( pTable->handleArray,
                                          sizeof( LPHSXINFO ) * pTable->iHandleSize );
         memset( &pTable->handleArray[ iHandle ], 0, sizeof( LPHSXINFO ) * HSX_HALLOC );
      }
   }
   pTable->handleArray[ iHandle ] = pHSX = ( LPHSXINFO ) hb_xgrabz( sizeof( HSXINFO ) );
   pTable->iHandleCount++;
   pHSX->iHandle = iHandle;
   pHSX->pFile = NULL;

   HB_HSX_UNLOCK();

   return pHSX;
}

static void hb_hsxExpDestroy( PHB_ITEM pItem )
{
   hb_vmDestroyBlockOrMacro( pItem );
}

static int hb_hsxVerify( int iHandle, const char * szText, HB_SIZE nLen,
                         const char * szSub, HB_SIZE nSub, int iType )
{
   LPHSXINFO pHSX = hb_hsxGetPointer( iHandle );
   int iResult;

   if( ! szSub && pHSX )
   {
      szSub = pHSX->pSearchVal;
      nSub = pHSX->nSearch;
   }
   if( ! pHSX )
      iResult = HSX_BADHANDLE;
   else if( ! szText || ! szSub )
      iResult = HSX_BADPARMS;
   else if( nSub > nLen || nSub == 0 )
      /* ! nSub -> do not accept empty substrings as $ operator at runtime */
      iResult = HSX_SUCCESSFALSE;
   else
   {
      HB_SIZE ul, ull;

      switch( iType )
      {
         case HSX_VERIFY_BEGIN:
            iResult = hb_hsxStrCmp( szSub, nSub, szText, nSub,
                                    pHSX->fIgnoreCase, pHSX->iFilterType );
            break;
         case HSX_VERIFY_END:
            iResult = hb_hsxStrCmp( szSub, nSub, szText + nLen - nSub, nSub,
                                    pHSX->fIgnoreCase, pHSX->iFilterType );
            break;
         case HSX_VERIFY_AND:
            iResult = HSX_SUCCESS;
            for( ul = 0; ul < nSub && iResult == HSX_SUCCESS; ul++ )
            {
               while( szSub[ ul ] == ' ' && ul < nSub )
                  ++ul;
               ull = ul;
               while( szSub[ ull ] != ' ' && ull < nSub )
                  ++ull;
               iResult = hb_hsxStrCmp( &szSub[ ul ], ull - ul, szText, nLen,
                                       pHSX->fIgnoreCase, pHSX->iFilterType );
               ul = ull;
            }
            break;
#if 0
         case HSX_VERIFY_OR:
            iResult = HSX_SUCCESSFALSE;
            for( ul = 0; ul < nSub && iResult == HSX_SUCCESSFALSE; ul++ )
            {
               while( szSub[ ul ] == ' ' && ul < nSub )
                  ++ul;
               ull = ul;
               while( szSub[ ull ] != ' ' && ull < nSub )
                  ++ull;
               iResult = hb_hsxStrCmp( &szSub[ ul ], ull - ul, szText, nLen,
                                       pHSX->fIgnoreCase, pHSX->iFilterType );
               ul = ull;
            }
            break;
#endif
         case HSX_VERIFY_PHRASE:
         default:
            iResult = hb_hsxStrCmp( szSub, nSub, szText, nLen,
                                    pHSX->fIgnoreCase, pHSX->iFilterType );
      }
   }
   return iResult;
}

static int hb_hsxDestroy( int iHandle )
{
   LPHSXINFO pHSX = NULL;
   int iRetVal;

   iRetVal = hb_hsxFlushAll( iHandle );

   HB_HSX_LOCK();
   {
      LPHSXTABLE pTable = hb_hsxTable();
      if( iHandle >= 0 && iHandle < pTable->iHandleSize &&
          pTable->handleArray[ iHandle ] != NULL )
      {
         pHSX = pTable->handleArray[ iHandle ];
         pTable->handleArray[ iHandle ] = NULL;
         if( --pTable->iHandleCount == 0 )
         {
            hb_xfree( pTable->handleArray );
            pTable->iHandleSize = 0;
            pTable->handleArray = NULL;
         }
      }
   }
   HB_HSX_UNLOCK();

   if( pHSX )
   {
      if( pHSX->pFile )
         hb_fileClose( pHSX->pFile );
      if( pHSX->szFileName )
         hb_xfree( pHSX->szFileName );
      if( pHSX->pSearchVal )
         hb_xfree( pHSX->pSearchVal );
      if( pHSX->pSearchKey )
         hb_xfree( pHSX->pSearchKey );
      if( pHSX->pBuffer )
         hb_xfree( pHSX->pBuffer );
      if( pHSX->szKeyExpr )
         hb_xfree( pHSX->szKeyExpr );
      if( pHSX->pKeyItem )
         hb_hsxExpDestroy( pHSX->pKeyItem );
      hb_xfree( pHSX );
   }
   return iRetVal;
}

static int hb_hsxCreate( const char * szFile, int iBufSize, int iKeySize,
                         HB_BOOL fIgnoreCase, int iFilter, PHB_ITEM pExpr )
{
   char szFileName[ HB_PATH_MAX ];
   const char * szExpr = NULL;
   PHB_ITEM pKeyExpr = NULL;
   HB_ULONG ulBufSize;
   HB_USHORT uiRecordSize;
   LPHSXINFO pHSX;
   PHB_FILE pFile;
   int iRetVal;

   if( ! szFile || ! *szFile )
      return HSX_BADPARMS;

   hb_strncpy( szFileName, szFile, HB_PATH_MAX - 1 );

   if( iKeySize < 1 || iKeySize > HSXMAXKEY_SIZE )
      iKeySize = HSXDEFKEY_SIZE;
   if( iFilter < 1 || iFilter > 3 )
      iFilter = HSXDEFFILTER;

   ulBufSize = iBufSize * 1024;
   if( ulBufSize == 0 )
      ulBufSize = HSXDEFBUF_LEN;
   else if( ulBufSize < HSXMINBUF_LEN )
      ulBufSize = HSXMINBUF_LEN;
   else if( ulBufSize > HSXMAXBUF_LEN )
      ulBufSize = HSXMAXBUF_LEN;
   uiRecordSize = ( HB_USHORT ) 0x08 << iKeySize;
   ulBufSize /= uiRecordSize;
   if( ulBufSize == 0 )
      ulBufSize = 1;

   if( pExpr )
   {
      if( hb_itemGetCLen( pExpr ) > 0 )
      {
         szExpr = hb_itemGetCPtr( pExpr );
         iRetVal = hb_hsxCompile( szExpr, &pKeyExpr );
         if( iRetVal != HSX_SUCCESS )
            return iRetVal;
      }
      else if( HB_IS_BLOCK( pExpr ) )
         pKeyExpr = hb_itemNew( pExpr );
   }

   pFile = hb_fileExtOpen( szFileName, HSX_FILEEXT,
                           FO_READWRITE | FO_EXCLUSIVE | FXO_TRUNCATE |
                           FXO_DEFAULTS | FXO_SHARELOCK | FXO_COPYNAME |
                           FXO_NOSEEKPOS,
                           NULL, NULL );

   if( ! pFile )
   {
      if( pKeyExpr )
         hb_hsxExpDestroy( pKeyExpr );
      return HSX_CREATEFAIL;
   }

   pHSX = hb_hsxNew();
   pHSX->pFile = pFile;
   pHSX->szFileName = hb_strdup( szFileName );
   pHSX->fShared = HB_FALSE;
   pHSX->fReadonly = HB_FALSE;
   pHSX->uiRecordSize = uiRecordSize;
   pHSX->fIgnoreCase = fIgnoreCase;
   pHSX->iFilterType = iFilter;
   pHSX->fUseHash = fIgnoreCase && iKeySize == 2 && iFilter != 3;
   if( szExpr )
      pHSX->szKeyExpr = hb_strdup( szExpr );
   pHSX->pKeyItem = pKeyExpr;
   pHSX->pBuffer = ( HB_BYTE * ) hb_xalloc( ulBufSize * uiRecordSize );
   if( pHSX->pBuffer == NULL )
   {
      hb_hsxDestroy( pHSX->iHandle );
      return HSX_MEMERR;
   }
   pHSX->ulBufSize = ulBufSize;

   pHSX->fHdrChanged = HB_TRUE;
   iRetVal = hb_hsxHdrFlush( pHSX->iHandle );
   if( iRetVal != HSX_SUCCESS )
   {
      hb_hsxDestroy( pHSX->iHandle );
      return iRetVal;
   }

   return pHSX->iHandle;
}

static int hb_hsxOpen( const char * szFile, int iBufSize, int iMode )
{
   char szFileName[ HB_PATH_MAX ];
   HB_BOOL fShared, fReadonly;
   PHB_FILE pFile;
   HB_ULONG ulBufSize;
   LPHSXINFO pHSX;
   int iRetVal;

   if( ! szFile || ! *szFile )
      return HSX_BADPARMS;

   hb_strncpy( szFileName, szFile, HB_PATH_MAX - 1 );

   ulBufSize = iBufSize * 1024;
   if( ulBufSize == 0 )
      ulBufSize = HSXDEFBUF_LEN;
   else if( ulBufSize < HSXMINBUF_LEN )
      ulBufSize = HSXMINBUF_LEN;
   else if( ulBufSize > HSXMAXBUF_LEN )
      ulBufSize = HSXMAXBUF_LEN;

   if( iMode < 0 || iMode > 3 )
      iMode = HSXDEFOPENMODE;

   fReadonly = ( iMode & 0x02 ) != 0;
   fShared = ( iMode & 0x01 ) == 0;
   if( hb_setGetAutoShare() == 2 )
      fShared = HB_FALSE;

   pFile = hb_fileExtOpen( szFileName, HSX_FILEEXT,
                           ( fReadonly ? FO_READ : FO_READWRITE ) |
                           ( fShared ? FO_DENYNONE : FO_EXCLUSIVE ) |
                           FXO_DEFAULTS | FXO_SHARELOCK |
                           FXO_COPYNAME | FXO_NOSEEKPOS,
                           NULL, NULL );

   if( ! pFile )
      return HSX_OPENERR;

   pHSX = hb_hsxNew();
   pHSX->pFile = pFile;
   pHSX->szFileName = hb_strdup( szFileName );
   pHSX->fShared = fShared;
   pHSX->fReadonly = fReadonly;
   iRetVal = hb_hsxLock( pHSX->iHandle, HSX_HDRREADLOCK, 0 );
   if( iRetVal == HSX_SUCCESS )
   {
      int iRet;
      iRetVal = hb_hsxHdrRead( pHSX->iHandle );
      iRet = hb_hsxLock( pHSX->iHandle, HSX_HDRREADUNLOCK, 0 );
      if( iRetVal == HSX_SUCCESS )
         iRetVal = iRet;
   }
   if( iRetVal != HSX_SUCCESS )
   {
      hb_hsxDestroy( pHSX->iHandle );
      return iRetVal;
   }

   ulBufSize /= pHSX->uiRecordSize;
   if( ulBufSize == 0 )
      ulBufSize = 1;

   pHSX->pBuffer = ( HB_BYTE * ) hb_xalloc( ulBufSize * pHSX->uiRecordSize );
   if( pHSX->pBuffer == NULL )
   {
      hb_hsxDestroy( pHSX->iHandle );
      return HSX_MEMERR;
   }
   pHSX->ulBufSize = ulBufSize;

   return pHSX->iHandle;
}

static int hb_hsxIndex( const char * szFile, PHB_ITEM pExpr, int iKeySize,
                        int iMode, int iBufSize, HB_BOOL fIgnoreCase, int iFilter )
{
   int iRetVal = HSX_SUCCESS, iHandle;
   HB_ULONG ulRecNo = 0, ulRecCount = 0, ulNewRec, ulRec;
   HB_ERRCODE errCode;
   AREAP pArea = ( AREAP ) hb_rddGetCurrentWorkAreaPointer();

   if( ! pArea )
   {
      hb_errRT_DBCMD( EG_NOTABLE, EDBCMD_NOTABLE, NULL, "HS_INDEX" );
      return HSX_NOTABLE;
   }

   iHandle = hb_hsxCreate( szFile, iBufSize, iKeySize, fIgnoreCase, iFilter, pExpr );
   if( iHandle < 0 )
      return iHandle;

   errCode = SELF_RECCOUNT( pArea, &ulRecCount );
   if( errCode != HB_FAILURE && ulRecCount )
   {
      errCode = SELF_RECNO( pArea, &ulRecNo );
      if( errCode != HB_FAILURE )
      {
         for( ulRec = 1; ulRec <= ulRecCount; ulRec++ )
         {
            errCode = SELF_GOTO( pArea, ulRec );
            if( errCode == HB_FAILURE )
               break;
            iRetVal = hb_hsxAdd( iHandle, &ulNewRec, NULL, HB_FALSE );
            if( iRetVal != HSX_SUCCESS )
               break;
            if( ulNewRec != ulRec )
            {
               iRetVal = HSX_RECBOUND;
               break;
            }
         }
         if( pArea->valResult )
         {
            hb_itemRelease( pArea->valResult );
            pArea->valResult = NULL;
         }
         if( ulRecNo )
            SELF_GOTO( pArea, ulRecNo );
      }
   }
   hb_hsxDestroy( iHandle );
   if( iRetVal != HSX_SUCCESS )
      return iRetVal;
   if( errCode == HB_FAILURE )
      return HSX_RDDFAILURE;

   return hb_hsxOpen( szFile, iBufSize, iMode );
}

static int hb_hsxFilter( int iHandle, const char * pSeek, HB_SIZE nSeek,
                         PHB_ITEM pVerify, int iVerifyType )
{
   AREAP pArea = ( AREAP ) hb_rddGetCurrentWorkAreaPointer();
   LPHSXINFO pHSX = hb_hsxGetPointer( iHandle );
   HB_BOOL fDestroyExpr = HB_FALSE, fValid;
   int iResult = HSX_SUCCESS;
   HB_ERRCODE errCode;
   HB_ULONG ulRecNo = 0, ulRec;
   PHB_ITEM pItem;

   if( ! pHSX )
      return HSX_BADHANDLE;

   if( ! pArea )
   {
      hb_errRT_DBCMD( EG_NOTABLE, EDBCMD_NOTABLE, NULL, "HS_FILTER" );
      return HSX_NOTABLE;
   }

   if( ! pVerify || HB_IS_NIL( pVerify ) )
      pVerify = pHSX->pKeyItem;
   else
   {
      if( hb_itemGetCLen( pVerify ) > 0 )
      {
         iResult = hb_hsxCompile( hb_itemGetCPtr( pVerify ), &pVerify );
         if( iResult != HSX_SUCCESS )
            return HSX_BADPARMS;
         fDestroyExpr = HB_TRUE;
      }
      else if( ! HB_IS_BLOCK( pVerify ) )
      {
         pVerify = NULL;
      }
   }

   errCode = SELF_RECNO( pArea, &ulRecNo );
   if( errCode != HB_FAILURE )
      iResult = hb_hsxSeekSet( iHandle, pSeek, nSeek );

   fValid = HB_TRUE;
   pItem = hb_itemNew( NULL );
   while( iResult == HSX_SUCCESS && errCode != HB_FAILURE )
   {
      iResult = hb_hsxNext( iHandle, &ulRec );
      if( iResult != HSX_SUCCESS || ulRec == 0 )
         break;
      if( pVerify )
      {
         errCode = SELF_GOTO( pArea, ulRec );
         if( errCode == HB_FAILURE )
            break;
         errCode = SELF_EVALBLOCK( pArea, pVerify );
         if( errCode == HB_FAILURE )
            break;
         fValid = hb_hsxVerify( iHandle,
                                hb_itemGetCPtr( pArea->valResult ),
                                hb_itemGetCLen( pArea->valResult ),
                                pSeek, nSeek, iVerifyType ) == HSX_SUCCESS;
      }
      if( fValid )
      {
         /* set record in WA RM filter */
         hb_itemPutNInt( pItem, ulRec );
         errCode = SELF_INFO( pArea, DBI_RM_ADD, pItem );
      }
   }
   if( pArea->valResult )
   {
      hb_itemRelease( pArea->valResult );
      pArea->valResult = NULL;
   }
   hb_itemRelease( pItem );

   if( ulRecNo )
      SELF_GOTO( pArea, ulRecNo );

   if( fDestroyExpr )
      hb_hsxExpDestroy( pVerify );

   return errCode == HB_FAILURE ? HSX_RDDFAILURE : iResult;
}


/* ************************************************************************ */
/* .prg level functions: HS_*() */
/* ************************************************************************ */

/* hs_Create( <cFile>, <nBufSize>, <nKeySize>, <lCase>, <nFiltSet>, <xExpr> )
                     -> nVal >=0 (OK: <hIndex>), nVal < 0 (ERROR CODE)
   Creates a new, empty HiPer-SEEK index file */
HB_FUNC( HS_CREATE )
{
   hb_retni( hb_hsxCreate( hb_parc( 1 ), hb_parni( 2 ), hb_parni( 3 ),
                           hb_param( 4, HB_IT_LOGICAL ) == NULL || hb_parl( 4 ),
                           hb_parni( 5 ), hb_param( 6, HB_IT_ANY ) ) );
}

/* hs_Open( <cFile>, <nBufSize>, <nOpenMode> )
                     -> nVal >=0 (OK: <hIndex>), nVal < 0 (ERROR CODE)
   Opens an existing HiPer-SEEK index file */
HB_FUNC( HS_OPEN )
{
   hb_retni( hb_hsxOpen( hb_parc( 1 ), hb_parni( 2 ),
             hb_param( 3, HB_IT_NUMERIC ) ? hb_parni( 3 ) : HSXDEFOPENMODE ) );
}

/* hs_Close( <hIndex> ) -> nVal = 1 (OK), nVal < 0 (ERROR CODE)
   Closes a previously opened HiPer-SEEK index file */
HB_FUNC( HS_CLOSE )
{
   if( hb_param( 1, HB_IT_NUMERIC ) )
      hb_retni( hb_hsxDestroy( hb_parni( 1 ) ) );
   else
      hb_retni( HSX_BADPARMS );
}

/* hs_Index( <cFile>, <cExpr>, <nKeySize>, <nOpenMode>, <nBufSize>, <lCase>,
             <nFiltSet> ) -> nVal >=0 (OK: <hIndex>), nVal < 0 (ERROR CODE)
   Creates and populates a new HiPer-SEEK index */
HB_FUNC( HS_INDEX )
{
   hb_retni( hb_hsxIndex( hb_parc( 1 ), hb_param( 2, HB_IT_ANY ), hb_parni( 3 ),
                          hb_param( 4, HB_IT_NUMERIC ) ? hb_parni( 4 ) : HSXDEFOPENMODE,
                          hb_parni( 5 ),
                          hb_param( 6, HB_IT_LOGICAL ) == NULL || hb_parl( 6 ),
                          hb_parni( 7 ) ) );
}

/* hs_Add( <hIndex>, [<xExpr>], [lDel] ) -> nVal >= 1 (RECNO), nVal < 0 (ERROR CODE)
   Adds a text string entry to a HiPer-SEEK index file */
HB_FUNC( HS_ADD )
{
   if( hb_param( 1, HB_IT_NUMERIC ) )
   {
      HB_ULONG ulRecNo;
      int iRetVal;

      iRetVal = hb_hsxAdd( hb_parni( 1 ), &ulRecNo,
                           hb_param( 2, HB_IT_BLOCK | HB_IT_STRING ),
                           hb_parl( 3 ) );

      if( iRetVal == HSX_SUCCESS )
         hb_retnint( ulRecNo );
      else
         hb_retni( iRetVal );
   }
   else
      hb_retni( HSX_BADPARMS );
}

/* hs_Replace( <hIndex>, [<xExpr>], <nRecNo>, [lDel] ) -> nVal = 1 (OK), nVal < 0 (ERROR CODE)
   Replaces current HiPer-SEEK index entry with a new value */
HB_FUNC( HS_REPLACE )
{
   if( hb_param( 1, HB_IT_NUMERIC ) && hb_param( 3, HB_IT_NUMERIC ) )
      hb_retni( hb_hsxReplace( hb_parni( 1 ), hb_parnl( 3 ),
                               hb_param( 2, HB_IT_BLOCK | HB_IT_STRING ),
                               hb_parl( 4 ) ) );
   else
      hb_retni( HSX_BADPARMS );
}

/* hs_IfDel( <hIndex>, <nRecNo> ) -> nVal = {0|1} (DELETED), nVal < 0 (ERROR CODE)
   Determines if a HiPer-SEEK record is marked as deleted */
HB_FUNC( HS_IFDEL )
{
   if( hb_param( 1, HB_IT_NUMERIC ) && hb_param( 2, HB_IT_NUMERIC ) )
      hb_retni( hb_hsxIfDel( hb_parni( 1 ), hb_parnl( 2 ) ) );
   else
      hb_retni( HSX_BADPARMS );
}

/* hs_Delete( <hIndex>, <nRecNo> ) -> nVal = 1 (OK), nVal < 0 (ERROR CODE)
   Deletes specifed index record from HiPer-SEEK index file */
HB_FUNC( HS_DELETE )
{
   if( hb_param( 1, HB_IT_NUMERIC ) && hb_param( 2, HB_IT_NUMERIC ) )
      hb_retni( hb_hsxDelete( hb_parni( 1 ), hb_parnl( 2 ) ) );
   else
      hb_retni( HSX_BADPARMS );
}

/* hs_Undelete( <hIndex>, <nRecNo> ) -> nVal = 1 (OK), nVal < 0 (ERROR CODE)
   Unmarks the specified HiPer-SEEK record as being deleted */
HB_FUNC( HS_UNDELETE )
{
   if( hb_param( 1, HB_IT_NUMERIC ) && hb_param( 2, HB_IT_NUMERIC ) )
      hb_retni( hb_hsxUnDelete( hb_parni( 1 ), hb_parnl( 2 ) ) );
   else
      hb_retni( HSX_BADPARMS );
}

/* hs_KeyCount( <hIndex> ) -> nVal >= 0 (RECCOUNT), nVal < 0 (ERROR CODE)
   Returns the number of entries in a HiPer-SEEK index */
HB_FUNC( HS_KEYCOUNT )
{
   if( hb_param( 1, HB_IT_NUMERIC ) )
   {
      LPHSXINFO pHSX = hb_hsxGetPointer( hb_parni( 1 ) );

      if( pHSX )
      {
         if( pHSX->fShared )
            hb_hsxGetRecCount( pHSX );

         hb_retnint( pHSX->ulRecCount );
      }
      else
         hb_retni( HSX_BADHANDLE );
   }
   else
      hb_retni( HSX_BADPARMS );
}

/* hs_Set( <hIndex>, <cExpr> ) -> nVal = 1 (OK), nVal < 0 (ERROR CODE)
   Sets up parameters for a subsequent hs_Next() call */
HB_FUNC( HS_SET )
{
   const char * pStr = hb_parc( 2 );
   int iRetVal = HSX_BADPARMS;

   if( pStr && hb_param( 1, HB_IT_NUMERIC ) )
      iRetVal = hb_hsxSeekSet( hb_parni( 1 ), pStr, hb_parclen( 2 ) );
   hb_retni( iRetVal );
}

/* hs_Filter( <cIndex>, <cVal>, [xRealExp], [nBufSize], [nOpenMode] ) -> nRecMatch
   Sets a WA RM filter using a HiPer-SEEK index */
HB_FUNC( HS_FILTER )
{
   const char * szText = hb_parc( 2 );
   char * pBuff = NULL;
   HB_SIZE nLen = hb_parclen( 2 ), ull, ul;
   HB_ULONG ulRecords = 0;
   int iHandle = -1, iResult = HSX_BADPARMS;
   HB_BOOL fNew = HB_FALSE, fToken = HB_TRUE;

   if( hb_parclen( 1 ) > 0 )
   {
      if( nLen > 0 )
      {
         iHandle = hb_hsxOpen( hb_parc( 1 ), hb_parni( 4 ),
               hb_param( 5, HB_IT_NUMERIC ) ? hb_parni( 5 ) : HSXDEFOPENMODE );
         if( iHandle >= 0 )
            fNew = HB_TRUE;
         else
            iResult = iHandle;
      }
   }
   else if( hb_param( 1, HB_IT_NUMERIC ) )
   {
      LPHSXINFO pHSX = hb_hsxGetPointer( hb_parni( 1 ) );

      if( ! pHSX )
         iResult = HSX_BADHANDLE;
      else
      {
         iHandle = pHSX->iHandle;
         if( ! szText )
         {
            nLen = pHSX->nSearch;
            if( nLen && pHSX->pSearchVal )
            {
               pBuff = ( char * ) hb_xgrab( nLen + 1 );
               memcpy( pBuff, pHSX->pSearchVal, nLen );
               pBuff[ nLen ] = '\0';
               szText = pBuff;
               fToken = HB_FALSE;
            }
         }
      }
   }
   if( iHandle >= 0 && nLen > 0 && szText )
   {
      PHB_ITEM pItem = hb_itemNew( NULL );
      AREAP pArea = ( AREAP ) hb_rddGetCurrentWorkAreaPointer();

      if( ! pArea )
      {
         hb_errRT_DBCMD( EG_NOTABLE, EDBCMD_NOTABLE, NULL, "HS_FILTER" );
         iResult = HSX_NOTABLE;
      }
      /* create empty workarea RM filter */
      else if( SELF_INFO( pArea, DBI_RM_CREATE, pItem ) == HB_FAILURE )
         iResult = HSX_RDDFAILURE;
      else
      {
         /* to be SIX compatible divide given text on space delimited tokens */
         if( fToken )
         {
            iResult = HSX_SUCCESS;
            for( ul = 0; ul < nLen && iResult == HSX_SUCCESS; ul++ )
            {
               while( szText[ ul ] == ' ' && ul < nLen )
                  ++ul;
               ull = ul;
               while( szText[ ull ] != ' ' && ull < nLen )
                  ++ull;
               iResult = hb_hsxFilter( iHandle, &szText[ ul ], ull - ul,
                                       hb_param( 3, HB_IT_ANY ), HSX_VERIFY_PHRASE );
               ul = ull;
            }
         }
         else
         {
            iResult = hb_hsxFilter( iHandle, szText, nLen,
                                    hb_param( 3, HB_IT_ANY ),
                                    HSX_VERIFY_PHRASE );
         }
      }
      if( iResult == HSX_SUCCESS )
      {
         hb_itemClear( pItem );
         if( SELF_INFO( pArea, DBI_RM_COUNT, pItem ) == HB_FAILURE )
            iResult = HSX_RDDFAILURE;
         else
            ulRecords = hb_itemGetNL( pItem );
      }
      hb_itemRelease( pItem );

      if( fNew )
         hb_hsxDestroy( iHandle );
   }
   if( pBuff )
      hb_xfree( pBuff );

   if( iResult != HSX_SUCCESS )
      hb_retni( iResult );
   else
      hb_retnint( ulRecords );
}

/* hs_Next( <hIndex> ) -> nVal >= 0 (RECNO), nVal < 0 (ERROR CODE)
   Searches a HiPer-SEEK index file for first/next match */
HB_FUNC( HS_NEXT )
{
   HB_ULONG ulRecNo = 0;
   int iRetVal = HSX_BADPARMS;

   if( hb_param( 1, HB_IT_NUMERIC ) )
      iRetVal = hb_hsxNext( hb_parni( 1 ), &ulRecNo );

   if( iRetVal == HSX_SUCCESS )
      hb_retnint( ulRecNo );
   else
      hb_retni( iRetVal );
}

/* hs_Verify( <hIndex>, <bSource>, <cValue>, <nType> )
          -> nVal = {0|1} (VERIFIED), nVal < 0 (ERROR CODE)
   hs_Verify( <bSource>, <cValue> ) -> lOK
   Verifies hs_Next() hit against code block expression */
HB_FUNC( HS_VERIFY )
{
   if( hb_param( 1, HB_IT_NUMERIC ) )
   {
      int iHandle = hb_parni( 1 );
      PHB_ITEM pExpr = hb_param( 2, HB_IT_BLOCK );
      const char * szText = NULL;
      HB_SIZE nLen = 0;
      LPHSXINFO pHSX;

      pHSX = hb_hsxGetPointer( iHandle );
      if( ! pHSX )
      {
         hb_retni( HSX_BADHANDLE );
         return;
      }
      if( pExpr )
         pExpr = hb_vmEvalBlockOrMacro( pExpr );
      else
      {
         pExpr = hb_param( 2, HB_IT_STRING );
         if( ! pExpr && pHSX->pKeyItem )
            pExpr = hb_vmEvalBlockOrMacro( pHSX->pKeyItem );
      }
      if( pExpr )
      {
         szText = hb_itemGetCPtr( pExpr );
         nLen = hb_itemGetCLen( pExpr );
      }

      hb_retni( hb_hsxVerify( hb_parni( 1 ), szText, nLen,
                              hb_parc( 3 ), hb_parclen( 3 ),
                              hb_parni( 4 ) ) );
   }
   else
   {
      PHB_ITEM pExpr = hb_param( 1, HB_IT_BLOCK );
      const char * szSub = hb_parc( 2 ), * szText = NULL;
      HB_SIZE nSub = hb_parclen( 2 ), nLen = 0;
      HB_BOOL fIgnoreCase = hb_parl( 3 );

      if( nSub )
      {
         pExpr = pExpr ? hb_vmEvalBlockOrMacro( pExpr ) : hb_param( 2, HB_IT_STRING );

         if( pExpr )
         {
            szText = hb_itemGetCPtr( pExpr );
            nLen = hb_itemGetCLen( pExpr );
         }
      }
      hb_retl( nLen && nSub && hb_hsxStrCmp( szSub, nSub, szText, nLen,
                                             fIgnoreCase, 3 ) );
   }
}

/* hs_Version() -> <cVersion> */
HB_FUNC( HS_VERSION )
{
   static const char sc_szVer[] = "HiPer-SEEK / FTS library emulation";

   char * pszHBVersion = hb_verHarbour();
   char * pszVersion = hb_xstrcpy( NULL, sc_szVer, ": ", pszHBVersion, NULL );

   hb_retclen_buffer( pszVersion, strlen( pszVersion ) );
   hb_xfree( pszHBVersion );
}<|MERGE_RESOLUTION|>--- conflicted
+++ resolved
@@ -978,11 +978,8 @@
             int iRet = hb_hsxHdrFlush( iHandle );
             if( iRetVal == HSX_SUCCESS )
                iRetVal = iRet;
-<<<<<<< HEAD
          }
-=======
->>>>>>> 451ed05c
-            /* fallthrough */
+         /* fallthrough */
          case HSX_HDRREADUNLOCK:
             if( ! hb_fileLock( pHSX->pFile, HSX_HDRLOCKPOS, HSX_HDRLOCKSIZE,
                                FL_UNLOCK ) )
