/*
 * Default RDD module
 *
 * Copyright 1999 Bruno Cantero <bruno@issnet.net>
 * Copyright 2004-2007 Przemyslaw Czerpak <druzus / at / priv.onet.pl>
 * Copyright 2002 Horacio Roldan <harbour_ar@yahoo.com.ar> (hb_waCloseAux())
 *
 * This program is free software; you can redistribute it and/or modify
 * it under the terms of the GNU General Public License as published by
 * the Free Software Foundation; either version 2, or (at your option)
 * any later version.
 *
 * This program is distributed in the hope that it will be useful,
 * but WITHOUT ANY WARRANTY; without even the implied warranty of
 * MERCHANTABILITY or FITNESS FOR A PARTICULAR PURPOSE.  See the
 * GNU General Public License for more details.
 *
 * You should have received a copy of the GNU General Public License
 * along with this software; see the file COPYING.txt.  If not, write to
 * the Free Software Foundation, Inc., 59 Temple Place, Suite 330,
 * Boston, MA 02111-1307 USA (or visit the web site https://www.gnu.org/).
 *
 * As a special exception, the Harbour Project gives permission for
 * additional uses of the text contained in its release of Harbour.
 *
 * The exception is that, if you link the Harbour libraries with other
 * files to produce an executable, this does not by itself cause the
 * resulting executable to be covered by the GNU General Public License.
 * Your use of that executable is in no way restricted on account of
 * linking the Harbour library code into it.
 *
 * This exception does not however invalidate any other reasons why
 * the executable file might be covered by the GNU General Public License.
 *
 * This exception applies only to the code released by the Harbour
 * Project under the name Harbour.  If you copy code from other
 * Harbour Project or Free Software Foundation releases into a copy of
 * Harbour, as the General Public License permits, the exception does
 * not apply to the code that you add in this way.  To avoid misleading
 * anyone as to the status of such modified files, you must delete
 * this exception notice from them.
 *
 * If you write modifications of your own for Harbour, it is your choice
 * whether to permit this exception to apply to your modifications.
 * If you do not wish that, delete this exception notice.
 *
 */

#include "hbapi.h"
#include "hbapirdd.h"
#include "hbapiitm.h"
#include "hbapierr.h"
#include "hbapilng.h"
#include "hbvm.h"
#include "hbthread.h"
#include "hbset.h"

/*
 * -- BASIC RDD METHODS --
 */

/*
 * Determine logical beginning of file.
 */
static HB_ERRCODE hb_waBof( AREAP pArea, HB_BOOL * pBof )
{
   HB_TRACE( HB_TR_DEBUG, ( "hb_waBof(%p, %p)", ( void * ) pArea, ( void * ) pBof ) );

   *pBof = pArea->fBof;
   return HB_SUCCESS;
}

/*
 * Determine logical end of file.
 */
static HB_ERRCODE hb_waEof( AREAP pArea, HB_BOOL * pEof )
{
   HB_TRACE( HB_TR_DEBUG, ( "hb_waEof(%p, %p)", ( void * ) pArea, ( void * ) pEof ) );

   *pEof = pArea->fEof;
   return HB_SUCCESS;
}

/*
 * Determine outcome of the last search operation.
 */
static HB_ERRCODE hb_waFound( AREAP pArea, HB_BOOL * pFound )
{
   HB_TRACE( HB_TR_DEBUG, ( "hb_waFound(%p, %p)", ( void * ) pArea, ( void * ) pFound ) );

   *pFound = pArea->fFound;
   return HB_SUCCESS;
}

/*
 * Reposition cursor relative to current position.
 */
static HB_ERRCODE hb_waSkip( AREAP pArea, HB_LONG lToSkip )
{
   HB_LONG lSkip;

   HB_TRACE( HB_TR_DEBUG, ( "hb_waSkip(%p, %ld)", ( void * ) pArea, lToSkip ) );

   /* Flush record and exit */
   if( lToSkip == 0 )
      return SELF_SKIPRAW( pArea, 0 );

   pArea->fTop = pArea->fBottom = HB_FALSE;

   if( lToSkip > 0 )
      lSkip = 1;
   else
   {
      lSkip = -1;
      lToSkip *= -1;
   }
   while( --lToSkip >= 0 )
   {
      if( SELF_SKIPRAW( pArea, lSkip ) != HB_SUCCESS )
         return HB_FAILURE;
      if( SELF_SKIPFILTER( pArea, lSkip ) != HB_SUCCESS )
         return HB_FAILURE;
      if( pArea->fBof || pArea->fEof )
         break;
   }

   /* Update Bof and Eof flags */
   if( lSkip < 0 )
      pArea->fEof = HB_FALSE;
   else /* ( lSkip > 0 ) */
      pArea->fBof = HB_FALSE;

   return HB_SUCCESS;
}

/*
 * Reposition cursor respecting any filter setting.
 */
static HB_ERRCODE hb_waSkipFilter( AREAP pArea, HB_LONG lUpDown )
{
   HB_BOOL fBottom, fDeleted;
   HB_ERRCODE errCode;

   HB_TRACE( HB_TR_DEBUG, ( "hb_waSkipFilter(%p, %ld)", ( void * ) pArea, lUpDown ) );

   if( pArea->dbfi.itmCobExpr == NULL && ! hb_setGetDeleted() )
      return HB_SUCCESS;

   /* Since lToSkip is passed to SkipRaw, it should never request more than
      a single skip.
      The implied purpose of hb_waSkipFilter is to get off of a "bad" record
      after a skip was performed, NOT to skip lToSkip filtered records.
    */
   lUpDown = ( lUpDown < 0  ? -1 : 1 );

   /* remember if we are here after SLEF_GOTOP() */
   fBottom = pArea->fBottom;

   while( ! pArea->fBof && ! pArea->fEof )
   {
      /* SET DELETED */
      if( hb_setGetDeleted() )
      {
         if( SELF_DELETED( pArea, &fDeleted ) != HB_SUCCESS )
            return HB_FAILURE;
         if( fDeleted )
         {
            if( SELF_SKIPRAW( pArea, lUpDown ) != HB_SUCCESS )
               return HB_FAILURE;
            continue;
         }
      }

      /* SET FILTER TO */
      if( pArea->dbfi.itmCobExpr )
      {
         if( SELF_EVALBLOCK( pArea, pArea->dbfi.itmCobExpr ) != HB_SUCCESS )
            return HB_FAILURE;

         if( HB_IS_LOGICAL( pArea->valResult ) &&
             ! hb_itemGetL( pArea->valResult ) )
         {
            if( SELF_SKIPRAW( pArea, lUpDown ) != HB_SUCCESS )
               return HB_FAILURE;
            continue;
         }
      }

      break;
   }

   /*
    * The only one situation when we should repos is backward skipping
    * if we are at BOTTOM position (it's SKIPFILTER called from GOBOTTOM)
    * then GOEOF() if not then GOTOP()
    */
   if( pArea->fBof && lUpDown < 0 )
   {
      if( fBottom )
      {
         /* GOTO EOF (phantom) record -
            this is the only one place where GOTO is used by Harbour
            directly and RDD which does not operate on numbers should
            serve this method only as SELF_GOEOF() synonym. If it's a
            problem then we can remove this if and always use SELF_GOTOP()
            but it also means second table scan if all records filtered
            are out of filter so I do not want to do that. I will prefer
            explicit add SELF_GOEOF() method
          */
         errCode = SELF_GOTO( pArea, 0 );
      }
      else
      {
         errCode = SELF_GOTOP( pArea );
         pArea->fBof = HB_TRUE;
      }
   }
   else
   {
      errCode = HB_SUCCESS;
   }

   return errCode;
}

/*
 * Add a field to the WorkArea.
 */
static HB_ERRCODE hb_waAddField( AREAP pArea, LPDBFIELDINFO pFieldInfo )
{
   LPFIELD pField;
   char szFieldName[ HB_SYMBOL_NAME_LEN + 1 ];
   const char *szPtr;

   HB_TRACE( HB_TR_DEBUG, ( "hb_waAddField(%p, %p)", ( void * ) pArea, ( void * ) pFieldInfo ) );

   /* Validate the name of field */
   szPtr = pFieldInfo->atomName;
   while( HB_ISSPACE( *szPtr ) )
      ++szPtr;
   hb_strncpyUpperTrim( szFieldName, szPtr,
                        HB_MIN( HB_SYMBOL_NAME_LEN, pArea->uiMaxFieldNameLength ) );
   if( szFieldName[ 0 ] == 0 )
      return HB_FAILURE;

   pField = pArea->lpFields + pArea->uiFieldCount;
   if( pArea->uiFieldCount > 0 )
      ( ( LPFIELD ) ( pField - 1 ) )->lpfNext = pField;
   pField->sym = ( void * ) hb_dynsymGetCase( szFieldName );
   pField->uiType = pFieldInfo->uiType;
   pField->uiTypeExtended = pFieldInfo->uiTypeExtended;
   pField->uiLen = pFieldInfo->uiLen;
   pField->uiDec = pFieldInfo->uiDec;
   pField->uiFlags = pFieldInfo->uiFlags;
   pField->uiArea = pArea->uiArea;
   pArea->uiFieldCount++;

   return HB_SUCCESS;
}

/*
 * Add all fields defined in an array to the WorkArea.
 */
static HB_ERRCODE hb_waCreateFields( AREAP pArea, PHB_ITEM pStruct )
{
   HB_USHORT uiItems, uiCount;
   HB_ERRCODE errCode = HB_SUCCESS;
   DBFIELDINFO dbFieldInfo;

   HB_TRACE( HB_TR_DEBUG, ( "hb_waCreateFields(%p, %p)", ( void * ) pArea, ( void * ) pStruct ) );

   uiItems = ( HB_USHORT ) hb_arrayLen( pStruct );
   if( SELF_SETFIELDEXTENT( pArea, uiItems ) != HB_SUCCESS )
      return HB_FAILURE;

   for( uiCount = 0; uiCount < uiItems; uiCount++ )
   {
      HB_USHORT uiLen, uiDec;
      PHB_ITEM pFieldDesc;
      const char * szType;
      int iData;

      dbFieldInfo.uiTypeExtended = 0;
      pFieldDesc = hb_arrayGetItemPtr( pStruct, uiCount + 1 );
      dbFieldInfo.atomName = hb_arrayGetCPtr( pFieldDesc, DBS_NAME );
      iData = hb_arrayGetNI( pFieldDesc, DBS_LEN );
      if( iData < 0 )
         iData = 0;
      uiLen = dbFieldInfo.uiLen = ( HB_USHORT ) iData;
      iData = hb_arrayGetNI( pFieldDesc, DBS_DEC );
      if( iData < 0 )
         iData = 0;
      uiDec = ( HB_USHORT ) iData;
      dbFieldInfo.uiDec = 0;
      szType = hb_arrayGetCPtr( pFieldDesc, DBS_TYPE );
      iData = HB_TOUPPER( *szType );
#ifdef DBS_FLAG
      dbFieldInfo.uiFlags = hb_arrayGetNI( pFieldDesc, DBS_FLAG );
#else
      dbFieldInfo.uiFlags = 0;
      while( *++szType )
      {
         if( *szType == ':' )
         {
            while( *++szType )
            {
               switch( HB_TOUPPER( *szType ) )
               {
                  case 'N':
                     dbFieldInfo.uiFlags |= HB_FF_NULLABLE;
                     break;
                  case 'B':
                     dbFieldInfo.uiFlags |= HB_FF_BINARY;
                     break;
                  case '+':
                     dbFieldInfo.uiFlags |= HB_FF_AUTOINC;
                     break;
                  case 'Z':
                     dbFieldInfo.uiFlags |= HB_FF_COMPRESSED;
                     break;
                  case 'E':
                     dbFieldInfo.uiFlags |= HB_FF_ENCRYPTED;
                     break;
                  case 'U':
                     dbFieldInfo.uiFlags |= HB_FF_UNICODE;
                     break;
               }
            }
            break;
         }
      }
#endif
      switch( iData )
      {
         case 'C':
            dbFieldInfo.uiType = HB_FT_STRING;
            dbFieldInfo.uiLen = uiLen;
/* Too many people reported the behavior with code below as a
   Clipper compatibility bug so I commented this code, Druzus.
#ifdef HB_CLP_STRICT
            dbFieldInfo.uiLen = uiLen;
#else
            dbFieldInfo.uiLen = uiLen + uiDec * 256;
#endif
*/
            dbFieldInfo.uiFlags &= HB_FF_NULLABLE | HB_FF_BINARY |
                                   HB_FF_COMPRESSED | HB_FF_ENCRYPTED |
                                   HB_FF_UNICODE;
            break;

         case 'L':
            dbFieldInfo.uiType = HB_FT_LOGICAL;
            dbFieldInfo.uiLen = 1;
            dbFieldInfo.uiFlags &= HB_FF_NULLABLE;
            break;

         case 'D':
            dbFieldInfo.uiType = HB_FT_DATE;
            dbFieldInfo.uiLen = ( uiLen == 3 || uiLen == 4 ) ? uiLen : 8;
            dbFieldInfo.uiFlags &= HB_FF_NULLABLE;
            break;

         case 'I':
            dbFieldInfo.uiType = HB_FT_INTEGER;
            dbFieldInfo.uiLen = ( ( uiLen > 0 && uiLen <= 4 ) || uiLen == 8 ) ? uiLen : 4;
            dbFieldInfo.uiDec = uiDec;
            dbFieldInfo.uiFlags &= HB_FF_NULLABLE | HB_FF_AUTOINC;
            break;

         case 'Y':
            dbFieldInfo.uiType = HB_FT_CURRENCY;
            dbFieldInfo.uiLen = 8;
            dbFieldInfo.uiDec = 4;
            dbFieldInfo.uiFlags &= HB_FF_NULLABLE;
            break;

         case 'Z':
            dbFieldInfo.uiType = HB_FT_CURDOUBLE;
            dbFieldInfo.uiLen = 8;
            dbFieldInfo.uiDec = uiDec;
            dbFieldInfo.uiFlags &= HB_FF_NULLABLE;
            break;

         case '2':
         case '4':
            dbFieldInfo.uiType = HB_FT_INTEGER;
            dbFieldInfo.uiLen = ( HB_USHORT ) ( iData - '0' );
            dbFieldInfo.uiFlags &= HB_FF_NULLABLE | HB_FF_AUTOINC;
            break;

         case 'B':
         case '8':
            dbFieldInfo.uiType = HB_FT_DOUBLE;
            dbFieldInfo.uiLen = 8;
            dbFieldInfo.uiDec = uiDec;
            dbFieldInfo.uiFlags &= HB_FF_NULLABLE | HB_FF_AUTOINC;
            break;

         case 'N':
            dbFieldInfo.uiType = HB_FT_LONG;
            dbFieldInfo.uiDec = uiDec;
            /* DBASE documentation defines maximum numeric field size as 20
             * but Clipper allows to create longer fileds so I remove this
             * limit, Druzus
             */
            /*
            if( uiLen > 20 )
            */
            if( uiLen > 255 )
               errCode = HB_FAILURE;
            dbFieldInfo.uiFlags &= HB_FF_NULLABLE | HB_FF_AUTOINC;
            break;

         case 'F':
            dbFieldInfo.uiType = HB_FT_FLOAT;
            dbFieldInfo.uiDec = uiDec;
            /* see note above */
            if( uiLen > 255 )
               errCode = HB_FAILURE;
            dbFieldInfo.uiFlags &= HB_FF_NULLABLE | HB_FF_AUTOINC;
            break;

         case 'T':
            if( uiLen == 8 )
            {
               dbFieldInfo.uiType = HB_FT_TIMESTAMP;
               dbFieldInfo.uiLen = 8;
            }
            else
            {
               dbFieldInfo.uiType = HB_FT_TIME;
               dbFieldInfo.uiLen = 4;
            }
            dbFieldInfo.uiFlags &= HB_FF_NULLABLE;
            break;

         case '@':
            dbFieldInfo.uiType = HB_FT_TIMESTAMP;
            dbFieldInfo.uiLen = 8;
            dbFieldInfo.uiFlags &= HB_FF_NULLABLE;
            break;

         case '=':
            dbFieldInfo.uiType = HB_FT_MODTIME;
            dbFieldInfo.uiLen = 8;
            dbFieldInfo.uiFlags = 0;
            break;

         case '^':
            dbFieldInfo.uiType = HB_FT_ROWVER;
            dbFieldInfo.uiLen = 8;
            dbFieldInfo.uiFlags = 0;
            break;

         case '+':
            dbFieldInfo.uiType = HB_FT_AUTOINC;
            dbFieldInfo.uiLen = 4;
            dbFieldInfo.uiFlags = 0;
            break;

         case 'Q':
            dbFieldInfo.uiType = HB_FT_VARLENGTH;
            dbFieldInfo.uiLen = uiLen > 255 ? 255 : ( uiLen == 0 ? 1 : uiLen );
            dbFieldInfo.uiFlags &= HB_FF_NULLABLE | HB_FF_BINARY |
                                   HB_FF_COMPRESSED | HB_FF_ENCRYPTED |
                                   HB_FF_UNICODE;
            break;

         case 'V':
            dbFieldInfo.uiType = HB_FT_ANY;
            dbFieldInfo.uiLen = ( uiLen < 3 || uiLen == 5 ) ? 6 : uiLen;
            dbFieldInfo.uiFlags &= HB_FF_NULLABLE | HB_FF_BINARY |
                                   HB_FF_COMPRESSED | HB_FF_ENCRYPTED |
                                   HB_FF_UNICODE;
            break;

         case 'M':
            dbFieldInfo.uiType = HB_FT_MEMO;
            dbFieldInfo.uiLen = ( uiLen == 4 ) ? 4 : 10;
            dbFieldInfo.uiFlags &= HB_FF_NULLABLE | HB_FF_BINARY |
                                   HB_FF_COMPRESSED | HB_FF_ENCRYPTED |
                                   HB_FF_UNICODE;
            break;

         case 'P':
            dbFieldInfo.uiType = HB_FT_IMAGE;
            dbFieldInfo.uiLen = ( uiLen == 4 ) ? 4 : 10;
            dbFieldInfo.uiFlags &= HB_FF_BINARY;
            break;

         case 'W':
            dbFieldInfo.uiType = HB_FT_BLOB;
            dbFieldInfo.uiLen = ( uiLen == 4 ) ? 4 : 10;
            dbFieldInfo.uiFlags &= HB_FF_BINARY;
            break;

         case 'G':
            dbFieldInfo.uiType = HB_FT_OLE;
            dbFieldInfo.uiLen = ( uiLen == 4 ) ? 4 : 10;
            dbFieldInfo.uiFlags &= HB_FF_BINARY;
            break;

         default:
            errCode = HB_FAILURE;
            break;
      }

      if( errCode != HB_SUCCESS )
      {
         hb_errRT_DBCMD( EG_ARG, EDBCMD_DBCMDBADPARAMETER, NULL, HB_ERR_FUNCNAME );
         return errCode;
      }
      /* Add field */
      else if( SELF_ADDFIELD( pArea, &dbFieldInfo ) != HB_SUCCESS )
         return HB_FAILURE;
   }
   return HB_SUCCESS;
}

/*
 * Determine the number of fields in the WorkArea.
 */
static HB_ERRCODE hb_waFieldCount( AREAP pArea, HB_USHORT * uiFields )
{
   HB_TRACE( HB_TR_DEBUG, ( "hb_waFieldCount(%p, %p)", ( void * ) pArea, ( void * ) uiFields ) );

   * uiFields = pArea->uiFieldCount;
   return HB_SUCCESS;
}

/*
 * Retrieve information about a field.
 */
static HB_ERRCODE hb_waFieldInfo( AREAP pArea, HB_USHORT uiIndex, HB_USHORT uiType, PHB_ITEM pItem )
{
   LPFIELD pField;

   HB_TRACE( HB_TR_DEBUG, ( "hb_waFieldInfo(%p, %hu, %hu, %p)", ( void * ) pArea, uiIndex, uiType, ( void * ) pItem ) );

   if( uiIndex > pArea->uiFieldCount )
      return HB_FAILURE;

   pField = pArea->lpFields + uiIndex - 1;
   switch( uiType )
   {
      case DBS_NAME:
         hb_itemPutC( pItem, hb_dynsymName( ( PHB_DYNS ) pField->sym ) );
         break;

      case DBS_TYPE:
      {
         HB_USHORT uiFlags = 0;
         char szType[ 8 ];
         char cType;
         int iLen = 0;

         switch( pField->uiType )
         {
            case HB_FT_STRING:
               cType = 'C';
               uiFlags = HB_FF_NULLABLE | HB_FF_BINARY | HB_FF_UNICODE |
                         HB_FF_ENCRYPTED | HB_FF_COMPRESSED;
               break;

            case HB_FT_LOGICAL:
               cType = 'L';
               uiFlags = HB_FF_NULLABLE;
               break;

            case HB_FT_DATE:
               cType = 'D';
               uiFlags = HB_FF_NULLABLE;
               break;

            case HB_FT_LONG:
               cType = 'N';
               uiFlags = HB_FF_NULLABLE | HB_FF_AUTOINC;
               break;

            case HB_FT_INTEGER:
               cType = 'I';
               uiFlags = HB_FF_NULLABLE | HB_FF_AUTOINC;
               break;

            case HB_FT_DOUBLE:
               cType = 'B';
               uiFlags = HB_FF_NULLABLE | HB_FF_AUTOINC;
               break;

            case HB_FT_FLOAT:
               cType = 'F';
               uiFlags = HB_FF_NULLABLE | HB_FF_AUTOINC;
               break;

            case HB_FT_TIME:
               cType = 'T';
               uiFlags = HB_FF_NULLABLE;
               break;

            case HB_FT_TIMESTAMP:
               cType = '@';
               uiFlags = HB_FF_NULLABLE;
               break;

            case HB_FT_MODTIME:
               cType = '=';
               break;

            case HB_FT_ROWVER:
               cType = '^';
               break;

            case HB_FT_AUTOINC:
               cType = '+';
               uiFlags = HB_FF_AUTOINC;
               break;

            case HB_FT_CURRENCY:
               cType = 'Y';
               uiFlags = HB_FF_NULLABLE;
               break;

            case HB_FT_CURDOUBLE:
               cType = 'Z';
               uiFlags = HB_FF_NULLABLE;
               break;

            case HB_FT_VARLENGTH:
               cType = 'Q';
               uiFlags = HB_FF_NULLABLE | HB_FF_BINARY | HB_FF_UNICODE |
                         HB_FF_ENCRYPTED | HB_FF_COMPRESSED;
               break;

            case HB_FT_ANY:
               cType = 'V';
               uiFlags = HB_FF_NULLABLE | HB_FF_BINARY | HB_FF_UNICODE |
                         HB_FF_ENCRYPTED | HB_FF_COMPRESSED;
               break;

            case HB_FT_MEMO:
               cType = 'M';
               uiFlags = HB_FF_NULLABLE | HB_FF_BINARY | HB_FF_UNICODE |
                         HB_FF_ENCRYPTED | HB_FF_COMPRESSED;
               break;

            case HB_FT_IMAGE:
               cType = 'P';
               break;

            case HB_FT_BLOB:
               cType = 'W';
               break;

            case HB_FT_OLE:
               cType = 'G';
               break;

            default:
               cType = 'U';
               break;
         }
         szType[ iLen++ ] = cType;
         uiFlags &= pField->uiFlags;
         if( uiFlags != 0 )
         {
#ifndef DBS_FLAG
            szType[ iLen++ ] = ':';
            if( uiFlags & HB_FF_NULLABLE )
               szType[ iLen++ ] = 'N';
            if( uiFlags & HB_FF_BINARY )
               szType[ iLen++ ] = 'B';
            if( uiFlags & HB_FF_AUTOINC )
               szType[ iLen++ ] = '+';
            if( uiFlags & HB_FF_COMPRESSED )
               szType[ iLen++ ] = 'Z';
            if( uiFlags & HB_FF_ENCRYPTED )
               szType[ iLen++ ] = 'E';
            if( uiFlags & HB_FF_UNICODE )
               szType[ iLen++ ] = 'U';
#endif
         }
         hb_itemPutCL( pItem, szType, iLen );
         break;
      }
      case DBS_LEN:
         hb_itemPutNL( pItem, pField->uiLen );
         break;

      case DBS_DEC:
         hb_itemPutNL( pItem, pField->uiDec );
         break;

#ifdef DBS_FLAG
      case DBS_FLAG:
         hb_itemPutNL( pItem, pField->uiFlags );
         break;
#endif

      default:
         return HB_FAILURE;

   }
   return HB_SUCCESS;
}

/*
 * Determine the name associated with a field number.
 */
static HB_ERRCODE hb_waFieldName( AREAP pArea, HB_USHORT uiIndex, char * szName )
{
   LPFIELD pField;

   HB_TRACE( HB_TR_DEBUG, ( "hb_waFieldName(%p, %hu, %p)", ( void * ) pArea, uiIndex, ( void * ) szName ) );

   if( uiIndex > pArea->uiFieldExtent )
      return HB_FAILURE;

   pField = pArea->lpFields + uiIndex - 1;
   hb_strncpy( szName, hb_dynsymName( ( PHB_DYNS ) pField->sym ),
               pArea->uiMaxFieldNameLength );
   return HB_SUCCESS;
}

/*
 * Establish the extent of the array of fields for a WorkArea.
 */
static HB_ERRCODE hb_waSetFieldExtent( AREAP pArea, HB_USHORT uiFieldExtent )
{
   HB_TRACE( HB_TR_DEBUG, ( "hb_waSetFieldExtent(%p, %hu)", ( void * ) pArea, uiFieldExtent ) );

   pArea->uiFieldExtent = uiFieldExtent;

   /* Alloc field array */
   if( uiFieldExtent )
      pArea->lpFields = ( LPFIELD ) hb_xgrabz( uiFieldExtent * sizeof( FIELD ) );

   return HB_SUCCESS;
}

/*
 * Obtain the alias of the WorkArea.
 */
static HB_ERRCODE hb_waAlias( AREAP pArea, char * szAlias )
{
   HB_TRACE( HB_TR_DEBUG, ( "hb_waAlias(%p, %p)", ( void * ) pArea, ( void * ) szAlias ) );

   hb_strncpy( szAlias,
      pArea->atomAlias && hb_dynsymAreaHandle( ( PHB_DYNS ) pArea->atomAlias )
      ? hb_dynsymName( ( PHB_DYNS ) pArea->atomAlias ) : "",
      HB_RDD_MAX_ALIAS_LEN );

   return HB_SUCCESS;
}

/*
 * Close the table in the WorkArea.
 */
static HB_ERRCODE hb_waClose( AREAP pArea )
{
   HB_TRACE( HB_TR_DEBUG, ( "hb_waClose(%p)", ( void * ) pArea ) );

   /* Clear items */
   SELF_CLEARFILTER( pArea );
   SELF_CLEARREL( pArea );
   SELF_CLEARLOCATE( pArea );

   /* Clear relations that has this area as a child */
   hb_rddCloseAllParentRelations( pArea );

   if( pArea->atomAlias )
      hb_dynsymSetAreaHandle( ( PHB_DYNS ) pArea->atomAlias, 0 );

   return HB_SUCCESS;
}

/*
 * Retrieve information about the current driver.
 */
static HB_ERRCODE hb_waInfo( AREAP pArea, HB_USHORT uiIndex, PHB_ITEM pItem )
{
   HB_TRACE( HB_TR_DEBUG, ( "hb_waInfo(%p, %hu, %p)", ( void * ) pArea, uiIndex, ( void * ) pItem ) );

   switch( uiIndex )
   {
      case DBI_ISDBF:
      case DBI_CANPUTREC:
      case DBI_ISFLOCK:
      case DBI_SHARED:
      case DBI_TRANSREC:
         hb_itemPutL( pItem, HB_FALSE );
         break;

      /*
       * IMHO better to return HB_FAILURE to notice that it's not supported
       */
      case DBI_GETDELIMITER:
      case DBI_SETDELIMITER:
      case DBI_SEPARATOR:
         hb_itemPutC( pItem, NULL );
         return HB_FAILURE;

      case DBI_GETHEADERSIZE:
      case DBI_GETRECSIZE:
      case DBI_LOCKCOUNT:
         hb_itemPutNI( pItem, 0 );
         break;

      case DBI_LASTUPDATE:
         hb_itemPutDL( pItem, 0 );
         break;

      case DBI_GETLOCKARRAY:
         hb_arrayNew( pItem, 0 );
         break;

      case DBI_CHILDCOUNT:
      {
         LPDBRELINFO lpdbRelations = pArea->lpdbRelations;
         HB_USHORT uiCount = 0;
         while( lpdbRelations )
         {
            uiCount++;
            lpdbRelations = lpdbRelations->lpdbriNext;
         }
         hb_itemPutNI( pItem, uiCount );
         break;
      }

      case DBI_BOF:
         hb_itemPutL( pItem, pArea->fBof );
         break;

      case DBI_EOF:
         hb_itemPutL( pItem, pArea->fEof );
         break;

      case DBI_DBFILTER:
         if( pArea->dbfi.abFilterText )
            hb_itemCopy( pItem, pArea->dbfi.abFilterText );
         else
            hb_itemPutC( pItem, NULL );
         break;

      case DBI_FOUND:
         hb_itemPutL( pItem, pArea->fFound );
         break;

      case DBI_FCOUNT:
         hb_itemPutNI( pItem, pArea->uiFieldCount );
         break;

      case DBI_ALIAS:
      {
         char szAlias[ HB_RDD_MAX_ALIAS_LEN + 1 ];
         if( SELF_ALIAS( pArea, szAlias ) != HB_SUCCESS )
            return HB_FAILURE;
         hb_itemPutC( pItem, szAlias );
         break;
      }

      case DBI_TABLEEXT:
      {
         LPRDDNODE pNode = SELF_RDDNODE( pArea );
         hb_itemClear( pItem );
         return pNode ? SELF_RDDINFO( pNode, RDDI_TABLEEXT, 0, pItem ) : HB_FAILURE;
      }
      case DBI_SCOPEDRELATION:
      {
         int iRelNo = hb_itemGetNI( pItem );
         HB_BOOL fScoped = HB_FALSE;

         if( iRelNo > 0 )
         {
            LPDBRELINFO lpdbRelations = pArea->lpdbRelations;
            while( lpdbRelations )
            {
               if( --iRelNo == 0 )
               {
                  fScoped = lpdbRelations->isScoped;
                  break;
               }
               lpdbRelations = lpdbRelations->lpdbriNext;
            }
         }
         hb_itemPutL( pItem, fScoped );
         break;
      }
      case DBI_POSITIONED:
      {
         HB_ULONG ulRecCount, ulRecNo;
         if( SELF_RECNO( pArea, &ulRecNo ) != HB_SUCCESS )
            return HB_FAILURE;
         if( ulRecNo == 0 )
            hb_itemPutL( pItem, HB_FALSE );
         else if( SELF_RECCOUNT( pArea, &ulRecCount ) != HB_SUCCESS )
            return HB_FAILURE;
         else
            hb_itemPutL( pItem, ulRecNo != ulRecCount + 1 );
         break;
      }
      case DBI_CODEPAGE:
         hb_itemPutC( pItem, pArea->cdPage ? pArea->cdPage->id : NULL );
         break;

      case DBI_RM_SUPPORTED:
         hb_itemPutL( pItem, HB_FALSE );
         break;

      case DBI_DB_VERSION:
         hb_itemPutC( pItem, NULL );
         break;

      case DBI_RDD_VERSION:
         hb_itemPutC( pItem, NULL );
         break;

      default:
         return HB_FAILURE;
   }
   return HB_SUCCESS;
}

/*
 * Retrieve information about the current order that SELF could not.
 * Called by SELF_ORDINFO if uiIndex is not supported.
 */
static HB_ERRCODE hb_waOrderInfo( AREAP pArea, HB_USHORT uiIndex, LPDBORDERINFO pInfo )
{
   HB_TRACE( HB_TR_DEBUG, ( "hb_waOrderInfo(%p, %hu, %p)", ( void * ) pArea, uiIndex, ( void * ) pInfo ) );

   HB_SYMBOL_UNUSED( pArea );
   HB_SYMBOL_UNUSED( uiIndex );

   if( pInfo->itmResult )
      hb_itemClear( pInfo->itmResult );

   /* CA-Cl*pper does not generate RT error when default ORDERINFO() method
    * is called
    */
   /* hb_errRT_DBCMD( EG_ARG, EDBCMD_BADPARAMETER, NULL, HB_ERR_FUNCNAME ); */

   return HB_FAILURE;
}

/*
 * Clear the WorkArea for use.
 */
static HB_ERRCODE hb_waNewArea( AREAP pArea )
{
   HB_TRACE( HB_TR_DEBUG, ( "hb_waNewArea(%p)", ( void * ) pArea ) );

   pArea->valResult = hb_itemNew( NULL );
   pArea->lpdbRelations = NULL;
   pArea->uiParents = 0;
   pArea->uiMaxFieldNameLength = HB_SYMBOL_NAME_LEN;

   return HB_SUCCESS;
}

/*
 * Open a data store in the WorkArea.
 * Like in Clipper it's also mapped as Create() method at WA level
 */
static HB_ERRCODE hb_waOpen( AREAP pArea, LPDBOPENINFO pInfo )
{
   if( ! pArea->atomAlias && pInfo->atomAlias && pInfo->atomAlias[ 0 ] )
   {
      pArea->atomAlias = hb_rddAllocWorkAreaAlias( pInfo->atomAlias,
                                                   ( int ) pInfo->uiArea );
      if( ! pArea->atomAlias )
      {
         SELF_CLOSE( pArea );
         return HB_FAILURE;
      }
   }
   return HB_SUCCESS;
}

static HB_ERRCODE hb_waOrderCondition( AREAP pArea, LPDBORDERCONDINFO param )
{
   if( pArea->lpdbOrdCondInfo )
   {
      if( pArea->lpdbOrdCondInfo->abFor )
         hb_xfree( pArea->lpdbOrdCondInfo->abFor );
      if( pArea->lpdbOrdCondInfo->abWhile )
         hb_xfree( pArea->lpdbOrdCondInfo->abWhile );
      if( pArea->lpdbOrdCondInfo->itmCobFor )
      {
         hb_itemRelease( pArea->lpdbOrdCondInfo->itmCobFor );
      }
      if( pArea->lpdbOrdCondInfo->itmCobWhile )
      {
         hb_itemRelease( pArea->lpdbOrdCondInfo->itmCobWhile );
      }
      if( pArea->lpdbOrdCondInfo->itmCobEval )
      {
         hb_itemRelease( pArea->lpdbOrdCondInfo->itmCobEval );
      }
      if( pArea->lpdbOrdCondInfo->itmStartRecID )
      {
         hb_itemRelease( pArea->lpdbOrdCondInfo->itmStartRecID );
      }
      if( pArea->lpdbOrdCondInfo->itmRecID )
      {
         hb_itemRelease( pArea->lpdbOrdCondInfo->itmRecID );
      }
      hb_xfree( pArea->lpdbOrdCondInfo );
   }
   pArea->lpdbOrdCondInfo = param;

   return HB_SUCCESS;
}

/*
 * Release all references to a WorkArea.
 */
static HB_ERRCODE hb_waRelease( AREAP pArea )
{
   HB_TRACE( HB_TR_DEBUG, ( "hb_waRelease(%p)", ( void * ) pArea ) );

   /* Free all allocated pointers */
   if( pArea->lpFields )
      hb_xfree( pArea->lpFields );
   if( pArea->valResult )
      hb_itemRelease( pArea->valResult );
   if( pArea->lpdbOrdCondInfo )
      /* intentionally direct call not a method */
      hb_waOrderCondition( pArea, NULL );
   hb_xfree( pArea );
   return HB_SUCCESS;
}

/*
 * Retrieve the size of the WorkArea structure.
 */
static HB_ERRCODE hb_waStructSize( AREAP pArea, HB_USHORT * uiSize )
{
   HB_TRACE( HB_TR_DEBUG, ( "hb_waStrucSize(%p, %p)", ( void * ) pArea, ( void * ) uiSize ) );
   HB_SYMBOL_UNUSED( pArea );

   *uiSize = sizeof( AREA );
   return HB_SUCCESS;
}

/*
 * Obtain the name of replaceable database driver (RDD) subsystem.
 */
static HB_ERRCODE hb_waSysName( AREAP pArea, char * pBuffer )
{
   HB_TRACE( HB_TR_DEBUG, ( "hb_waSysName(%p, %p)", ( void * ) pArea, ( void * ) pBuffer ) );

   hb_strncpy( pBuffer, SELF_RDDNODE( pArea )->szName,
               HB_RDD_MAX_DRIVERNAME_LEN );

   return HB_SUCCESS;
}

/*
 * Evaluate code block for each record in WorkArea.
 */
static HB_ERRCODE hb_waEval( AREAP pArea, LPDBEVALINFO pEvalInfo )
{
   HB_LONG lNext = 1;
   HB_BOOL fEof, fFor;

   HB_TRACE( HB_TR_DEBUG, ( "hb_waEval(%p, %p)", ( void * ) pArea, ( void * ) pEvalInfo ) );

   if( pEvalInfo->dbsci.itmRecID )
   {
      if( SELF_GOTOID( pArea, pEvalInfo->dbsci.itmRecID ) != HB_SUCCESS )
         return HB_FAILURE;
   }
   else if( pEvalInfo->dbsci.lNext )
   {
      lNext = hb_itemGetNL( pEvalInfo->dbsci.lNext );
      if( lNext <= 0 )
         return HB_SUCCESS;
   }
   else if( ! pEvalInfo->dbsci.itmCobWhile &&
            ! hb_itemGetLX( pEvalInfo->dbsci.fRest ) )
   {
      if( SELF_GOTOP( pArea ) != HB_SUCCESS )
         return HB_FAILURE;
   }

   /* TODO: use SKIPSCOPE() method and fRest parameter */

   for( ;; )
   {
      if( SELF_EOF( pArea, &fEof ) != HB_SUCCESS )
         return HB_FAILURE;

      if( fEof )
         break;

      if( pEvalInfo->dbsci.itmCobWhile )
      {
         if( SELF_EVALBLOCK( pArea, pEvalInfo->dbsci.itmCobWhile ) != HB_SUCCESS )
            return HB_FAILURE;
         if( ! hb_itemGetLX( pArea->valResult ) )
            break;
      }

      if( pEvalInfo->dbsci.itmCobFor )
      {
         if( SELF_EVALBLOCK( pArea, pEvalInfo->dbsci.itmCobFor ) != HB_SUCCESS )
            return HB_FAILURE;
         fFor = hb_itemGetLX( pArea->valResult );
      }
      else
         fFor = HB_TRUE;

      if( fFor )
      {
         if( SELF_EVALBLOCK( pArea, pEvalInfo->itmBlock ) != HB_SUCCESS )
            return HB_FAILURE;
      }

      if( pEvalInfo->dbsci.itmRecID || ( pEvalInfo->dbsci.lNext && --lNext < 1 ) )
         break;

      if( SELF_SKIP( pArea, 1 ) != HB_SUCCESS )
         return HB_FAILURE;
   }

   return HB_SUCCESS;
}

/*
 * Locate a record which pass given condition
 */
static HB_ERRCODE hb_waLocate( AREAP pArea, HB_BOOL fContinue )
{
   HB_LONG lNext = 1;
   HB_BOOL fEof;

   HB_TRACE( HB_TR_DEBUG, ( "hb_waLocate(%p, %d)", ( void * ) pArea, fContinue ) );

   if( fContinue )
   {
      if( ! pArea->dbsi.itmCobFor )
         return HB_SUCCESS;

      if( SELF_SKIP( pArea, 1 ) != HB_SUCCESS )
         return HB_FAILURE;
   }
   else if( pArea->dbsi.itmRecID )
   {
      if( SELF_GOTOID( pArea, pArea->dbsi.itmRecID ) != HB_SUCCESS )
         return HB_FAILURE;
   }
   else if( pArea->dbsi.lNext )
   {
      lNext = hb_itemGetNL( pArea->dbsi.lNext );
      if( lNext <= 0 )
         return HB_SUCCESS;
   }
   else if( ! pArea->dbsi.itmCobWhile &&
            ! hb_itemGetLX( pArea->dbsi.fRest ) )
   {
      if( SELF_GOTOP( pArea ) != HB_SUCCESS )
         return HB_FAILURE;
   }

   pArea->fFound = HB_FALSE;

   /* TODO: use SKIPSCOPE() method and fRest parameter */

   for( ;; )
   {
      if( SELF_EOF( pArea, &fEof ) != HB_SUCCESS )
         return HB_FAILURE;

      if( fEof )
         break;

      if( ! fContinue && pArea->dbsi.itmCobWhile )
      {
         if( SELF_EVALBLOCK( pArea, pArea->dbsi.itmCobWhile ) != HB_SUCCESS )
            return HB_FAILURE;
         if( ! hb_itemGetLX( pArea->valResult ) )
            break;
      }

      if( ! pArea->dbsi.itmCobFor )
      {
         pArea->fFound = HB_TRUE;
         break;
      }
      else
      {
         if( SELF_EVALBLOCK( pArea, pArea->dbsi.itmCobFor ) != HB_SUCCESS )
            return HB_FAILURE;

         if( hb_itemGetLX( pArea->valResult ) )
         {
            pArea->fFound = HB_TRUE;
            break;
         }
      }

      if( ! fContinue &&
          ( pArea->dbsi.itmRecID || ( pArea->dbsi.lNext && --lNext < 1 ) ) )
         break;

      if( SELF_SKIP( pArea, 1 ) != HB_SUCCESS )
         return HB_FAILURE;
   }

   return HB_SUCCESS;
}

/*
 * Copy one or more records from one WorkArea to another.
 */
static HB_ERRCODE hb_waTrans( AREAP pArea, LPDBTRANSINFO pTransInfo )
{
   HB_LONG lNext = 1;
   HB_BOOL fEof, fFor;

   HB_TRACE( HB_TR_DEBUG, ( "hb_waTrans(%p, %p)", ( void * ) pArea, ( void * ) pTransInfo ) );

   if( pTransInfo->dbsci.itmRecID )
   {
      if( SELF_GOTOID( pArea, pTransInfo->dbsci.itmRecID ) != HB_SUCCESS )
         return HB_FAILURE;
   }
   else if( pTransInfo->dbsci.lNext )
   {
      lNext = hb_itemGetNL( pTransInfo->dbsci.lNext );
      if( lNext <= 0 )
         return HB_SUCCESS;
   }
   else if( ! pTransInfo->dbsci.itmCobWhile &&
            ! hb_itemGetLX( pTransInfo->dbsci.fRest ) )
   {
      if( SELF_GOTOP( pArea ) != HB_SUCCESS )
         return HB_FAILURE;
   }

   /* TODO: use SKIPSCOPE() method and fRest parameter */

   for( ;; )
   {
      if( SELF_EOF( pArea, &fEof ) != HB_SUCCESS )
         return HB_FAILURE;

      if( fEof )
         break;

      if( pTransInfo->dbsci.itmCobWhile )
      {
         if( SELF_EVALBLOCK( pArea, pTransInfo->dbsci.itmCobWhile ) != HB_SUCCESS )
            return HB_FAILURE;
         if( ! hb_itemGetLX( pArea->valResult ) )
            break;
      }

      if( pTransInfo->dbsci.itmCobFor )
      {
         if( SELF_EVALBLOCK( pArea, pTransInfo->dbsci.itmCobFor ) != HB_SUCCESS )
            return HB_FAILURE;
         fFor = hb_itemGetLX( pArea->valResult );
      }
      else
         fFor = HB_TRUE;

      if( fFor )
      {
         if( SELF_TRANSREC( pArea, pTransInfo ) != HB_SUCCESS )
            return HB_FAILURE;
      }

      if( pTransInfo->dbsci.itmRecID || ( pTransInfo->dbsci.lNext && --lNext < 1 ) )
         break;

      if( SELF_SKIP( pArea, 1 ) != HB_SUCCESS )
         return HB_FAILURE;
   }

   return HB_SUCCESS;
}

/*
 * Copy a record to another WorkArea.
 */
static HB_ERRCODE hb_waTransRec( AREAP pArea, LPDBTRANSINFO pTransInfo )
{
   HB_BOOL bDeleted;
   HB_BYTE * pRecord;
   HB_ERRCODE errCode;

   HB_TRACE( HB_TR_DEBUG, ( "hb_waTransRec(%p, %p)", ( void * ) pArea, ( void * ) pTransInfo ) );

   if( pTransInfo->uiFlags & DBTF_MATCH && pTransInfo->uiFlags & DBTF_PUTREC )
   {
      /* Record deleted? */
      errCode = SELF_DELETED( pArea, &bDeleted );
      if( errCode != HB_SUCCESS )
         return errCode;

      errCode = SELF_GETREC( pArea, &pRecord );
      if( errCode != HB_SUCCESS )
         return errCode;

      /* Append a new record */
      errCode = SELF_APPEND( pTransInfo->lpaDest, HB_TRUE );
      if( errCode != HB_SUCCESS )
         return errCode;

      /* Copy record */
      errCode = SELF_PUTREC( pTransInfo->lpaDest, pRecord );
   }
   else
   {
      LPDBTRANSITEM pTransItem;
      PHB_ITEM pItem;
      HB_USHORT uiCount;

      if( pTransInfo->uiFlags & DBTF_RECALL )
         bDeleted = HB_FALSE;
      else
      {
         /* Record deleted? */
         errCode = SELF_DELETED( pArea, &bDeleted );
         if( errCode != HB_SUCCESS )
            return errCode;
      }

      /* Append a new record */
      errCode = SELF_APPEND( pTransInfo->lpaDest, HB_TRUE );
      if( errCode != HB_SUCCESS )
         return errCode;

      pItem = hb_itemNew( NULL );
      pTransItem = pTransInfo->lpTransItems;
      for( uiCount = pTransInfo->uiItemCount; uiCount; --uiCount )
      {
         errCode = SELF_GETVALUE( pArea, pTransItem->uiSource, pItem );
         if( errCode != HB_SUCCESS )
            break;
         errCode = SELF_PUTVALUE( pTransInfo->lpaDest,
                                  pTransItem->uiDest, pItem );
         if( errCode != HB_SUCCESS )
            break;
         ++pTransItem;
      }
      hb_itemRelease( pItem );
   }

   /* Delete the new record if copy fail */
   if( errCode != HB_SUCCESS )
      SELF_DELETE( pTransInfo->lpaDest );
   else if( bDeleted )
   {
      /* Record with deleted flag */
      if( pTransInfo->uiFlags & DBTF_RECALL )
         errCode = SELF_RECALL( pTransInfo->lpaDest );
      else
         errCode = SELF_DELETE( pTransInfo->lpaDest );
   }

   return errCode;
}

/*
 * Report end of relation.
 */
static HB_ERRCODE hb_waChildEnd( AREAP pArea, LPDBRELINFO pRelInfo )
{
   HB_TRACE( HB_TR_DEBUG, ( "hb_waChildEnd(%p, %p)", ( void * ) pArea, ( void * ) pRelInfo ) );

   if( pRelInfo->isScoped )
   {
      DBORDERINFO pInfo;
      pInfo.itmOrder = NULL;
      pInfo.atomBagName = NULL;
      pInfo.itmResult = hb_itemNew( NULL );
      pInfo.itmNewVal = NULL;
      SELF_ORDINFO( pArea, DBOI_SCOPETOPCLEAR, &pInfo );
      SELF_ORDINFO( pArea, DBOI_SCOPEBOTTOMCLEAR, &pInfo );
      hb_itemRelease( pInfo.itmResult );
   }

   pArea->uiParents--;
   return HB_SUCCESS;
}

/*
 * Report initialization of a relation.
 */
static HB_ERRCODE hb_waChildStart( AREAP pArea, LPDBRELINFO pRelInfo )
{
   HB_TRACE( HB_TR_DEBUG, ( "hb_waChildStart(%p, %p)", ( void * ) pArea, ( void * ) pRelInfo ) );
   HB_SYMBOL_UNUSED( pRelInfo );

   pArea->uiParents++;
   return HB_SUCCESS;
}

/*
 * Force relational movement in child WorkAreas.
 */
static HB_ERRCODE hb_waSyncChildren( AREAP pArea )
{

   LPDBRELINFO lpdbRelation;

   HB_TRACE( HB_TR_DEBUG, ( "hb_waSyncChildren(%p)", ( void * ) pArea ) );

   lpdbRelation = pArea->lpdbRelations;
   while( lpdbRelation )
   {
      if( SELF_CHILDSYNC( lpdbRelation->lpaChild, lpdbRelation ) != HB_SUCCESS )
         return HB_FAILURE;
      lpdbRelation = lpdbRelation->lpdbriNext;
   }

   return HB_SUCCESS;
}

/*
 * Clear all relations in the specified WorkArea.
 */
static HB_ERRCODE hb_waClearRel( AREAP pArea )
{
   HB_TRACE( HB_TR_DEBUG, ( "hb_waClearRel(%p)", ( void * ) pArea ) );

   /* Free all relations */
   if( pArea->lpdbRelations )
   {
      int iCurrArea = hb_rddGetCurrentWorkAreaNumber();

      do
      {
         LPDBRELINFO lpdbRelation = pArea->lpdbRelations;

         hb_rddSelectWorkAreaNumber( lpdbRelation->lpaChild->uiArea );
         SELF_CHILDEND( lpdbRelation->lpaChild, lpdbRelation );
         pArea->lpdbRelations = lpdbRelation->lpdbriNext;

         if( lpdbRelation->itmCobExpr )
         {
            hb_itemRelease( lpdbRelation->itmCobExpr );
         }
         if( lpdbRelation->abKey )
         {
            hb_itemRelease( lpdbRelation->abKey );
         }
         hb_xfree( lpdbRelation );
      }
      while( pArea->lpdbRelations );

      hb_rddSelectWorkAreaNumber( iCurrArea );
   }

   return HB_SUCCESS;
}

/*
 * Obtain the workarea number of the specified relation.
 */
static HB_ERRCODE hb_waRelArea( AREAP pArea, HB_USHORT uiRelNo, HB_USHORT * pRelArea )
{
   LPDBRELINFO lpdbRelations;
   HB_USHORT uiIndex = 1;

   HB_TRACE( HB_TR_DEBUG, ( "hb_waRelArea(%p, %hu, %p)", ( void * ) pArea, uiRelNo, ( void * ) pRelArea ) );

   *pRelArea = 0;
   lpdbRelations = pArea->lpdbRelations;
   while( lpdbRelations )
   {
      if( uiIndex++ == uiRelNo )
      {
         *pRelArea = lpdbRelations->lpaChild->uiArea;
         break;
      }
      lpdbRelations = lpdbRelations->lpdbriNext;
   }
   return *pRelArea ? HB_SUCCESS : HB_FAILURE;
}

/*
 * Evaluate a block against the relation in specified WorkArea.
 */
static HB_ERRCODE hb_waRelEval( AREAP pArea, LPDBRELINFO pRelInfo )
{
   HB_ERRCODE errCode;
   HB_BOOL fEof;

   HB_TRACE( HB_TR_DEBUG, ( "hb_waRelEval(%p, %p)", ( void * ) pArea, ( void * ) pRelInfo ) );

   errCode = SELF_EOF( pRelInfo->lpaParent, &fEof );
   if( errCode == HB_SUCCESS )
   {
      if( fEof )
         errCode = SELF_GOTO( pArea, 0 );
      else
      {
         errCode = SELF_EVALBLOCK( pRelInfo->lpaParent, pRelInfo->itmCobExpr );
         if( errCode == HB_SUCCESS )
         {
            PHB_ITEM pResult;
            DBORDERINFO pInfo;

            /*
             *  Check the current order
             */
            pResult = pRelInfo->lpaParent->valResult;
            pRelInfo->lpaParent->valResult = NULL;
            memset( &pInfo, 0, sizeof( pInfo ) );
            pInfo.itmResult = hb_itemPutNI( NULL, 0 );
            errCode = SELF_ORDINFO( pArea, DBOI_NUMBER, &pInfo );

            if( errCode == HB_SUCCESS )
            {
               int iOrder = hb_itemGetNI( pInfo.itmResult );
               if( iOrder != 0 )
               {
                  if( pRelInfo->isScoped )
                  {
                     pInfo.itmNewVal = pResult;
                     errCode = SELF_ORDINFO( pArea, DBOI_SCOPETOP, &pInfo );
                     if( errCode == HB_SUCCESS )
                        errCode = SELF_ORDINFO( pArea, DBOI_SCOPEBOTTOM, &pInfo );
                  }
                  if( errCode == HB_SUCCESS )
                     errCode = SELF_SEEK( pArea, HB_FALSE, pResult, HB_FALSE );
               }
               else
               {
                  /*
                   * If current order equals to zero, use GOTOID instead of SEEK
                   * Unfortunately it interacts with buggy .prg code which returns
                   * non numerical values from relation expression and RDD accepts
                   * only numerical record ID. In such case SELF_GOTO() works like
                   * SELF_GOEOF() but SELF_GOTOID() reports error. So for Clipper
                   * compatibility SELF_GOTO() is used here but if RDD can use
                   * non numerical record IDs then this method should be overloaded
                   * to use SELF_GOTOID(), [druzus]
                   */
                  /* errCode = SELF_GOTOID( pArea, pResult ); */
                  errCode = SELF_GOTO( pArea, hb_itemGetNL( pResult ) );
                  if( errCode == HB_SUCCESS )
                  {
                     errCode = SELF_EOF( pArea, &fEof );
                     if( errCode == HB_SUCCESS )
                        pArea->fFound = ! fEof;
                  }
               }
            }
            hb_itemRelease( pInfo.itmResult );
            hb_itemRelease( pResult );
         }
      }
   }
   return errCode;
}

/*
 * Obtain the character expression of the specified relation.
 */
static HB_ERRCODE hb_waRelText( AREAP pArea, HB_USHORT uiRelNo, PHB_ITEM pExpr )
{
   LPDBRELINFO lpdbRelations;
   HB_USHORT uiIndex = 1;

   HB_TRACE( HB_TR_DEBUG, ( "hb_waRelText(%p, %hu, %p)", ( void * ) pArea, uiRelNo, ( void * ) pExpr ) );

   lpdbRelations = pArea->lpdbRelations;

   while( lpdbRelations )
   {
      if( uiIndex++ == uiRelNo )
      {
         hb_itemCopy( pExpr, lpdbRelations->abKey );
         return HB_SUCCESS;
      }
      lpdbRelations = lpdbRelations->lpdbriNext;
   }

   return HB_FAILURE;
}

/*
 * Set a relation in the parent file.
 */
static HB_ERRCODE hb_waSetRel( AREAP pArea, LPDBRELINFO lpdbRelInf )
{
   LPDBRELINFO lpdbRelations;

   HB_TRACE( HB_TR_DEBUG, ( "hb_waSetRel(%p, %p)", ( void * ) pArea, ( void * ) lpdbRelInf ) );

   lpdbRelations = pArea->lpdbRelations;
   if( ! lpdbRelations )
   {
      pArea->lpdbRelations = ( LPDBRELINFO ) hb_xgrab( sizeof( DBRELINFO ) );
      lpdbRelations = pArea->lpdbRelations;
   }
   else
   {
      while( lpdbRelations->lpdbriNext )
         lpdbRelations = lpdbRelations->lpdbriNext;
      lpdbRelations->lpdbriNext = ( LPDBRELINFO ) hb_xgrab( sizeof( DBRELINFO ) );
      lpdbRelations = lpdbRelations->lpdbriNext;
   }
   lpdbRelations->lpaParent = pArea;
   lpdbRelations->lpaChild = lpdbRelInf->lpaChild;
   lpdbRelations->itmCobExpr = lpdbRelInf->itmCobExpr;
   lpdbRelations->isScoped = lpdbRelInf->isScoped;
   lpdbRelations->isOptimized = lpdbRelInf->isOptimized;
   lpdbRelations->abKey = lpdbRelInf->abKey;
   lpdbRelations->lpdbriNext = lpdbRelInf->lpdbriNext;

   return SELF_CHILDSTART( lpdbRelInf->lpaChild, lpdbRelations );
}

/*
 * Clear the active filter expression.
 */
static HB_ERRCODE hb_waClearFilter( AREAP pArea )
{
   HB_TRACE( HB_TR_DEBUG, ( "hb_waClearFilter(%p)", ( void * ) pArea ) );

   /* Free all items */
   if( pArea->dbfi.itmCobExpr )
   {
      hb_itemRelease( pArea->dbfi.itmCobExpr );
      pArea->dbfi.itmCobExpr = NULL;
   }
   if( pArea->dbfi.abFilterText )
   {
      hb_itemRelease( pArea->dbfi.abFilterText );
      pArea->dbfi.abFilterText = NULL;
   }
   pArea->dbfi.fOptimized = HB_FALSE;
   pArea->dbfi.fFilter = HB_FALSE;

   return HB_SUCCESS;
}

/*
 * Clear the active locate expression.
 */
static HB_ERRCODE hb_waClearLocate( AREAP pArea )
{
   HB_TRACE( HB_TR_DEBUG, ( "hb_waClearLocate(%p)", ( void * ) pArea ) );

   /* Free all items */
   if( pArea->dbsi.itmCobFor )
   {
      hb_itemRelease( pArea->dbsi.itmCobFor );
      pArea->dbsi.itmCobFor = NULL;
   }
   if( pArea->dbsi.lpstrFor )
   {
      hb_itemRelease( pArea->dbsi.lpstrFor );
      pArea->dbsi.lpstrFor = NULL;
   }
   if( pArea->dbsi.itmCobWhile )
   {
      hb_itemRelease( pArea->dbsi.itmCobWhile );
      pArea->dbsi.itmCobWhile = NULL;
   }
   if( pArea->dbsi.lpstrWhile )
   {
      hb_itemRelease( pArea->dbsi.lpstrWhile );
      pArea->dbsi.lpstrWhile = NULL;
   }
   if( pArea->dbsi.lNext )
   {
      hb_itemRelease( pArea->dbsi.lNext );
      pArea->dbsi.lNext = NULL;
   }
   if( pArea->dbsi.itmRecID )
   {
      hb_itemRelease( pArea->dbsi.itmRecID );
      pArea->dbsi.itmRecID = NULL;
   }
   if( pArea->dbsi.fRest )
   {
      hb_itemRelease( pArea->dbsi.fRest );
      pArea->dbsi.fRest = NULL;
   }

   return HB_SUCCESS;
}

/*
 * Return filter condition of the specified WorkArea.
 */
static HB_ERRCODE hb_waFilterText( AREAP pArea, PHB_ITEM pFilter )
{
   HB_TRACE( HB_TR_DEBUG, ( "hb_waFilterText(%p, %p)", ( void * ) pArea, ( void * ) pFilter ) );

   if( pArea->dbfi.abFilterText )
      hb_itemCopy( pFilter, pArea->dbfi.abFilterText );

   return HB_SUCCESS;
}

/*
 * Set the filter condition for the specified WorkArea.
 */
static HB_ERRCODE hb_waSetFilter( AREAP pArea, LPDBFILTERINFO pFilterInfo )
{
   HB_TRACE( HB_TR_DEBUG, ( "hb_waSetFilter(%p, %p)", ( void * ) pArea, ( void * ) pFilterInfo ) );

   /* Clear the active filter expression */
   if( SELF_CLEARFILTER( pArea ) != HB_SUCCESS )
      return HB_FAILURE;

   if( pFilterInfo->itmCobExpr )
   {
      pArea->dbfi.itmCobExpr = hb_itemNew( pFilterInfo->itmCobExpr );
   }
   if( pFilterInfo->abFilterText )
   {
      pArea->dbfi.abFilterText = hb_itemNew( pFilterInfo->abFilterText );
   }
   pArea->dbfi.fOptimized = pFilterInfo->fOptimized;
   pArea->dbfi.fFilter = HB_TRUE;

   return HB_SUCCESS;
}

/*
 * Set the locate scope for the specified WorkArea.
 */
static HB_ERRCODE hb_waSetLocate( AREAP pArea, LPDBSCOPEINFO pScopeInfo )
{
   HB_TRACE( HB_TR_DEBUG, ( "hb_waSetLocate(%p, %p)", ( void * ) pArea, ( void * ) pScopeInfo ) );

   /* Clear the active locate expression */
   if( SELF_CLEARLOCATE( pArea ) != HB_SUCCESS )
      return HB_FAILURE;

   if( pScopeInfo->itmCobFor )
      pArea->dbsi.itmCobFor = hb_itemNew( pScopeInfo->itmCobFor );

   if( pScopeInfo->lpstrFor )
      pArea->dbsi.lpstrFor = hb_itemNew( pScopeInfo->lpstrFor );

   if( pScopeInfo->itmCobWhile )
      pArea->dbsi.itmCobWhile = hb_itemNew( pScopeInfo->itmCobWhile );

   if( pScopeInfo->lpstrWhile )
      pArea->dbsi.lpstrWhile = hb_itemNew( pScopeInfo->lpstrWhile );

   if( pScopeInfo->lNext )
      pArea->dbsi.lNext = hb_itemNew( pScopeInfo->lNext );

   if( pScopeInfo->itmRecID )
      pArea->dbsi.itmRecID = hb_itemNew( pScopeInfo->itmRecID );

   if( pScopeInfo->fRest )
      pArea->dbsi.fRest = hb_itemNew( pScopeInfo->fRest );

   pArea->dbsi.fIgnoreFilter     = pScopeInfo->fIgnoreFilter;
   pArea->dbsi.fIncludeDeleted   = pScopeInfo->fIncludeDeleted;
   pArea->dbsi.fLast             = pScopeInfo->fLast;
   pArea->dbsi.fIgnoreDuplicates = pScopeInfo->fIgnoreDuplicates;
   pArea->dbsi.fBackward         = pScopeInfo->fBackward;
   pArea->dbsi.fOptimized        = pScopeInfo->fOptimized;

   return HB_SUCCESS;
}

/*
 * Compile a character expression.
 */
static HB_ERRCODE hb_waCompile( AREAP pArea, const char * pExpr )
{
   PHB_MACRO pMacro;

   HB_TRACE( HB_TR_DEBUG, ( "hb_waCompile(%p, %p)", ( void * ) pArea, ( const void * ) pExpr ) );

   pMacro = hb_macroCompile( pExpr );
   if( pMacro )
   {
      pArea->valResult = hb_itemPutPtr( pArea->valResult, ( void * ) pMacro );
      return HB_SUCCESS;
   }
   else
      return HB_FAILURE;
}

/*
 * Raise a runtime error.
 */
static HB_ERRCODE hb_waError( AREAP pArea, PHB_ITEM pError )
{
   char szRddName[ HB_RDD_MAX_DRIVERNAME_LEN + 1 ];

   HB_TRACE( HB_TR_DEBUG, ( "hb_waError(%p, %p)", ( void * ) pArea, ( void * ) pError ) );

   if( pArea && pArea->lprfsHost->sysName )
      SELF_SYSNAME( pArea, szRddName );
   else
      hb_strncpy( szRddName, "???DRIVER", HB_RDD_MAX_DRIVERNAME_LEN );
   hb_errPutSeverity( pError, ES_ERROR );
   hb_errPutSubSystem( pError, szRddName );
   return hb_errLaunch( pError );
}

/*
 * Evaluate a code block.
 */
static HB_ERRCODE hb_waEvalBlock( AREAP pArea, PHB_ITEM pBlock )
{
   PHB_ITEM pItem;
   int iCurrArea, iUsedArea;

   HB_TRACE( HB_TR_DEBUG, ( "hb_waEvalBlock(%p, %p)", ( void * ) pArea, ( void * ) pBlock ) );

   iCurrArea = hb_rddGetCurrentWorkAreaNumber();
   iUsedArea = pArea->uiArea;
   if( iCurrArea != iUsedArea )
      hb_rddSelectWorkAreaNumber( iUsedArea );

   pItem = hb_vmEvalBlockOrMacro( pBlock );

   if( ( AREAP ) hb_rddGetWorkAreaPointer( iUsedArea ) != pArea )
      return HB_FAILURE;

   if( ! pArea->valResult )
      pArea->valResult = hb_itemNew( NULL );
   hb_itemMove( pArea->valResult, pItem );

   hb_rddSelectWorkAreaNumber( iCurrArea );

   return hb_vmRequestQuery() ? HB_FAILURE : HB_SUCCESS;
}

/*
 * RDD info
 */
static HB_ERRCODE hb_waRddInfo( LPRDDNODE pRDD, HB_USHORT uiIndex, HB_ULONG ulConnection, PHB_ITEM pItem )
{
   HB_BOOL fResult;
   int iResult;

   HB_TRACE( HB_TR_DEBUG, ( "hb_rddInfo(%p, %hu, %lu, %p)", ( void * ) pRDD, uiIndex, ulConnection, ( void * ) pItem ) );

   HB_SYMBOL_UNUSED( pRDD );
   HB_SYMBOL_UNUSED( ulConnection );

   switch( uiIndex )
   {
      case RDDI_ISDBF:
      case RDDI_CANPUTREC:
      case RDDI_LOCAL:
      case RDDI_REMOTE:
      case RDDI_RECORDMAP:
      case RDDI_ENCRYPTION:
      case RDDI_AUTOLOCK:
      case RDDI_STRUCTORD:
      case RDDI_LARGEFILE:
      case RDDI_MULTITAG:
      case RDDI_SORTRECNO:
      case RDDI_MULTIKEY:
      case RDDI_BLOB_SUPPORT:
         hb_itemPutL( pItem, HB_FALSE );
         break;

      case RDDI_CONNECTION:
      case RDDI_TABLETYPE:
      case RDDI_MEMOTYPE:
      case RDDI_MEMOVERSION:
         hb_itemPutNI( pItem, 0 );
         break;

      case RDDI_STRICTREAD:
         fResult = hb_setGetStrictRead();
         if( hb_itemType( pItem ) & HB_IT_LOGICAL )
            hb_setSetItem( HB_SET_STRICTREAD, pItem );
         hb_itemPutL( pItem, fResult );
         break;
      case RDDI_OPTIMIZE:
         fResult = hb_setGetOptimize();
         if( hb_itemType( pItem ) & HB_IT_LOGICAL )
            hb_setSetItem( HB_SET_OPTIMIZE, pItem );
         hb_itemPutL( pItem, fResult );
         break;
      case RDDI_FORCEOPT:
         fResult = hb_setGetForceOpt();
         if( hb_itemType( pItem ) & HB_IT_LOGICAL )
            hb_setSetItem( HB_SET_FORCEOPT, pItem );
         hb_itemPutL( pItem, fResult );
         break;
      case RDDI_AUTOOPEN:
         fResult = hb_setGetAutOpen();
         if( hb_itemType( pItem ) & HB_IT_LOGICAL )
            hb_setSetItem( HB_SET_AUTOPEN, pItem );
         hb_itemPutL( pItem, fResult );
         break;
      case RDDI_AUTOORDER:
         iResult = hb_setGetAutOrder();
         if( hb_itemType( pItem ) & HB_IT_NUMERIC )
            hb_setSetItem( HB_SET_AUTORDER, pItem );
         hb_itemPutNI( pItem, iResult );
         break;
      case RDDI_AUTOSHARE:
         fResult = hb_setGetAutoShare();
         if( hb_itemType( pItem ) & HB_IT_LOGICAL )
            hb_setSetItem( HB_SET_AUTOSHARE, pItem );
         hb_itemPutL( pItem, fResult );
         break;
      case RDDI_LOCKSCHEME:
         iResult = hb_setGetDBFLockScheme();
         if( hb_itemType( pItem ) & HB_IT_NUMERIC )
            hb_setSetItem( HB_SET_DBFLOCKSCHEME, pItem );
         hb_itemPutNI( pItem, iResult );
         break;
      case RDDI_MEMOBLOCKSIZE:
         iResult = hb_setGetMBlockSize();
         if( hb_itemType( pItem ) & HB_IT_NUMERIC )
            hb_setSetItem( HB_SET_MBLOCKSIZE, pItem );
         hb_itemPutNI( pItem, iResult );
         break;
      case RDDI_MEMOEXT:
      {
         const char * szExt = hb_setGetMFileExt();
         char * szResult = szExt ? hb_strdup( szExt ) : NULL;
         if( hb_itemType( pItem ) & HB_IT_STRING )
            hb_setSetItem( HB_SET_MFILEEXT, pItem );
<<<<<<< HEAD
            if( szResult )
               hb_itemPutCLPtr( pItem, szResult, strlen( szResult ) );
            else
               hb_itemPutC( pItem, NULL );
            break;
         }
         else if( szResult )
         {
            hb_itemPutCLPtr( pItem, szResult, strlen( szResult ) );
            break;
         }
=======
         hb_itemPutCPtr( pItem, szResult );
         break;
>>>>>>> 3e3d5b17
      }
      /* fallthrough */ /* return HB_FAILURE */
      case RDDI_TABLEEXT:
      case RDDI_ORDBAGEXT:
      case RDDI_ORDEREXT:
      case RDDI_ORDSTRUCTEXT:
      case RDDI_DELIMITER:
      case RDDI_SEPARATOR:
      case RDDI_TRIGGER:
      case RDDI_PENDINGTRIGGER:
         hb_itemPutC( pItem, NULL );
         /* fallthrough */ /* return HB_FAILURE */

      default:
         return HB_FAILURE;
   }
   return HB_SUCCESS;
}

/*
 * Raise a runtime error if an method is not defined.
 */
static HB_ERRCODE hb_waUnsupported( AREAP pArea )
{
   PHB_ITEM pError;

   HB_TRACE( HB_TR_DEBUG, ( "hb_waUnsupported(%p)", ( void * ) pArea ) );

   pError = hb_errNew();
   hb_errPutGenCode( pError, EG_UNSUPPORTED );
   hb_errPutDescription( pError, hb_langDGetErrorDesc( EG_UNSUPPORTED ) );
   SELF_ERROR( pArea, pError );
   hb_itemRelease( pError );

   return HB_FAILURE;
}

/*
 * Raise a runtime error if an method is not defined.
 */
static HB_ERRCODE hb_waRddUnsupported( LPRDDNODE pRDD )
{
   PHB_ITEM pError;

   HB_TRACE( HB_TR_DEBUG, ( "hb_waRDDUnsupported(%p)", ( void * ) pRDD ) );

   pError = hb_errNew();
   hb_errPutGenCode( pError, EG_UNSUPPORTED );
   hb_errPutDescription( pError, hb_langDGetErrorDesc( EG_UNSUPPORTED ) );

   hb_errPutSeverity( pError, ES_ERROR );
   hb_errPutSubSystem( pError, pRDD->szName );
   hb_errLaunch( pError );
   hb_itemRelease( pError );

   return HB_FAILURE;
}

#if 0
/*
 * Empty method.
 */
static HB_ERRCODE hb_waNull( AREAP pArea )
{
   HB_TRACE( HB_TR_DEBUG, ( "hb_waNull(%p)", ( void * ) pArea ) );

   HB_SYMBOL_UNUSED( pArea );

   return HB_SUCCESS;
}
#endif

/*
 * The default virtual method table for all WorkAreas.
 */
static const RDDFUNCS waTable =
{
   /* Movement and positioning methods */
/* ( DBENTRYP_BP )   */ hb_waBof,               /* Bof        */
/* ( DBENTRYP_BP )   */ hb_waEof,               /* Eof        */
/* ( DBENTRYP_BP )   */ hb_waFound,             /* Found      */
   ( DBENTRYP_V )       hb_waUnsupported,       /* GoBottom   */
   ( DBENTRYP_UL )      hb_waUnsupported,       /* GoTo       */
   ( DBENTRYP_I )       hb_waUnsupported,       /* GoToId     */
   ( DBENTRYP_V )       hb_waUnsupported,       /* GoTop      */
   ( DBENTRYP_BIB )     hb_waUnsupported,       /* Seek       */
/* ( DBENTRYP_L )    */ hb_waSkip,              /* Skip       */
/* ( DBENTRYP_L )    */ hb_waSkipFilter,        /* SkipFilter */
   ( DBENTRYP_L )       hb_waUnsupported,       /* SkipRaw    */

   /* Data management */
/* ( DBENTRYP_VF )   */ hb_waAddField,          /* AddField       */
   ( DBENTRYP_B )       hb_waUnsupported,       /* Append         */
/* ( DBENTRYP_I )    */ hb_waCreateFields,      /* CreateFields   */
   ( DBENTRYP_V )       hb_waUnsupported,       /* DeleteRec      */
   ( DBENTRYP_BP )      hb_waUnsupported,       /* Deleted        */
/* ( DBENTRYP_SP )   */ hb_waFieldCount,        /* FieldCount     */
   ( DBENTRYP_VF )      hb_waUnsupported,       /* FieldDisplay   */
/* ( DBENTRYP_SSI )  */ hb_waFieldInfo,         /* FieldInfo      */
/* ( DBENTRYP_SCP )  */ hb_waFieldName,         /* FieldName      */
   ( DBENTRYP_V )       hb_waUnsupported,       /* Flush          */
   ( DBENTRYP_PP )      hb_waUnsupported,       /* GetRec         */
   ( DBENTRYP_SI )      hb_waUnsupported,       /* GetValue       */
   ( DBENTRYP_SVL )     hb_waUnsupported,       /* GetVarLen      */
   ( DBENTRYP_V )       hb_waUnsupported,       /* GoCold         */
   ( DBENTRYP_V )       hb_waUnsupported,       /* GoHot          */
   ( DBENTRYP_P )       hb_waUnsupported,       /* PutRec         */
   ( DBENTRYP_SI )      hb_waUnsupported,       /* PutValue       */
   ( DBENTRYP_V )       hb_waUnsupported,       /* Recall         */
   ( DBENTRYP_ULP )     hb_waUnsupported,       /* RecCount       */
   ( DBENTRYP_ISI )     hb_waUnsupported,       /* RecInfo        */
   ( DBENTRYP_ULP )     hb_waUnsupported,       /* RecNo          */
   ( DBENTRYP_I )       hb_waUnsupported,       /* RecId          */
/* ( DBENTRYP_S )    */ hb_waSetFieldExtent,    /* SetFieldExtent */

   /* WorkArea/Database management */
/* ( DBENTRYP_CP )   */ hb_waAlias,             /* Alias       */
/* ( DBENTRYP_V )    */ hb_waClose,             /* Close       */
   /* Like in Clipper map CREATE() method at work area level to OPEN() */
/* ( DBENTRYP_VO )   */ hb_waOpen,              /* Create      */
/* ( DBENTRYP_SI )   */ hb_waInfo,              /* Info        */
/* ( DBENTRYP_V )    */ hb_waNewArea,           /* NewArea     */
/* ( DBENTRYP_VO )   */ hb_waOpen,              /* Open        */
/* ( DBENTRYP_V )    */ hb_waRelease,           /* Release     */
/* ( DBENTRYP_SP )   */ hb_waStructSize,        /* StructSize  */
/* ( DBENTRYP_CP )   */ hb_waSysName,           /* SysName     */
/* ( DBENTRYP_VEI )  */ hb_waEval,              /* Eval        */
   ( DBENTRYP_V )       hb_waUnsupported,       /* Pack        */
   ( DBENTRYP_LSP )     hb_waUnsupported,       /* PackRec     */
   ( DBENTRYP_VS )      hb_waUnsupported,       /* Sort        */
/* ( DBENTRYP_VT )   */ hb_waTrans,             /* Trans       */
/* ( DBENTRYP_VT )   */ hb_waTransRec,          /* TransRec    */
   ( DBENTRYP_V )       hb_waUnsupported,       /* Zap         */

   /* Relational Methods */
/* ( DBENTRYP_VR )   */ hb_waChildEnd,          /* ChildEnd      */
/* ( DBENTRYP_VR )   */ hb_waChildStart,        /* ChildStart    */
   ( DBENTRYP_VR )      hb_waUnsupported,       /* ChildSync     */
/* ( DBENTRYP_V )    */ hb_waSyncChildren,      /* SyncChildren  */
/* ( DBENTRYP_V )    */ hb_waClearRel,          /* ClearRel      */
   ( DBENTRYP_V )       hb_waUnsupported,       /* ForceRel      */
/* ( DBENTRYP_SSP )  */ hb_waRelArea,           /* RelArea       */
/* ( DBENTRYP_VR )   */ hb_waRelEval,           /* RelEval       */
/* ( DBENTRYP_SI )   */ hb_waRelText,           /* RelText       */
/* ( DBENTRYP_VR )   */ hb_waSetRel,            /* SetRel        */

   /* Order Management */
   ( DBENTRYP_VOI )     hb_waUnsupported,       /* OrderListAdd      */
   ( DBENTRYP_V )       hb_waUnsupported,       /* OrderListClear    */
   ( DBENTRYP_VOI )     hb_waUnsupported,       /* OrderListDelete   */
   ( DBENTRYP_VOI )     hb_waUnsupported,       /* OrderListFocus    */
   ( DBENTRYP_V )       hb_waUnsupported,       /* OrderListRebuild  */
/* ( DBENTRYP_VOO )  */ hb_waOrderCondition,    /* OrderCondition    */
   ( DBENTRYP_VOC )     hb_waUnsupported,       /* OrderCreate       */
   ( DBENTRYP_VOI )     hb_waUnsupported,       /* OrderDestroy      */
/* ( DBENTRYP_SVOI ) */ hb_waOrderInfo,         /* OrderInfo         */

   /* Filters and Scope Settings */
/* ( DBENTRYP_V )    */ hb_waClearFilter,       /* ClearFilter  */
/* ( DBENTRYP_V )    */ hb_waClearLocate,       /* ClearLocate  */
   ( DBENTRYP_V )       hb_waUnsupported,       /* ClearScope   */
   ( DBENTRYP_VPLP )    hb_waUnsupported,       /* CountScope   */
/* ( DBENTRYP_I )    */ hb_waFilterText,        /* FilterText   */
   ( DBENTRYP_SI )      hb_waUnsupported,       /* ScopeInfo    */
/* ( DBENTRYP_VFI )  */ hb_waSetFilter,         /* SetFilter    */
/* ( DBENTRYP_VLO )  */ hb_waSetLocate,         /* SetLocate    */
   ( DBENTRYP_VOS )     hb_waUnsupported,       /* SetScope     */
   ( DBENTRYP_VPL )     hb_waUnsupported,       /* SkipScope    */
/* ( DBENTRYP_B )    */ hb_waLocate,            /* Locate       */

   /* Miscellaneous */
/* ( DBENTRYP_CC )   */ hb_waCompile,           /* Compile    */
/* ( DBENTRYP_I )    */ hb_waError,             /* Error      */
/* ( DBENTRYP_I )    */ hb_waEvalBlock,         /* EvalBlock  */

   /* Network operations */
   ( DBENTRYP_VSP )     hb_waUnsupported,       /* RawLock  */
   ( DBENTRYP_VL )      hb_waUnsupported,       /* Lock     */
   ( DBENTRYP_I )       hb_waUnsupported,       /* UnLock   */

   /* Memofile functions */
   ( DBENTRYP_V )       hb_waUnsupported,       /* CloseMemFile   */
   ( DBENTRYP_VO )      hb_waUnsupported,       /* CreateMemFile  */
   ( DBENTRYP_SCCS )    hb_waUnsupported,       /* GetValueFile   */
   ( DBENTRYP_VO )      hb_waUnsupported,       /* OpenMemFile    */
   ( DBENTRYP_SCCS )    hb_waUnsupported,       /* PutValueFile   */

   /* Database file header handling */
   ( DBENTRYP_V )       hb_waUnsupported,       /* ReadDBHeader   */
   ( DBENTRYP_V )       hb_waUnsupported,       /* WriteDBHeader  */

   /* non WorkArea functions */
   ( DBENTRYP_R )       NULL,                   /* Init    */
   ( DBENTRYP_R )       NULL,                   /* Exit    */
   ( DBENTRYP_RVVL )    hb_waRddUnsupported,    /* Drop    */
   ( DBENTRYP_RVVL )    hb_waRddUnsupported,    /* Exists  */
   ( DBENTRYP_RVVVL )   hb_waRddUnsupported,    /* Rename  */
/* ( DBENTRYP_RSLV ) */ hb_waRddInfo,           /* RddInfo */

   /* Special and reserved methods */
   ( DBENTRYP_SVP )   hb_waUnsupported          /* WhoCares */
};

#define HB_RDD_POOL_ALLOCSIZE  128
/* common for all threads list of registered RDDs */
static HB_CRITICAL_NEW( s_rddMtx );
static LPRDDNODE * s_RddList    = NULL;   /* Registered RDDs pool */
static HB_USHORT   s_uiRddMax   = 0;      /* Size of RDD pool */
static HB_USHORT   s_uiRddCount = 0;      /* Number of registered RDD */

static HB_RDDACCEPT * s_rddRedirAccept  = NULL;
static HB_USHORT      s_uiRddRedirMax   = 0;
static HB_USHORT      s_uiRddRedirCount = 0;

/*
 * Get RDD node poionter
 */
LPRDDNODE hb_rddGetNode( HB_USHORT uiNode )
{
   HB_TRACE( HB_TR_DEBUG, ( "hb_rddGetNode(%hu)", uiNode ) );

   return uiNode < s_uiRddCount ? s_RddList[ uiNode ] : NULL;
}

PHB_ITEM hb_rddList( HB_USHORT uiType )
{
   HB_USHORT uiCount, uiIndex, uiRdds;
   PHB_ITEM pRddArray;

   HB_TRACE( HB_TR_DEBUG, ( "hb_rddList(%hu)", uiType ) );

   for( uiCount = uiRdds = 0; uiCount < s_uiRddCount; ++uiCount )
   {
      if( uiType == 0 || s_RddList[ uiCount ]->uiType == uiType )
         ++uiRdds;
   }
   pRddArray = hb_itemArrayNew( uiRdds );
   for( uiCount = uiIndex = 0; uiCount < s_uiRddCount && uiIndex < uiRdds; ++uiCount )
   {
      LPRDDNODE pNode = s_RddList[ uiCount ];
      if( uiType == 0 || pNode->uiType == uiType )
         hb_arraySetC( pRddArray, ++uiIndex, pNode->szName );
   }
   return pRddArray;
}

/*
 * Find a RDD node.
 */
LPRDDNODE hb_rddFindNode( const char * szDriver, HB_USHORT * uiIndex )
{
   HB_USHORT uiCount;

   HB_TRACE( HB_TR_DEBUG, ( "hb_rddFindNode(%s, %p)", szDriver, ( void * ) uiIndex ) );

   for( uiCount = 0; uiCount < s_uiRddCount; uiCount++ )
   {
      LPRDDNODE pNode = s_RddList[ uiCount ];
      if( strcmp( pNode->szName, szDriver ) == 0 ) /* Matched RDD */
      {
         if( uiIndex )
            *uiIndex = uiCount;
         return pNode;
      }
   }
   if( uiIndex )
      *uiIndex = 0;
   return NULL;
}

/*
 * Find a RDD node respecing file/table name
 */
LPRDDNODE hb_rddFindFileNode( LPRDDNODE pRddNode, const char * szFileName )
{
   HB_USHORT uiCount;

   HB_TRACE( HB_TR_DEBUG, ( "hb_rddFindFileNode(%p, %s)", ( void * ) pRddNode, szFileName ) );

   if( szFileName && szFileName[ 0 ] && s_uiRddRedirCount )
   {
      for( uiCount = 0; uiCount < s_uiRddRedirCount; uiCount++ )
      {
         LPRDDNODE pNode = s_rddRedirAccept[ uiCount ]( pRddNode, szFileName );
         if( pNode )
            return pNode;
      }
   }

   return pRddNode;
}

/*
 * dummy RDD file/table name redirector
 */
static LPRDDNODE hb_rddDummyFileAccept( LPRDDNODE pRddNode, const char * szFileName )
{
   HB_SYMBOL_UNUSED( pRddNode );
   HB_SYMBOL_UNUSED( szFileName );

   return NULL;
}
/*
 * Add new RDD file/table name redirector
 */
void hb_rddSetFileRedirector( HB_RDDACCEPT funcAccept, HB_BOOL fEnable )
{
   HB_USHORT uiCount, uiFree;

   HB_TRACE( HB_TR_DEBUG, ( "hb_rddSetFileRedirector(%p, %d)", ( void * ) funcAccept, fEnable ) );

   hb_threadEnterCriticalSection( &s_rddMtx );
   uiFree = s_uiRddRedirCount + 1;
   for( uiCount = 0; uiCount < s_uiRddRedirCount; uiCount++ )
   {
      if( s_rddRedirAccept[ uiCount ] == funcAccept )
      {
         if( ! fEnable )
            s_rddRedirAccept[ uiCount ] = hb_rddDummyFileAccept;
         return;
      }
      else if( s_rddRedirAccept[ uiCount ] == hb_rddDummyFileAccept )
         uiFree = uiCount;
   }
   if( uiFree < s_uiRddRedirCount )
      s_rddRedirAccept[ uiFree ] = funcAccept;
   else
   {
      if( s_uiRddRedirCount == s_uiRddRedirMax )
      {
         s_uiRddRedirMax += HB_RDD_POOL_ALLOCSIZE;
         s_rddRedirAccept = ( HB_RDDACCEPT * )
            hb_xrealloc( s_rddRedirAccept, sizeof( HB_RDDACCEPT ) * s_uiRddRedirMax );
      }
      s_rddRedirAccept[ s_uiRddRedirCount ] = funcAccept;
      s_uiRddRedirCount++;
   }
   hb_threadLeaveCriticalSection( &s_rddMtx );
}

/*
 * Shutdown the RDD system.
 */
void hb_rddShutDown( void )
{
   HB_USHORT uiCount;

   HB_TRACE( HB_TR_DEBUG, ( "hb_rddShutDown()" ) );

   hb_rddCloseDetachedAreas();

   if( s_uiRddCount > 0 )
   {
      for( uiCount = 0; uiCount < s_uiRddCount; uiCount++ )
      {
         if( s_RddList[ uiCount ]->pTable.exit != NULL )
         {
            SELF_EXIT( s_RddList[ uiCount ] );
         }
         hb_xfree( s_RddList[ uiCount ] );
      }
      hb_xfree( s_RddList );
      s_RddList = NULL;
      s_uiRddMax = s_uiRddCount = 0;
   }
   if( s_uiRddRedirCount )
   {
      hb_xfree( s_rddRedirAccept );
      s_rddRedirAccept = NULL;
      s_uiRddRedirMax = s_uiRddRedirCount = 0;
   }
}

/*
 * Register a RDD driver.
 */
int hb_rddRegister( const char * szDriver, HB_USHORT uiType )
{
   LPRDDNODE pRddNewNode;
   PHB_DYNS pGetFuncTable;
   char szGetFuncTable[ HB_RDD_MAX_DRIVERNAME_LEN + 14 ];
   HB_USHORT uiFunctions = 0;
   int iResult;

   HB_TRACE( HB_TR_DEBUG, ( "hb_rddRegister(%s, %hu)", szDriver, uiType ) );

   if( hb_rddFindNode( szDriver, NULL ) )    /* Duplicated RDD */
      return 1;

   hb_snprintf( szGetFuncTable, sizeof( szGetFuncTable ), "%s_GETFUNCTABLE",
                szDriver );
   pGetFuncTable = hb_dynsymFindName( szGetFuncTable );
   if( ! pGetFuncTable )
      return 2;              /* Not valid RDD */

   /* Create a new RDD node */
   pRddNewNode = ( LPRDDNODE ) hb_xgrabz( sizeof( RDDNODE ) );

   /* Fill the new RDD node */
   hb_strncpy( pRddNewNode->szName, szDriver, sizeof( pRddNewNode->szName ) - 1 );
   pRddNewNode->uiType = uiType;
   pRddNewNode->rddID = s_uiRddCount;
   pRddNewNode->rddSuperID = ( HB_USHORT ) ( -1 );

   /* Call <szDriver>_GETFUNCTABLE() */
   hb_vmPushDynSym( pGetFuncTable );
   hb_vmPushNil();
   hb_vmPushPointer( ( void * ) &uiFunctions );
   hb_vmPushPointer( ( void * ) &pRddNewNode->pTable );
   hb_vmPushPointer( ( void * ) &pRddNewNode->pSuperTable );
   hb_vmPushInteger( s_uiRddCount );
   hb_vmPushPointer( ( void * ) &pRddNewNode->rddSuperID );
   hb_vmProc( 5 );
   if( hb_parnidef( -1, HB_FAILURE ) != HB_SUCCESS )
      iResult = 3;                        /* Invalid FUNCTABLE */
   else
   {
      hb_threadEnterCriticalSection( &s_rddMtx );
      /* repeat the test to protect against possible registering RDD by
       *  <szDriver>_GETFUNCTABLE()
       */
      if( ! hb_rddFindNode( szDriver, NULL ) )    /* Duplicated RDD */
      {
         if( s_uiRddCount == s_uiRddMax )
         {
            s_uiRddMax += HB_RDD_POOL_ALLOCSIZE;
            s_RddList = ( LPRDDNODE * )
                  hb_xrealloc( s_RddList, sizeof( LPRDDNODE ) * s_uiRddMax );
         }
         s_RddList[ s_uiRddCount ] = pRddNewNode;   /* Add the new RDD node */
         s_uiRddCount++;
         iResult = 0;
      }
      else
         iResult = 1;
      hb_threadLeaveCriticalSection( &s_rddMtx );
   }

   if( iResult != 0 )
      hb_xfree( pRddNewNode );
   else if( pRddNewNode->pTable.init != NULL )
      SELF_INIT( pRddNewNode );

   return iResult;
}

/*
 * pTable - a table in new RDDNODE that will be filled
 * pSubTable - a table with a list of supported functions
 * pSuperTable - a current table in a RDDNODE
 * szDrvName - a driver name that will be inherited
 */
HB_ERRCODE hb_rddInheritEx( RDDFUNCS * pTable, const RDDFUNCS * pSubTable,
                            RDDFUNCS * pSuperTable, const char * szDrvName,
                            HB_USHORT * puiSuperRddId )
{
   LPRDDNODE pRddNode;
   HB_USHORT uiCount;
   DBENTRYP_V * pFunction;
   const DBENTRYP_V * pSubFunction;

   HB_TRACE( HB_TR_DEBUG, ( "hb_rddInheritEx(%p, %p, %p, %s, %p)", ( void * ) pTable, ( const void * ) pSubTable, ( void * ) pSuperTable, szDrvName, ( void * ) puiSuperRddId ) );

   if( ! pTable )
   {
      return HB_FAILURE;
   }

   /* Copy the pSuperTable into pTable */
   if( ! szDrvName || ! *szDrvName )
   {
      /* no name for inherited driver - use the default one */
      memcpy( pTable, &waTable, sizeof( RDDFUNCS ) );
      memcpy( pSuperTable, &waTable, sizeof( RDDFUNCS ) );
      if( puiSuperRddId )
         *puiSuperRddId = ( HB_USHORT ) -1;
   }
   else
   {
      char szSuperName[ HB_RDD_MAX_DRIVERNAME_LEN + 1 ];
      hb_strncpyUpper( szSuperName, szDrvName, sizeof( szSuperName ) - 1 );
      pRddNode = hb_rddFindNode( szSuperName, NULL );

      if( ! pRddNode )
         return HB_FAILURE;

      memcpy( pTable, &pRddNode->pTable, sizeof( RDDFUNCS ) );
      memcpy( pSuperTable, &pRddNode->pTable, sizeof( RDDFUNCS ) );
      if( puiSuperRddId )
         *puiSuperRddId = pRddNode->rddID;
   }

   /* Copy the non NULL entries from pSubTable into pTable */
   pFunction = ( DBENTRYP_V * ) pTable;
   pSubFunction = ( const DBENTRYP_V * ) pSubTable;
   for( uiCount = 0; uiCount < RDDFUNCSCOUNT; uiCount++ )
   {
      if( *pSubFunction )
         *pFunction = *pSubFunction;
      pFunction++;
      pSubFunction++;
   }
   return HB_SUCCESS;
}

HB_ERRCODE hb_rddInherit( RDDFUNCS * pTable, const RDDFUNCS * pSubTable,
                          RDDFUNCS * pSuperTable, const char * szDrvName )
{
   HB_TRACE( HB_TR_DEBUG, ( "hb_rddInherit(%p, %p, %p, %s)", ( void * ) pTable, ( const void * ) pSubTable, ( void * ) pSuperTable, szDrvName ) );

   return hb_rddInheritEx( pTable, pSubTable, pSuperTable, szDrvName, NULL );
}

HB_BOOL hb_rddIsDerivedFrom( HB_USHORT uiRddID, HB_USHORT uiSuperRddID )
{
   if( uiRddID == uiSuperRddID )
      return HB_TRUE;

   while( uiRddID < s_uiRddCount )
   {
      uiRddID = s_RddList[ uiRddID ]->rddSuperID;
      if( uiRddID == uiSuperRddID )
         return HB_TRUE;
   }
   return HB_FALSE;
}

/* extend the size of RDD nodes buffer to given value to avoid later
 * RT reallocations. It may be useful in some very seldom cases
 * for MT programs which will register dynamically at runtime
 * more then 128 RDDs.
 */
HB_FUNC( __RDDPREALLOCATE )
{
   HB_LONG lNewSize = hb_parnl( 1 );

   if( lNewSize > ( HB_LONG ) USHRT_MAX )
      lNewSize = USHRT_MAX;
   if( lNewSize > ( HB_LONG ) s_uiRddMax )
   {
      s_uiRddMax += HB_RDD_POOL_ALLOCSIZE;
      s_RddList = ( LPRDDNODE * )
                  hb_xrealloc( s_RddList, sizeof( LPRDDNODE ) * s_uiRddMax );
   }

   hb_retnl( s_uiRddMax );
}

HB_FUNC_EXTERN( RDDSYS );
extern void _hb_rddWorkAreaForceLink( void );
void _hb_rddWorkAreaForceLink( void )
{
   HB_FUNC_EXEC( RDDSYS );
}<|MERGE_RESOLUTION|>--- conflicted
+++ resolved
@@ -1925,24 +1925,9 @@
          char * szResult = szExt ? hb_strdup( szExt ) : NULL;
          if( hb_itemType( pItem ) & HB_IT_STRING )
             hb_setSetItem( HB_SET_MFILEEXT, pItem );
-<<<<<<< HEAD
-            if( szResult )
-               hb_itemPutCLPtr( pItem, szResult, strlen( szResult ) );
-            else
-               hb_itemPutC( pItem, NULL );
-            break;
-         }
-         else if( szResult )
-         {
-            hb_itemPutCLPtr( pItem, szResult, strlen( szResult ) );
-            break;
-         }
-=======
          hb_itemPutCPtr( pItem, szResult );
          break;
->>>>>>> 3e3d5b17
-      }
-      /* fallthrough */ /* return HB_FAILURE */
+      }
       case RDDI_TABLEEXT:
       case RDDI_ORDBAGEXT:
       case RDDI_ORDEREXT:
