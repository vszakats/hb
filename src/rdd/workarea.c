--- conflicted
+++ resolved
@@ -1937,12 +1937,8 @@
             hb_itemPutCLPtr( pItem, szResult, strlen( szResult ) );
             break;
          }
-<<<<<<< HEAD
-=======
-         /* fallthrough */ /*return HB_FAILURE */
->>>>>>> 451ed05c
-      }
-         /* fallthrough */ /* return HB_FAILURE */
+      }
+      /* fallthrough */ /* return HB_FAILURE */
       case RDDI_TABLEEXT:
       case RDDI_ORDBAGEXT:
       case RDDI_ORDEREXT:
@@ -1952,11 +1948,7 @@
       case RDDI_TRIGGER:
       case RDDI_PENDINGTRIGGER:
          hb_itemPutC( pItem, NULL );
-<<<<<<< HEAD
          /* fallthrough */ /* return HB_FAILURE */
-=======
-         /* fallthrough */ /*return HB_FAILURE */
->>>>>>> 451ed05c
 
       default:
          return HB_FAILURE;
