--- conflicted
+++ resolved
@@ -1377,17 +1377,8 @@
 
    while( nPos < pFunc->nPCodePos )
    {
-<<<<<<< HEAD
-      HB_BOOL  fCheck;
       HB_SHORT isLocal;
-
-      /* skip pop NIL (var := NIL), to allow force garbage collection */
-      fCheck = ( pFunc->pCode[ nPos ] == HB_P_POPLOCAL ||
-                 pFunc->pCode[ nPos ] == HB_P_POPLOCALNEAR ) &&
-                 ! ( nPos > 0 && pFunc->pCode[ nLastPos ] == HB_P_PUSHNIL );
-=======
       int iCheck = 0;
->>>>>>> 50083715
 
       if( pFunc->pCode[ nPos ] == HB_P_POPLOCAL ||
           pFunc->pCode[ nPos ] == HB_P_POPLOCALNEAR )
