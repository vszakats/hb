--- conflicted
+++ resolved
@@ -1,18 +1,7 @@
 /*
-<<<<<<< HEAD
- * Compiler command line and HARBOURCMD/CLIPPERCMD checking
- *
- * Copyright 1999 {list of individual authors and e-mail addresses}
- * Copyright 2000 Ron Pinkas <Ron@Profit-Master.com> (hb_compChkCompilerSwitch())
- * Copyright 1999 Jose Lalin <dezac@corevia.com> (hb_compChkEnvironVar())
- * Copyright 1999-2001 Viktor Szakats (vszakats.net/harbour) (PackDateTime(), hb_compChkDefineSwitch(), hb_compChkDefines())
-=======
- * Harbour Project source code:
  * Compiler command line and environment parameters checking
  *
  * Copyright 2015 Przemyslaw Czerpak <druzus / at / priv.onet.pl>
- * www - http://harbour-project.org
->>>>>>> 9ed03479
  *
  * This program is free software; you can redistribute it and/or modify
  * it under the terms of the GNU General Public License as published by
@@ -25,14 +14,9 @@
  * GNU General Public License for more details.
  *
  * You should have received a copy of the GNU General Public License
-<<<<<<< HEAD
- * along with this program; if not, write to the Free Software
- * Foundation, Inc., 675 Mass Ave, Cambridge, MA 02139, USA (or visit
- * their web site at https://www.gnu.org/).
-=======
  * along with this software; see the file COPYING.txt.  If not, write to
  * the Free Software Foundation, Inc., 59 Temple Place, Suite 330,
- * Boston, MA 02111-1307 USA (or visit the web site http://www.gnu.org/).
+ * Boston, MA 02111-1307 USA (or visit the web site https://www.gnu.org/).
  *
  * As a special exception, the Harbour Project gives permission for
  * additional uses of the text contained in its release of Harbour.
@@ -57,7 +41,6 @@
  * If you write modifications of your own for Harbour, it is your choice
  * whether to permit this exception to apply to your modifications.
  * If you do not wish that, delete this exception notice.
->>>>>>> 9ed03479
  *
  */
 
@@ -250,6 +233,7 @@
                HB_COMP_PARAM->fLineNumbers = HB_TRUE;
                ++szSwPtr;
             }
+            HB_COMP_PARAM->fHideSource = ! HB_COMP_PARAM->fDebugInfo;
             hb_xfree( szOption );
             break;
          }
@@ -277,16 +261,6 @@
             {
                switch( szSwPtr[ 2 ] )
                {
-<<<<<<< HEAD
-                  if( *( s + 1 ) == '-' )
-                     HB_COMP_PARAM->fDebugInfo = HB_FALSE;
-                  else
-                  {
-                     HB_COMP_PARAM->fDebugInfo = HB_TRUE;
-                     HB_COMP_PARAM->fLineNumbers = HB_TRUE;
-                  }
-                  HB_COMP_PARAM->fHideSource = ! HB_COMP_PARAM->fDebugInfo;
-=======
                   case '0':
                      ++szSwPtr;
                   case '\0':
@@ -300,7 +274,6 @@
                   case '2':
                      szSwPtr += 3;
                      HB_COMP_PARAM->iExitLevel = HB_EXITLEVEL_DELTARGET;
->>>>>>> 9ed03479
                }
             }
             break;
