/*
 * National Collation Support Module (FR850)
 *
<<<<<<< HEAD
 * Copyright 2009 Przemyslaw Czerpak <druzus / at / priv.onet.pl>
=======
 * Copyright 2015 Przemyslaw Czerpak <druzus / at / priv.onet.pl>
 * www - http://harbour-project.org
>>>>>>> be90db38
 *
 * This program is free software; you can redistribute it and/or modify
 * it under the terms of the GNU General Public License as published by
 * the Free Software Foundation; either version 2, or (at your option)
 * any later version.
 *
 * This program is distributed in the hope that it will be useful,
 * but WITHOUT ANY WARRANTY; without even the implied warranty of
 * MERCHANTABILITY or FITNESS FOR A PARTICULAR PURPOSE.  See the
 * GNU General Public License for more details.
 *
 * You should have received a copy of the GNU General Public License
 * along with this software; see the file COPYING.txt.  If not, write to
 * the Free Software Foundation, Inc., 59 Temple Place, Suite 330,
 * Boston, MA 02111-1307 USA (or visit the web site http://www.gnu.org/).
 *
 * As a special exception, the Harbour Project gives permission for
 * additional uses of the text contained in its release of Harbour.
 *
 * The exception is that, if you link the Harbour libraries with other
 * files to produce an executable, this does not by itself cause the
 * resulting executable to be covered by the GNU General Public License.
 * Your use of that executable is in no way restricted on account of
 * linking the Harbour library code into it.
 *
 * This exception does not however invalidate any other reasons why
 * the executable file might be covered by the GNU General Public License.
 *
 * This exception applies only to the code released by the Harbour
 * Project under the name Harbour.  If you copy code from other
 * Harbour Project or Free Software Foundation releases into a copy of
 * Harbour, as the General Public License permits, the exception does
 * not apply to the code that you add in this way.  To avoid misleading
 * anyone as to the status of such modified files, you must delete
 * this exception notice from them.
 *
 * If you write modifications of your own for Harbour, it is your choice
 * whether to permit this exception to apply to your modifications.
 * If you do not wish that, delete this exception notice.
 *
 */

#define HB_CP_ID        FR850
#define HB_CP_INFO      "French CP-850"
#define HB_CP_UNITB     HB_UNITB_850
#define HB_CP_ACSORT    HB_CDP_ACSORT_EQUAL
#include "l_fr.h"
#define HB_CP_UTF8

/* include CP registration code */
#include "hbcdpreg.h"<|MERGE_RESOLUTION|>--- conflicted
+++ resolved
@@ -1,12 +1,7 @@
 /*
  * National Collation Support Module (FR850)
  *
-<<<<<<< HEAD
- * Copyright 2009 Przemyslaw Czerpak <druzus / at / priv.onet.pl>
-=======
  * Copyright 2015 Przemyslaw Czerpak <druzus / at / priv.onet.pl>
- * www - http://harbour-project.org
->>>>>>> be90db38
  *
  * This program is free software; you can redistribute it and/or modify
  * it under the terms of the GNU General Public License as published by
