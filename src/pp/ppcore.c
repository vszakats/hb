/*
 * Clipper compatible preprocessor
 *
 * Copyright 2006 Przemyslaw Czerpak <druzus / at / priv.onet.pl>
 *
 * This program is free software; you can redistribute it and/or modify
 * it under the terms of the GNU General Public License as published by
 * the Free Software Foundation; either version 2, or (at your option)
 * any later version.
 *
 * This program is distributed in the hope that it will be useful,
 * but WITHOUT ANY WARRANTY; without even the implied warranty of
 * MERCHANTABILITY or FITNESS FOR A PARTICULAR PURPOSE.  See the
 * GNU General Public License for more details.
 *
 * You should have received a copy of the GNU General Public License
 * along with this software; see the file COPYING.txt.  If not, write to
 * the Free Software Foundation, Inc., 59 Temple Place, Suite 330,
 * Boston, MA 02111-1307 USA (or visit the web site https://www.gnu.org/).
 *
 * As a special exception, the Harbour Project gives permission for
 * additional uses of the text contained in its release of Harbour.
 *
 * The exception is that, if you link the Harbour libraries with other
 * files to produce an executable, this does not by itself cause the
 * resulting executable to be covered by the GNU General Public License.
 * Your use of that executable is in no way restricted on account of
 * linking the Harbour library code into it.
 *
 * This exception does not however invalidate any other reasons why
 * the executable file might be covered by the GNU General Public License.
 *
 * This exception applies only to the code released by the Harbour
 * Project under the name Harbour.  If you copy code from other
 * Harbour Project or Free Software Foundation releases into a copy of
 * Harbour, as the General Public License permits, the exception does
 * not apply to the code that you add in this way.  To avoid misleading
 * anyone as to the status of such modified files, you must delete
 * this exception notice from them.
 *
 * If you write modifications of your own for Harbour, it is your choice
 * whether to permit this exception to apply to your modifications.
 * If you do not wish that, delete this exception notice.
 *
 */

/* #define HB_CLP_STRICT */
/* #define HB_PP_STRICT_LINEINFO_TOKEN */

#define _HB_PP_INTERNAL

#include "hbpp.h"
#include "hbdate.h"

#define HB_PP_WARN_EXPLICIT                     1     /* C10?? */
#define HB_PP_WARN_DEFINE_REDEF                 2     /* C1005 */

#define HB_PP_ERR_ILLEGAL_CHAR                  1     /* C2004 */
#define HB_PP_ERR_STRING_TERMINATOR             2     /* C2007 */
#define HB_PP_ERR_MISSING_ENDTEXT               3     /* C2033 */
#define HB_PP_ERR_DEFINE_SYNTAX                 4     /* C2055 */
#define HB_PP_ERR_LABEL_MISSING_IN_DEFINE       5     /* C2057 */
#define HB_PP_ERR_PARE_MISSING_IN_DEFINE        6     /* C2058 */
#define HB_PP_ERR_MISSING_PATTERN_SEP           7     /* C2059 */
#define HB_PP_ERR_UNKNOWN_RESULT_MARKER         8     /* C2060 */
#define HB_PP_ERR_WRONG_LABEL                   9     /* C2061 */
#define HB_PP_ERR_BAD_MATCH_MARKER              10    /* C2062 */
#define HB_PP_ERR_EMPTY_OPTIONAL                11    /* C2065 */
#define HB_PP_ERR_UNCLOSED_OPTIONAL             12    /* C2066 */
#define HB_PP_ERR_DIRECTIVE_IFDEF               13    /* C2068 */
#define HB_PP_ERR_DIRECTIVE_ENDIF               14    /* C2069 */
#define HB_PP_ERR_DIRECTIVE_ELSE                15    /* C2070 */
#define HB_PP_ERR_DIRECTIVE_UNDEF               16    /* C2071 */
#define HB_PP_ERR_AMBIGUOUS_MATCH_PATTERN       17    /* C2072 */
#define HB_PP_ERR_NESTED_OPTIONAL               18    /* C2073 */
#define HB_PP_ERR_EXPLICIT                      19    /* C2074 */
#define HB_PP_ERR_CYCLIC_DEFINE                 20    /* C2078 */
#define HB_PP_ERR_CYCLIC_TRANSLATE              21    /* C2079 */
#define HB_PP_ERR_CYCLIC_COMMAND                22    /* C2080 */
#define HB_PP_ERR_UNTERMINATED_COMMENT          23    /* C2083 */
#define HB_PP_ERR_PRAGMA                        24    /* C20?? */
#define HB_PP_ERR_DIRECTIVE_IF                  25    /* C20?? */
#define HB_PP_ERR_CANNOT_OPEN_INPUT             26    /* C30?? */
#define HB_PP_ERR_FILE_TOO_LONG                 27    /* C30?? */
#define HB_PP_ERR_CANNOT_CREATE_FILE            28    /* C3006 */
#define HB_PP_ERR_CANNOT_OPEN_FILE              29    /* C3007 */
#define HB_PP_ERR_WRONG_FILE_NAME               30    /* C3008 */
#define HB_PP_ERR_NESTED_INCLUDES               31    /* C3009 */
#define HB_PP_ERR_INVALID_DIRECTIVE             32    /* C3010 */
#define HB_PP_ERR_CANNOT_OPEN_RULES             33    /* C3011 */
#define HB_PP_ERR_WRITE_FILE                    34    /* C3029 */


/* warning messages */
static const char * const s_pp_szWarnings[] =
{
   "1%s",                                                               /* C10?? */
   "1Redefinition or duplicate definition of #define %s"                /* C1005 */
};

/* error messages */
static const char * const s_pp_szErrors[] =
{
   "Illegal character '\\x%s'",                                         /* C2004 */
   "Unterminated string '%s'",                                          /* C2007 */
   "Missing ENDTEXT",                                                   /* C2033 */
   "Syntax error in #define",                                           /* C2055 */
   "Label missing in #define",                                          /* C2057 */
   "Comma or right parenthesis missing in #define",                     /* C2058 */
   "Missing => in #translate/#command",                                 /* C2059 */
   "Unknown result marker in #translate/#command",                      /* C2060 */
   "Label error in #translate/#command",                                /* C2061 */
   "Bad match marker in #translate/#command",                           /* C2062 */
   "Empty optional clause in #translate/#command",                      /* C2065 */
   "Unclosed optional clause in #translate/#command",                   /* C2066 */
   "Error in #ifdef",                                                   /* C2068 */
   "#endif does not match #ifdef",                                      /* C2069 */
   "#else does not match #ifdef",                                       /* C2070 */
   "Error in #undef",                                                   /* C2071 */
   "Ambiguous match pattern in #translate/#command",                    /* C2072 */
   "Result pattern contains nested clauses in #translate/#command",     /* C2073 */
   "#error '%s'",                                                       /* C2074 */
   "Circularity detected in #define '%s'",                              /* C2078 */
   "Circularity detected in #translate '%s'",                           /* C2079 */
   "Circularity detected in #command '%s'",                             /* C2080 */
   "Unterminated /* */ comment",                                        /* C2083 */

   "Error in #pragma",                                                  /* C20?? */
   "Error in #if expression",                                           /* C20?? */

   "Cannot open input file '%s'",                                       /* C30?? */

   "File %s is too long",                                               /* C30?? */

   "Can't create preprocessed output file",                             /* C3006 */
   "Can't open #include file '%s'",                                     /* C3007 */
   "Bad filename in #include",                                          /* C3008 */
   "Too many nested #includes",                                         /* C3009 */
   "Invalid name follows #",                                            /* C3010 */
   "Can't open standard rule file '%s'",                                /* C3011 */
   "Write error to intermediate file '%s'"                              /* C3029 */
};


static const HB_PP_OPERATOR s_operators[] =
{
   { ".NOT.", 5, "!"    , HB_PP_TOKEN_NOT       | HB_PP_TOKEN_STATIC },
   { ".AND.", 5, ".AND.", HB_PP_TOKEN_AND       | HB_PP_TOKEN_STATIC },
   { ".OR." , 4, ".OR." , HB_PP_TOKEN_OR        | HB_PP_TOKEN_STATIC },
#ifndef HB_CLP_STRICT
   { "..."  , 3, "..."  , HB_PP_TOKEN_EPSILON   | HB_PP_TOKEN_STATIC },
#endif
   { "**="  , 3, "^="   , HB_PP_TOKEN_EXPEQ     | HB_PP_TOKEN_STATIC },
   { "**"   , 2, "^"    , HB_PP_TOKEN_POWER     | HB_PP_TOKEN_STATIC },
   { "++"   , 2, "++"   , HB_PP_TOKEN_INC       | HB_PP_TOKEN_STATIC },
   { "--"   , 2, "--"   , HB_PP_TOKEN_DEC       | HB_PP_TOKEN_STATIC },
   { "=="   , 2, "=="   , HB_PP_TOKEN_EQUAL     | HB_PP_TOKEN_STATIC },
   { ":="   , 2, ":="   , HB_PP_TOKEN_ASSIGN    | HB_PP_TOKEN_STATIC },
   { "+="   , 2, "+="   , HB_PP_TOKEN_PLUSEQ    | HB_PP_TOKEN_STATIC },
   { "-="   , 2, "-="   , HB_PP_TOKEN_MINUSEQ   | HB_PP_TOKEN_STATIC },
   { "*="   , 2, "*="   , HB_PP_TOKEN_MULTEQ    | HB_PP_TOKEN_STATIC },
   { "/="   , 2, "/="   , HB_PP_TOKEN_DIVEQ     | HB_PP_TOKEN_STATIC },
   { "%="   , 2, "%="   , HB_PP_TOKEN_MODEQ     | HB_PP_TOKEN_STATIC },
   { "^="   , 2, "^="   , HB_PP_TOKEN_EXPEQ     | HB_PP_TOKEN_STATIC },
   { "<="   , 2, "<="   , HB_PP_TOKEN_LE        | HB_PP_TOKEN_STATIC },
   { ">="   , 2, ">="   , HB_PP_TOKEN_GE        | HB_PP_TOKEN_STATIC },
   { "!="   , 2, "<>"   , HB_PP_TOKEN_NE        | HB_PP_TOKEN_STATIC },
   { "<>"   , 2, "<>"   , HB_PP_TOKEN_NE        | HB_PP_TOKEN_STATIC },
   { "->"   , 2, "->"   , HB_PP_TOKEN_ALIAS     | HB_PP_TOKEN_STATIC },
   { "@"    , 1, "@"    , HB_PP_TOKEN_REFERENCE | HB_PP_TOKEN_STATIC },
   { "("    , 1, "("    , HB_PP_TOKEN_LEFT_PB   | HB_PP_TOKEN_STATIC },
   { ")"    , 1, ")"    , HB_PP_TOKEN_RIGHT_PB  | HB_PP_TOKEN_STATIC },
   { "["    , 1, "["    , HB_PP_TOKEN_LEFT_SB   | HB_PP_TOKEN_STATIC },
   { "]"    , 1, "]"    , HB_PP_TOKEN_RIGHT_SB  | HB_PP_TOKEN_STATIC },
   { "{"    , 1, "{"    , HB_PP_TOKEN_LEFT_CB   | HB_PP_TOKEN_STATIC },
   { "}"    , 1, "}"    , HB_PP_TOKEN_RIGHT_CB  | HB_PP_TOKEN_STATIC },
   { ","    , 1, ","    , HB_PP_TOKEN_COMMA     | HB_PP_TOKEN_STATIC },
   { "\\"   , 1, "\\"   , HB_PP_TOKEN_BACKSLASH | HB_PP_TOKEN_STATIC },
   { "|"    , 1, "|"    , HB_PP_TOKEN_PIPE      | HB_PP_TOKEN_STATIC },
   { "."    , 1, "."    , HB_PP_TOKEN_DOT       | HB_PP_TOKEN_STATIC },
   { "&"    , 1, "&"    , HB_PP_TOKEN_AMPERSAND | HB_PP_TOKEN_STATIC },
   { ":"    , 1, ":"    , HB_PP_TOKEN_SEND      | HB_PP_TOKEN_STATIC },
   { "!"    , 1, "!"    , HB_PP_TOKEN_NOT       | HB_PP_TOKEN_STATIC },
   { "="    , 1, "="    , HB_PP_TOKEN_EQ        | HB_PP_TOKEN_STATIC },
   { "<"    , 1, "<"    , HB_PP_TOKEN_LT        | HB_PP_TOKEN_STATIC },
   { ">"    , 1, ">"    , HB_PP_TOKEN_GT        | HB_PP_TOKEN_STATIC },
   { "#"    , 1, "#"    , HB_PP_TOKEN_HASH      | HB_PP_TOKEN_STATIC },
   { "$"    , 1, "$"    , HB_PP_TOKEN_IN        | HB_PP_TOKEN_STATIC },
   { "+"    , 1, "+"    , HB_PP_TOKEN_PLUS      | HB_PP_TOKEN_STATIC },
   { "-"    , 1, "-"    , HB_PP_TOKEN_MINUS     | HB_PP_TOKEN_STATIC },
   { "*"    , 1, "*"    , HB_PP_TOKEN_MULT      | HB_PP_TOKEN_STATIC },
   { "/"    , 1, "/"    , HB_PP_TOKEN_DIV       | HB_PP_TOKEN_STATIC },
   { "%"    , 1, "%"    , HB_PP_TOKEN_MOD       | HB_PP_TOKEN_STATIC },
   { "^"    , 1, "^"    , HB_PP_TOKEN_POWER     | HB_PP_TOKEN_STATIC }
/* unused: ? ~ " ' ` */
/* not accesible: " ' `  */
/* illegal in Clipper: ~ */
};

static const char s_pp_dynamicResult = 0;

static void hb_pp_disp( PHB_PP_STATE pState, const char * szMessage )
{
   if( ! pState->pDispFunc )
   {
      printf( "%s", szMessage );
      fflush( stdout );
   }
   else
      ( pState->pDispFunc )( pState->cargo, szMessage );
}

static void hb_pp_error( PHB_PP_STATE pState, char type, int iError, const char * szParam )
{
   const char * const * szMsgTable = type == 'W' ? s_pp_szWarnings : s_pp_szErrors;

   if( pState->pErrorFunc )
   {
      ( pState->pErrorFunc )( pState->cargo, szMsgTable, type, iError, szParam, NULL );
   }
   else
   {
      char line[ 16 ];
      char msg[ 200 ];
      char buffer[ 256 ];

      if( pState->pFile )
         hb_snprintf( line, sizeof( line ), "(%d) ", pState->pFile->iCurrentLine );
      else
         line[ 0 ] = '\0';
      hb_snprintf( msg, sizeof( msg ), szMsgTable[ iError - 1 ], szParam );
      hb_snprintf( buffer, sizeof( buffer ), "%s%s: %s\n", line,
                type == 'F' ? "Fatal" : type == 'W' ? "Warning" : "Error", msg );
      hb_pp_disp( pState, buffer );
   }
   if( type != 'W' )
   {
      pState->fError = HB_TRUE;
      pState->iErrors++;
   }
}

static void hb_pp_operatorsFree( PHB_PP_OPERATOR pOperators, int iOperators )
{
   PHB_PP_OPERATOR pOperator = pOperators;

   while( --iOperators >= 0 )
   {
      hb_xfree( HB_UNCONST( pOperator->name ) );
      hb_xfree( HB_UNCONST( pOperator->value ) );
      ++pOperator;
   }
   hb_xfree( pOperators );
}

static const HB_PP_OPERATOR * hb_pp_operatorFind( PHB_PP_STATE pState,
                                                  char * buffer, HB_SIZE nLen )
{
   const HB_PP_OPERATOR * pOperator = pState->pOperators;
   int i = pState->iOperators;

   while( --i >= 0 )
   {
      if( pOperator->len <= nLen && pOperator->name[ 0 ] == buffer[ 0 ] &&
          ( pOperator->len == 1 ||
            hb_strnicmp( pOperator->name + 1, buffer + 1, pOperator->len - 1 ) == 0 ) )
         return pOperator;

      ++pOperator;
   }

   pOperator = s_operators;
   i = HB_SIZEOFARRAY( s_operators );

   do
   {
      if( pOperator->len <= nLen && pOperator->name[ 0 ] == buffer[ 0 ] &&
          ( pOperator->len == 1 ||
            ( pOperator->len >= 4 ?
              hb_strnicmp( pOperator->name + 1, buffer + 1, pOperator->len - 1 ) == 0 :
              ( pOperator->name[ 1 ] == buffer[ 1 ] &&
                ( pOperator->len == 2 || pOperator->name[ 2 ] == buffer[ 2 ] ) ) ) ) )
         return pOperator;

      ++pOperator;
   }
   while( --i > 0 );

   return NULL;
}

#define HB_MEMBUF_DEFAULT_SIZE      256

static PHB_MEM_BUFFER hb_membufNew( void )
{
   PHB_MEM_BUFFER pBuffer = ( PHB_MEM_BUFFER ) hb_xgrab( sizeof( HB_MEM_BUFFER ) );

   pBuffer->nLen = 0;
   pBuffer->nAllocated = HB_MEMBUF_DEFAULT_SIZE;
   pBuffer->pBufPtr = ( char * ) hb_xgrab( pBuffer->nAllocated );

   return pBuffer;
}

static void hb_membufFree( PHB_MEM_BUFFER pBuffer )
{
   hb_xfree( pBuffer->pBufPtr );
   hb_xfree( pBuffer );
}

static void hb_membufFlush( PHB_MEM_BUFFER pBuffer )
{
   pBuffer->nLen = 0;
}

static void hb_membufRemove( PHB_MEM_BUFFER pBuffer, HB_SIZE nLeft )
{
   if( nLeft < pBuffer->nLen )
      pBuffer->nLen = nLeft;
}

static HB_SIZE hb_membufLen( const PHB_MEM_BUFFER pBuffer )
{
   return pBuffer->nLen;
}

static char * hb_membufPtr( const PHB_MEM_BUFFER pBuffer )
{
   return pBuffer->pBufPtr;
}

static void hb_membufAddCh( PHB_MEM_BUFFER pBuffer, char ch )
{
   if( pBuffer->nLen == pBuffer->nAllocated )
   {
      pBuffer->nAllocated <<= 1;
      pBuffer->pBufPtr = ( char * ) hb_xrealloc( pBuffer->pBufPtr, pBuffer->nAllocated );
   }
   pBuffer->pBufPtr[ pBuffer->nLen++ ] = ch;
}

static void hb_membufAddData( PHB_MEM_BUFFER pBuffer, const char * data, HB_SIZE nLen )
{
   if( pBuffer->nLen + nLen > pBuffer->nAllocated )
   {
      do
      {
         pBuffer->nAllocated <<= 1;
      }
      while( pBuffer->nLen + nLen > pBuffer->nAllocated );
      pBuffer->pBufPtr = ( char * ) hb_xrealloc( pBuffer->pBufPtr, pBuffer->nAllocated );
   }

   memcpy( &pBuffer->pBufPtr[ pBuffer->nLen ], data, nLen );
   pBuffer->nLen += nLen;
}

static void hb_membufAddStr( PHB_MEM_BUFFER pBuffer, const char * szText )
{
   hb_membufAddData( pBuffer, szText, strlen( szText ) );
}

static void hb_pp_tokenFree( PHB_PP_TOKEN pToken )
{
   if( HB_PP_TOKEN_ALLOC( pToken->type ) )
      hb_xfree( HB_UNCONST( pToken->value ) );
   if( HB_PP_TOKEN_TYPE( pToken->type ) == HB_PP_MMARKER_RESTRICT ||
       HB_PP_TOKEN_TYPE( pToken->type ) == HB_PP_MMARKER_OPTIONAL ||
       HB_PP_TOKEN_TYPE( pToken->type ) == HB_PP_RMARKER_OPTIONAL )
   {
      while( pToken->pMTokens )
      {
         PHB_PP_TOKEN pMTokens = pToken->pMTokens;
         pToken->pMTokens = pMTokens->pNext;
         hb_pp_tokenFree( pMTokens );
      }
   }
   hb_xfree( pToken );
}

static void hb_pp_tokenListFree( PHB_PP_TOKEN * pTokenPtr )
{
   if( *pTokenPtr && ! HB_PP_TOKEN_ISPREDEF( *pTokenPtr ) )
   {
      do
      {
         PHB_PP_TOKEN pToken = *pTokenPtr;
         *pTokenPtr = pToken->pNext;
         hb_pp_tokenFree( pToken );
      }
      while( *pTokenPtr );
   }
}

static int hb_pp_tokenListFreeCmd( PHB_PP_TOKEN * pTokenPtr )
{
   HB_BOOL fStop = HB_FALSE;
   int iLines = 0;

   while( *pTokenPtr && ! fStop )
   {
      PHB_PP_TOKEN pToken = *pTokenPtr;
      *pTokenPtr = pToken->pNext;
      if( HB_PP_TOKEN_TYPE( pToken->type ) == HB_PP_TOKEN_EOL )
         ++iLines;
      fStop = HB_PP_TOKEN_ISEOC( pToken );
      hb_pp_tokenFree( pToken );
   }
   return *pTokenPtr ? iLines : 0;
}

static void hb_pp_tokenMoveCommand( PHB_PP_STATE pState,
                                    PHB_PP_TOKEN * pDestPtr,
                                    PHB_PP_TOKEN * pSrcPtr )
{
   PHB_PP_TOKEN pToken;
   int iLines = 0;

   while( *pSrcPtr )
   {
      pToken = *pSrcPtr;
      *pSrcPtr = pToken->pNext;
      *pDestPtr = pToken;
      pDestPtr = &pToken->pNext;
      if( HB_PP_TOKEN_TYPE( pToken->type ) == HB_PP_TOKEN_EOL )
         ++iLines;
      if( HB_PP_TOKEN_ISEOC( pToken ) )
         break;
   }
   *pDestPtr = NULL;

   if( iLines )
   {
      pState->pFile->iLastLine = pState->pFile->iCurrentLine + iLines;
      if( *pSrcPtr )
         pState->pFile->iCurrentLine += iLines;
   }
}

static PHB_PP_TOKEN hb_pp_tokenResultEnd( PHB_PP_TOKEN * pTokenPtr, HB_BOOL fDirect )
{
   PHB_PP_TOKEN pNext = NULL;

#ifdef HB_CLP_STRICT
   HB_SYMBOL_UNUSED( fDirect );
#endif

   while( *pTokenPtr )
   {
      if( HB_PP_TOKEN_ISEOP( *pTokenPtr, fDirect ) )
      {
         pNext = *pTokenPtr;
         *pTokenPtr = NULL;
         break;
      }
      pTokenPtr = &( *pTokenPtr )->pNext;
   }

   return pNext;
}

static PHB_PP_TOKEN hb_pp_tokenNew( const char * value, HB_SIZE nLen,
                                    HB_SIZE nSpaces, HB_USHORT type )
{
   PHB_PP_TOKEN pToken = ( PHB_PP_TOKEN ) hb_xgrab( sizeof( HB_PP_TOKEN ) );

   if( HB_PP_TOKEN_ALLOC( type ) )
   {
      if( nLen <= 1 )
      {
         pToken->value = hb_szAscii[ nLen ? ( HB_UCHAR ) value[ 0 ] : 0 ];
         type |= HB_PP_TOKEN_STATIC;
      }
      else
      {
         char * val = ( char * ) memcpy( hb_xgrab( nLen + 1 ), value, nLen );
         val[ nLen ] = '\0';
         pToken->value = val;
      }
   }
   else
      pToken->value = value;

   pToken->len    = nLen;
   pToken->spaces = nSpaces;
   pToken->type   = type;
   pToken->index  = 0;
   pToken->pNext  = NULL;
   pToken->pMTokens = NULL;

   return pToken;
}

static void hb_pp_tokenSetValue( PHB_PP_TOKEN pToken,
                                 const char * value, HB_SIZE nLen )
{
   if( HB_PP_TOKEN_ALLOC( pToken->type ) )
      hb_xfree( HB_UNCONST( pToken->value ) );
   if( nLen <= 1 )
   {
      pToken->value = hb_szAscii[ nLen ? ( HB_UCHAR ) value[ 0 ] : 0 ];
      pToken->type |= HB_PP_TOKEN_STATIC;
   }
   else
   {
      char * val = ( char * ) memcpy( hb_xgrab( nLen + 1 ), value, nLen );
      val[ nLen ] = '\0';
      pToken->value = val;
      pToken->type &= ~HB_PP_TOKEN_STATIC;
   }
   pToken->len = nLen;
}

static PHB_PP_TOKEN hb_pp_tokenClone( PHB_PP_TOKEN pSource )
{
   PHB_PP_TOKEN pDest = ( PHB_PP_TOKEN ) hb_xgrab( sizeof( HB_PP_TOKEN ) );

   memcpy( pDest, pSource, sizeof( HB_PP_TOKEN ) );
   if( HB_PP_TOKEN_ALLOC( pDest->type ) )
   {
      char * val = ( char * ) memcpy( hb_xgrab( pDest->len + 1 ),
                                      pSource->value, pDest->len );
      val[ pDest->len ] = '\0';
      pDest->value = val;
   }
   pDest->pNext  = NULL;

   return pDest;
}

static void hb_pp_tokenAdd( PHB_PP_TOKEN ** pTokenPtr,
                            const char * value, HB_SIZE nLen,
                            HB_SIZE nSpaces, HB_USHORT type )
{
   PHB_PP_TOKEN pToken = hb_pp_tokenNew( value, nLen, nSpaces, type );

   **pTokenPtr = pToken;
   *pTokenPtr  = &pToken->pNext;
}

static void hb_pp_tokenAddCmdSep( PHB_PP_STATE pState )
{
   hb_pp_tokenAdd( &pState->pNextTokenPtr, ";", 1, pState->nSpacesNL, HB_PP_TOKEN_EOC | HB_PP_TOKEN_STATIC );
   pState->pFile->iTokens++;
   pState->fNewStatement = HB_TRUE;
   pState->fCanNextLine = HB_FALSE;
   if( pState->iBlockState )
   {
      if( pState->iBlockState == 5 )
         pState->iNestedBlock++;
      pState->iBlockState = 0;
   }
}

static void hb_pp_tokenAddNext( PHB_PP_STATE pState, const char * value, HB_SIZE nLen,
                                HB_USHORT type )
{
   if( pState->fCanNextLine )
      hb_pp_tokenAddCmdSep( pState );

   if( ! pState->fDirective )
   {
      if( pState->iNestedBlock && pState->fNewStatement &&
          HB_PP_TOKEN_TYPE( type ) == HB_PP_TOKEN_RIGHT_CB )
      {
         pState->iBlockState = 0;
         pState->iNestedBlock--;
      }
      else if( pState->usLastType == HB_PP_TOKEN_LEFT_CB &&
               HB_PP_TOKEN_TYPE( type ) == HB_PP_TOKEN_PIPE )
      {
         pState->iBlockState = 1;
      }
      else if( pState->iBlockState )
      {
         if( ( pState->iBlockState == 1 || pState->iBlockState == 2 ||
               pState->iBlockState == 4 ) &&
             HB_PP_TOKEN_TYPE( type ) == HB_PP_TOKEN_PIPE )
            pState->iBlockState = 5;
         else if( pState->iBlockState == 1 &&
                  HB_PP_TOKEN_TYPE( type ) == HB_PP_TOKEN_KEYWORD )
            pState->iBlockState = 2;
         else if( pState->iBlockState == 1 &&
                  HB_PP_TOKEN_TYPE( type ) == HB_PP_TOKEN_EPSILON )
            pState->iBlockState = 4;
         else if( pState->iBlockState == 2 &&
                  HB_PP_TOKEN_TYPE( type ) == HB_PP_TOKEN_COMMA )
            pState->iBlockState = 1;
         else
            pState->iBlockState = 0;
      }

      if( pState->fNewStatement && nLen == 1 && *value == '#' )
      {
         pState->fDirective = HB_TRUE;
         value = "#";
         type = HB_PP_TOKEN_DIRECTIVE | HB_PP_TOKEN_STATIC;
      }
   }

#ifndef HB_CLP_STRICT
   if( pState->nSpacesMin != 0 && pState->nSpaces == 0 &&
       HB_PP_TOKEN_TYPE( type ) == HB_PP_TOKEN_KEYWORD )
      pState->nSpaces = pState->nSpacesMin;
#endif
   hb_pp_tokenAdd( &pState->pNextTokenPtr, value, nLen, pState->nSpaces, type );
   pState->pFile->iTokens++;
   pState->fNewStatement = HB_FALSE;

   pState->nSpaces = pState->nSpacesMin = 0;
   pState->usLastType = HB_PP_TOKEN_TYPE( type );

   if( pState->iInLineState != HB_PP_INLINE_OFF )
   {
      if( pState->iInLineState == HB_PP_INLINE_START &&
          pState->usLastType == HB_PP_TOKEN_LEFT_PB )
      {
         pState->iInLineState = HB_PP_INLINE_PARAM;
         pState->iInLineBraces = 1;
      }
      else if( pState->iInLineState == HB_PP_INLINE_PARAM )
      {
         if( pState->usLastType == HB_PP_TOKEN_LEFT_PB )
            pState->iInLineBraces++;
         else if( pState->usLastType == HB_PP_TOKEN_RIGHT_PB )
         {
            if( --pState->iInLineBraces == 0 )
               pState->iInLineState = HB_PP_INLINE_BODY;
         }
      }
      else
         pState->iInLineState = HB_PP_INLINE_OFF;
   }
}

static void hb_pp_tokenAddStreamFunc( PHB_PP_STATE pState, PHB_PP_TOKEN pToken,
                                      const char * value, HB_SIZE nLen )
{
   while( pToken )
   {
      if( HB_PP_TOKEN_TYPE( pToken->type ) == HB_PP_RMARKER_STRDUMP )
      {
         if( value )
         {
            hb_pp_tokenAdd( &pState->pNextTokenPtr, value, nLen, pToken->spaces, HB_PP_TOKEN_STRING );
            pState->pFile->iTokens++;
         }
      }
      else
      {
         *pState->pNextTokenPtr = hb_pp_tokenClone( pToken );
         pState->pNextTokenPtr  = &( *pState->pNextTokenPtr )->pNext;
         pState->pFile->iTokens++;
      }
      pToken = pToken->pNext;
   }
   pState->fNewStatement = HB_TRUE;
}

static void hb_pp_readLine( PHB_PP_STATE pState )
{
   int ch, iLine = 0, iBOM = pState->pFile->iCurrentLine == 0 ? 1 : 0;

   for( ;; )
   {
      if( pState->pFile->pLineBuf )
      {
         if( pState->pFile->nLineBufLen )
         {
            ch = ( HB_UCHAR ) pState->pFile->pLineBuf[ 0 ];
            pState->pFile->pLineBuf++;
            pState->pFile->nLineBufLen--;
         }
         else
            break;
      }
      else
      {
         ch = fgetc( pState->pFile->file_in );
         if( ch == EOF )
         {
            pState->pFile->fEof = HB_TRUE;
            break;
         }
      }
      iLine = 1;
      /* In Clipper ^Z works like \n */
      if( ch == '\n' || ch == '\x1a' )
      {
         break;
      }
      /* Clipper strips \r characters even from quoted strings */
      else if( ch != '\r' )
      {
         hb_membufAddCh( pState->pBuffer, ( char ) ch );

         /* strip UTF-8 BOM signature */
         if( iBOM && ch == 0xBF && hb_membufLen( pState->pBuffer ) == 3 )
         {
            iBOM = 0;
            if( hb_membufPtr( pState->pBuffer )[ 0 ] == '\xEF' &&
                hb_membufPtr( pState->pBuffer )[ 1 ] == '\xBB' )
               hb_membufFlush( pState->pBuffer );
         }
      }
   }
   pState->iLineTot += iLine;
   iLine = ++pState->pFile->iCurrentLine / 100;
   if( ! pState->fQuiet && pState->fGauge &&
       iLine != pState->pFile->iLastDisp )
   {
      char szLine[ 12 ];

      pState->pFile->iLastDisp = iLine;
      hb_snprintf( szLine, sizeof( szLine ), "\r%i00\r", iLine );
      hb_pp_disp( pState, szLine );
   }
}

static HB_BOOL hb_pp_canQuote( HB_BOOL fQuote, char * pBuffer, HB_SIZE nLen,
                               HB_SIZE n, HB_SIZE * pnAt )
{
   char cQuote = 0;

   /*
    * TODO: this is Clipper compatible but it breaks valid code so we may
    *       think about changing this condition in the future.
    */
   while( n < nLen )
   {
      if( pBuffer[ n ] == ']' )
      {
         if( cQuote && ! fQuote )
         {
            HB_SIZE u = n + 1;
            cQuote = 0;
            while( u < nLen )
            {
               if( cQuote )
               {
                  if( pBuffer[ u ] == cQuote )
                     cQuote = 0;
               }
               else if( pBuffer[ u ] == '`' )
                  cQuote = '\'';
               else if( pBuffer[ u ] == '\'' || pBuffer[ u ] == '"' )
                  cQuote = pBuffer[ u ];
               else if( pBuffer[ u ] == '[' )
                  hb_pp_canQuote( HB_TRUE, pBuffer, nLen, u + 1, &u );
               ++u;
            }
            fQuote = cQuote == 0;
         }
         if( fQuote )
            *pnAt = n;
         return fQuote;
      }
      else if( ! fQuote )
      {
         if( cQuote )
         {
            if( pBuffer[ n ] == cQuote )
               cQuote = 0;
         }
         else if( pBuffer[ n ] == '`' )
            cQuote = '\'';
         else if( pBuffer[ n ] == '\'' || pBuffer[ n ] == '"' )
            cQuote = pBuffer[ n ];
         else if( HB_PP_ISILLEGAL( pBuffer[ n ] ) )
            fQuote = HB_TRUE;
      }
      ++n;
   }
   return HB_FALSE;
}

static HB_BOOL hb_pp_hasCommand( char * pBuffer, HB_SIZE nLen, HB_SIZE * pnAt, int iCmds, ... )
{
   HB_SIZE n = 0;
   va_list va;
   int i;

   va_start( va, iCmds );
   for( i = 0; i < iCmds && n < nLen; ++i )
   {
      HB_SIZE nl;
      char * cmd = va_arg( va, char * );
      nl = strlen( cmd );
      while( n < nLen && HB_PP_ISBLANK( pBuffer[ n ] ) )
         ++n;
      if( n + nl > nLen || hb_strnicmp( cmd, pBuffer + n, nl ) != 0 )
         break;
      n += nl;
      if( n < nLen && ( HB_PP_ISNEXTIDCHAR( cmd[ nl - 1 ] ) ||
                        HB_PP_ISTEXTCHAR( cmd[ nl - 1 ] ) ) &&
                      ( HB_PP_ISNEXTIDCHAR( pBuffer[ n ] ) ||
                        HB_PP_ISTEXTCHAR( pBuffer[ n ] ) ) )
         break;
   }
   va_end( va );

   if( i == iCmds )
   {
      while( n < nLen && HB_PP_ISBLANK( pBuffer[ n ] ) )
         ++n;

      if( n + 1 < nLen &&
          ( pBuffer[ n ] == '/' || pBuffer[ n ] == '&' ) &&
          pBuffer[ n ] == pBuffer[ n + 1 ] )
         /* strip the rest of line with // or && comment */
         n = nLen;

      if( n == nLen || pBuffer[ n ] == ';' ||
          ( n + 1 < nLen && pBuffer[ n ] == '/' && pBuffer[ n + 1 ] == '*' ) )
      {
         *pnAt = n;
         return HB_TRUE;
      }
   }
   return HB_FALSE;
}

static void hb_pp_dumpEnd( PHB_PP_STATE pState )
{
   pState->iStreamDump = HB_PP_STREAM_OFF;
   if( pState->iCondCompile )
   {
      hb_membufFlush( pState->pDumpBuffer );
   }
   else if( pState->pDumpFunc )
   {
      ( pState->pDumpFunc )( pState->cargo,
                             hb_membufPtr( pState->pDumpBuffer ),
                             hb_membufLen( pState->pDumpBuffer ),
                             pState->iDumpLine + 1 );

      /* I do not like it - dump data should be separated from
         preprocessed .prg code. What is inside DUMP area and
         how it will be interpreted depends on backend not on
         PP itself */
      if( pState->fWritePreprocesed )
      {
         int iLines = 0;
         char * pBuffer;
         HB_SIZE nLen;

         if( pState->pFile->fGenLineInfo )
         {
            fprintf( pState->file_out, "#line %d", pState->iDumpLine );
            if( pState->pFile->szFileName )
            {
               fprintf( pState->file_out, " \"%s\"", pState->pFile->szFileName );
            }
            fputc( '\n', pState->file_out );
            pState->pFile->fGenLineInfo = HB_FALSE;
         }
         else if( pState->pFile->iLastLine < pState->iDumpLine )
         {
            do
            {
               fputc( '\n', pState->file_out );
            }
            while( ++pState->pFile->iLastLine < pState->iDumpLine );
         }
         pBuffer = hb_membufPtr( pState->pDumpBuffer );
         nLen = hb_membufLen( pState->pDumpBuffer );
         fputs( "#pragma BEGINDUMP\n", pState->file_out );
         if( fwrite( pBuffer, sizeof( char ), nLen, pState->file_out ) != nLen )
            hb_pp_error( pState, 'F', HB_PP_ERR_WRITE_FILE, pState->szOutFileName );
         fputs( "#pragma ENDDUMP\n", pState->file_out );

         while( nLen-- )
         {
            if( *pBuffer++ == '\n' )
               ++iLines;
         }
         pState->pFile->iLastLine = pState->iDumpLine + iLines + 2;
      }
      hb_membufFlush( pState->pDumpBuffer );
   }
}

static void hb_pp_getLine( PHB_PP_STATE pState )
{
   PHB_PP_TOKEN * pInLinePtr, * pEolTokenPtr;
   char * pBuffer;
   HB_BOOL fDump = HB_FALSE;
   int iLines = 0, iStartLine;

   pInLinePtr = pEolTokenPtr = NULL;
   hb_pp_tokenListFree( &pState->pFile->pTokenList );
   pState->pNextTokenPtr = &pState->pFile->pTokenList;
   pState->pFile->iTokens = 0;
   pState->nSpaces = pState->nSpacesMin = 0;
   pState->fCanNextLine = pState->fDirective = HB_FALSE;
   pState->fNewStatement = HB_TRUE;
   pState->usLastType = HB_PP_TOKEN_NUL;
   pState->iInLineState = HB_PP_INLINE_OFF;
   pState->iInLineBraces = 0;
   pState->iBlockState = pState->iNestedBlock = 0;
   iStartLine = pState->pFile->iCurrentLine + 1;

   do
   {
      HB_SIZE nLen, n;

      hb_membufFlush( pState->pBuffer );
      hb_pp_readLine( pState );
      pBuffer = hb_membufPtr( pState->pBuffer );
      nLen = hb_membufLen( pState->pBuffer );
      if( pState->fCanNextLine )
      {
         pState->nSpaces = pState->nSpacesNL;
         /*
          * set minimum number of leading spaces to 1 to avoid problems
          * with automatic word concatenation which is not Clipper compatible
          */
         pState->nSpacesMin = 1;
         pState->fCanNextLine = HB_FALSE;
         /* Clipper left only last leading blank character from
            concatenated lines */
         if( nLen > 1 && HB_PP_ISBLANK( pBuffer[ 0 ] ) )
         {
            while( nLen > 1 && HB_PP_ISBLANK( pBuffer[ 1 ] ) )
            {
               --nLen;
               ++pBuffer;
            }
         }
      }
      else if( pState->iStreamDump && nLen == 0 )
      {
         pBuffer[ 0 ] = '\0';
         fDump = HB_TRUE;
      }
      n = 0;
      while( n < nLen || fDump )
      {
         char ch = pBuffer[ 0 ];
         if( pState->iStreamDump )
         {
            fDump = HB_FALSE;
            if( pState->iStreamDump == HB_PP_STREAM_COMMENT )
            {
               if( nLen > 0 )
               {
                  ++n;
                  if( nLen > 1 && ch == '*' && pBuffer[ 1 ] == '/' )
                  {
                     pState->iStreamDump = HB_PP_STREAM_OFF;
                     /* Clipper clear number of leading spaces when multiline
                        comment ends */
                     pState->nSpaces = 0;
                     /*
                      * but we cannot make the same because we have automatic
                      * word concatenation which is not Clipper compatible and
                      * will break code like:
                      */
#if 0
                     "//   if /**/lVar; endif" /* enclosed in double-quotes to make commit checker happy */
#endif
                     pState->nSpacesMin = 1;
                     ++n;
                  }
               }
            }
            else if( pState->iStreamDump == HB_PP_STREAM_INLINE_C )
            {
               if( nLen > 0 )
               {
                  ++n;
                  switch( pState->iInLineState )
                  {
                     case HB_PP_INLINE_QUOTE1:
                        if( ch == '\'' )
                           pState->iInLineState = HB_PP_INLINE_OFF;
                        else if( ch == '\\' && nLen > 1 )
                           ++n;
                        break;

                     case HB_PP_INLINE_QUOTE2:
                        if( ch == '"' )
                           pState->iInLineState = HB_PP_INLINE_OFF;
                        else if( ch == '\\' && nLen > 1 )
                           ++n;
                        break;

                     case HB_PP_INLINE_COMMENT:
                        if( nLen > 1 && ch == '*' && pBuffer[ 1 ] == '/' )
                        {
                           pState->iInLineState = HB_PP_INLINE_OFF;
                           ++n;
                        }
                        break;

                     default:
                        if( ch == '\'' )
                           pState->iInLineState = HB_PP_INLINE_QUOTE1;
                        else if( ch == '"' )
                           pState->iInLineState = HB_PP_INLINE_QUOTE2;
                        else if( ch == '{' )
                           ++pState->iInLineBraces;
                        else if( ch == '}' )
                        {
                           if( --pState->iInLineBraces == 0 )
                              pState->iStreamDump = HB_PP_STREAM_OFF;
                        }
                        else if( nLen > 1 )
                        {
                           if( ch == '/' && pBuffer[ 1 ] == '*' )
                           {
                              pState->iInLineState = HB_PP_INLINE_COMMENT;
                              ++n;
                           }
                           else if( ch == '/' && pBuffer[ 1 ] == '/' )
                              nLen = n = 0;
                        }
                  }
               }
               if( n )
                  hb_membufAddData( pState->pStreamBuffer, pBuffer, n );

               if( nLen == n || pState->iStreamDump == HB_PP_STREAM_OFF )
               {
                  hb_membufAddCh( pState->pStreamBuffer, '\n' );
                  if( pState->iStreamDump == HB_PP_STREAM_OFF )
                  {
                     if( pState->iCondCompile )
                     {
                        ;
                     }
                     else if( pState->pInLineFunc )
                     {
                        char szFunc[ 24 ];
                        hb_snprintf( szFunc, sizeof( szFunc ), "HB_INLINE_%03d", ++pState->iInLineCount );
                        if( pInLinePtr && *pInLinePtr )
                           hb_pp_tokenSetValue( *pInLinePtr, szFunc, strlen( szFunc ) );
                        pState->pInLineFunc( pState->cargo, szFunc,
                                    hb_membufPtr( pState->pStreamBuffer ),
                                    hb_membufLen( pState->pStreamBuffer ),
                                    pState->iDumpLine );
                     }
                     else
                     {
                        hb_pp_tokenAddNext( pState,
                                   hb_membufPtr( pState->pStreamBuffer ),
                                   hb_membufLen( pState->pStreamBuffer ),
                                   HB_PP_TOKEN_TEXT );
                     }
                     hb_membufFlush( pState->pStreamBuffer );
                  }
               }
            }
            else if( pState->iStreamDump == HB_PP_STREAM_DUMP_C )
            {
               if( hb_pp_hasCommand( pBuffer, nLen, &n, 3, "#", "pragma", "enddump" ) )
               {
                  hb_pp_dumpEnd( pState );
               }
               else
               {
                  n = nLen;
                  hb_membufAddData( pState->pDumpBuffer, pBuffer, n );
                  hb_membufAddCh( pState->pDumpBuffer, '\n' );
               }
            }
            else if( hb_pp_hasCommand( pBuffer, nLen, &n, 1, "ENDTEXT" ) ||
                     hb_pp_hasCommand( pBuffer, nLen, &n, 3, "#", "pragma", "__endtext" ) )
            {
               if( pState->iStreamDump == HB_PP_STREAM_CLIPPER )
               {
                  if( pState->pFuncEnd )
                     hb_pp_tokenAddStreamFunc( pState, pState->pFuncEnd, NULL, 0 );
               }
               else
               {
                  /* HB_PP_STREAM_PRG, HB_PP_STREAM_C */
                  hb_pp_tokenAddStreamFunc( pState, pState->pFuncOut,
                                            hb_membufPtr( pState->pStreamBuffer ),
                                            hb_membufLen( pState->pStreamBuffer ) );
                  if( pState->pFuncEnd )
                  {
                     if( pState->pFuncOut )
                        hb_pp_tokenAddCmdSep( pState );
                     hb_pp_tokenAddStreamFunc( pState, pState->pFuncEnd,
                                               hb_membufPtr( pState->pStreamBuffer ),
                                               hb_membufLen( pState->pStreamBuffer ) );
                  }
                  hb_membufFlush( pState->pStreamBuffer );
               }
               hb_pp_tokenListFree( &pState->pFuncOut );
               hb_pp_tokenListFree( &pState->pFuncEnd );
               pState->iStreamDump = HB_PP_STREAM_OFF;
            }
            else if( pState->iStreamDump == HB_PP_STREAM_CLIPPER )
            {
               n = nLen;
               hb_pp_tokenAddStreamFunc( pState, pState->pFuncOut, pBuffer, n );
            }
            else /* HB_PP_STREAM_PRG, HB_PP_STREAM_C */
            {
               n = nLen;
               if( pState->iStreamDump == HB_PP_STREAM_C )
                  hb_strRemEscSeq( pBuffer, &n );
               hb_membufAddData( pState->pStreamBuffer, pBuffer, n );
               hb_membufAddCh( pState->pStreamBuffer, '\n' );
               n = nLen; /* hb_strRemEscSeq() above could change n */
            }
         }
#ifndef HB_CLP_STRICT
         else if( ( ( ch == 'e' || ch == 'E' ) && nLen > 1 &&
                    pBuffer[ 1 ] == '"' ) || ( ch == '"' && pState->fEscStr ) )
         {
            HB_SIZE nStrip, u;

            if( ch != '"' )
               ++n;
            while( ++n < nLen && pBuffer[ n ] != '"' )
            {
               if( pBuffer[ n ] == '\\' )
               {
                  if( ++n == nLen )
                     break;
               }
            }
            if( pState->fMultiLineStr )
            {
               while( n == nLen )
               {
                  u = 1;
                  while( n > u && pBuffer[ n - u ] == ' ' )
                     ++u;
                  if( n >= u && pBuffer[ n - u ] == ';' )
                  {
                     n -= u;
                     nLen -= u;
                     u = hb_membufLen( pState->pBuffer ) - u;
                     hb_membufRemove( pState->pBuffer, u );
                     hb_pp_readLine( pState );
                     nLen += hb_membufLen( pState->pBuffer ) - u;
                     pBuffer = hb_membufPtr( pState->pBuffer ) + u - n;
                     --n;
                     while( ++n < nLen && pBuffer[ n ] != '"' )
                     {
                        if( pBuffer[ n ] == '\\' )
                        {
                           if( ++n == nLen )
                              break;
                        }
                     }
                  }
                  else
                     break;
               }
            }
            u = ch != '"' ? 2 : 1;
            nStrip = n - u;
            hb_strRemEscSeq( pBuffer + u, &nStrip );
            hb_pp_tokenAddNext( pState, pBuffer + u, nStrip,
                                HB_PP_TOKEN_STRING );
            if( n == nLen )
            {
               HB_SIZE nSkip = pBuffer - hb_membufPtr( pState->pBuffer );
               hb_membufAddCh( pState->pBuffer, '\0' );
               pBuffer = hb_membufPtr( pState->pBuffer ) + nSkip;
               hb_pp_error( pState, 'E', HB_PP_ERR_STRING_TERMINATOR, pBuffer + u - 1 );
            }
            else
               ++n;
         }
         else if( ( ch == 't' || ch == 'T' ) && nLen > 1 && pBuffer[ 1 ] == '"' )
         {
            ++n;
            while( ++n < nLen && pBuffer[ n ] != '"' )
               ;
            hb_pp_tokenAddNext( pState, pBuffer + 2, n - 2,
                                HB_PP_TOKEN_TIMESTAMP );
            if( n == nLen )
            {
               HB_SIZE nSkip = pBuffer - hb_membufPtr( pState->pBuffer ) + 1;
               hb_membufAddCh( pState->pBuffer, '\0' );
               pBuffer = hb_membufPtr( pState->pBuffer ) + nSkip;
               hb_pp_error( pState, 'E', HB_PP_ERR_STRING_TERMINATOR, pBuffer );
            }
            else
               ++n;
         }
         else if( ( ch == 'd' || ch == 'D' ) && nLen > 1 && pBuffer[ 1 ] == '"' )
         {
            ++n;
            while( ++n < nLen && pBuffer[ n ] != '"' )
               ;
            hb_pp_tokenAddNext( pState, pBuffer + 2, n - 2,
                                HB_PP_TOKEN_DATE );
            if( n == nLen )
            {
               HB_SIZE nSkip = pBuffer - hb_membufPtr( pState->pBuffer ) + 1;
               hb_membufAddCh( pState->pBuffer, '\0' );
               pBuffer = hb_membufPtr( pState->pBuffer ) + nSkip;
               hb_pp_error( pState, 'E', HB_PP_ERR_STRING_TERMINATOR, pBuffer );
            }
            else
               ++n;
         }
#endif
         else if( ch == '"' || ch == '\'' || ch == '`' )
         {
            if( ch == '`' )
               ch = '\'';
            while( ++n < nLen && pBuffer[ n ] != ch )
               ;
            if( pState->fMultiLineStr )
            {
               while( n == nLen )
               {
                  HB_SIZE u = 1;
                  while( n > u && pBuffer[ n - u ] == ' ' )
                     ++u;
                  if( n >= u && pBuffer[ n - u ] == ';' )
                  {
                     n -= u;
                     nLen -= u;
                     u = hb_membufLen( pState->pBuffer ) - u;
                     hb_membufRemove( pState->pBuffer, u );
                     hb_pp_readLine( pState );
                     nLen += hb_membufLen( pState->pBuffer ) - u;
                     pBuffer = hb_membufPtr( pState->pBuffer ) + u - n;
                     --n;
                     while( ++n < nLen && pBuffer[ n ] != ch )
                        ;
                  }
                  else
                  {
                     n = nLen;
                     break;
                  }
               }
            }
            hb_pp_tokenAddNext( pState, pBuffer + 1, n - 1,
                                HB_PP_TOKEN_STRING );
            if( n == nLen )
            {
               HB_SIZE nSkip = pBuffer - hb_membufPtr( pState->pBuffer ) + 1;
               hb_membufAddCh( pState->pBuffer, '\0' );
               pBuffer = hb_membufPtr( pState->pBuffer ) + nSkip;
               hb_pp_error( pState, 'E', HB_PP_ERR_STRING_TERMINATOR, pBuffer );
            }
            else
               ++n;
         }
         else if( ch == '[' && ! pState->fDirective &&
                  hb_pp_canQuote( pState->fCanNextLine ||
                                  HB_PP_TOKEN_CANQUOTE( pState->usLastType ),
                                  pBuffer, nLen, 1, &n ) )
         {
            hb_pp_tokenAddNext( pState, pBuffer + 1, n - 1, HB_PP_TOKEN_STRING );
            ++n;
         }
         else if( ( ch == '/' || ch == '&' ) && nLen > 1 && pBuffer[ 1 ] == ch )
         {
            /* strip the rest of line with // or && comment */
            n = nLen;
         }
         else if( ch == '*' && pState->pFile->iTokens == 0 )
         {
            /* strip the rest of line with * comment */
            n = nLen;
         }
         else if( ch == '/' && nLen > 1 && pBuffer[ 1 ] == '*' )
         {
#ifdef HB_CLP_STRICT
            /* In Clipper multiline comments used after ';' flushes
               the EOC token what causes that ';' is always command
               separator and cannot be used as line concatenator just
               before multiline comments */
            if( pState->fCanNextLine )
               hb_pp_tokenAddCmdSep( pState );
#endif
            pState->iStreamDump = HB_PP_STREAM_COMMENT;
            n += 2;
         }
         else if( ch == ' ' || ch == '\t' )
         {
            do
            {
               if( pBuffer[ n ] == ' ' )
                  pState->nSpaces++;
               else if( pBuffer[ n ] == '\t' )
                  pState->nSpaces += 4;
               else
                  break;
            }
            while( ++n < nLen );
         }
         else if( ch == ';' )
         {
            if( pState->fCanNextLine )
               hb_pp_tokenAddCmdSep( pState );
            pState->fCanNextLine = HB_TRUE;
            pState->nSpacesNL = pState->nSpaces;
            pState->nSpaces = 0;
            ++n;
         }
         else if( HB_PP_ISFIRSTIDCHAR( ch ) )
         {
            while( ++n < nLen && HB_PP_ISNEXTIDCHAR( pBuffer[ n ] ) )
               ;

            /*
             * In Clipper note can be used only as 1-st token and after
             * statement separator ';' it does not work like a single line
             * comment.
             */
#ifdef HB_CLP_STRICT
            if( pState->pFile->iTokens == 0 &&
#else
            if( pState->fNewStatement &&
#endif
                n == 4 && hb_strnicmp( "NOTE", pBuffer, 4 ) == 0 )
            {
               /* strip the rest of line */
               n = nLen;
            }
            else
            {
               if( n < nLen && pBuffer[ n ] == '&' )
               {
                  /*
                   * [<keyword>][&<keyword>[.[<nextidchars>]]]+ is a single
                   * token in Clipper and this fact is important in later
                   * preprocessing so we have to replicate it
                   */
                  while( nLen - n > 1 && pBuffer[ n ] == '&' &&
                         HB_PP_ISFIRSTIDCHAR( pBuffer[ n + 1 ] ) )
                  {
                     while( ++n < nLen && HB_PP_ISNEXTIDCHAR( pBuffer[ n ] ) )
                        ;
                     if( n < nLen && pBuffer[ n ] == '.' )
                        while( ++n < nLen && HB_PP_ISNEXTIDCHAR( pBuffer[ n ] ) )
                           ;
                  }
                  if( n < nLen && pBuffer[ n ] == '&' )
                     ++n;
                  hb_pp_tokenAddNext( pState, pBuffer, n, HB_PP_TOKEN_MACROTEXT );
               }
               else if( pState->pInLineFunc &&
                        pState->iInLineState == HB_PP_INLINE_OFF &&
                        n == 9 && hb_strnicmp( "hb_inline", pBuffer, 9 ) == 0 )
               {
                  if( pState->fCanNextLine )
                     hb_pp_tokenAddCmdSep( pState );
                  pInLinePtr = pState->pNextTokenPtr;
                  hb_pp_tokenAddNext( pState, pBuffer, n, HB_PP_TOKEN_KEYWORD );
                  pState->iInLineState = HB_PP_INLINE_START;
                  pState->iInLineBraces = 0;
               }
               else
                  hb_pp_tokenAddNext( pState, pBuffer, n, HB_PP_TOKEN_KEYWORD );
            }
         }
         /* This is Clipper incompatible token - such characters are illegal
            and error message generated, to replicate this behavior is enough
            to change HB_PP_ISILLEGAL() macro */
         else if( HB_PP_ISTEXTCHAR( ch ) )
         {
            while( ++n < nLen && HB_PP_ISTEXTCHAR( pBuffer[ n ] ) )
               ;

            hb_pp_tokenAddNext( pState, pBuffer, n, HB_PP_TOKEN_TEXT );
         }
         else if( HB_PP_ISILLEGAL( ch ) )
         {
            char szCh[ 3 ];

            hb_pp_tokenAddNext( pState, pBuffer, ++n, HB_PP_TOKEN_NUL );
            hb_snprintf( szCh, sizeof( szCh ), "%02x", ch & 0xff );
            hb_pp_error( pState, 'E', HB_PP_ERR_ILLEGAL_CHAR, szCh );
         }
         else if( HB_PP_ISDIGIT( ch ) )
         {
            if( nLen >= 3 && pBuffer[ 0 ] == '0' &&
                ( pBuffer[ 1 ] == 'x' || pBuffer[ 1 ] == 'X' ) &&
                HB_PP_ISHEX( pBuffer[ 2 ] ) )
            {
               n = 2;
               while( ++n < nLen && HB_PP_ISHEX( pBuffer[ n ] ) )
                  ;

               /* (LEX: mark token as hex?) */
               hb_pp_tokenAddNext( pState, pBuffer, n, HB_PP_TOKEN_NUMBER );
            }
            else if( nLen >= 3 && pBuffer[ 0 ] == '0' &&
                     ( pBuffer[ 1 ] == 'd' || pBuffer[ 1 ] == 'D' ) &&
                     HB_PP_ISDIGIT( pBuffer[ 2 ] ) )
            {
               n = 2;
               while( ++n < nLen && HB_PP_ISDIGIT( pBuffer[ n ] ) )
                  ;

               hb_pp_tokenAddNext( pState, pBuffer, n, HB_PP_TOKEN_DATE );
            }
            else
            {
               while( ++n < nLen && HB_PP_ISDIGIT( pBuffer[ n ] ) )
                  ;
               if( nLen - n > 1 && pBuffer[ n ] == '.' &&
                                     HB_PP_ISDIGIT( pBuffer[ n + 1 ] ) )
               {
                  ++n;
                  while( ++n < nLen && HB_PP_ISDIGIT( pBuffer[ n ] ) )
                     ;
               }
               hb_pp_tokenAddNext( pState, pBuffer, n, HB_PP_TOKEN_NUMBER );
            }
         }
         else if( ch == '.' && nLen > 1 && HB_PP_ISDIGIT( pBuffer[ 1 ] ) )
         {
            while( ++n < nLen && HB_PP_ISDIGIT( pBuffer[ n ] ) )
               ;

            hb_pp_tokenAddNext( pState, pBuffer, n, HB_PP_TOKEN_NUMBER );
         }
         else if( ch == '.' && nLen >= 3 && pBuffer[ 2 ] == '.' &&
                  ( HB_PP_ISTRUE( pBuffer[ 1 ] ) || HB_PP_ISFALSE( pBuffer[ 1 ] ) ) )
         {
            const char * value = HB_PP_ISTRUE( pBuffer[ 1 ] ) ? ".T." : ".F.";

            n = 3;
            hb_pp_tokenAddNext( pState, value, n, HB_PP_TOKEN_LOGICAL | HB_PP_TOKEN_STATIC );
         }
         else if( ch == '&' && nLen > 1 && HB_PP_ISFIRSTIDCHAR( pBuffer[ 1 ] ) )
         {
            int iParts = 0;
            /*
             * [<keyword>][&<keyword>[.[<nextidchars>]]]+ is a single token in Clipper
             * and this fact is important in later preprocessing so we have
             * to replicate it
             */
            while( nLen - n > 1 && pBuffer[ n ] == '&' &&
                   HB_PP_ISFIRSTIDCHAR( pBuffer[ n + 1 ] ) )
            {
               ++iParts;
               while( ++n < nLen && HB_PP_ISNEXTIDCHAR( pBuffer[ n ] ) )
                  ;
               if( n < nLen && pBuffer[ n ] == '.' )
                  while( ++n < nLen && HB_PP_ISNEXTIDCHAR( pBuffer[ n ] ) )
                     ++iParts;
            }
            if( n < nLen && pBuffer[ n ] == '&' )
            {
               ++iParts;
               ++n;
            }
            hb_pp_tokenAddNext( pState, pBuffer, n, iParts == 1 ?
                                HB_PP_TOKEN_MACROVAR : HB_PP_TOKEN_MACROTEXT );
         }
         else if( ch == '{' && ! pState->fCanNextLine &&
                  ( pState->iInLineState == HB_PP_INLINE_BODY ||
                    pState->iInLineState == HB_PP_INLINE_START ) )
         {
            if( pState->iInLineState == HB_PP_INLINE_START )
            {
               hb_pp_tokenAddNext( pState, "(", 1, HB_PP_TOKEN_LEFT_PB | HB_PP_TOKEN_STATIC );
               hb_pp_tokenAddNext( pState, ")", 1, HB_PP_TOKEN_RIGHT_PB | HB_PP_TOKEN_STATIC );
            }
            pState->iInLineState = HB_PP_INLINE_OFF;
            pState->iStreamDump = HB_PP_STREAM_INLINE_C;
            pState->iDumpLine = pState->pFile->iCurrentLine - 1;
            if( pState->pStreamBuffer )
               hb_membufFlush( pState->pStreamBuffer );
            else
               pState->pStreamBuffer = hb_membufNew();
         }
         else
         {
            const HB_PP_OPERATOR * pOperator = hb_pp_operatorFind( pState, pBuffer, nLen );

            if( pOperator )
            {
               hb_pp_tokenAddNext( pState, pOperator->value,
                                   strlen( pOperator->value ),
                                   pOperator->type );
               n = pOperator->len;
            }
            else
            {
               hb_pp_tokenAddNext( pState, pBuffer, ++n, HB_PP_TOKEN_OTHER );
            }
         }
         pBuffer += n;
         nLen -= n;
         n = 0;
      }

      if( pEolTokenPtr && pEolTokenPtr != pState->pNextTokenPtr )
      {
         PHB_PP_TOKEN pToken = *pEolTokenPtr;

         while( iStartLine < pState->pFile->iCurrentLine )
         {
            hb_pp_tokenAdd( &pEolTokenPtr, "\n", 1, 0, HB_PP_TOKEN_EOL | HB_PP_TOKEN_STATIC );
            pState->pFile->iTokens++;
            iStartLine++;
            iLines++;
         }
         *pEolTokenPtr = pToken;
      }

      if( ! pState->fCanNextLine &&
          ! ( pState->iStreamDump && pState->iStreamDump != HB_PP_STREAM_CLIPPER ) &&
          ( pState->iNestedBlock || pState->iBlockState == 5 ) )
      {
         pEolTokenPtr = pState->pNextTokenPtr;
         pState->nSpaces = pState->nSpacesMin = 0;
         pState->fNewStatement = HB_TRUE;
         pState->fDirective = HB_FALSE;
         if( pState->iBlockState )
         {
            if( pState->iBlockState == 5 )
               pState->iNestedBlock++;
            pState->iBlockState = 0;
         }
      }
   }
   while( ( pState->pFile->pLineBuf ? pState->pFile->nLineBufLen != 0 :
                                      ! pState->pFile->fEof ) &&
          ( pState->fCanNextLine || pState->iNestedBlock ||
            ( pState->iStreamDump && pState->iStreamDump != HB_PP_STREAM_CLIPPER ) ) );

   if( pState->iStreamDump )
   {
      if( pState->iStreamDump == HB_PP_STREAM_COMMENT )
         hb_pp_error( pState, 'E', HB_PP_ERR_UNTERMINATED_COMMENT, NULL );
      else if( pState->iStreamDump == HB_PP_STREAM_DUMP_C )
         hb_pp_dumpEnd( pState );
      else if( pState->pFile->pLineBuf ? ! pState->pFile->nLineBufLen :
                                         pState->pFile->fEof )
         hb_pp_error( pState, 'E', HB_PP_ERR_MISSING_ENDTEXT, NULL );
   }

   if( pState->pFile->iTokens != 0 )
   {
      hb_pp_tokenAdd( &pState->pNextTokenPtr, "\n", 1, 0, HB_PP_TOKEN_EOL | HB_PP_TOKEN_STATIC );
      pState->pFile->iTokens++;
   }
   pState->pFile->iCurrentLine -= iLines;
}

static int hb_pp_tokenStr( PHB_PP_TOKEN pToken, PHB_MEM_BUFFER pBuffer,
                           HB_BOOL fSpaces, HB_BOOL fQuote, HB_USHORT ltype )
{
   int iLines = 0;
   HB_ISIZ nSpace = fSpaces ? pToken->spaces : 0;

   /* This is workaround for stringify token list and later decoding by FLEX
      which breaks Clipper compatible code */
   if( nSpace == 0 && fQuote && ltype &&
       ltype >= HB_PP_TOKEN_ASSIGN && ltype != HB_PP_TOKEN_EQ &&
       HB_PP_TOKEN_TYPE( pToken->type ) >= HB_PP_TOKEN_ASSIGN &&
       HB_PP_TOKEN_TYPE( pToken->type ) != HB_PP_TOKEN_EQ )
      nSpace = 1;

   if( nSpace > 0 )
   {
      do
      {
         hb_membufAddCh( pBuffer, ' ' );
      }
      while( --nSpace );
   }

   if( HB_PP_TOKEN_TYPE( pToken->type ) == HB_PP_TOKEN_STRING )
   {
      int iq = 7;
      HB_SIZE n;
      char ch;

      for( n = 0; iq && n < pToken->len; ++n )
      {
         switch( pToken->value[ n ] )
         {
            case '"':
               iq &= ~1;
               break;
            case '\'':
               iq &= ~2;
               break;
            case ']':
               iq &= ~4;
               break;
            case '\n':
            case '\r':
            case '\0':
               iq = 0;
               break;
         }
      }
      if( iq == 0 && fQuote )
      {
         /* generate string with 'e' prefix before opening '"' and quote
            control characters inside, f.e.:
               e"line1\nline2"
          */

         hb_membufAddCh( pBuffer, 'e' );
         hb_membufAddCh( pBuffer, '"' );
         for( n = 0; n < pToken->len; ++n )
         {
            ch = pToken->value[ n ];
            switch( ch )
            {
               case '\r':
                  iq = ch = 'r';
                  break;
               case '\n':
                  iq = ch = 'n';
                  break;
               case '\t':
                  iq = ch = 't';
                  break;
               case '\b':
                  iq = ch = 'b';
                  break;
               case '\f':
                  iq = ch = 'f';
                  break;
               case '\v':
                  iq = ch = 'v';
                  break;
               case '\a':
                  iq = ch = 'a';
                  break;
               case '\0':
                  iq = ch = '0';
                  break;
               case '"':
               case '\\':
                  iq = 1;
                  break;
               default:
                  iq = 0;
                  break;
            }
            if( iq )
               hb_membufAddCh( pBuffer, '\\' );
            hb_membufAddCh( pBuffer, ch );
         }
         hb_membufAddCh( pBuffer, '"' );
      }
      else
      {
         if( iq & 1 )
            ch = '"';
         else if( iq & 2 )
            ch = '\'';
         else
            ch = '[';

         hb_membufAddCh( pBuffer, ch );
         hb_membufAddData( pBuffer, pToken->value, pToken->len );
         hb_membufAddCh( pBuffer, ( char ) ( ch == '[' ? ']' : ch ) );
      }
   }
   else if( HB_PP_TOKEN_TYPE( pToken->type ) == HB_PP_TOKEN_TIMESTAMP )
   {
      if( pToken->len >= 2 && pToken->value[ 0 ] == '0' &&
          ( pToken->value[ 1 ] == 'T' || pToken->value[ 1 ] == 't' ) )
      {
         hb_membufAddData( pBuffer, pToken->value, pToken->len );
      }
      else
      {
         hb_membufAddStr( pBuffer, "t\"" );
         hb_membufAddData( pBuffer, pToken->value, pToken->len );
         hb_membufAddCh( pBuffer, '"' );
      }
   }
   else if( HB_PP_TOKEN_TYPE( pToken->type ) == HB_PP_TOKEN_DATE )
   {
      if( pToken->len >= 2 && pToken->value[ 0 ] == '0' &&
          ( pToken->value[ 1 ] == 'D' || pToken->value[ 1 ] == 'd' ) )
      {
         hb_membufAddData( pBuffer, pToken->value, pToken->len );
      }
      else
      {
         hb_membufAddStr( pBuffer, "d\"" );
         hb_membufAddData( pBuffer, pToken->value, pToken->len );
         hb_membufAddCh( pBuffer, '"' );
      }
   }
   else
   {
      if( HB_PP_TOKEN_TYPE( pToken->type ) == HB_PP_TOKEN_EOL )
         ++iLines;
      hb_membufAddData( pBuffer, pToken->value, pToken->len );
   }

   return iLines;
}

static HB_BOOL hb_pp_tokenValueCmp( PHB_PP_TOKEN pToken, const char * szValue, HB_USHORT mode )
{
   if( pToken->len )
   {
      if( mode == HB_PP_CMP_CASE )
         return memcmp( szValue, pToken->value, pToken->len ) == 0;
      if( mode == HB_PP_CMP_DBASE && pToken->len >= 4 &&
          ( HB_PP_TOKEN_TYPE( pToken->type ) == HB_PP_TOKEN_KEYWORD ||
            HB_PP_TOKEN_TYPE( pToken->type ) == HB_PP_TOKEN_STRING ||
            HB_PP_TOKEN_TYPE( pToken->type ) == HB_PP_TOKEN_TEXT ) )
         return hb_strnicmp( szValue, pToken->value, pToken->len ) == 0;
      else
         return hb_stricmp( szValue, pToken->value ) == 0;
   }
   return HB_FALSE;
}

static HB_BOOL hb_pp_tokenEqual( PHB_PP_TOKEN pToken, PHB_PP_TOKEN pMatch,
                                 HB_USHORT mode )
{
   return pToken == pMatch ||
         ( mode != HB_PP_CMP_ADDR &&
           HB_PP_TOKEN_TYPE( pToken->type ) == HB_PP_TOKEN_TYPE( pMatch->type ) &&
           ( pToken->len == pMatch->len ||
             ( mode == HB_PP_CMP_DBASE && pMatch->len > 4 &&
               pToken->len >= 4 && pMatch->len > pToken->len ) ) &&
           hb_pp_tokenValueCmp( pToken, pMatch->value, mode ) );
}

static void hb_pp_patternClearResults( PHB_PP_RULE pRule )
{
   PHB_PP_MARKER pMarker = pRule->pMarkers;
   int i = pRule->markers;

   while( --i >= 0 )
   {
      pMarker->matches = 0;
      while( pMarker->pResult )
      {
         PHB_PP_RESULT pResult = pMarker->pResult;
         pMarker->pResult = pResult->pNext;
         hb_xfree( pResult );
      }
      ++pMarker;
   }
   pRule->pNextExpr = NULL;
}

static HB_BOOL hb_pp_patternAddResult( PHB_PP_RULE pRule, HB_USHORT marker,
                                       PHB_PP_TOKEN pFirst, PHB_PP_TOKEN pNext )
{
   PHB_PP_MARKER pMarker = &pRule->pMarkers[ marker - 1 ];

   if( pMarker->matches == 0 || pMarker->canrepeat )
   {
      PHB_PP_RESULT * pResultPtr,
               pResult = ( PHB_PP_RESULT ) hb_xgrab( sizeof( HB_PP_RESULT ) );
      pMarker->matches++;
      pResult->pFirstToken = pFirst;
      pResult->pNextExpr = pNext;
      pResult->pNext = NULL;
      pResultPtr = &pMarker->pResult;
      while( *pResultPtr )
         pResultPtr = &( *pResultPtr )->pNext;
      *pResultPtr = pResult;
      return HB_TRUE;
   }

   return HB_FALSE;
}

static PHB_PP_RULE hb_pp_ruleNew( PHB_PP_TOKEN pMatch, PHB_PP_TOKEN pResult,
                                  HB_USHORT mode, HB_USHORT markers,
                                  PHB_PP_MARKER pMarkers )
{
   PHB_PP_RULE pRule = ( PHB_PP_RULE ) hb_xgrab( sizeof( HB_PP_RULE ) );

   pRule->pPrev = NULL;
   pRule->mode = mode;
   pRule->pMatch = pMatch;
   pRule->pResult = pResult;
   pRule->markers = markers;
   pRule->pMarkers = pMarkers;
   pRule->pNextExpr = NULL;

   return pRule;
}

static void hb_pp_ruleFree( PHB_PP_RULE pRule )
{
   hb_pp_tokenListFree( &pRule->pMatch );
   hb_pp_tokenListFree( &pRule->pResult );
   hb_pp_patternClearResults( pRule );
   if( pRule->pMarkers )
      hb_xfree( pRule->pMarkers );
   hb_xfree( pRule );
}

static void hb_pp_ruleListFree( PHB_PP_RULE * pRulePtr )
{
   PHB_PP_RULE pRule;

   while( *pRulePtr )
   {
      pRule = *pRulePtr;
      *pRulePtr = pRule->pPrev;
      hb_pp_ruleFree( pRule );
   }
}

static void hb_pp_ruleListNonStdFree( PHB_PP_RULE * pRulePtr )
{
   PHB_PP_RULE pRule;

   while( *pRulePtr )
   {
      pRule = *pRulePtr;
      if( ( pRule->mode & HB_PP_STD_RULE ) != 0 )
      {
         pRulePtr = &pRule->pPrev;
      }
      else
      {
         *pRulePtr = pRule->pPrev;
         hb_pp_ruleFree( pRule );
      }
   }
}

static void hb_pp_ruleListSetStd( PHB_PP_RULE pRule )
{
   while( pRule )
   {
      pRule->mode |= HB_PP_STD_RULE;
      pRule = pRule->pPrev;
   }
}

static void hb_pp_ruleSetId( PHB_PP_STATE pState, PHB_PP_TOKEN pMatch, HB_BYTE id )
{
   if( HB_PP_TOKEN_ISMATCH( pMatch ) )
   {
      int i;
      for( i = 0; i < HB_PP_HASHID_MAX; ++i )
         pState->pMap[ i ] |= id;
   }
   else
      pState->pMap[ HB_PP_HASHID( pMatch ) ] |= id;
}

static void hb_pp_ruleListSetId( PHB_PP_STATE pState, PHB_PP_RULE pRule, HB_BYTE id )
{
   while( pRule )
   {
      hb_pp_ruleSetId( pState, pRule->pMatch, id );
      if( HB_PP_TOKEN_ISMATCH( pRule->pMatch ) )
         break;
      pRule = pRule->pPrev;
   }
}

static PHB_PP_RULE hb_pp_defineFind( PHB_PP_STATE pState, PHB_PP_TOKEN pToken )
{
   PHB_PP_RULE pRule = pState->pDefinitions;

   /* TODO% create binary tree or hash table - the #define keyword token has
            to be unique so it's not necessary to keep the stack list,
            it will increase the speed when there is a lot of #define values */

   while( pRule && ! hb_pp_tokenEqual( pToken, pRule->pMatch, HB_PP_CMP_CASE ) )
      pRule = pRule->pPrev;

   return pRule;
}

static void hb_pp_defineAdd( PHB_PP_STATE pState, HB_USHORT mode,
                             HB_USHORT markers, PHB_PP_MARKER pMarkers,
                             PHB_PP_TOKEN pMatch, PHB_PP_TOKEN pResult )
{
   PHB_PP_RULE pRule = hb_pp_defineFind( pState, pMatch );

   if( pRule )
   {
      hb_pp_tokenListFree( &pRule->pMatch );
      hb_pp_tokenListFree( &pRule->pResult );
      hb_pp_patternClearResults( pRule );
      if( pRule->pMarkers )
         hb_xfree( pRule->pMarkers );
      pRule->pMatch = pMatch;
      pRule->pResult = pResult;
      pRule->pMarkers = pMarkers;
      pRule->markers = markers;
      pRule->mode = mode;
      hb_pp_error( pState, 'W', HB_PP_WARN_DEFINE_REDEF, pMatch->value );
   }
   else
   {
      pRule = hb_pp_ruleNew( pMatch, pResult, mode, markers, pMarkers );
      pRule->pPrev = pState->pDefinitions;
      pState->pDefinitions = pRule;
      pState->iDefinitions++;
   }
   hb_pp_ruleSetId( pState, pMatch, HB_PP_DEFINE );
}

static void hb_pp_defineDel( PHB_PP_STATE pState, PHB_PP_TOKEN pToken )
{
   PHB_PP_RULE * pRulePtr = &pState->pDefinitions, pRule;

   while( *pRulePtr )
   {
      pRule = *pRulePtr;
      if( hb_pp_tokenEqual( pToken, pRule->pMatch, HB_PP_CMP_CASE ) )
      {
         *pRulePtr = pRule->pPrev;
         hb_pp_ruleFree( pRule );
         pState->iDefinitions--;
         return;
      }
      pRulePtr = &pRule->pPrev;
   }
}

static PHB_PP_FILE hb_pp_FileNew( PHB_PP_STATE pState, const char * szFileName,
                                  HB_BOOL fSysFile, HB_BOOL * pfNested,
                                  FILE * file_in, HB_BOOL fSearchPath,
                                  PHB_PP_OPEN_FUNC pOpenFunc, HB_BOOL fBinary )
{
   char szFileNameBuf[ HB_PATH_MAX ];
   const char * pLineBuf = NULL;
   HB_SIZE nLineBufLen = 0;
   HB_BOOL fFree = HB_FALSE;
   PHB_PP_FILE pFile;

   if( ! file_in )
   {
      int iAction = HB_PP_OPEN_FILE;

      if( pOpenFunc )
      {
         hb_strncpy( szFileNameBuf, szFileName, sizeof( szFileNameBuf ) - 1 );
         iAction = ( pOpenFunc )( pState->cargo, szFileNameBuf,
                                  HB_TRUE, fSysFile, fBinary,
                                  fSearchPath ? pState->pIncludePath : NULL,
                                  pfNested, &file_in,
                                  &pLineBuf, &nLineBufLen, &fFree );
         if( iAction == HB_PP_OPEN_OK )
            szFileName = szFileNameBuf;
      }

      if( iAction == HB_PP_OPEN_FILE )
      {
         PHB_FNAME pFileName = hb_fsFNameSplit( szFileName );
         HB_BOOL fNested = HB_FALSE;

         pFileName->szName = szFileName;
         pFileName->szExtension = NULL;
         if( ! fSysFile )
         {
            if( pFileName->szPath )
               file_in = hb_fopen( szFileName, fBinary ? "rb" : "r" );
            if( ! file_in && ( ! pFileName->szPath || ( ! pFileName->szDrive &&
                ! strchr( HB_OS_PATH_DELIM_CHR_LIST, ( HB_UCHAR ) pFileName->szPath[ 0 ] ) ) ) )
            {
               char * szFirstFName = NULL;
               pFile = pState->pFile;
               while( pFile )
               {
                  if( pFile->szFileName )
                     szFirstFName = pFile->szFileName;
                  pFile = pFile->pPrev;
               }
               if( szFirstFName )
               {
                  PHB_FNAME pFirstFName = hb_fsFNameSplit( szFirstFName );
                  pFileName->szPath = pFirstFName->szPath;
                  hb_fsFNameMerge( szFileNameBuf, pFileName );
                  hb_xfree( pFirstFName );
                  szFileName = szFileNameBuf;
               }
               if( ! pFileName->szPath || szFirstFName )
                  file_in = hb_fopen( szFileName, fBinary ? "rb" : "r" );
            }
            if( file_in )
               iAction = HB_PP_OPEN_OK;
            else
               fNested = hb_fsMaxFilesError();
         }

         if( iAction != HB_PP_OPEN_OK )
         {
            if( fNested )
            {
               if( pfNested )
                  *pfNested = HB_TRUE;
            }
            else if( pState->pIncludePath && fSearchPath )
            {
               HB_PATHNAMES * pPath = pState->pIncludePath;
               do
               {
                  pFileName->szPath = pPath->szPath;
                  hb_fsFNameMerge( szFileNameBuf, pFileName );
                  file_in = hb_fopen( szFileNameBuf, fBinary ? "rb" : "r" );
                  if( file_in != NULL )
                  {
                     iAction = HB_PP_OPEN_OK;
                     szFileName = szFileNameBuf;
                     break;
                  }
                  pPath = pPath->pNext;
               }
               while( pPath );
            }

            if( iAction != HB_PP_OPEN_OK && pOpenFunc && ! fNested )
            {
               hb_strncpy( szFileNameBuf, pFileName->szName, sizeof( szFileNameBuf ) - 1 );
               iAction = ( pOpenFunc )( pState->cargo, szFileNameBuf,
                                        HB_FALSE, fSysFile, fBinary,
                                        fSearchPath ? pState->pIncludePath : NULL,
                                        pfNested, &file_in,
                                        &pLineBuf, &nLineBufLen, &fFree );
               if( iAction == HB_PP_OPEN_OK )
                  szFileName = szFileNameBuf;
            }
         }
         hb_xfree( pFileName );
      }

      if( iAction != HB_PP_OPEN_OK )
         return NULL;

      if( pState->pIncFunc )
         ( pState->pIncFunc )( pState->cargo, szFileName );
   }

   pFile = ( PHB_PP_FILE ) hb_xgrabz( sizeof( HB_PP_FILE ) );

   pFile->szFileName = hb_strdup( szFileName );
   pFile->file_in = file_in;
   pFile->fFree = fFree;
   pFile->pLineBuf = pLineBuf;
   pFile->nLineBufLen = nLineBufLen;
   pFile->iLastLine = 1;

   return pFile;
}

static PHB_PP_FILE hb_pp_FileBufNew( const char * pLineBuf, HB_SIZE nLineBufLen )
{
   PHB_PP_FILE pFile = ( PHB_PP_FILE ) hb_xgrabz( sizeof( HB_PP_FILE ) );

   pFile->fFree = HB_FALSE;
   pFile->pLineBuf = pLineBuf;
   pFile->nLineBufLen = nLineBufLen;
   pFile->iLastLine = 1;

   return pFile;
}

static void hb_pp_FileFree( PHB_PP_STATE pState, PHB_PP_FILE pFile,
                            PHB_PP_CLOSE_FUNC pCloseFunc )
{
   if( pFile->file_in )
   {
      if( pCloseFunc )
         ( pCloseFunc )( pState->cargo, pFile->file_in );
      else
         fclose( pFile->file_in );
   }

   if( pFile->szFileName )
      hb_xfree( pFile->szFileName );

   if( pFile->fFree && pFile->pLineBuf )
      hb_xfree( HB_UNCONST( pFile->pLineBuf ) );

   hb_pp_tokenListFree( &pFile->pTokenList );
   hb_xfree( pFile );
}

static void hb_pp_InFileFree( PHB_PP_STATE pState )
{
   while( pState->pFile )
   {
      PHB_PP_FILE pFile = pState->pFile;
      pState->pFile = pFile->pPrev;
      hb_pp_FileFree( pState, pFile, pState->pCloseFunc );
   }
   pState->iFiles = 0;
}

static void hb_pp_OutFileFree( PHB_PP_STATE pState )
{
   if( pState->file_out )
   {
      fclose( pState->file_out );
      pState->file_out = NULL;
   }
   if( pState->szOutFileName )
   {
      hb_xfree( pState->szOutFileName );
      pState->szOutFileName = NULL;
   }
   pState->fWritePreprocesed = HB_FALSE;
}

static void hb_pp_TraceFileFree( PHB_PP_STATE pState )
{
   if( pState->file_trace )
   {
      fclose( pState->file_trace );
      pState->file_trace = NULL;
   }
   if( pState->szTraceFileName )
   {
      hb_xfree( pState->szTraceFileName );
      pState->szTraceFileName = NULL;
   }
   pState->fWriteTrace = HB_FALSE;
}

static PHB_PP_STATE hb_pp_stateNew( void )
{
   PHB_PP_STATE pState = ( PHB_PP_STATE ) hb_xgrabz( sizeof( HB_PP_STATE ) );

   /* create new line buffer */
   pState->pBuffer = hb_membufNew();

   /* set default maximum number of translations */
   pState->iMaxCycles = HB_PP_MAX_CYCLES;

   return pState;
}

static void hb_pp_stateFree( PHB_PP_STATE pState )
{
   hb_pp_InFileFree( pState );
   hb_pp_OutFileFree( pState );
   hb_pp_TraceFileFree( pState );

   if( pState->pIncludePath )
      hb_fsFreeSearchPath( pState->pIncludePath );

   if( pState->iOperators > 0 )
      hb_pp_operatorsFree( pState->pOperators, pState->iOperators );

   hb_pp_ruleListFree( &pState->pDefinitions );
   hb_pp_ruleListFree( &pState->pTranslations );
   hb_pp_ruleListFree( &pState->pCommands );

   hb_pp_tokenListFree( &pState->pTokenOut );

   hb_membufFree( pState->pBuffer );
   if( pState->pDumpBuffer )
      hb_membufFree( pState->pDumpBuffer );
   if( pState->pOutputBuffer )
      hb_membufFree( pState->pOutputBuffer );
   if( pState->pStreamBuffer )
      hb_membufFree( pState->pStreamBuffer );

   if( pState->pCondStack )
      hb_xfree( pState->pCondStack );

   hb_pp_tokenListFree( &pState->pFuncOut );
   hb_pp_tokenListFree( &pState->pFuncEnd );

   hb_xfree( pState );
}

static PHB_PP_TOKEN hb_pp_streamFuncGet( PHB_PP_TOKEN pToken, PHB_PP_TOKEN * pFuncPtr )
{
   hb_pp_tokenListFree( pFuncPtr );

   if( pToken && HB_PP_TOKEN_TYPE( pToken->type ) == HB_PP_TOKEN_PIPE &&
       ! HB_PP_TOKEN_ISEOC( pToken->pNext ) )
   {
      PHB_PP_TOKEN * pStartPtr, * pEndPtr, pStart, pNext;
      pStartPtr = pEndPtr = &pToken->pNext;
      while( ! HB_PP_TOKEN_ISEOC( *pEndPtr ) &&
             HB_PP_TOKEN_TYPE( ( *pEndPtr )->type ) != HB_PP_TOKEN_PIPE )
         pEndPtr = &( *pEndPtr )->pNext;

      pToken = *pEndPtr;
      *pEndPtr = NULL;
      *pFuncPtr = pStart = *pStartPtr;
      *pStartPtr = pToken;
      /* replace %s with HB_PP_RMARKER_STRDUMP marker */
      while( pStart && pStart->pNext )
      {
         pNext = pStart->pNext;
         if( HB_PP_TOKEN_TYPE( pStart->type ) == HB_PP_TOKEN_MOD &&
             HB_PP_TOKEN_TYPE( pNext->type ) == HB_PP_TOKEN_KEYWORD &&
             pNext->len == 1 && pNext->value[ 0 ] == 's' )
         {
            HB_PP_TOKEN_SETTYPE( pStart, HB_PP_RMARKER_STRDUMP );
            pStart->pNext = pNext->pNext;
            hb_pp_tokenFree( pNext );
            pNext = pStart->pNext;
         }
         pStart = pNext;
      }
   }
   return pToken;
}

/* #pragma {__text,__stream,__cstream}|functionOut|functionEnd|functionStart */
static HB_BOOL hb_pp_pragmaStream( PHB_PP_STATE pState, PHB_PP_TOKEN pToken )
{
   HB_BOOL fError = HB_FALSE;

   pToken = hb_pp_streamFuncGet( pToken, &pState->pFuncOut );
   pToken = hb_pp_streamFuncGet( pToken, &pState->pFuncEnd );
   if( pToken && HB_PP_TOKEN_TYPE( pToken->type ) == HB_PP_TOKEN_PIPE )
   {
      hb_pp_tokenSetValue( pToken, ";", 1 );
      HB_PP_TOKEN_SETTYPE( pToken, HB_PP_TOKEN_EOC );
   }

   return fError;
}

#define MAX_STREAM_SIZE       0x1000000

static void hb_pp_pragmaStreamFile( PHB_PP_STATE pState, const char * szFileName )
{
   PHB_PP_FILE pFile = hb_pp_FileNew( pState, szFileName, HB_FALSE, NULL, NULL,
                                      HB_TRUE, pState->pOpenFunc,
                                      pState->iStreamDump == HB_PP_STREAM_BINARY );

   if( pFile )
   {
      HB_SIZE nSize;

      if( pFile->file_in )
      {
         ( void ) fseek( pFile->file_in, 0L, SEEK_END );
         nSize = ftell( pFile->file_in );
         ( void ) fseek( pFile->file_in, 0L, SEEK_SET );
      }
      else
         nSize = pFile->nLineBufLen;

      if( nSize > MAX_STREAM_SIZE )
         hb_pp_error( pState, 'F', HB_PP_ERR_FILE_TOO_LONG, szFileName );
      else if( pState->pFuncOut || pState->pFuncEnd )
      {
         PHB_PP_TOKEN pToken;
         HB_BOOL fEOL = HB_FALSE;

         if( ! pState->pStreamBuffer )
            pState->pStreamBuffer = hb_membufNew();

         if( nSize )
         {
            if( pFile->file_in == NULL && pState->iStreamDump != HB_PP_STREAM_C )
               hb_membufAddData( pState->pStreamBuffer, pFile->pLineBuf, nSize );
            else
            {
               char * pBuffer = ( char * ) hb_xgrab( nSize * sizeof( char ) );

               if( pFile->file_in )
                  nSize = ( HB_SIZE ) fread( pBuffer, sizeof( char ), nSize, pFile->file_in );
               else
                  memcpy( pBuffer, pFile->pLineBuf, nSize );

               if( pState->iStreamDump == HB_PP_STREAM_C )
                  hb_strRemEscSeq( pBuffer, &nSize );

               hb_membufAddData( pState->pStreamBuffer, pBuffer, nSize );
               hb_xfree( pBuffer );
            }
         }

         /* insert new tokens into incoming buffer
          * so they can be preprocessed
          */
         pState->pNextTokenPtr = &pState->pFile->pTokenList;
         while( ! HB_PP_TOKEN_ISEOS( *pState->pNextTokenPtr ) )
            pState->pNextTokenPtr = &( *pState->pNextTokenPtr )->pNext;
         if( *pState->pNextTokenPtr == NULL )
         {
            hb_pp_tokenAdd( &pState->pNextTokenPtr, "\n", 1, 0, HB_PP_TOKEN_EOL | HB_PP_TOKEN_STATIC );
            pState->pFile->iTokens++;
         }
         else if( HB_PP_TOKEN_TYPE( ( *pState->pNextTokenPtr )->type ) == HB_PP_TOKEN_EOL )
         {
            hb_pp_tokenSetValue( *pState->pNextTokenPtr, ";", 1 );
            HB_PP_TOKEN_SETTYPE( *pState->pNextTokenPtr, HB_PP_TOKEN_EOC );
            fEOL = HB_TRUE;
         }
         pState->pNextTokenPtr = &( *pState->pNextTokenPtr )->pNext;
         pToken = *pState->pNextTokenPtr;

         if( pState->pFuncOut )
            hb_pp_tokenAddStreamFunc( pState, pState->pFuncOut,
                                      hb_membufPtr( pState->pStreamBuffer ),
                                      hb_membufLen( pState->pStreamBuffer ) );
         if( pState->pFuncEnd )
         {
            if( pState->pFuncOut )
               hb_pp_tokenAddCmdSep( pState );
            hb_pp_tokenAddStreamFunc( pState, pState->pFuncEnd,
                                      hb_membufPtr( pState->pStreamBuffer ),
                                      hb_membufLen( pState->pStreamBuffer ) );
         }
         if( fEOL )
            hb_pp_tokenAdd( &pState->pNextTokenPtr, "\n", 1, 0, HB_PP_TOKEN_EOL | HB_PP_TOKEN_STATIC );
         else
            hb_pp_tokenAdd( &pState->pNextTokenPtr, ";", 1, 0, HB_PP_TOKEN_EOC | HB_PP_TOKEN_STATIC );
         pState->pFile->iTokens++;
         pState->fNewStatement = HB_TRUE;
         *pState->pNextTokenPtr = pToken;
         hb_membufFlush( pState->pStreamBuffer );
      }
      hb_pp_FileFree( pState, pFile, pState->pCloseFunc );
   }
   else
      hb_pp_error( pState, 'F', HB_PP_ERR_CANNOT_OPEN_FILE, szFileName );

   hb_pp_tokenListFree( &pState->pFuncOut );
   hb_pp_tokenListFree( &pState->pFuncEnd );
}

static HB_BOOL hb_pp_pragmaOperatorNew( PHB_PP_STATE pState, PHB_PP_TOKEN pToken )
{
   HB_BOOL fError = HB_TRUE;

   if( ! HB_PP_TOKEN_ISEOC( pToken ) && HB_PP_TOKEN_CANJOIN( pToken->type ) )
   {
      HB_SIZE nLen;

      hb_membufFlush( pState->pBuffer );
      do
      {
         hb_membufAddData( pState->pBuffer, pToken->value, pToken->len );
         pToken = pToken->pNext;
      }
      while( ! HB_PP_TOKEN_ISEOC( pToken ) && pToken->spaces == 0 );
      nLen = hb_membufLen( pState->pBuffer );
      if( ! HB_PP_TOKEN_ISEOC( pToken ) )
      {
         do
         {
            hb_membufAddData( pState->pBuffer, pToken->value, pToken->len );
            pToken = pToken->pNext;
         }
         while( ! HB_PP_TOKEN_ISEOC( pToken ) && pToken->spaces == 0 );
      }
      if( HB_PP_TOKEN_ISEOC( pToken ) && nLen > 0 )
      {
         PHB_PP_OPERATOR pOperator;
         char * pBuffer = hb_membufPtr( pState->pBuffer ), * pDstBuffer;
         HB_SIZE nDstLen = hb_membufLen( pState->pBuffer ) - nLen;

         if( nDstLen )
            pDstBuffer = pBuffer + nLen;
         else
         {
            pDstBuffer = pBuffer;
            nDstLen = nLen;
         }
         if( pState->iOperators )
            pState->pOperators = ( PHB_PP_OPERATOR ) hb_xrealloc(
                     pState->pOperators,
                     sizeof( HB_PP_OPERATOR ) * ( pState->iOperators + 1 ) );
         else
            pState->pOperators = ( PHB_PP_OPERATOR ) hb_xgrab(
                     sizeof( HB_PP_OPERATOR ) * ( pState->iOperators + 1 ) );
         pOperator = &pState->pOperators[ pState->iOperators++ ];
         pOperator->name  = hb_strndup( pBuffer, nLen );
         pOperator->len   = nLen;
         pOperator->value = hb_strndup( pDstBuffer, nDstLen );
         pOperator->type  = HB_PP_TOKEN_OTHER;
         fError = HB_FALSE;
      }
   }
   return fError;
}

static HB_BOOL hb_pp_setCompilerSwitch( PHB_PP_STATE pState, const char * szSwitch,
                                        int iValue )
{
   HB_BOOL fError = HB_TRUE;

   switch( szSwitch[ 0 ] )
   {
      case 'p':
      case 'P':
         if( szSwitch[ 1 ] == '\0' )
         {
            pState->fWritePreprocesed = pState->file_out != NULL && iValue != 0;
            fError = HB_FALSE;
         }
         else if( szSwitch[ 1 ] == '+' && szSwitch[ 2 ] == '\0' )
         {
            pState->fWriteTrace = pState->file_trace != NULL && iValue != 0;
            fError = HB_FALSE;
         }
         break;

      case 'q':
      case 'Q':
         if( szSwitch[ 1 ] == '\0' )
         {
            pState->fQuiet = iValue != 0;
            fError = HB_FALSE;
         }
         break;
   }

   if( pState->pSwitchFunc )
      fError = ( pState->pSwitchFunc )( pState->cargo, szSwitch, &iValue, HB_TRUE );

   return fError;
}

static HB_BOOL hb_pp_getCompilerSwitch( PHB_PP_STATE pState, const char * szSwitch,
                                        int * piValue )
{
   HB_BOOL fError = HB_TRUE;

   if( pState->pSwitchFunc )
      fError = ( pState->pSwitchFunc )( pState->cargo, szSwitch, piValue, HB_FALSE );

   if( fError )
   {
      switch( szSwitch[ 0 ] )
      {
         case 'p':
         case 'P':
            if( szSwitch[ 1 ] == '\0' )
            {
               *piValue = pState->fWritePreprocesed ? 1 : 0;
               fError = HB_FALSE;
            }
            else if( szSwitch[ 1 ] == '+' && szSwitch[ 2 ] == '\0' )
            {
               *piValue = pState->fWriteTrace ? 1 : 0;
               fError = HB_FALSE;
            }
            break;

         case 'q':
         case 'Q':
            if( szSwitch[ 1 ] == '\0' )
            {
               *piValue = pState->fQuiet ? 1 : 0;
               fError = HB_FALSE;
            }
            break;
      }
   }

   return fError;
}

static PHB_PP_TOKEN hb_pp_pragmaGetLogical( PHB_PP_TOKEN pToken, HB_BOOL * pfValue )
{
   PHB_PP_TOKEN pValue = NULL;

   if( pToken && pToken->pNext &&
       HB_PP_TOKEN_TYPE( pToken->pNext->type ) == HB_PP_TOKEN_KEYWORD )
   {
      if( ( HB_PP_TOKEN_TYPE( pToken->type ) == HB_PP_TOKEN_EQ &&
            HB_PP_TOKEN_ISEOC( pToken->pNext->pNext ) ) ||
          ( pToken->pNext->pNext &&
            HB_PP_TOKEN_TYPE( pToken->type ) == HB_PP_TOKEN_LEFT_PB &&
            HB_PP_TOKEN_TYPE( pToken->pNext->pNext->type ) == HB_PP_TOKEN_RIGHT_PB &&
            HB_PP_TOKEN_ISEOC( pToken->pNext->pNext->pNext ) ) )
      {
         pValue = pToken->pNext;
         if( hb_stricmp( pValue->value, "ON" ) == 0 )
            *pfValue = HB_TRUE;
         else if( hb_stricmp( pValue->value, "OFF" ) == 0 )
            *pfValue = HB_FALSE;
         else
            pValue = NULL;
      }
   }
   return pValue;
}

static PHB_PP_TOKEN hb_pp_pragmaGetInt( PHB_PP_TOKEN pToken, int * piValue )
{
   PHB_PP_TOKEN pValue = NULL;

   if( pToken && pToken->pNext &&
       HB_PP_TOKEN_TYPE( pToken->pNext->type ) == HB_PP_TOKEN_NUMBER )
   {
      if( ( HB_PP_TOKEN_TYPE( pToken->type ) == HB_PP_TOKEN_EQ &&
            HB_PP_TOKEN_ISEOC( pToken->pNext->pNext ) ) ||
          ( pToken->pNext->pNext &&
            HB_PP_TOKEN_TYPE( pToken->type ) == HB_PP_TOKEN_LEFT_PB &&
            HB_PP_TOKEN_TYPE( pToken->pNext->pNext->type ) == HB_PP_TOKEN_RIGHT_PB &&
            HB_PP_TOKEN_ISEOC( pToken->pNext->pNext->pNext ) ) )
      {
         pValue = pToken->pNext;
         *piValue = atoi( pValue->value );
      }
   }
   return pValue;
}

static PHB_PP_TOKEN hb_pp_pragmaGetSwitch( PHB_PP_TOKEN pToken, int * piValue )
{
   PHB_PP_TOKEN pValue = NULL;

   if( pToken && HB_PP_TOKEN_TYPE( pToken->type ) == HB_PP_TOKEN_KEYWORD )
   {
      HB_BOOL fNum = pToken->len > 1 && HB_PP_ISDIGIT( pToken->value[ pToken->len - 1 ] );

      if( HB_PP_TOKEN_ISEOC( pToken->pNext ) )
      {
         if( fNum )
         {
            pValue = pToken;
            *piValue = pValue->value[ pToken->len - 1 ] - '0';
         }
      }
      else if( HB_PP_TOKEN_ISEOC( pToken->pNext->pNext ) && ! fNum )
      {
         if( HB_PP_TOKEN_TYPE( pToken->pNext->type ) == HB_PP_TOKEN_MINUS )
         {
            pValue = pToken;
            *piValue = 0;
         }
         else if( HB_PP_TOKEN_TYPE( pToken->pNext->type ) == HB_PP_TOKEN_PLUS )
         {
            pValue = pToken;
            *piValue = 1;
         }
         else if( HB_PP_TOKEN_TYPE( pToken->pNext->type ) == HB_PP_TOKEN_NUMBER )
         {
            pValue = pToken;
            *piValue = atoi( pValue->pNext->value );
         }
      }
   }
   return pValue;
}

static void hb_pp_pragmaNew( PHB_PP_STATE pState, PHB_PP_TOKEN pToken )
{
   PHB_PP_TOKEN pValue = NULL;
   HB_BOOL fError = HB_FALSE, fValue = HB_FALSE;
   int iValue = 0;

   if( ! pToken )
      fError = HB_TRUE;
   else if( pToken->len == 1 && HB_ISOPTSEP( pToken->value[ 0 ] ) )
   {
      if( ! pState->iCondCompile )
      {
         pToken = pToken->pNext;
         pValue = hb_pp_pragmaGetSwitch( pToken, &iValue );
         if( pValue )
            fError = hb_pp_setCompilerSwitch( pState, pValue->value, iValue );
         else
            fError = HB_TRUE;
      }
   }
   else if( HB_PP_TOKEN_TYPE( pToken->type ) == HB_PP_TOKEN_KEYWORD )
   {
      if( hb_pp_tokenValueCmp( pToken, "begindump", HB_PP_CMP_DBASE ) )
      {
         pState->iStreamDump = HB_PP_STREAM_DUMP_C;
         pState->iDumpLine = pState->pFile->iCurrentLine;
         if( ! pState->pDumpBuffer )
            pState->pDumpBuffer = hb_membufNew();
      }
      else if( hb_pp_tokenValueCmp( pToken, "enddump", HB_PP_CMP_DBASE ) )
      {
         pState->iStreamDump = HB_PP_STREAM_OFF;
      }
      else if( hb_pp_tokenValueCmp( pToken, "__text", HB_PP_CMP_DBASE ) )
      {
         fError = hb_pp_pragmaStream( pState, pToken->pNext );
         if( ! fError )
            pState->iStreamDump = HB_PP_STREAM_CLIPPER;
      }
      else if( hb_pp_tokenValueCmp( pToken, "__stream", HB_PP_CMP_DBASE ) )
      {
         fError = hb_pp_pragmaStream( pState, pToken->pNext );
         if( ! fError )
         {
            pState->iStreamDump = HB_PP_STREAM_PRG;
            if( ! pState->pStreamBuffer )
               pState->pStreamBuffer = hb_membufNew();
         }
      }
      else if( hb_pp_tokenValueCmp( pToken, "__cstream", HB_PP_CMP_DBASE ) )
      {
         fError = hb_pp_pragmaStream( pState, pToken->pNext );
         if( ! fError )
         {
            pState->iStreamDump = HB_PP_STREAM_C;
            if( ! pState->pStreamBuffer )
               pState->pStreamBuffer = hb_membufNew();
         }
      }
      else if( hb_pp_tokenValueCmp( pToken, "__streaminclude", HB_PP_CMP_DBASE ) )
      {
         if( pToken->pNext && HB_PP_TOKEN_TYPE( pToken->pNext->type ) == HB_PP_TOKEN_STRING )
         {
            fError = hb_pp_pragmaStream( pState, pToken->pNext->pNext );
            if( ! fError && ! pState->iCondCompile )
            {
               pState->iStreamDump = HB_PP_STREAM_PRG;
               hb_pp_pragmaStreamFile( pState, pToken->pNext->value );
               pState->iStreamDump = HB_PP_STREAM_OFF;
            }
         }
         else
            fError = HB_TRUE;
      }
      else if( hb_pp_tokenValueCmp( pToken, "__cstreaminclude", HB_PP_CMP_DBASE ) )
      {
         if( pToken->pNext && HB_PP_TOKEN_TYPE( pToken->pNext->type ) == HB_PP_TOKEN_STRING )
         {
            fError = hb_pp_pragmaStream( pState, pToken->pNext->pNext );
            if( ! fError && ! pState->iCondCompile )
            {
               pState->iStreamDump = HB_PP_STREAM_C;
               hb_pp_pragmaStreamFile( pState, pToken->pNext->value );
               pState->iStreamDump = HB_PP_STREAM_OFF;
            }
         }
         else
            fError = HB_TRUE;
      }
      else if( hb_pp_tokenValueCmp( pToken, "__binarystreaminclude", HB_PP_CMP_DBASE ) )
      {
         if( pToken->pNext && HB_PP_TOKEN_TYPE( pToken->pNext->type ) == HB_PP_TOKEN_STRING )
         {
            fError = hb_pp_pragmaStream( pState, pToken->pNext->pNext );
            if( ! fError && ! pState->iCondCompile )
            {
               pState->iStreamDump = HB_PP_STREAM_BINARY;
               hb_pp_pragmaStreamFile( pState, pToken->pNext->value );
               pState->iStreamDump = HB_PP_STREAM_OFF;
            }
         }
         else
            fError = HB_TRUE;
      }
      else if( hb_pp_tokenValueCmp( pToken, "__endtext", HB_PP_CMP_DBASE ) )
      {
         pState->iStreamDump = HB_PP_STREAM_OFF;
      }
      else if( pState->iCondCompile )
      {
         /* conditional compilation - other preprocessing and output disabled */
      }
      else if( hb_pp_tokenValueCmp( pToken, "AUTOMEMVAR", HB_PP_CMP_DBASE ) )
      {
         pValue = hb_pp_pragmaGetLogical( pToken->pNext, &fValue );
         if( pValue )
            fError = hb_pp_setCompilerSwitch( pState, "a", ( int ) fValue );
         else
            fError = HB_TRUE;
      }
      else if( hb_pp_tokenValueCmp( pToken, "DEBUGINFO", HB_PP_CMP_DBASE ) )
      {
         pValue = hb_pp_pragmaGetLogical( pToken->pNext, &fValue );
         if( pValue )
            fError = hb_pp_setCompilerSwitch( pState, "b", ( int ) fValue );
         else
            fError = HB_TRUE;
      }
      else if( hb_pp_tokenValueCmp( pToken, "DYNAMICMEMVAR", HB_PP_CMP_DBASE ) )
      {
         pValue = hb_pp_pragmaGetLogical( pToken->pNext, &fValue );
         if( pValue )
            fError = hb_pp_setCompilerSwitch( pState, "v", ( int ) fValue );
         else
            fError = HB_TRUE;
      }
      else if( hb_pp_tokenValueCmp( pToken, "ENABLEWARNINGS", HB_PP_CMP_DBASE ) )
      {
         pValue = hb_pp_pragmaGetLogical( pToken->pNext, &fValue );
         if( pValue )
            fError = hb_pp_setCompilerSwitch( pState, "w", fValue ? 1 : 0 );
         else
            fError = HB_TRUE;
      }
      else if( hb_pp_tokenValueCmp( pToken, "ESCAPEDSTRINGS", HB_PP_CMP_DBASE ) )
      {
         pValue = hb_pp_pragmaGetLogical( pToken->pNext, &pState->fEscStr );
         fError = pValue == NULL;
      }
      else if( hb_pp_tokenValueCmp( pToken, "MULTILINESTRINGS", HB_PP_CMP_DBASE ) )
      {
         pValue = hb_pp_pragmaGetLogical( pToken->pNext, &pState->fMultiLineStr );
         fError = pValue == NULL;
      }
      else if( hb_pp_tokenValueCmp( pToken, "EXITSEVERITY", HB_PP_CMP_DBASE ) )
      {
         pValue = hb_pp_pragmaGetInt( pToken->pNext, &iValue );
         if( pValue )
            fError = hb_pp_setCompilerSwitch( pState, "es", iValue );
         else
            fError = HB_TRUE;
      }
      else if( hb_pp_tokenValueCmp( pToken, "LINENUMBER", HB_PP_CMP_DBASE ) )
      {
         pValue = hb_pp_pragmaGetLogical( pToken->pNext, &fValue );
         if( pValue )
            fError = hb_pp_setCompilerSwitch( pState, "l", fValue );
         else
            fError = HB_TRUE;
      }
      else if( hb_pp_tokenValueCmp( pToken, "NOSTARTPROC", HB_PP_CMP_DBASE ) )
      {
         pValue = hb_pp_pragmaGetInt( pToken->pNext, &iValue );
         if( pValue )
            fError = hb_pp_setCompilerSwitch( pState, "n", iValue );
         else
            fError = HB_TRUE;
      }
      else if( hb_pp_tokenValueCmp( pToken, "OPERATOR", HB_PP_CMP_DBASE ) )
      {
         fError = hb_pp_pragmaOperatorNew( pState, pToken->pNext );
      }
      else if( hb_pp_tokenValueCmp( pToken, "PREPROCESSING", HB_PP_CMP_DBASE ) )
      {
         pValue = hb_pp_pragmaGetLogical( pToken->pNext, &fValue );
         if( pValue )
            fError = hb_pp_setCompilerSwitch( pState, "p", fValue );
         else
            fError = HB_TRUE;
      }
      else if( hb_pp_tokenValueCmp( pToken, "SHORTCUT", HB_PP_CMP_DBASE ) )
      {
         pValue = hb_pp_pragmaGetLogical( pToken->pNext, &fValue );
         if( pValue )
            fError = hb_pp_setCompilerSwitch( pState, "z", fValue );
         else
            fError = HB_TRUE;
      }
      else if( hb_pp_tokenValueCmp( pToken, "RECURSELEVEL", HB_PP_CMP_DBASE ) )
      {
         pValue = hb_pp_pragmaGetInt( pToken->pNext, &pState->iMaxCycles );
         fError = pValue == NULL;
      }
      /* xHarbour extension */
      else if( hb_pp_tokenValueCmp( pToken, "TEXTHIDDEN", HB_PP_CMP_DBASE ) )
      {
         pValue = hb_pp_pragmaGetInt( pToken->pNext, &iValue );
         if( pValue )
            fError = hb_pp_setCompilerSwitch( pState, pToken->value, iValue );
         else
            fError = HB_TRUE;
      }
      else if( hb_pp_tokenValueCmp( pToken, "TRACE", HB_PP_CMP_DBASE ) )
      {
         pValue = hb_pp_pragmaGetLogical( pToken->pNext, &fValue );
         if( pValue )
            fError = hb_pp_setCompilerSwitch( pState, "p+", fValue );
         else
            fError = HB_TRUE;
      }
      else if( hb_pp_tokenValueCmp( pToken, "TRACEPRAGMAS", HB_PP_CMP_DBASE ) )
      {
         pValue = hb_pp_pragmaGetLogical( pToken->pNext, &pState->fTracePragmas );
         fError = pValue == NULL;
      }
      else if( hb_pp_tokenValueCmp( pToken, "WARNINGLEVEL", HB_PP_CMP_DBASE ) )
      {
         pValue = hb_pp_pragmaGetInt( pToken->pNext, &iValue );
         if( pValue )
            fError = hb_pp_setCompilerSwitch( pState, "w", iValue );
         else
            fError = HB_TRUE;
      }
      else
         fError = HB_TRUE;
   }
   else
      fError = HB_TRUE;

   if( pState->iCondCompile )
   {
      ;
   }
   else if( fError )
   {
      hb_pp_error( pState, 'E', HB_PP_ERR_PRAGMA, NULL );
   }
   else if( pState->fTracePragmas || pState->fWriteTrace )
   {
      char szLine[ 12 ];

      hb_snprintf( szLine, sizeof( szLine ), "%d", pState->pFile->iCurrentLine );
      hb_membufFlush( pState->pBuffer );
      hb_membufAddCh( pState->pBuffer, '(' );
      hb_membufAddStr( pState->pBuffer, szLine );
      hb_membufAddStr( pState->pBuffer, ") #pragma " );
      hb_membufAddStr( pState->pBuffer, pToken->value );
      if( pValue && pValue != pToken )
      {
         hb_membufAddStr( pState->pBuffer, " set to '" );
         hb_membufAddStr( pState->pBuffer, pValue->value );
         hb_membufAddCh( pState->pBuffer, '\'' );
      }
      hb_membufAddCh( pState->pBuffer, '\n' );
      if( pState->fWriteTrace )
      {
         if( fwrite( hb_membufPtr( pState->pBuffer ), sizeof( char ),
                     hb_membufLen( pState->pBuffer ), pState->file_trace ) !=
             hb_membufLen( pState->pBuffer ) )
         {
            hb_pp_error( pState, 'F', HB_PP_ERR_WRITE_FILE, pState->szTraceFileName );
         }
      }
      if( pState->fTracePragmas )
      {
         hb_membufAddCh( pState->pBuffer, '\0' );
         hb_pp_disp( pState, hb_membufPtr( pState->pBuffer ) );
      }
   }
}

static void hb_pp_defineNew( PHB_PP_STATE pState, PHB_PP_TOKEN pToken, HB_BOOL fDirect )
{
   PHB_PP_TOKEN pMatch = pToken ? pToken->pNext : NULL;

   if( ! pMatch || HB_PP_TOKEN_TYPE( pMatch->type ) != HB_PP_TOKEN_KEYWORD )
   {
      hb_pp_error( pState, 'E', HB_PP_ERR_DEFINE_SYNTAX, NULL );
   }
   else
   {
      PHB_PP_TOKEN pResult, pLast = pMatch->pNext, pParam;
      PHB_PP_MARKER pMarkers = NULL;
      HB_USHORT usPCount = 0, usParam;

      /* pseudo function? */
      if( pLast && HB_PP_TOKEN_TYPE( pLast->type ) == HB_PP_TOKEN_LEFT_PB &&
          pLast->spaces == 0 )
      {
         HB_USHORT type = HB_PP_TOKEN_KEYWORD;
         for( ;; )
         {
            pLast = pLast->pNext;
            if( pLast && ( usPCount == 0 || type == HB_PP_TOKEN_COMMA ) &&
                HB_PP_TOKEN_TYPE( pLast->type ) == HB_PP_TOKEN_RIGHT_PB )
               break;
            if( ! pLast || type != HB_PP_TOKEN_TYPE( pLast->type ) )
            {
               if( type == HB_PP_TOKEN_KEYWORD )
                  hb_pp_error( pState, 'E', HB_PP_ERR_LABEL_MISSING_IN_DEFINE, NULL );
               else
                  hb_pp_error( pState, 'E', HB_PP_ERR_PARE_MISSING_IN_DEFINE, NULL );
               return;
            }
            else if( type == HB_PP_TOKEN_KEYWORD )
            {
               ++usPCount;
               type = HB_PP_TOKEN_COMMA;
            }
            else
               type = HB_PP_TOKEN_KEYWORD;
         }
      }
      else  /* simple keyword define */
         pLast = pMatch;
      pResult = pLast->pNext;
      pLast->pNext = NULL;
      pToken->pNext = hb_pp_tokenResultEnd( &pResult, fDirect );
      if( usPCount )
      {
         usPCount = 0;
         pParam = pMatch->pNext->pNext;
         while( HB_PP_TOKEN_TYPE( pParam->type ) == HB_PP_TOKEN_KEYWORD )
         {
            usParam = 0;
            /* Check if it's not repeated ID */
            pLast = pMatch->pNext->pNext;
            while( pLast != pParam && ! hb_pp_tokenEqual( pParam, pLast, HB_PP_CMP_CASE ) )
            {
               pLast = pLast->pNext;
            }
            if( pLast == pParam )
            {
               pLast = pResult;
               /* replace parameter tokens in result pattern with regular
                  result markers */
               while( pLast )
               {
                  if( hb_pp_tokenEqual( pParam, pLast, HB_PP_CMP_CASE ) )
                  {
                     HB_PP_TOKEN_SETTYPE( pLast, HB_PP_RMARKER_REGULAR );
                     if( usParam == 0 )
                        usParam = ++usPCount;
                     pLast->index = usParam;
                  }
                  pLast = pLast->pNext;
               }
            }
            HB_PP_TOKEN_SETTYPE( pParam, HB_PP_MMARKER_REGULAR );
            pParam->index = usParam;
            pParam = pParam->pNext;
            if( HB_PP_TOKEN_TYPE( pParam->type ) == HB_PP_TOKEN_COMMA )
               pParam = pParam->pNext;
         }
         if( usPCount )
         {
            /* create regular match and result markers from parameters */
            pMarkers = ( PHB_PP_MARKER ) hb_xgrabz( usPCount * sizeof( HB_PP_MARKER ) );
         }
      }
      hb_pp_defineAdd( pState, HB_PP_CMP_CASE, usPCount, pMarkers, pMatch, pResult );
   }
}

static HB_BOOL hb_pp_tokenUnQuotedGet( PHB_PP_TOKEN ** pTokenPtr, HB_BOOL * pfQuoted,
                                       HB_BOOL fFree )
{
   PHB_PP_TOKEN pToken = **pTokenPtr;

   *pfQuoted = HB_FALSE;
   if( pToken )
   {
      if( fFree )
      {
         **pTokenPtr = pToken->pNext;
         hb_pp_tokenFree( pToken );
      }
      else
      {
         *pTokenPtr = &pToken->pNext;
      }
      pToken = **pTokenPtr;
      if( pToken )
      {
         if( HB_PP_TOKEN_TYPE( pToken->type ) == HB_PP_TOKEN_BACKSLASH )
         {
            *pfQuoted = HB_TRUE;
            if( pToken->pNext )
               pToken->pNext->spaces = pToken->spaces;
            **pTokenPtr = pToken->pNext;
            hb_pp_tokenFree( pToken );
            pToken = **pTokenPtr;
         }
      }
   }

   return pToken != NULL;
}

static HB_BOOL hb_pp_matchMarkerNew( PHB_PP_TOKEN * pTokenPtr,
                                     PHB_PP_MARKERLST * pMarkerListPtr )
{
   HB_USHORT type = HB_PP_TOKEN_NUL;
   PHB_PP_TOKEN pMarkerId = NULL, pMTokens = NULL;
   HB_BOOL fQuoted;

   /* At start pTokenPtr points to '<' token */

   if( hb_pp_tokenUnQuotedGet( &pTokenPtr, &fQuoted, HB_TRUE ) && ! fQuoted )
   {
      if( HB_PP_TOKEN_TYPE( ( *pTokenPtr )->type ) == HB_PP_TOKEN_KEYWORD )
      {
         pMarkerId = *pTokenPtr;
         if( hb_pp_tokenUnQuotedGet( &pTokenPtr, &fQuoted, HB_FALSE ) && ! fQuoted )
         {
            if( HB_PP_TOKEN_TYPE( ( *pTokenPtr )->type ) == HB_PP_TOKEN_GT )
               type = HB_PP_MMARKER_REGULAR;
            else if( HB_PP_TOKEN_TYPE( ( *pTokenPtr )->type ) == HB_PP_TOKEN_COMMA )
            {
               int i = 3;
               do
               {
                  if( ! hb_pp_tokenUnQuotedGet( &pTokenPtr, &fQuoted, HB_TRUE ) || fQuoted )
                     break;
                  if( i == 3 && HB_PP_TOKEN_TYPE( ( *pTokenPtr )->type ) == HB_PP_TOKEN_EPSILON )
                  {
                     i = 0;
                     break;
                  }
                  if( HB_PP_TOKEN_TYPE( ( *pTokenPtr )->type ) != HB_PP_TOKEN_DOT )
                     break;
               }
               while( --i > 0 );
               if( i == 0 && hb_pp_tokenUnQuotedGet( &pTokenPtr, &fQuoted, HB_TRUE ) &&
                   ! fQuoted && HB_PP_TOKEN_TYPE( ( *pTokenPtr )->type ) == HB_PP_TOKEN_GT )
                  type = HB_PP_MMARKER_LIST;
            }
            else if( HB_PP_TOKEN_TYPE( ( *pTokenPtr )->type ) == HB_PP_TOKEN_SEND )
            {
               if( hb_pp_tokenUnQuotedGet( &pTokenPtr, &fQuoted, HB_TRUE ) )
               {
                  PHB_PP_TOKEN pLast = NULL;
                  do
                  {
                     if( HB_PP_TOKEN_TYPE( ( *pTokenPtr )->type ) == HB_PP_TOKEN_GT && ! fQuoted )
                     {
                        if( pLast )
                        {
                           pMTokens = pMarkerId->pNext;
                           pMarkerId->pNext = *pTokenPtr;
                           pTokenPtr = &pMarkerId->pNext;
                           pLast->pNext = NULL;
                        }
                        type = HB_PP_MMARKER_RESTRICT;
                        break;
                     }
                     pLast = *pTokenPtr;
                  }
                  while( hb_pp_tokenUnQuotedGet( &pTokenPtr, &fQuoted, HB_FALSE ) );
               }
            }
         }
      }
      else if( HB_PP_TOKEN_TYPE( ( *pTokenPtr )->type ) == HB_PP_TOKEN_MULT )
      {
         if( hb_pp_tokenUnQuotedGet( &pTokenPtr, &fQuoted, HB_TRUE ) && ! fQuoted &&
             HB_PP_TOKEN_TYPE( ( *pTokenPtr )->type ) == HB_PP_TOKEN_KEYWORD )
         {
            pMarkerId = *pTokenPtr;
            if( hb_pp_tokenUnQuotedGet( &pTokenPtr, &fQuoted, HB_FALSE ) && ! fQuoted &&
                HB_PP_TOKEN_TYPE( ( *pTokenPtr )->type ) == HB_PP_TOKEN_MULT &&
                hb_pp_tokenUnQuotedGet( &pTokenPtr, &fQuoted, HB_TRUE ) && ! fQuoted &&
                HB_PP_TOKEN_TYPE( ( *pTokenPtr )->type ) == HB_PP_TOKEN_GT )
               type = HB_PP_MMARKER_WILD;
         }
      }
      else if( HB_PP_TOKEN_TYPE( ( *pTokenPtr )->type ) == HB_PP_TOKEN_LEFT_PB )
      {
         if( hb_pp_tokenUnQuotedGet( &pTokenPtr, &fQuoted, HB_TRUE ) && ! fQuoted &&
             HB_PP_TOKEN_TYPE( ( *pTokenPtr )->type ) == HB_PP_TOKEN_KEYWORD )
         {
            pMarkerId = *pTokenPtr;
            if( hb_pp_tokenUnQuotedGet( &pTokenPtr, &fQuoted, HB_FALSE ) && ! fQuoted &&
                HB_PP_TOKEN_TYPE( ( *pTokenPtr )->type ) == HB_PP_TOKEN_RIGHT_PB &&
                hb_pp_tokenUnQuotedGet( &pTokenPtr, &fQuoted, HB_TRUE ) && ! fQuoted &&
                HB_PP_TOKEN_TYPE( ( *pTokenPtr )->type ) == HB_PP_TOKEN_GT )
               type = HB_PP_MMARKER_EXTEXP;
         }
      }
      else if( HB_PP_TOKEN_TYPE( ( *pTokenPtr )->type ) == HB_PP_TOKEN_NOT )
      {
         if( hb_pp_tokenUnQuotedGet( &pTokenPtr, &fQuoted, HB_TRUE ) && ! fQuoted &&
             HB_PP_TOKEN_TYPE( ( *pTokenPtr )->type ) == HB_PP_TOKEN_KEYWORD )
         {
            pMarkerId = *pTokenPtr;
            if( hb_pp_tokenUnQuotedGet( &pTokenPtr, &fQuoted, HB_FALSE ) && ! fQuoted &&
                HB_PP_TOKEN_TYPE( ( *pTokenPtr )->type ) == HB_PP_TOKEN_NOT &&
                hb_pp_tokenUnQuotedGet( &pTokenPtr, &fQuoted, HB_TRUE ) && ! fQuoted &&
                HB_PP_TOKEN_TYPE( ( *pTokenPtr )->type ) == HB_PP_TOKEN_GT )
               type = HB_PP_MMARKER_NAME;
         }
      }
   }

   if( type != HB_PP_TOKEN_NUL )
   {
      PHB_PP_MARKERLST pMrkLst = *pMarkerListPtr, pMrkPrev = NULL;
      PHB_PP_MARKERPTR pMrkPtr;

      while( pMrkLst && ! hb_pp_tokenEqual( pMrkLst->pMatchMarkers->pToken,
                                            pMarkerId, HB_PP_CMP_CASE ) )
      {
         pMrkPrev = pMrkLst;
         pMrkLst = pMrkLst->pNext;
      }
      if( ! pMrkLst )
      {
         pMrkLst = ( PHB_PP_MARKERLST ) hb_xgrab( sizeof( HB_PP_MARKERLST ) );
         if( pMrkPrev )
            pMrkPrev->pNext = pMrkLst;
         else
            *pMarkerListPtr = pMrkLst;
         pMrkLst->pNext = NULL;
         pMrkLst->pMatchMarkers = NULL;
         pMrkLst->canrepeat = HB_TRUE;
         pMrkLst->index = 0;
      }
      pMrkPtr = ( PHB_PP_MARKERPTR ) hb_xgrab( sizeof( HB_PP_MARKERPTR ) );
      pMrkPtr->pNext = pMrkLst->pMatchMarkers;
      pMrkLst->pMatchMarkers = pMrkPtr;
      pMrkPtr->pToken = pMarkerId;
      pMrkPtr->pMTokens = pMTokens;
      pMrkPtr->type = type;
      /* mark non restricted markers for later detection two consecutive
         optional match markers */
      if( type != HB_PP_MMARKER_RESTRICT )
         pMarkerId->type |= HB_PP_TOKEN_MATCHMARKER;
      /* free the trailing '>' marker token */
      pMTokens = *pTokenPtr;
      *pTokenPtr = pMTokens->pNext;
      hb_pp_tokenFree( pMTokens );
      return HB_TRUE;
   }
   return HB_FALSE;
}

static HB_BOOL hb_pp_matchHasKeywords( PHB_PP_TOKEN pToken )
{
   /* Now we are strictly Clipper compatible here though the nested
      optional markers which have keywords on deeper levels are not
      recognized. Exactly the same makes Clipper PP */
   while( HB_PP_TOKEN_ISMATCH( pToken ) )
      pToken = pToken->pNext;
   return pToken != NULL;
}

static HB_BOOL hb_pp_matchPatternNew( PHB_PP_STATE pState, PHB_PP_TOKEN * pTokenPtr,
                                      PHB_PP_MARKERLST * pMarkerListPtr,
                                      PHB_PP_TOKEN ** pOptional )
{
   PHB_PP_TOKEN * pLastPtr = NULL;
   HB_BOOL fQuoted = HB_FALSE;

   if( HB_PP_TOKEN_TYPE( ( *pTokenPtr )->type ) == HB_PP_TOKEN_BACKSLASH )
   {
      PHB_PP_TOKEN pToken = *pTokenPtr;
      *pTokenPtr = pToken->pNext;
      hb_pp_tokenFree( pToken );
      fQuoted = HB_TRUE;
   }

   do
   {
      if( ! fQuoted )
      {
         if( HB_PP_TOKEN_TYPE( ( *pTokenPtr )->type ) == HB_PP_TOKEN_LT )
         {
            if( ! hb_pp_matchMarkerNew( pTokenPtr, pMarkerListPtr ) )
            {
               hb_pp_error( pState, 'E', HB_PP_ERR_BAD_MATCH_MARKER, NULL );
               return HB_FALSE;
            }
            /* now pTokenPtr points to marker keyword, all other tokens
               have been stripped */
         }
         else if( HB_PP_TOKEN_TYPE( ( *pTokenPtr )->type ) == HB_PP_TOKEN_RIGHT_SB )
         {
            if( pOptional )
            {
               *pOptional = pTokenPtr;
               return HB_TRUE;
            }
         }
         else if( HB_PP_TOKEN_TYPE( ( *pTokenPtr )->type ) == HB_PP_TOKEN_LEFT_SB )
         {
            PHB_PP_TOKEN * pStopOptPtr = NULL;
            if( ! ( *pTokenPtr )->pNext )
            {
               /* assign pOptional only to force error below */
               pOptional = &pTokenPtr;
               break;
            }
            else if( ! hb_pp_matchPatternNew( pState, &( *pTokenPtr )->pNext,
                                              pMarkerListPtr, &pStopOptPtr ) )
               return HB_FALSE;
            else if( *pStopOptPtr == ( *pTokenPtr )->pNext )
            {
               hb_pp_error( pState, 'E', HB_PP_ERR_EMPTY_OPTIONAL, NULL );
               return HB_FALSE;
            }
            else
            {
               PHB_PP_TOKEN pToken, pOptTok = ( *pTokenPtr )->pNext;
               pToken = *pStopOptPtr;
               *pStopOptPtr = NULL;
               ( *pTokenPtr )->pNext = pToken->pNext;
               hb_pp_tokenFree( pToken );
               /* create new optional match marker */
               HB_PP_TOKEN_SETTYPE( *pTokenPtr, HB_PP_MMARKER_OPTIONAL );
               if( ( *pTokenPtr )->spaces > 1 )
                  ( *pTokenPtr )->spaces = 1;
               ( *pTokenPtr )->type |= HB_PP_TOKEN_MATCHMARKER;
               ( *pTokenPtr )->pMTokens = pOptTok;
               if( pLastPtr && ! hb_pp_matchHasKeywords( *pLastPtr ) )
               {
                  if( ! hb_pp_matchHasKeywords( pOptTok ) )
                  {
                     hb_pp_error( pState, 'E', HB_PP_ERR_AMBIGUOUS_MATCH_PATTERN, NULL );
                     return HB_FALSE;
                  }
                  /* replace the order for these optional tokens to keep
                     the ones with keywords 1-st */
                  ( *pTokenPtr )->pMTokens = *pLastPtr;
                  *pLastPtr = pOptTok;
               }
               pLastPtr = &( *pTokenPtr )->pMTokens;
               /* to skip resetting pLastPtr below */
               continue;
            }
         }
      }
      pLastPtr = NULL;
   }
   while( hb_pp_tokenUnQuotedGet( &pTokenPtr, &fQuoted, HB_FALSE ) );

   if( pOptional )
   {
      hb_pp_error( pState, 'E', HB_PP_ERR_UNCLOSED_OPTIONAL, NULL );
      return HB_FALSE;
   }

   return HB_TRUE;
}

static HB_BOOL hb_pp_resultMarkerNew( PHB_PP_STATE pState,
                                      PHB_PP_TOKEN * pTokenPtr,
                                      PHB_PP_MARKERLST * pMarkerListPtr,
                                      HB_BOOL fDump, HB_BOOL fOptional,
                                      HB_USHORT * pusPCount, HB_SIZE spaces )
{
   HB_USHORT type = HB_PP_TOKEN_NUL, rtype;
   PHB_PP_TOKEN pMarkerId = NULL, pToken;
   HB_BOOL fQuoted;

   /* At start pTokenPtr points to '<' token */
   if( hb_pp_tokenUnQuotedGet( &pTokenPtr, &fQuoted, HB_TRUE ) && ! fQuoted )
   {
      rtype = HB_PP_TOKEN_TYPE( ( *pTokenPtr )->type );
      if( rtype == HB_PP_TOKEN_KEYWORD || rtype == HB_PP_TOKEN_STRING )
      {
         pMarkerId = *pTokenPtr;
         if( hb_pp_tokenUnQuotedGet( &pTokenPtr, &fQuoted, HB_FALSE ) && ! fQuoted &&
             HB_PP_TOKEN_TYPE( ( *pTokenPtr )->type ) == HB_PP_TOKEN_GT )
         {
            if( rtype == HB_PP_TOKEN_STRING )
            {
               type = HB_PP_RMARKER_STRSTD;
               HB_PP_TOKEN_SETTYPE( pMarkerId, HB_PP_TOKEN_KEYWORD );
            }
            else
               type = fDump ? HB_PP_RMARKER_STRDUMP : HB_PP_RMARKER_REGULAR;
         }
      }
      else if( rtype == HB_PP_TOKEN_LEFT_PB )
      {
         if( hb_pp_tokenUnQuotedGet( &pTokenPtr, &fQuoted, HB_TRUE ) && ! fQuoted &&
             HB_PP_TOKEN_TYPE( ( *pTokenPtr )->type ) == HB_PP_TOKEN_KEYWORD )
         {
            pMarkerId = *pTokenPtr;
            if( hb_pp_tokenUnQuotedGet( &pTokenPtr, &fQuoted, HB_FALSE ) && ! fQuoted &&
                HB_PP_TOKEN_TYPE( ( *pTokenPtr )->type ) == HB_PP_TOKEN_RIGHT_PB &&
                hb_pp_tokenUnQuotedGet( &pTokenPtr, &fQuoted, HB_TRUE ) && ! fQuoted &&
                HB_PP_TOKEN_TYPE( ( *pTokenPtr )->type ) == HB_PP_TOKEN_GT )
               type = HB_PP_RMARKER_STRSMART;
         }
      }
      else if( rtype == HB_PP_TOKEN_LEFT_CB )
      {
         if( hb_pp_tokenUnQuotedGet( &pTokenPtr, &fQuoted, HB_TRUE ) && ! fQuoted &&
             HB_PP_TOKEN_TYPE( ( *pTokenPtr )->type ) == HB_PP_TOKEN_KEYWORD )
         {
            pMarkerId = *pTokenPtr;
            if( hb_pp_tokenUnQuotedGet( &pTokenPtr, &fQuoted, HB_FALSE ) && ! fQuoted &&
                HB_PP_TOKEN_TYPE( ( *pTokenPtr )->type ) == HB_PP_TOKEN_RIGHT_CB &&
                hb_pp_tokenUnQuotedGet( &pTokenPtr, &fQuoted, HB_TRUE ) && ! fQuoted &&
                HB_PP_TOKEN_TYPE( ( *pTokenPtr )->type ) == HB_PP_TOKEN_GT )
               type = HB_PP_RMARKER_BLOCK;
         }
      }
      else if( rtype == HB_PP_TOKEN_DOT )
      {
         if( hb_pp_tokenUnQuotedGet( &pTokenPtr, &fQuoted, HB_TRUE ) && ! fQuoted &&
             HB_PP_TOKEN_TYPE( ( *pTokenPtr )->type ) == HB_PP_TOKEN_KEYWORD )
         {
            pMarkerId = *pTokenPtr;
            if( hb_pp_tokenUnQuotedGet( &pTokenPtr, &fQuoted, HB_FALSE ) && ! fQuoted &&
                HB_PP_TOKEN_TYPE( ( *pTokenPtr )->type ) == HB_PP_TOKEN_DOT &&
                hb_pp_tokenUnQuotedGet( &pTokenPtr, &fQuoted, HB_TRUE ) && ! fQuoted &&
                HB_PP_TOKEN_TYPE( ( *pTokenPtr )->type ) == HB_PP_TOKEN_GT )
               type = HB_PP_RMARKER_LOGICAL;
         }
      }
      else if( rtype == HB_PP_TOKEN_MINUS )
      {
         if( hb_pp_tokenUnQuotedGet( &pTokenPtr, &fQuoted, HB_TRUE ) && ! fQuoted &&
             HB_PP_TOKEN_TYPE( ( *pTokenPtr )->type ) == HB_PP_TOKEN_KEYWORD )
         {
            pMarkerId = *pTokenPtr;
            if( hb_pp_tokenUnQuotedGet( &pTokenPtr, &fQuoted, HB_FALSE ) && ! fQuoted )
            {
               /* <-id-> was bad choice for marker type because -> is single
                  ALIAS token so we have to add workaround for it now */
               if( HB_PP_TOKEN_TYPE( ( *pTokenPtr )->type ) == HB_PP_TOKEN_ALIAS ||
                   ( HB_PP_TOKEN_TYPE( ( *pTokenPtr )->type ) == HB_PP_TOKEN_MINUS &&
                     hb_pp_tokenUnQuotedGet( &pTokenPtr, &fQuoted, HB_TRUE ) && ! fQuoted &&
                     HB_PP_TOKEN_TYPE( ( *pTokenPtr )->type ) == HB_PP_TOKEN_GT ) )
                  type = HB_PP_RMARKER_NUL;
            }
         }
      }
      else if( rtype == HB_PP_TOKEN_REFERENCE )
      {
         /* <@> */
         if( hb_pp_tokenUnQuotedGet( &pTokenPtr, &fQuoted, HB_TRUE ) && ! fQuoted &&
             HB_PP_TOKEN_TYPE( ( *pTokenPtr )->type ) == HB_PP_TOKEN_GT )
            type = HB_PP_RMARKER_REFERENCE;
      }
   }

   if( type == HB_PP_TOKEN_NUL )
   {
      hb_pp_error( pState, 'E', HB_PP_ERR_WRONG_LABEL, NULL );
   }
   else if( type == HB_PP_RMARKER_REFERENCE )
   {
      hb_pp_tokenSetValue( *pTokenPtr, "~", 1 );
      HB_PP_TOKEN_SETTYPE( *pTokenPtr, type );
      return HB_TRUE;
   }
   else
   {
      PHB_PP_MARKERLST pMrkLst = *pMarkerListPtr;

      while( pMrkLst && ! hb_pp_tokenEqual( pMrkLst->pMatchMarkers->pToken,
                                            pMarkerId, HB_PP_CMP_CASE ) )
      {
         pMrkLst = pMrkLst->pNext;
      }

      if( ! pMrkLst )
      {
         hb_pp_error( pState, 'E', HB_PP_ERR_UNKNOWN_RESULT_MARKER, NULL );
      }
      else
      {
         if( ! pMrkLst->index )
            pMrkLst->index = ++( *pusPCount );
         if( ! fOptional )
            pMrkLst->canrepeat = HB_FALSE;
         HB_PP_TOKEN_SETTYPE( pMarkerId, type );
         pMarkerId->index = pMrkLst->index;
         pMarkerId->spaces = spaces;
         /* free the trailing '>' marker token */
         pToken = *pTokenPtr;
         *pTokenPtr = pToken->pNext;
         hb_pp_tokenFree( pToken );
         return HB_TRUE;
      }
   }
   return HB_FALSE;
}

static HB_BOOL hb_pp_patternCompare( PHB_PP_TOKEN pToken1, PHB_PP_TOKEN pToken2 )
{
   while( pToken1 && pToken2 )
   {
      if( ! hb_pp_tokenEqual( pToken1, pToken2, HB_PP_CMP_STD ) )
         break;
      if( HB_PP_TOKEN_TYPE( pToken1->type ) == HB_PP_MMARKER_RESTRICT ||
          HB_PP_TOKEN_TYPE( pToken1->type ) == HB_PP_MMARKER_OPTIONAL ||
          HB_PP_TOKEN_TYPE( pToken1->type ) == HB_PP_RMARKER_OPTIONAL )
      {
         if( ! hb_pp_patternCompare( pToken1->pMTokens, pToken2->pMTokens ) )
            break;
      }
      pToken1 = pToken1->pNext;
      pToken2 = pToken2->pNext;
   }
   return ! pToken1 && ! pToken2;
}

static void hb_pp_directiveDel( PHB_PP_STATE pState, PHB_PP_TOKEN pMatch,
                                HB_USHORT markers, PHB_PP_MARKER pMarkers,
                                HB_USHORT mode, HB_BOOL fCommand )
{
   PHB_PP_RULE pRule, * pRulePtr = fCommand ? &pState->pCommands :
                                              &pState->pTranslations;

   while( *pRulePtr )
   {
      pRule = *pRulePtr;
      if( HB_PP_CMP_MODE( pRule->mode ) == mode && pRule->markers == markers )
      {
         HB_USHORT u;
         for( u = 0; u < markers; ++u )
         {
            if( pRule->pMarkers[ u ].canrepeat != pMarkers[ u ].canrepeat )
               break;
         }
         if( u == markers && hb_pp_patternCompare( pRule->pMatch, pMatch ) )
         {
            *pRulePtr = pRule->pPrev;
            hb_pp_ruleFree( pRule );
            if( fCommand )
               pState->iCommands--;
            else
               pState->iTranslations--;
            return;
         }
      }
      pRulePtr = &pRule->pPrev;
   }
}

static void hb_pp_directiveNew( PHB_PP_STATE pState, PHB_PP_TOKEN pToken,
                                HB_USHORT mode, HB_BOOL fCommand, HB_BOOL fDirect,
                                HB_BOOL fDelete )
{
   PHB_PP_TOKEN pResult, pMatch, pStart, pLast;
   HB_BOOL fValid = HB_FALSE;

#ifdef HB_CLP_STRICT
   HB_SYMBOL_UNUSED( fDirect );
#endif

   pMatch = pResult = pLast = NULL;
   if( pToken->pNext )
   {
      pStart = pToken->pNext;
      while( ! HB_PP_TOKEN_ISEOP( pStart, fDirect ) )
      {
         if( pMatch )
         {
            /* Clipper PP makes sth like that for result pattern of
             #[x]translate and #[x]command */
            if( pStart->spaces > 1 )
               pStart->spaces = 1;
         }
         else if( pStart->pNext &&
                  HB_PP_TOKEN_TYPE( pStart->type ) == HB_PP_TOKEN_EQ &&
                  HB_PP_TOKEN_TYPE( pStart->pNext->type ) == HB_PP_TOKEN_GT )
         {
            fValid = HB_TRUE;
            if( ! pLast )
               break;

            pLast->pNext = NULL;
            pMatch = pToken->pNext;
            pToken->pNext = pStart;
            pToken = pStart = pStart->pNext;
         }
         pLast = pStart;
         pStart = pStart->pNext;
      }
      if( pMatch && pLast != pToken )
      {
         pLast->pNext = NULL;
         pResult = pToken->pNext;
         pToken->pNext = pStart;
      }
   }

   if( ! fValid )
   {
      hb_pp_error( pState, 'E', HB_PP_ERR_MISSING_PATTERN_SEP, NULL );
   }
   else if( pMatch ) /* isn't dummy directive? */
   {
      PHB_PP_MARKERLST pMarkerList = NULL, pMrkLst;
      PHB_PP_MARKERPTR pMrkPtr;
      PHB_PP_MARKER pMarkers = NULL;
      HB_USHORT usPCount = 0;

      fValid = hb_pp_matchPatternNew( pState, &pMatch, &pMarkerList, NULL );
      if( fValid )
      {
         if( pResult )
         {
            PHB_PP_TOKEN * pTokenPtr, * pDumpPtr = NULL, * pOptStart = NULL;
            HB_BOOL fQuoted = HB_FALSE;

            if( HB_PP_TOKEN_TYPE( pResult->type ) == HB_PP_TOKEN_BACKSLASH )
            {
               fQuoted = HB_TRUE;
               pLast = pResult;
               pResult = pResult->pNext;
               hb_pp_tokenFree( pLast );
            }
            pTokenPtr = &pResult;
            do
            {
               if( ! fQuoted )
               {
                  if( HB_PP_TOKEN_TYPE( ( *pTokenPtr )->type ) == HB_PP_TOKEN_HASH )
                  {
                     pDumpPtr = pTokenPtr;
                     /* to skip pDumpPtr reseting below */
                     continue;
                  }
                  else if( HB_PP_TOKEN_TYPE( ( *pTokenPtr )->type ) == HB_PP_TOKEN_LT )
                  {
                     HB_SIZE spaces = ( *pTokenPtr )->spaces;
                     /* Free the string dump token: '#'. Clipper PP always
                        does it without checking type of next marker */
                     if( pDumpPtr )
                     {
                        pLast = *pDumpPtr;
                        spaces = pLast->spaces;
                        *pDumpPtr = pLast->pNext;
                        hb_pp_tokenFree( pLast );
                        pTokenPtr = pDumpPtr;
                     }

                     if( ! hb_pp_resultMarkerNew( pState, pTokenPtr, &pMarkerList,
                                                  pDumpPtr != NULL, pOptStart != NULL,
                                                  &usPCount, spaces ) )
                     {
                        fValid = HB_FALSE;
                        break;
                     }
                     /* now pTokenPtr points to marker keyword, all other tokens
                        have been stripped */
                  }
                  else if( HB_PP_TOKEN_TYPE( ( *pTokenPtr )->type ) == HB_PP_TOKEN_LEFT_SB )
                  {
                     if( pOptStart )
                     {
                        fValid = HB_FALSE;
                        hb_pp_error( pState, 'E', HB_PP_ERR_NESTED_OPTIONAL, NULL );
                        break;
                     }
                     pOptStart = pTokenPtr;
                  }
                  else if( HB_PP_TOKEN_TYPE( ( *pTokenPtr )->type ) == HB_PP_TOKEN_RIGHT_SB && pOptStart )
                  {
                     pLast      = *pTokenPtr;
                     *pTokenPtr = NULL;
                     ( *pOptStart )->pMTokens = ( *pOptStart )->pNext;
                     ( *pOptStart )->pNext    = pLast->pNext;
                     HB_PP_TOKEN_SETTYPE( *pOptStart, HB_PP_RMARKER_OPTIONAL );
#ifndef HB_CLP_STRICT
                     /* This is not Clipper compatible but we have word
                        concatenation and without this modification we
                        will introduce very serious bug */
                     if( ( *pOptStart )->pMTokens &&
                         ( *pOptStart )->pMTokens->spaces == 0 &&
                         ( *pOptStart )->spaces > 0 &&
                         HB_PP_TOKEN_TYPE( ( *pOptStart )->pMTokens->type ) !=
                                                            HB_PP_TOKEN_COMMA )
                        ( *pOptStart )->pMTokens->spaces = 1;
#endif
                     pTokenPtr = pOptStart;
                     pOptStart = NULL;
                     hb_pp_tokenFree( pLast );
                  }
               }
               /* reset pDumpPtr */
               pDumpPtr = NULL;
            }
            while( hb_pp_tokenUnQuotedGet( &pTokenPtr, &fQuoted, HB_FALSE ) );

            if( fValid && pOptStart )
            {
               fValid = HB_FALSE;
               hb_pp_error( pState, 'E', HB_PP_ERR_UNKNOWN_RESULT_MARKER, NULL );
            }
         }
      }

      if( fValid && usPCount )
      {
         /* create regular match and result markers from parameters */
         pMarkers = ( PHB_PP_MARKER ) hb_xgrabz( usPCount * sizeof( HB_PP_MARKER ) );
      }

      /* free marker index list */
      while( pMarkerList )
      {
         pMrkLst = pMarkerList;
         while( pMrkLst->pMatchMarkers )
         {
            pMrkPtr = pMrkLst->pMatchMarkers;
            pMrkLst->pMatchMarkers = pMrkPtr->pNext;
            /* set match token type and parameters */
            if( pMarkers && pMrkLst->index )
            {
               pMarkers[ pMrkLst->index - 1 ].canrepeat = pMrkLst->canrepeat;
               pMrkPtr->pToken->index = pMrkLst->index;
            }
            pMrkPtr->pToken->pMTokens = pMrkPtr->pMTokens;
            HB_PP_TOKEN_SETTYPE( pMrkPtr->pToken, pMrkPtr->type );
            hb_xfree( pMrkPtr );
         }
         pMarkerList = pMarkerList->pNext;
         hb_xfree( pMrkLst );
      }

      if( fValid )
      {
         if( fDelete )
         {
            hb_pp_directiveDel( pState, pMatch, usPCount, pMarkers, mode, fCommand );
            if( pMarkers )
               hb_xfree( pMarkers );
         }
         else
         {
            PHB_PP_RULE pRule;
            pRule = hb_pp_ruleNew( pMatch, pResult, mode, usPCount, pMarkers );
            if( fCommand )
            {
               pRule->pPrev = pState->pCommands;
               pState->pCommands = pRule;
               pState->iCommands++;
               hb_pp_ruleSetId( pState, pMatch, HB_PP_COMMAND );
            }
            else
            {
               pRule->pPrev = pState->pTranslations;
               pState->pTranslations = pRule;
               pState->iTranslations++;
               hb_pp_ruleSetId( pState, pMatch, HB_PP_TRANSLATE );
            }
            pMatch = pResult = NULL;
         }
      }
   }
   hb_pp_tokenListFree( &pMatch );
   hb_pp_tokenListFree( &pResult );
}

static HB_BOOL hb_pp_tokenStartExtBlock( PHB_PP_TOKEN * pTokenPtr )
{
   PHB_PP_TOKEN pToken = *pTokenPtr;

   if( pToken && HB_PP_TOKEN_TYPE( pToken->type ) == HB_PP_TOKEN_LEFT_CB &&
       pToken->pNext && HB_PP_TOKEN_TYPE( pToken->pNext->type ) == HB_PP_TOKEN_PIPE )
   {
      HB_USHORT prevtype = HB_PP_TOKEN_COMMA;
      pToken = pToken->pNext->pNext;
      while( pToken )
      {
         HB_USHORT type = HB_PP_TOKEN_TYPE( pToken->type );
         if( ( ( type == HB_PP_TOKEN_KEYWORD || type == HB_PP_TOKEN_EPSILON ) &&
               prevtype == HB_PP_TOKEN_COMMA ) ||
             ( type == HB_PP_TOKEN_COMMA && prevtype == HB_PP_TOKEN_KEYWORD ) )
         {
            prevtype = type;
            pToken = pToken->pNext;
         }
         else
            break;
      }
      if( pToken && pToken->pNext && HB_PP_TOKEN_TYPE( pToken->type ) == HB_PP_TOKEN_PIPE &&
          HB_PP_TOKEN_ISEOC( pToken->pNext ) )
      {
         *pTokenPtr = pToken->pNext;
         return HB_TRUE;
      }
   }
   return HB_FALSE;
}

static HB_BOOL hb_pp_tokenStopExtBlock( PHB_PP_TOKEN * pTokenPtr )
{
   PHB_PP_TOKEN pToken = *pTokenPtr;

   if( HB_PP_TOKEN_ISEOC( pToken ) && pToken->pNext &&
       HB_PP_TOKEN_TYPE( pToken->pNext->type ) == HB_PP_TOKEN_RIGHT_CB )
   {
      *pTokenPtr = pToken->pNext->pNext;
      return HB_TRUE;
   }
   return HB_FALSE;
}

static HB_BOOL hb_pp_tokenSkipExp( PHB_PP_TOKEN * pTokenPtr, PHB_PP_TOKEN pStop,
                                   HB_USHORT mode, HB_BOOL * pfStop )
{
   HB_USHORT curtype, prevtype = 0, lbrtype = 0, rbrtype = 0;
   PHB_PP_TOKEN pToken = *pTokenPtr, pPrev;
   int iBraces = 0;
   HB_BOOL fMatch;

   if( pfStop )
      *pfStop = HB_FALSE;

   for( ;; )
   {
      pPrev = pToken;
      if( hb_pp_tokenStartExtBlock( &pToken ) )
      {
         int iExtBlock = 1;
         while( pToken )
         {
            if( hb_pp_tokenStartExtBlock( &pToken ) )
               iExtBlock++;
            else if( hb_pp_tokenStopExtBlock( &pToken ) )
            {
               if( --iExtBlock == 0 )
                  break;
            }
            else
               pToken = pToken->pNext;
         }
         if( iExtBlock )
            pToken = pPrev;
      }

      if( mode == HB_PP_CMP_ADDR ? pToken == pStop :
                                   HB_PP_TOKEN_ISEOC( pToken ) )
      {
         if( pfStop )
            *pfStop = HB_TRUE;
         break;
      }
      curtype = HB_PP_TOKEN_TYPE( pToken->type );
      if( iBraces )
      {
         if( curtype == lbrtype )
            ++iBraces;
         else if( curtype == rbrtype )
            --iBraces;
      }
      else if( curtype == HB_PP_TOKEN_COMMA )
      {
         if( pfStop )
         {
            if( mode != HB_PP_CMP_ADDR && HB_PP_TOKEN_NEEDRIGHT( prevtype ) )
               *pfStop = HB_TRUE;
            else
               pToken = pToken->pNext;
         }
         break;
      }
      else if( mode != HB_PP_CMP_ADDR &&
               ( HB_PP_TOKEN_CLOSE_BR( curtype ) ||
                 ( ! HB_PP_TOKEN_CANJOIN( curtype ) &&
                   ! HB_PP_TOKEN_CANJOIN( prevtype ) ) ||
                 ( HB_PP_TOKEN_NEEDRIGHT( prevtype ) &&
                   ! HB_PP_TOKEN_ISEXPTOKEN( pToken ) ) ||
                 ( pStop && hb_pp_tokenEqual( pToken, pStop, mode ) ) ) )
      {
         if( pfStop )
            *pfStop = HB_TRUE;
         break;
      }
      else if( HB_PP_TOKEN_OPEN_BR( curtype ) )
      {
         lbrtype = curtype;
         rbrtype = ( curtype == HB_PP_TOKEN_LEFT_PB ? HB_PP_TOKEN_RIGHT_PB :
                   ( curtype == HB_PP_TOKEN_LEFT_SB ? HB_PP_TOKEN_RIGHT_SB :
                                                      HB_PP_TOKEN_RIGHT_CB ) );
         ++iBraces;
      }
      if( ! HB_PP_TOKEN_ISNEUTRAL( curtype ) )
         prevtype = curtype;
      pToken = pToken->pNext;
   }

   fMatch = pToken != *pTokenPtr;
   *pTokenPtr = pToken;

   return fMatch;
}

static HB_BOOL hb_pp_tokenCanStartExp( PHB_PP_TOKEN pToken )
{
   if( ! HB_PP_TOKEN_NEEDLEFT( pToken ) && ! HB_PP_TOKEN_ISEOC( pToken ) )
   {
      if( HB_PP_TOKEN_TYPE( pToken->type ) != HB_PP_TOKEN_LEFT_SB )
         return HB_TRUE;
      else
      {
         PHB_PP_TOKEN pEoc = NULL;

         pToken = pToken->pNext;
         while( ! HB_PP_TOKEN_ISEOL( pToken ) )
         {
            if( HB_PP_TOKEN_TYPE( pToken->type ) == HB_PP_TOKEN_RIGHT_SB )
            {
               if( pEoc )
               {
                  do
                  {
                     if( HB_PP_TOKEN_TYPE( pEoc->type ) == HB_PP_TOKEN_EOC )
                        HB_PP_TOKEN_SETTYPE( pEoc, HB_PP_TOKEN_TEXT );
                     pEoc = pEoc->pNext;
                  }
                  while( pEoc != pToken );
               }
               return HB_TRUE;
            }
            if( ! pEoc && HB_PP_TOKEN_TYPE( pToken->type ) == HB_PP_TOKEN_EOC )
               pEoc = pToken;
            pToken = pToken->pNext;
         }
      }
   }
   return HB_FALSE;
}

static HB_BOOL hb_pp_tokenMatch( PHB_PP_TOKEN pMatch, PHB_PP_TOKEN * pTokenPtr,
                                 PHB_PP_TOKEN pStop, HB_USHORT mode )
{
   HB_BOOL fMatch = HB_FALSE;
   HB_USHORT type;

   type = HB_PP_TOKEN_TYPE( pMatch->type );
   if( type == HB_PP_MMARKER_REGULAR )
   {
      if( hb_pp_tokenCanStartExp( *pTokenPtr ) )
      {
         if( ! pStop )
            pStop = pMatch->pNext;
         fMatch = hb_pp_tokenSkipExp( pTokenPtr, pStop, mode, NULL );
      }
   }
   else if( type == HB_PP_MMARKER_LIST )
   {
      if( hb_pp_tokenCanStartExp( *pTokenPtr ) )
      {
         HB_BOOL fStop = HB_FALSE;
         if( ! pStop )
            pStop = pMatch->pNext;
         do
         {
            if( ! hb_pp_tokenSkipExp( pTokenPtr, pStop, mode, &fStop ) )
               break;
            fMatch = HB_TRUE;
         }
         while( ! fStop );
      }
   }
   else if( type == HB_PP_MMARKER_RESTRICT )
   {
      PHB_PP_TOKEN pRestrict = pMatch->pMTokens, pToken = *pTokenPtr;

      /*
       * Here we are strictly Clipper compatible. Clipper accepts dummy
       * restrict marker which starts from comma, <id: ,[ sth,...]>
       * which always match empty expression. The same effect can be
       * reached by giving ,, in the world list on other positions.
       */
      while( pRestrict )
      {
         if( HB_PP_TOKEN_TYPE( pRestrict->type ) == HB_PP_TOKEN_COMMA )
         {
            *pTokenPtr = pToken;
            fMatch = HB_TRUE;
            break;
         }
         else if( HB_PP_TOKEN_TYPE( pRestrict->type ) == HB_PP_TOKEN_AMPERSAND &&
                  ( ! pRestrict->pNext ||
                    HB_PP_TOKEN_TYPE( pRestrict->pNext->type ) == HB_PP_TOKEN_COMMA ) &&
                  ( HB_PP_TOKEN_TYPE( pToken->type ) == HB_PP_TOKEN_MACROVAR ||
                    HB_PP_TOKEN_TYPE( pToken->type ) == HB_PP_TOKEN_MACROTEXT ||
                    ( HB_PP_TOKEN_TYPE( pToken->type ) == HB_PP_TOKEN_AMPERSAND &&
                      pToken->pNext &&
                      HB_PP_TOKEN_TYPE( pToken->pNext->type ) == HB_PP_TOKEN_LEFT_PB ) ) )
         {
            if( HB_PP_TOKEN_TYPE( pToken->type ) == HB_PP_TOKEN_MACROVAR ||
                HB_PP_TOKEN_TYPE( pToken->type ) == HB_PP_TOKEN_MACROTEXT )
            {
               *pTokenPtr = pToken->pNext;
            }
            else
            {
               int iBraces = 1;
               pToken = pToken->pNext->pNext;
               while( iBraces > 0 && ! HB_PP_TOKEN_ISEOC( pToken ) )
               {
                  if( HB_PP_TOKEN_TYPE( pToken->type ) == HB_PP_TOKEN_LEFT_PB )
                     ++iBraces;
                  else if( HB_PP_TOKEN_TYPE( pToken->type ) == HB_PP_TOKEN_RIGHT_PB )
                     --iBraces;
                  pToken = pToken->pNext;
               }
               *pTokenPtr = pToken;
            }
            fMatch = HB_TRUE;
            break;
         }
         else if( ! HB_PP_TOKEN_ISEOC( pToken ) &&
                  hb_pp_tokenEqual( pToken, pRestrict, mode ) )
         {
            pToken = pToken->pNext;
            pRestrict = pRestrict->pNext;
            if( ! pRestrict )
            {
               *pTokenPtr = pToken;
               fMatch = HB_TRUE;
               break;
            }
         }
         else
         {
            pToken = *pTokenPtr;
            do
            {
               type = HB_PP_TOKEN_TYPE( pRestrict->type );
               pRestrict = pRestrict->pNext;
            }
            while( pRestrict && type != HB_PP_TOKEN_COMMA );
         }
      }
   }
   else if( type == HB_PP_MMARKER_WILD )
   {
      /* TODO? now we are strictly Clipper compatible, but we may
         want to add some additional stop markers in the future here
         to support wild match markers also as not the last expression */
      if( ! HB_PP_TOKEN_ISEOS( *pTokenPtr ) )
      {
         fMatch = HB_TRUE;
         do
         {
            *pTokenPtr = ( *pTokenPtr )->pNext;
         }
         while( ! HB_PP_TOKEN_ISEOS( *pTokenPtr ) );
      }
   }
   else if( type == HB_PP_MMARKER_EXTEXP )
   {
      if( HB_PP_TOKEN_TYPE( ( *pTokenPtr )->type ) != HB_PP_TOKEN_RIGHT_PB &&
          HB_PP_TOKEN_TYPE( ( *pTokenPtr )->type ) != HB_PP_TOKEN_RIGHT_SB &&
          HB_PP_TOKEN_TYPE( ( *pTokenPtr )->type ) != HB_PP_TOKEN_COMMA &&
          hb_pp_tokenCanStartExp( *pTokenPtr ) )
      {
         if( HB_PP_TOKEN_TYPE( ( *pTokenPtr )->type ) == HB_PP_TOKEN_LEFT_PB )
         {
            if( ! pStop )
               pStop = pMatch->pNext;
            fMatch = hb_pp_tokenSkipExp( pTokenPtr, pStop, mode, NULL );
         }
         else
         {
            do
            {
               *pTokenPtr = ( *pTokenPtr )->pNext;
            }
            while( ! HB_PP_TOKEN_ISEOC( *pTokenPtr ) &&
                   ( *pTokenPtr )->spaces == 0 &&
                   HB_PP_TOKEN_TYPE( ( *pTokenPtr )->type ) != HB_PP_TOKEN_COMMA );

            fMatch = HB_TRUE;
         }
      }
   }
   else if( type == HB_PP_MMARKER_NAME )
   {
      if( HB_PP_TOKEN_TYPE( ( *pTokenPtr )->type ) == HB_PP_TOKEN_KEYWORD )
      {
         *pTokenPtr = ( *pTokenPtr )->pNext;
         fMatch = HB_TRUE;
      }
   }
   else if( hb_pp_tokenEqual( *pTokenPtr, pMatch, mode ) )
   {
      *pTokenPtr = ( *pTokenPtr )->pNext;
      fMatch = HB_TRUE;
   }

   return fMatch;
}

static HB_BOOL hb_pp_patternMatch( PHB_PP_TOKEN pMatch, PHB_PP_TOKEN * pTokenPtr,
                                   PHB_PP_TOKEN pStop,
                                   HB_USHORT mode, PHB_PP_RULE pRule )
{
   PHB_PP_TOKEN pToken = *pTokenPtr;
   PHB_PP_TOKEN pFirst;
   HB_BOOL fOverflow = HB_FALSE;

   while( pMatch && ! HB_PP_TOKEN_ISEOS( pToken ) )
   {
      if( HB_PP_TOKEN_TYPE( pMatch->type ) == HB_PP_MMARKER_OPTIONAL )
      {
         PHB_PP_TOKEN pOptional = pMatch, pLast, pNewStop = pMatch->pNext;

         while( pNewStop && HB_PP_TOKEN_TYPE( pNewStop->type ) == HB_PP_MMARKER_OPTIONAL )
            pNewStop = pNewStop->pNext;

         do
         {
            pLast = pOptional;
            pFirst = pToken;
            if( hb_pp_patternMatch( pOptional->pMTokens, &pToken, pNewStop, mode, NULL ) &&
                pFirst != pToken )
            {
               if( pRule && ! hb_pp_patternMatch( pOptional->pMTokens, &pFirst, pNewStop, mode, pRule ) )
               {
                  fOverflow = HB_TRUE;
                  break;
               }
               pOptional = pMatch;
            }
            else
               pOptional = pOptional->pNext;
         }
         while( pOptional && HB_PP_TOKEN_TYPE( pOptional->type ) == HB_PP_MMARKER_OPTIONAL &&
                ! HB_PP_TOKEN_ISEOS( pToken ) );
         pMatch = pLast;
      }
      else
      {
         pFirst = pToken;
         if( hb_pp_tokenMatch( pMatch, &pToken, pStop, mode ) )
         {
            if( pRule && pMatch->index && pFirst != pToken )
            {
               if( ! hb_pp_patternAddResult( pRule, pMatch->index, pFirst, pToken ) )
               {
                  fOverflow = HB_TRUE;
                  break;
               }
            }
         }
         else
            break;
      }

      pMatch = pMatch->pNext;
   }

   if( ! fOverflow )
   {
      while( pMatch && HB_PP_TOKEN_TYPE( pMatch->type ) == HB_PP_MMARKER_OPTIONAL )
         pMatch = pMatch->pNext;
      if( pMatch == NULL )
      {
         *pTokenPtr = pToken;
         if( pRule )
            pRule->pNextExpr = pToken;
         return HB_TRUE;
      }
   }
   return HB_FALSE;
}

static HB_BOOL hb_pp_patternCmp( PHB_PP_RULE pRule, PHB_PP_TOKEN pToken,
                                 HB_BOOL fCommand )
{
   PHB_PP_TOKEN pFirst = pToken;

   if( hb_pp_patternMatch( pRule->pMatch, &pToken, NULL,
                           HB_PP_CMP_MODE( pRule->mode ), NULL ) )
   {
      if( ! fCommand || HB_PP_TOKEN_ISEOC( pToken ) )
      {
         if( hb_pp_patternMatch( pRule->pMatch, &pFirst, NULL,
                                 HB_PP_CMP_MODE( pRule->mode ), pRule ) )
            return HB_TRUE;
         else
            hb_pp_patternClearResults( pRule );
      }
   }
   return HB_FALSE;
}

static PHB_PP_RESULT hb_pp_matchResultGet( PHB_PP_RULE pRule, HB_USHORT usMatch,
                                           HB_USHORT usIndex )
{
   PHB_PP_MARKER pMarker = &pRule->pMarkers[ usIndex - 1];
   PHB_PP_RESULT pMarkerResult;

   /* Clipper PP does not check status of match marker but only how many
      different values were assigned to match pattern */
   if( pMarker->matches == 1 )
      pMarkerResult = pMarker->pResult;
   else if( usMatch < pMarker->matches )
   {
      pMarkerResult = pMarker->pResult;
      while( usMatch-- )
         pMarkerResult = pMarkerResult->pNext;
   }
   else
      pMarkerResult = NULL;

   return pMarkerResult;
}

static PHB_PP_TOKEN * hb_pp_matchResultLstAdd( PHB_PP_STATE pState,
                                               HB_SIZE spaces, HB_USHORT type,
                                               PHB_PP_TOKEN * pResultPtr,
                                               PHB_PP_TOKEN pToken,
                                               PHB_PP_TOKEN pStop )
{
   PHB_PP_TOKEN pNext;
   HB_BOOL fFirst = HB_TRUE, fStop = HB_FALSE;

   for( ;; )
   {
      pNext = pToken;
      if( hb_pp_tokenSkipExp( &pNext, pStop, HB_PP_CMP_ADDR, &fStop ) &&
          ( fStop ? pToken : pToken->pNext ) != pNext )
      {
         /* Check for '&' token followed by single keyword or '('
            token and do not stringify such expressions but
            clone them */
         if( type == HB_PP_RMARKER_BLOCK )
         {
            HB_BOOL fBlock = HB_PP_TOKEN_TYPE( pToken->type ) == HB_PP_TOKEN_LEFT_CB &&
                             pToken->pNext &&
                             ( fStop ? pToken->pNext : pToken->pNext->pNext ) != pNext &&
                             HB_PP_TOKEN_TYPE( pToken->pNext->type ) == HB_PP_TOKEN_PIPE;

            if( ! fBlock )
            {
               hb_pp_tokenAdd( &pResultPtr, "{", 1, fFirst ? spaces : 1,
                               HB_PP_TOKEN_LEFT_CB | HB_PP_TOKEN_STATIC );
               hb_pp_tokenAdd( &pResultPtr, "|", 1, 0, HB_PP_TOKEN_PIPE | HB_PP_TOKEN_STATIC );
               hb_pp_tokenAdd( &pResultPtr, "|", 1, 0, HB_PP_TOKEN_PIPE | HB_PP_TOKEN_STATIC );
               fFirst = HB_FALSE;
            }
            do
            {
               *pResultPtr = hb_pp_tokenClone( pToken );
               if( fFirst )
               {
                  ( *pResultPtr )->spaces = spaces;
                  fFirst = HB_FALSE;
               }
               pResultPtr = &( *pResultPtr )->pNext;
               pToken = pToken->pNext;
            }
            while( ( fStop ? pToken : pToken->pNext ) != pNext );
            if( ! fBlock )
               hb_pp_tokenAdd( &pResultPtr, "}", 1, 0, HB_PP_TOKEN_RIGHT_CB | HB_PP_TOKEN_STATIC );
         }
         else if( ( HB_PP_TOKEN_TYPE( pToken->type ) == HB_PP_TOKEN_MACROVAR ||
                    HB_PP_TOKEN_TYPE( pToken->type ) == HB_PP_TOKEN_MACROTEXT ) &&
                  ( fStop ? pToken->pNext : pToken->pNext->pNext ) == pNext )
         {
            if( HB_PP_TOKEN_TYPE( pToken->type ) == HB_PP_TOKEN_MACROVAR )
            {
               hb_pp_tokenAdd( &pResultPtr, pToken->value + 1, pToken->len -
                               ( pToken->value[ pToken->len - 1 ] == '.' ? 2 : 1 ),
                               fFirst ? spaces : pToken->spaces,
                               HB_PP_TOKEN_KEYWORD );
            }
            else
            {
               hb_membufFlush( pState->pBuffer );
               hb_pp_tokenStr( pToken, pState->pBuffer, HB_FALSE, HB_FALSE, 0 );
               hb_pp_tokenAdd( &pResultPtr,
                               hb_membufPtr( pState->pBuffer ),
                               hb_membufLen( pState->pBuffer ),
                               fFirst ? spaces : pToken->spaces,
                               HB_PP_TOKEN_STRING );
            }
            pToken = pToken->pNext;
            fFirst = HB_FALSE;
         }
         else if( ( type == HB_PP_RMARKER_STRSMART &&
                    ( HB_PP_TOKEN_TYPE( pToken->type ) == HB_PP_TOKEN_STRING ||
                      HB_PP_TOKEN_TYPE( pToken->type ) == HB_PP_TOKEN_LEFT_PB ) ) ||
                  ( HB_PP_TOKEN_TYPE( pToken->type ) == HB_PP_TOKEN_AMPERSAND &&
                    pToken->pNext &&
                    ( fStop ? pToken->pNext : pToken->pNext->pNext ) != pNext &&
                    HB_PP_TOKEN_TYPE( pToken->pNext->type ) == HB_PP_TOKEN_LEFT_PB ) )
         {
            if( HB_PP_TOKEN_TYPE( pToken->type ) == HB_PP_TOKEN_AMPERSAND )
               pToken = pToken->pNext;
            do
            {
               *pResultPtr = hb_pp_tokenClone( pToken );
               if( fFirst )
               {
                  ( *pResultPtr )->spaces = spaces;
                  fFirst = HB_FALSE;
               }
               pResultPtr = &( *pResultPtr )->pNext;
               pToken = pToken->pNext;
            }
            while( ( fStop ? pToken : pToken->pNext ) != pNext );
         }
         else
         {
            /* leading spaces calculation in Clipper is broken when
               separate tokens are stringified, it can be quite
               easy checked that it will interact with translation
               done just before - spaces are partially inherited.
               It means that Clipper PP does not clear some static
               buffers where holds this information.
               I decided to keep original internal spacing except the
               first token */
            HB_BOOL fSpaces = HB_FALSE;
            if( ! fFirst )
               spaces = pToken->spaces;
            hb_membufFlush( pState->pBuffer );
            do
            {
               hb_pp_tokenStr( pToken, pState->pBuffer, fSpaces, HB_FALSE, 0 );
               fSpaces = HB_TRUE;
               pToken = pToken->pNext;
            }
            while( ( fStop ? pToken : pToken->pNext ) != pNext );
            hb_pp_tokenAdd( &pResultPtr,
                            hb_membufPtr( pState->pBuffer ),
                            hb_membufLen( pState->pBuffer ),
                            spaces, HB_PP_TOKEN_STRING );
            fFirst = HB_FALSE;
         }
      }
      if( fStop )
         break;
      /* clone comma token */
      *pResultPtr = hb_pp_tokenClone( pToken );
      if( fFirst )
      {
         ( *pResultPtr )->spaces = spaces;
         fFirst = HB_FALSE;
      }
      pResultPtr = &( *pResultPtr )->pNext;
      pToken = pNext;
   }

   return pResultPtr;
}

static PHB_PP_TOKEN * hb_pp_matchResultAdd( PHB_PP_STATE pState,
                                            PHB_PP_RULE pRule, PHB_PP_TOKEN * pResultPtr,
                                            PHB_PP_TOKEN pMatch, HB_USHORT usMatch )
{
   PHB_PP_RESULT pMarkerResult = hb_pp_matchResultGet( pRule, usMatch, pMatch->index );
   PHB_PP_TOKEN pToken, pStop;

   if( HB_PP_TOKEN_TYPE( pMatch->type ) == HB_PP_RMARKER_REGULAR )
   {
      if( pMarkerResult )
      {
         HB_BOOL fFirst = HB_TRUE;
         pToken = pMarkerResult->pFirstToken;
         pStop = pMarkerResult->pNextExpr;
         if( pToken != pStop )
         {
            do
            {
               *pResultPtr = hb_pp_tokenClone( pToken );
               if( fFirst )
               {
                  ( *pResultPtr )->spaces = pMatch->spaces;
                  fFirst = HB_FALSE;
               }
               pResultPtr = &( *pResultPtr )->pNext;
               pToken = pToken->pNext;
            }
            while( pToken != pStop );
         }
      }
   }
   else if( HB_PP_TOKEN_TYPE( pMatch->type ) == HB_PP_RMARKER_STRDUMP )
   {
      hb_membufFlush( pState->pBuffer );
      if( pMarkerResult )
      {
         pToken = pMarkerResult->pFirstToken;
         pStop = pMarkerResult->pNextExpr;
         if( pToken != pStop )
         {
            HB_BOOL fSpaces = HB_FALSE;
            do
            {
               hb_pp_tokenStr( pToken, pState->pBuffer, fSpaces, HB_FALSE, 0 );
               fSpaces = HB_TRUE;
               pToken = pToken->pNext;
            }
            while( pToken != pStop );
         }
      }
      hb_pp_tokenAdd( &pResultPtr, hb_membufPtr( pState->pBuffer ),
                      hb_membufLen( pState->pBuffer ),
                      pMatch->spaces, HB_PP_TOKEN_STRING );
   }
   else if( HB_PP_TOKEN_TYPE( pMatch->type ) == HB_PP_RMARKER_STRSTD ||
            HB_PP_TOKEN_TYPE( pMatch->type ) == HB_PP_RMARKER_STRSMART ||
            HB_PP_TOKEN_TYPE( pMatch->type ) == HB_PP_RMARKER_BLOCK )
   {
      if( pMarkerResult )
      {
         pToken = pMarkerResult->pFirstToken;
         pStop = pMarkerResult->pNextExpr;
         /* We have to divide the expression to comma separated ones */
         if( pToken != pStop )
         {
            pResultPtr = hb_pp_matchResultLstAdd( pState, pMatch->spaces,
                  HB_PP_TOKEN_TYPE( pMatch->type ), pResultPtr, pToken, pStop );
         }
      }
   }
   else if( HB_PP_TOKEN_TYPE( pMatch->type ) == HB_PP_RMARKER_LOGICAL )
   {
      /* Clipper documentation is wrong and Clipper PP only checks
         if such pattern was assigned not is non empty */
      hb_pp_tokenAdd( &pResultPtr, pMarkerResult ? ".T." : ".F.", 3,
               pMatch->spaces, HB_PP_TOKEN_LOGICAL | HB_PP_TOKEN_STATIC );
   }
   else if( HB_PP_TOKEN_TYPE( pMatch->type ) == HB_PP_RMARKER_NUL )
   {
      /* nothing to stuff */
   }
   else
   {
      /* TODO? internal error? */
   }

   return pResultPtr;
}

static PHB_PP_TOKEN *  hb_pp_patternStuff( PHB_PP_STATE pState,
                                           PHB_PP_RULE pRule, HB_USHORT usMatch,
                                           PHB_PP_TOKEN pResultPattern,
                                           PHB_PP_TOKEN * pResultPtr )
{
   while( pResultPattern )
   {
      if( pResultPattern->index )
      {
         pResultPtr = hb_pp_matchResultAdd( pState, pRule, pResultPtr, pResultPattern, usMatch );
      }
      else if( HB_PP_TOKEN_TYPE( pResultPattern->type ) == HB_PP_RMARKER_OPTIONAL )
      {
         HB_USHORT usMaxMatch = 0, matches;
         PHB_PP_TOKEN pToken = pResultPattern->pMTokens;
         while( pToken )
         {
            if( pToken->index )
            {
               matches = pRule->pMarkers[ pToken->index - 1 ].matches;
               if( matches > usMaxMatch )
                  usMaxMatch = matches;
            }
            pToken = pToken->pNext;
         }
         for( matches = 0; matches < usMaxMatch; ++matches )
         {
            pResultPtr = hb_pp_patternStuff( pState, pRule, matches,
                                             pResultPattern->pMTokens,
                                             pResultPtr );
         }
      }
      else if( HB_PP_TOKEN_TYPE( pResultPattern->type ) == HB_PP_RMARKER_DYNVAL )
      {
         if( hb_pp_tokenValueCmp( pResultPattern, "__FILE__", HB_PP_CMP_CASE ) )
         {
            const char * szFileName = pState->pFile ?
                                      pState->pFile->szFileName : NULL;
            if( ! szFileName )
               szFileName = "";
            *pResultPtr = hb_pp_tokenNew( szFileName, strlen( szFileName ), 0,
                                          HB_PP_TOKEN_STRING );
            pResultPtr = &( *pResultPtr )->pNext;
         }
         else if( hb_pp_tokenValueCmp( pResultPattern, "__LINE__", HB_PP_CMP_CASE ) )
         {
            char line[ 16 ];
            hb_snprintf( line, sizeof( line ), "%d",
                         pState->pFile ? pState->pFile->iCurrentLine : 0 );
            *pResultPtr = hb_pp_tokenNew( line, strlen( line ), 0,
                                          HB_PP_TOKEN_NUMBER );
            pResultPtr = &( *pResultPtr )->pNext;
         }
      }
      else if( HB_PP_TOKEN_TYPE( pResultPattern->type ) == HB_PP_RMARKER_REFERENCE )
      {
         PHB_PP_TOKEN * pTokenPtr = pResultPtr;
         hb_pp_tokenAdd( &pResultPtr, "<@>", 3, pResultPattern->spaces,
                         HB_PP_RMARKER_REFERENCE | HB_PP_TOKEN_STATIC );
         ( *pTokenPtr )->pMTokens = pRule->pMatch;
      }
      else
      {
         *pResultPtr = hb_pp_tokenClone( pResultPattern );
         pResultPtr = &( *pResultPtr )->pNext;
      }
      pResultPattern = pResultPattern->pNext;
   }

   return pResultPtr;
}

static char * hb_pp_tokenListStr( PHB_PP_TOKEN pToken, PHB_PP_TOKEN pStop,
                                  HB_BOOL fStop, PHB_MEM_BUFFER pBuffer,
                                  HB_BOOL fQuote, HB_BOOL fEol )
{
   HB_USHORT ltype = HB_PP_TOKEN_NUL;
   HB_BOOL fSpaces = HB_FALSE;

   hb_membufFlush( pBuffer );
   while( pToken && ( fStop ? pToken != pStop : ! HB_PP_TOKEN_ISEOC( pToken ) ) )
   {
      hb_pp_tokenStr( pToken, pBuffer, fSpaces, fQuote, ltype );
      ltype = HB_PP_TOKEN_TYPE( pToken->type );
      fSpaces = HB_TRUE;
      pToken = pToken->pNext;
   }
   if( fEol )
      hb_membufAddCh( pBuffer, '\n' );
   hb_membufAddCh( pBuffer, '\0' );

   return hb_membufPtr( pBuffer );
}

static void hb_pp_patternReplace( PHB_PP_STATE pState, PHB_PP_RULE pRule,
                                  PHB_PP_TOKEN * pTokenPtr, const char * szType )
{
   PHB_PP_TOKEN pFinalResult = NULL, * pResultPtr, pSource;

   pResultPtr = hb_pp_patternStuff( pState, pRule, 0, pRule->pResult, &pFinalResult );

   /* store original matched token pointer */
   pSource = *pTokenPtr;

   /* Copy number of leading spaces from the first matched token
      to the first result token */
   if( pFinalResult && pSource )
      pFinalResult->spaces = pSource->spaces;

   /* Write trace information */
   if( pState->fWriteTrace )
   {
      fprintf( pState->file_trace, "%s(%d) >%s<\n",
               pState->pFile && pState->pFile->szFileName ? pState->pFile->szFileName : "",
               pState->pFile ? pState->pFile->iCurrentLine : 0,
               /* the source string */
               hb_pp_tokenListStr( pSource, pRule->pNextExpr, HB_TRUE,
                                   pState->pBuffer, HB_TRUE, HB_FALSE ) );
      fprintf( pState->file_trace, "#%s%s >%s<\n",
               pRule->mode == HB_PP_CMP_STD ? "x" : "", szType,
               /* the result string */
               hb_pp_tokenListStr( pFinalResult, *pResultPtr, HB_TRUE,
                                   pState->pBuffer, HB_TRUE, HB_FALSE ) );
   }

   /* Replace matched tokens with result pattern */
   *pResultPtr = pRule->pNextExpr;
   *pTokenPtr = pFinalResult;

   /* Free the matched tokens */
   while( pSource != pRule->pNextExpr )
   {
      PHB_PP_TOKEN pToken = pSource;
      pSource = pSource->pNext;
      hb_pp_tokenFree( pToken );
   }

   hb_pp_patternClearResults( pRule );
}

static void hb_pp_processCondDefined( PHB_PP_STATE pState, PHB_PP_TOKEN pToken )
{
   PHB_PP_TOKEN pNext;

   while( ! HB_PP_TOKEN_ISEOS( pToken ) )
   {
      pNext = pToken->pNext;
      if( HB_PP_TOKEN_TYPE( pToken->type ) == HB_PP_TOKEN_KEYWORD &&
          ( hb_pp_tokenValueCmp( pToken, "defined", HB_PP_CMP_CASE ) ||
            hb_pp_tokenValueCmp( pToken, "__pragma", HB_PP_CMP_CASE ) ) &&
          pNext && HB_PP_TOKEN_TYPE( pNext->type ) == HB_PP_TOKEN_LEFT_PB &&
          pNext->pNext && HB_PP_TOKEN_TYPE( pNext->pNext->type ) == HB_PP_TOKEN_KEYWORD &&
          pNext->pNext->pNext && HB_PP_TOKEN_TYPE( pNext->pNext->pNext->type ) == HB_PP_TOKEN_RIGHT_PB )
      {
         const char * szValue = NULL;
         char buffer[ 32 ];

         if( pToken->value[ 0 ] == '_' )
         {
            const char * szSwitch;

            if( hb_pp_tokenValueCmp( pNext->pNext, "AUTOMEMVAR", HB_PP_CMP_DBASE ) )
               szSwitch = "a";
            else if( hb_pp_tokenValueCmp( pNext->pNext, "DEBUGINFO", HB_PP_CMP_DBASE ) )
               szSwitch = "b";
            else if( hb_pp_tokenValueCmp( pNext->pNext, "DYNAMICMEMVAR", HB_PP_CMP_DBASE ) )
               szSwitch = "v";
            else if( hb_pp_tokenValueCmp( pNext->pNext, "EXITSEVERITY", HB_PP_CMP_DBASE ) )
               szSwitch = "es";
            else if( hb_pp_tokenValueCmp( pNext->pNext, "LINENUMBER", HB_PP_CMP_DBASE ) )
               szSwitch = "l";
            else if( hb_pp_tokenValueCmp( pNext->pNext, "NOSTARTPROC", HB_PP_CMP_DBASE ) )
               szSwitch = "n";
            else if( hb_pp_tokenValueCmp( pNext->pNext, "PREPROCESSING", HB_PP_CMP_DBASE ) )
               szSwitch = "p";
            else if( hb_pp_tokenValueCmp( pNext->pNext, "SHORTCUT", HB_PP_CMP_DBASE ) )
               szSwitch = "z";
            else if( hb_pp_tokenValueCmp( pNext->pNext, "TEXTHIDDEN", HB_PP_CMP_DBASE ) )
               szSwitch = "TEXTHIDDEN";
            else if( hb_pp_tokenValueCmp( pNext->pNext, "TRACE", HB_PP_CMP_DBASE ) )
               szSwitch = "p+";
            else if( hb_pp_tokenValueCmp( pNext->pNext, "WARNINGLEVEL", HB_PP_CMP_DBASE ) )
               szSwitch = "w";
            else
               szSwitch = pNext->pNext->value;

            if( szSwitch )
            {
               int iValue = 0;
               if( ! hb_pp_getCompilerSwitch( pState, szSwitch, &iValue ) )
                  szValue = hb_numToStr( buffer, sizeof( buffer ), iValue );
            }
         }
         else
            szValue = hb_pp_defineFind( pState, pNext->pNext ) != NULL ?
                      "1" : "0";

         if( szValue )
         {
            hb_pp_tokenSetValue( pToken, szValue, strlen( szValue ) );
            HB_PP_TOKEN_SETTYPE( pToken, HB_PP_TOKEN_NUMBER );
            pToken->pNext = pNext->pNext->pNext->pNext;
            pNext->pNext->pNext->pNext = NULL;
            hb_pp_tokenListFree( &pNext );
         }
      }
      pToken = pToken->pNext;
   }
}

static HB_BOOL hb_pp_processDefine( PHB_PP_STATE pState, PHB_PP_TOKEN * pFirstPtr )
{
   PHB_PP_TOKEN * pPrevPtr;
   HB_BOOL fSubst = HB_FALSE, fRepeat;
   int iCycle = 0;

   do
   {
      pPrevPtr = NULL;
      fRepeat = HB_FALSE;
      while( ! HB_PP_TOKEN_ISEOS( *pFirstPtr ) )
      {
         if( HB_PP_TOKEN_TYPE( ( *pFirstPtr )->type ) == HB_PP_TOKEN_KEYWORD &&
             ( pState->pMap[ HB_PP_HASHID( *pFirstPtr ) ] & HB_PP_DEFINE ) )
         {
            PHB_PP_RULE pRule = hb_pp_defineFind( pState, *pFirstPtr );
            if( pRule )
            {
               if( hb_pp_patternCmp( pRule, *pFirstPtr, HB_FALSE ) )
               {
                  hb_pp_patternReplace( pState, pRule, pFirstPtr, "define" );
                  fSubst = fRepeat = HB_TRUE;
                  if( ++pState->iCycle > pState->iMaxCycles ||
                      ++iCycle > HB_PP_MAX_REPEATS + pState->iDefinitions )
                  {
                     pState->iCycle = pState->iMaxCycles + 1;
                     hb_pp_error( pState, 'E', HB_PP_ERR_CYCLIC_DEFINE, pRule->pMatch->value );
                     return HB_TRUE;
                  }
                  continue;
               }
               if( ! pPrevPtr )
                  pPrevPtr = pFirstPtr;
            }
         }
         iCycle = 0;
         pFirstPtr = &( *pFirstPtr )->pNext;
      }
      pFirstPtr = pPrevPtr;
   }
   while( pFirstPtr && fRepeat );

   return fSubst;
}

static HB_BOOL hb_pp_processTranslate( PHB_PP_STATE pState, PHB_PP_TOKEN * pFirstPtr )
{
   HB_BOOL fSubst = HB_FALSE, fRepeat;
   int iCycle = 0;

   do
   {
      PHB_PP_TOKEN * pTokenPtr = pFirstPtr;
      fRepeat = HB_FALSE;
      while( ! HB_PP_TOKEN_ISEOS( *pTokenPtr ) )
      {
         if( pState->pMap[ HB_PP_HASHID( *pTokenPtr ) ] & HB_PP_TRANSLATE )
         {
            PHB_PP_RULE pRule = pState->pTranslations;
            while( pRule )
            {
               if( hb_pp_patternCmp( pRule, *pTokenPtr, HB_FALSE ) )
               {
                  hb_pp_patternReplace( pState, pRule, pTokenPtr, "translate" );
                  fSubst = fRepeat = HB_TRUE;
                  if( ++pState->iCycle > pState->iMaxCycles ||
                      ++iCycle > HB_PP_MAX_REPEATS + pState->iTranslations )
                  {
                     pState->iCycle = pState->iMaxCycles + 1;
                     hb_pp_error( pState, 'E', HB_PP_ERR_CYCLIC_TRANSLATE, pRule->pMatch->value );
                     return HB_TRUE;
                  }
                  pRule = pState->pTranslations;
                  continue;
               }
               pRule = pRule->pPrev;
            }
         }
         iCycle = 0;
         pTokenPtr = &( *pTokenPtr )->pNext;
      }
   }
   while( fRepeat );

   return fSubst;
}

static HB_BOOL hb_pp_processCommand( PHB_PP_STATE pState, PHB_PP_TOKEN * pFirstPtr )
{
   PHB_PP_RULE pRule;
   HB_BOOL fSubst = HB_FALSE, fRepeat = HB_TRUE;
   int iCycle = 0;

   while( fRepeat && ! HB_PP_TOKEN_ISEOC( *pFirstPtr ) &&
          ( pState->pMap[ HB_PP_HASHID( *pFirstPtr ) ] & HB_PP_COMMAND ) )
   {
      fRepeat = HB_FALSE;
      pRule = pState->pCommands;
      while( pRule )
      {
         if( hb_pp_patternCmp( pRule, *pFirstPtr, HB_TRUE ) )
         {
            hb_pp_patternReplace( pState, pRule, pFirstPtr, "command" );
            fSubst = fRepeat = HB_TRUE;
            if( ++pState->iCycle > pState->iMaxCycles ||
                ++iCycle > HB_PP_MAX_REPEATS + pState->iCommands )
            {
               pState->iCycle = pState->iMaxCycles + 1;
               hb_pp_error( pState, 'E', HB_PP_ERR_CYCLIC_COMMAND, pRule->pMatch->value );
               return HB_TRUE;
            }
            break;
         }
         pRule = pRule->pPrev;
      }
   }

   /* This is strictly compatible with Clipper PP which internally supports
         text <!linefunc!>,<!endfunc!>
      as stream begin directive */
   if( ! HB_PP_TOKEN_ISEOC( *pFirstPtr ) &&
       hb_pp_tokenValueCmp( *pFirstPtr, "TEXT", HB_PP_CMP_DBASE ) )
   {
      PHB_PP_TOKEN pToken = ( *pFirstPtr )->pNext, * pFuncPtr;

      if( pToken &&
          HB_PP_TOKEN_TYPE( pToken->type ) == HB_PP_TOKEN_KEYWORD &&
          pToken->pNext &&
          HB_PP_TOKEN_TYPE( pToken->pNext->type ) == HB_PP_TOKEN_COMMA &&
          pToken->pNext->pNext &&
          HB_PP_TOKEN_TYPE( pToken->pNext->pNext->type ) == HB_PP_TOKEN_KEYWORD &&
          HB_PP_TOKEN_ISEOC( pToken->pNext->pNext->pNext ) )
      {
         hb_pp_tokenListFree( &pState->pFuncOut );
         hb_pp_tokenListFree( &pState->pFuncEnd );

         pFuncPtr = &pState->pFuncOut;
         hb_pp_tokenAdd( &pFuncPtr, pToken->value, pToken->len, 0, HB_PP_TOKEN_KEYWORD );
         hb_pp_tokenAdd( &pFuncPtr, "(", 1, 0, HB_PP_TOKEN_LEFT_PB | HB_PP_TOKEN_STATIC );
         hb_pp_tokenAdd( &pFuncPtr, "%", 1, 1, HB_PP_RMARKER_STRDUMP | HB_PP_TOKEN_STATIC );
         hb_pp_tokenAdd( &pFuncPtr, ")", 1, 1, HB_PP_TOKEN_RIGHT_PB | HB_PP_TOKEN_STATIC );

         pToken = pToken->pNext->pNext;
         pFuncPtr = &pState->pFuncEnd;
         hb_pp_tokenAdd( &pFuncPtr, pToken->value, pToken->len, 0, HB_PP_TOKEN_KEYWORD );
         hb_pp_tokenAdd( &pFuncPtr, "(", 1, 0, HB_PP_TOKEN_LEFT_PB | HB_PP_TOKEN_STATIC );
         hb_pp_tokenAdd( &pFuncPtr, ")", 1, 1, HB_PP_TOKEN_RIGHT_PB | HB_PP_TOKEN_STATIC );
         pState->iStreamDump = HB_PP_STREAM_CLIPPER;
         hb_pp_tokenListFreeCmd( pFirstPtr );
         fSubst = HB_TRUE;
      }
   }

   return fSubst;
}

static HB_BOOL hb_pp_concatenateKeywords( PHB_PP_STATE pState, PHB_PP_TOKEN * pFirstPtr )
{
   PHB_PP_TOKEN pToken = *pFirstPtr, pNext;
   HB_BOOL fChanged = HB_FALSE;

   while( pToken && pToken->pNext )
   {
      pNext = pToken->pNext;
      if( HB_PP_TOKEN_TYPE( pToken->type ) == HB_PP_TOKEN_KEYWORD &&
          pNext->spaces == 0 &&
          HB_PP_TOKEN_TYPE( pNext->type ) == HB_PP_TOKEN_KEYWORD )
      {
         hb_membufFlush( pState->pBuffer );
         hb_membufAddData( pState->pBuffer, pToken->value, pToken->len );
         hb_membufAddData( pState->pBuffer, pNext->value, pNext->len );

         /* Write trace information */
         if( pState->fWriteTrace )
         {
            fprintf( pState->file_trace, "%s(%d) >%s %s<\n(concatenate) >%s%s<\n",
                     pState->pFile && pState->pFile->szFileName ? pState->pFile->szFileName : "",
                     pState->pFile ? pState->pFile->iCurrentLine : 0,
                     pToken->value, pNext->value,
                     pToken->value, pNext->value );
         }

         hb_pp_tokenSetValue( pToken, hb_membufPtr( pState->pBuffer ),
                                      hb_membufLen( pState->pBuffer ) );
         pToken->pNext = pNext->pNext;
         hb_pp_tokenFree( pNext );
         fChanged = HB_TRUE;
      }
      else
         pToken = pNext;
   }

   return fChanged;
}

static PHB_PP_TOKEN hb_pp_calcPrecedence( PHB_PP_TOKEN pToken,
                                          int * piNextOper, int * piNextPrec )
{
   PHB_PP_TOKEN pNext = pToken->pNext;

   *piNextOper = HB_PP_TOKEN_TYPE( pToken->type );
   switch( *piNextOper )
   {
      /* not */
      case HB_PP_TOKEN_NOT:
         *piNextPrec = HB_PP_PREC_NOT;
         break;

      case HB_PP_TOKEN_LT:
      case HB_PP_TOKEN_GT:
         if( pNext && HB_PP_TOKEN_TYPE( pNext->type ) == *piNextOper &&
             pNext->spaces == 0 )
         {
            *piNextPrec = HB_PP_PREC_BIT;
            *piNextOper = *piNextOper == HB_PP_TOKEN_LT ? HB_PP_TOKEN_SHIFTL :
                                                          HB_PP_TOKEN_SHIFTR;
            pNext = pNext->pNext;
            break;
         }
         /* no break */
      /* relational */
      case HB_PP_TOKEN_EQUAL:
      case HB_PP_TOKEN_HASH:
      case HB_PP_TOKEN_NE:
      case HB_PP_TOKEN_LE:
      case HB_PP_TOKEN_GE:
         *piNextPrec = HB_PP_PREC_REL;
         break;

      /* logical */
      case HB_PP_TOKEN_AND:
      case HB_PP_TOKEN_OR:
         *piNextPrec = HB_PP_PREC_LOG;
         break;

      /* bit */
      case HB_PP_TOKEN_PIPE:
         if( pNext && HB_PP_TOKEN_TYPE( pNext->type ) == HB_PP_TOKEN_PIPE &&
             pNext->spaces == 0 )
         {
            *piNextPrec = HB_PP_PREC_LOG;
            *piNextOper = HB_PP_TOKEN_OR;
            pNext = pNext->pNext;
         }
         else
            *piNextPrec = HB_PP_PREC_BIT;
         break;
      case HB_PP_TOKEN_AMPERSAND:
         /* It will not work because && will be stripped as comment */
         if( pNext && HB_PP_TOKEN_TYPE( pNext->type ) == HB_PP_TOKEN_AMPERSAND &&
             pNext->spaces == 0 )
         {
            *piNextPrec = HB_PP_PREC_LOG;
            *piNextOper = HB_PP_TOKEN_AND;
            pNext = pNext->pNext;
         }
         else
            *piNextPrec = HB_PP_PREC_BIT;
         break;
      case HB_PP_TOKEN_POWER:
         *piNextPrec = HB_PP_PREC_BIT;
         break;

      case HB_PP_TOKEN_BITXOR:
      case HB_PP_TOKEN_SHIFTL:
      case HB_PP_TOKEN_SHIFTR:
         *piNextPrec = HB_PP_PREC_BIT;
         break;

      /* math plus/minus */
      case HB_PP_TOKEN_PLUS:
      case HB_PP_TOKEN_MINUS:
         *piNextPrec = HB_PP_PREC_PLUS;
         break;

      /* math mult/div/mode */
      case HB_PP_TOKEN_MULT:
      case HB_PP_TOKEN_DIV:
      case HB_PP_TOKEN_MOD:
         *piNextPrec = HB_PP_PREC_MULT;
         break;

      default:
         *piNextPrec = HB_PP_PREC_NUL;
         break;
   }

   return pNext;
}

static HB_BOOL hb_pp_calcReduce( HB_MAXINT * plValue, int iOperation )
{
   switch( iOperation )
   {
      case HB_PP_TOKEN_AND:
         if( *plValue == 0 )
            return HB_TRUE;
         break;
      case HB_PP_TOKEN_OR:
         if( *plValue )
         {
            *plValue = 1;
            return HB_TRUE;
         }
         break;
   }

   return HB_FALSE;
}

static HB_MAXINT hb_pp_calcOperation( HB_MAXINT lValueLeft, HB_MAXINT lValueRight,
                                      int iOperation, HB_BOOL * pfError )
{
   switch( iOperation )
   {
      case HB_PP_TOKEN_EQUAL:
         lValueLeft = ( lValueLeft == lValueRight ) ? 1 : 0;
         break;
      case HB_PP_TOKEN_HASH:
      case HB_PP_TOKEN_NE:
         lValueLeft = ( lValueLeft != lValueRight ) ? 1 : 0;
         break;
      case HB_PP_TOKEN_LE:
         lValueLeft = ( lValueLeft <= lValueRight ) ? 1 : 0;
         break;
      case HB_PP_TOKEN_GE:
         lValueLeft = ( lValueLeft >= lValueRight ) ? 1 : 0;
         break;
      case HB_PP_TOKEN_LT:
         lValueLeft = ( lValueLeft < lValueRight ) ? 1 : 0;
         break;
      case HB_PP_TOKEN_GT:
         lValueLeft = ( lValueLeft > lValueRight ) ? 1 : 0;
         break;

      case HB_PP_TOKEN_AND:
         lValueLeft = ( lValueLeft && lValueRight ) ? 1 : 0;
         break;
      case HB_PP_TOKEN_OR:
         lValueLeft = ( lValueLeft || lValueRight ) ? 1 : 0;
         break;

      case HB_PP_TOKEN_PIPE:
         lValueLeft |= lValueRight;
         break;
      case HB_PP_TOKEN_AMPERSAND:
         lValueLeft &= lValueRight;
         break;
      case HB_PP_TOKEN_POWER:
      case HB_PP_TOKEN_BITXOR:
         lValueLeft ^= lValueRight;
         break;
      case HB_PP_TOKEN_SHIFTL:
         lValueLeft <<= lValueRight;
         break;
      case HB_PP_TOKEN_SHIFTR:
         lValueLeft >>= lValueRight;
         break;

      case HB_PP_TOKEN_PLUS:
         lValueLeft += lValueRight;
         break;
      case HB_PP_TOKEN_MINUS:
         lValueLeft -= lValueRight;
         break;
      case HB_PP_TOKEN_MULT:
         lValueLeft *= lValueRight;
         break;
      case HB_PP_TOKEN_DIV:
         if( lValueRight == 0 )
            *pfError = HB_TRUE;
         else
            lValueLeft /= lValueRight;
         break;
      case HB_PP_TOKEN_MOD:
         if( lValueRight == 0 )
            *pfError = HB_TRUE;
         else
            lValueLeft %= lValueRight;
         break;
   }

   return lValueLeft;
}

static PHB_PP_TOKEN hb_pp_calcValue( PHB_PP_TOKEN pToken, int iPrecedense,
                                     HB_MAXINT * plValue, HB_BOOL * pfError,
                                     HB_BOOL * pfUndef )
{
   if( HB_PP_TOKEN_ISEOC( pToken ) )
      *pfError = HB_TRUE;
   else if( HB_PP_TOKEN_TYPE( pToken->type ) == HB_PP_TOKEN_MINUS )
   {
      pToken = hb_pp_calcValue( pToken->pNext, HB_PP_PREC_NEG, plValue, pfError, pfUndef );
      *plValue = - *plValue;
   }
   else if( HB_PP_TOKEN_TYPE( pToken->type ) == HB_PP_TOKEN_PLUS )
   {
      pToken = hb_pp_calcValue( pToken->pNext, iPrecedense, plValue, pfError, pfUndef );
   }
   else if( HB_PP_TOKEN_TYPE( pToken->type ) == HB_PP_TOKEN_NOT )
   {
      pToken = hb_pp_calcValue( pToken->pNext, HB_PP_PREC_NOT, plValue, pfError, pfUndef );
      *plValue = *plValue ? 0 : 1;
   }
   else if( HB_PP_TOKEN_TYPE( pToken->type ) == HB_PP_TOKEN_LEFT_PB )
   {
      *pfError = HB_TRUE;
      pToken = hb_pp_calcValue( pToken->pNext, HB_PP_PREC_NUL, plValue, pfError, pfUndef );
      if( ! *pfError && ! HB_PP_TOKEN_ISEOC( pToken ) &&
          HB_PP_TOKEN_TYPE( pToken->type ) == HB_PP_TOKEN_RIGHT_PB )
         pToken = pToken->pNext;
      else
         *pfError = HB_TRUE;
   }
   else if( HB_PP_TOKEN_TYPE( pToken->type ) == HB_PP_TOKEN_RIGHT_PB )
   {
      return pToken;
   }
   else if( HB_PP_TOKEN_TYPE( pToken->type ) == HB_PP_TOKEN_NUMBER )
   {
      int iOverflow;
      *plValue = hb_strValInt( pToken->value, &iOverflow );
      if( iOverflow )
         *pfError = HB_TRUE;
      else
      {
         *pfError = HB_FALSE;
         pToken = pToken->pNext;
      }
   }
   else if( HB_PP_TOKEN_TYPE( pToken->type ) == HB_PP_TOKEN_LOGICAL )
   {
      *plValue = HB_PP_ISTRUE( pToken->value[ 1 ] ) ? 1 : 0;
      *pfError = HB_FALSE;
      pToken = pToken->pNext;
   }
   else if( HB_PP_TOKEN_TYPE( pToken->type ) == HB_PP_TOKEN_KEYWORD )
   {
      *plValue = 0;
      pToken = pToken->pNext;
      *pfUndef = HB_TRUE;
      *pfError = HB_FALSE;
   }
   else
      *pfError = HB_TRUE;

   while( ! ( *pfError || HB_PP_TOKEN_ISEOC( pToken ) ||
              HB_PP_TOKEN_TYPE( pToken->type ) == HB_PP_TOKEN_RIGHT_PB ) )
   {
      int iNextOper, iNextPrec;
      PHB_PP_TOKEN pNext;
      pNext = hb_pp_calcPrecedence( pToken, &iNextOper, &iNextPrec );
      if( iNextPrec < HB_PP_PREC_LOG )
         *pfError = HB_TRUE;
      else if( iNextPrec > iPrecedense )
      {
         HB_BOOL fDefined = ( ! *pfUndef ) && hb_pp_calcReduce( plValue, iNextOper );
         HB_MAXINT lValue = 0;
         *pfError = HB_TRUE;
         pToken = hb_pp_calcValue( pNext, iNextPrec, &lValue, pfError, pfUndef );
         if( ! *pfError )
            *plValue = hb_pp_calcOperation( *plValue, lValue, iNextOper, pfError );
         if( fDefined )
            *pfUndef = HB_FALSE;
      }
      else
         break;
   }

   return pToken;
}

static HB_MAXINT hb_pp_calculateValue( PHB_PP_STATE pState, PHB_PP_TOKEN pToken,
                                       HB_BOOL fNoError )
{
   HB_BOOL fError = HB_TRUE, fUndef = HB_FALSE;
   HB_MAXINT lValue = 0;

   pToken = hb_pp_calcValue( pToken, HB_PP_PREC_NUL, &lValue, &fError, &fUndef );
   if( ! HB_PP_TOKEN_ISEOC( pToken ) || fUndef )
      fError = HB_TRUE;

   if( fError )
   {
      if( ! fNoError )
         hb_pp_error( pState, 'E', HB_PP_ERR_DIRECTIVE_IF, NULL );
      lValue = 0;
   }

   return lValue;
}

static void hb_pp_conditionPush( PHB_PP_STATE pState, HB_BOOL fCond )
{
   if( pState->iCondCount == pState->iCondStackSize )
   {
      pState->iCondStackSize += 5;
      if( pState->pCondStack )
         pState->pCondStack = ( int * ) hb_xrealloc( pState->pCondStack,
                                 pState->iCondStackSize * sizeof( HB_BOOL ) );
      else
         pState->pCondStack = ( int * ) hb_xgrab( pState->iCondStackSize *
                                                          sizeof( HB_BOOL ) );
   }
   pState->pCondStack[ pState->iCondCount++ ] = pState->iCondCompile;
   pState->iCondCompile = pState->iCondCompile ? HB_PP_COND_DISABLE :
                          ( fCond ? 0 : HB_PP_COND_ELSE );
}

static void hb_pp_condCompile( PHB_PP_STATE pState, PHB_PP_TOKEN pToken,
                               HB_BOOL fNot )
{
   if( ! pToken || HB_PP_TOKEN_TYPE( pToken->type ) != HB_PP_TOKEN_KEYWORD ||
       ! HB_PP_TOKEN_ISEOC( pToken->pNext ) )
   {
      hb_pp_error( pState, 'E', HB_PP_ERR_DIRECTIVE_IFDEF, NULL );
   }
   else
   {
      HB_BOOL fCond = HB_FALSE;

      if( pState->iCondCompile == 0 )
      {
         fCond = hb_pp_defineFind( pState, pToken ) != NULL;
         if( ! fNot )
            fCond = ! fCond;
      }
      hb_pp_conditionPush( pState, fCond );
   }
}

static void hb_pp_condCompileIf( PHB_PP_STATE pState, PHB_PP_TOKEN pToken )
{
   /* preprocess all define(s) */
   hb_pp_processCondDefined( pState, pToken->pNext );
   hb_pp_processDefine( pState, &pToken->pNext );
   hb_pp_conditionPush( pState, hb_pp_calculateValue( pState, pToken->pNext,
                                             pState->iCondCompile != 0 ) != 0 );
}

static void hb_pp_condCompileElif( PHB_PP_STATE pState, PHB_PP_TOKEN pToken )
{
   if( ( pState->iCondCompile & HB_PP_COND_DISABLE ) == 0 )
   {
      if( pState->iCondCompile )
      {
         /* preprocess all define(s) */
         hb_pp_processCondDefined( pState, pToken->pNext );
         hb_pp_processDefine( pState, &pToken->pNext );
         if( hb_pp_calculateValue( pState, pToken->pNext, HB_FALSE ) != 0 )
            pState->iCondCompile ^= HB_PP_COND_ELSE;
      }
      else
         pState->iCondCompile = HB_PP_COND_DISABLE;
   }
}

static void hb_pp_lineTokens( PHB_PP_TOKEN ** pTokenPtr, const char * szFileName, int iLine )
{
   char szLine[ 12 ];

   hb_snprintf( szLine, sizeof( szLine ), "%d", iLine );
   hb_pp_tokenAdd( pTokenPtr, "#", 1, 0, HB_PP_TOKEN_DIRECTIVE | HB_PP_TOKEN_STATIC );
   hb_pp_tokenAdd( pTokenPtr, "line", 4, 0, HB_PP_TOKEN_KEYWORD | HB_PP_TOKEN_STATIC );
   hb_pp_tokenAdd( pTokenPtr, szLine, strlen( szLine ), 1, HB_PP_TOKEN_NUMBER );
   if( szFileName )
      hb_pp_tokenAdd( pTokenPtr, szFileName, strlen( szFileName ), 1, HB_PP_TOKEN_STRING );
   hb_pp_tokenAdd( pTokenPtr, "\n", 1, 0, HB_PP_TOKEN_EOL | HB_PP_TOKEN_STATIC );
}

static void hb_pp_genLineTokens( PHB_PP_STATE pState )
{
   pState->pNextTokenPtr = &pState->pTokenOut;

   if( pState->pFile->fGenLineInfo )
   {
      hb_pp_lineTokens( &pState->pNextTokenPtr, pState->pFile->szFileName,
                                                pState->pFile->iCurrentLine );
      pState->pFile->iLastLine = pState->pFile->iCurrentLine;
      pState->pFile->fGenLineInfo = HB_FALSE;
   }
   else if( pState->pFile->iLastLine < pState->pFile->iCurrentLine )
   {
      do
      {
         hb_pp_tokenAdd( &pState->pNextTokenPtr, "\n", 1, 0, HB_PP_TOKEN_EOL | HB_PP_TOKEN_STATIC );
      }
      while( ++pState->pFile->iLastLine < pState->pFile->iCurrentLine );
   }
   hb_pp_tokenMoveCommand( pState, pState->pNextTokenPtr,
                           &pState->pFile->pTokenList );
}

static void hb_pp_includeFile( PHB_PP_STATE pState, const char * szFileName, HB_BOOL fSysFile )
{
   if( pState->iFiles >= HB_PP_MAX_INCLUDED_FILES )
   {
      hb_pp_error( pState, 'F', HB_PP_ERR_NESTED_INCLUDES, NULL );
   }
   else
   {
      HB_BOOL fNested = HB_FALSE;
      PHB_PP_FILE pFile = hb_pp_FileNew( pState, szFileName, fSysFile, &fNested,
                                         NULL, HB_TRUE, pState->pOpenFunc, HB_FALSE );
      if( pFile )
      {
#if defined( HB_PP_STRICT_LINEINFO_TOKEN )
         pState->pNextTokenPtr = &pState->pTokenOut;
         if( pState->pFile->fGenLineInfo )
         {
            hb_pp_lineTokens( &pState->pNextTokenPtr, pState->pFile->szFileName,
                                                      pState->pFile->iCurrentLine );
            pState->pFile->iLastLine = pState->pFile->iCurrentLine;
            pState->pFile->fGenLineInfo = HB_FALSE;
         }
         hb_pp_lineTokens( &pState->pNextTokenPtr, szFileName, 1 );
#else
         pFile->fGenLineInfo = HB_TRUE;
#endif
         pFile->pPrev = pState->pFile;
         pState->pFile = pFile;
         pState->iFiles++;
      }
      else if( fNested )
         hb_pp_error( pState, 'F', HB_PP_ERR_NESTED_INCLUDES, NULL );
      else
         hb_pp_error( pState, 'F', HB_PP_ERR_CANNOT_OPEN_FILE, szFileName );
   }
}

static void hb_pp_includeClose( PHB_PP_STATE pState )
{
   PHB_PP_FILE pFile = pState->pFile;

   pState->pFile = pFile->pPrev;
   pState->iFiles--;

#if defined( HB_PP_STRICT_LINEINFO_TOKEN )
   if( pFile->fGenLineInfo )
   {
      pState->pNextTokenPtr = &pState->pTokenOut;
      hb_pp_lineTokens( &pState->pNextTokenPtr, pFile->szFileName, pFile->iCurrentLine + 1 );
   }
#endif
   if( pState->pFile )
      pState->pFile->fGenLineInfo = HB_TRUE;

   hb_pp_FileFree( pState, pFile, pState->pCloseFunc );
}

static void hb_pp_preprocessToken( PHB_PP_STATE pState )
{
   while( ! pState->pTokenOut && pState->pFile )
   {
      if( ! pState->pFile->pTokenList )
      {
         while( pState->pFile->pLineBuf ? pState->pFile->nLineBufLen != 0 :
                                          ! pState->pFile->fEof )
         {
            hb_pp_getLine( pState );
            if( pState->pFile->pTokenList /* || pState->fError */ )
               break;
         }

         if( ! pState->pFile->pTokenList )
         {
#if 0       /* disabled for files included from buffer */
            if( pState->pFile->pLineBuf )
               break;
#endif
            /* this condition is only for compiler core code compatibility */
            if( ! pState->pFile->pPrev )
               break;
            hb_pp_includeClose( pState );
            continue;
         }
      }

      if( HB_PP_TOKEN_ISDIRECTIVE( pState->pFile->pTokenList ) )
      {
         HB_BOOL fError = HB_FALSE, fDirect;
         /* Store it here to avoid possible problems after #INCLUDE */
         PHB_PP_TOKEN * pFreePtr = &pState->pFile->pTokenList;
         PHB_PP_TOKEN pToken = *pFreePtr;

         fDirect = HB_PP_TOKEN_TYPE( pToken->type ) == HB_PP_TOKEN_DIRECTIVE;

         pToken = pToken->pNext;
         if( ! pToken )
         {
            fError = HB_TRUE;
         }
#ifndef HB_CLP_STRICT
         /* Harbour PP extension */
         else if( fDirect && pState->pFile->iCurrentLine == 1 &&
                  HB_PP_TOKEN_TYPE( pToken->type ) == HB_PP_TOKEN_NOT &&
                  pToken->spaces == 0 && pState->pFile->pTokenList->spaces == 0 )
         {
            /* ignore first line if it begins with "#!"
               minor extension which allow to use the same source code
               as scripts in *nix system and compile it, this feature
               will be necessary also when we integrate compiler with HVM and
               add support for direct execution compiled .prg files */
         }
#endif
         else if( HB_PP_TOKEN_TYPE( pToken->type ) != HB_PP_TOKEN_KEYWORD )
         {
            fError = HB_TRUE;
         }
         else if( hb_pp_tokenValueCmp( pToken, "IFDEF", HB_PP_CMP_DBASE ) )
         {
            hb_pp_condCompile( pState, pToken->pNext, HB_TRUE );
         }
         else if( hb_pp_tokenValueCmp( pToken, "IFNDEF", HB_PP_CMP_DBASE ) )
         {
            hb_pp_condCompile( pState, pToken->pNext, HB_FALSE );
         }
#ifndef HB_CLP_STRICT
         /* Harbour PP extension */
         else if( hb_pp_tokenValueCmp( pToken, "IF", HB_PP_CMP_DBASE ) )
         {
            hb_pp_condCompileIf( pState, pToken );
         }
         else if( hb_pp_tokenValueCmp( pToken, "ELIF", HB_PP_CMP_DBASE ) )
         {
            if( pState->iCondCount )
               hb_pp_condCompileElif( pState, pToken );
            else
               hb_pp_error( pState, 'E', HB_PP_ERR_DIRECTIVE_ELSE, NULL );
         }
#endif
         else if( hb_pp_tokenValueCmp( pToken, "ENDIF", HB_PP_CMP_DBASE ) )
         {
            if( pState->iCondCount )
               pState->iCondCompile = pState->pCondStack[ --pState->iCondCount ];
            else
               hb_pp_error( pState, 'E', HB_PP_ERR_DIRECTIVE_ENDIF, NULL );
         }
         else if( hb_pp_tokenValueCmp( pToken, "ELSE", HB_PP_CMP_DBASE ) )
         {
            if( pState->iCondCount )
               pState->iCondCompile ^= HB_PP_COND_ELSE;
            else
               hb_pp_error( pState, 'E', HB_PP_ERR_DIRECTIVE_ELSE, NULL );
         }
         /* #pragma support is always enabled even in strict compatibility
            mode to allow control by programmer some PP issues */
         else if( hb_pp_tokenValueCmp( pToken, "PRAGMA", HB_PP_CMP_DBASE ) )
         {
            hb_pp_pragmaNew( pState, pToken->pNext );
         }
         else if( pState->iCondCompile )
         {
            /* conditional compilation - other preprocessing and output disabled */
         }
         else if( hb_pp_tokenValueCmp( pToken, "INCLUDE", HB_PP_CMP_DBASE ) )
         {
            pToken = pToken->pNext;
            if( pToken && HB_PP_TOKEN_TYPE( pToken->type ) == HB_PP_TOKEN_STRING )
               hb_pp_includeFile( pState, pToken->value, HB_FALSE );
            else if( pToken && HB_PP_TOKEN_TYPE( pToken->type ) == HB_PP_TOKEN_LT )
            {
               pToken = pToken->pNext;
               hb_membufFlush( pState->pBuffer );
               while( ! HB_PP_TOKEN_ISEOC( pToken ) &&
                      HB_PP_TOKEN_TYPE( pToken->type ) != HB_PP_TOKEN_GT )
               {
                  hb_membufAddData( pState->pBuffer, pToken->value, pToken->len );
                  pToken = pToken->pNext;
               }
               if( hb_membufLen( pState->pBuffer ) > 0 &&
                   ! HB_PP_TOKEN_ISEOC( pToken ) &&
                   HB_PP_TOKEN_TYPE( pToken->type ) == HB_PP_TOKEN_GT )
               {
                  hb_membufAddCh( pState->pBuffer, '\0' );
                  hb_pp_includeFile( pState, hb_membufPtr( pState->pBuffer ), HB_TRUE );
               }
               else
                  hb_pp_error( pState, 'F', HB_PP_ERR_WRONG_FILE_NAME, NULL );
            }
            else
               hb_pp_error( pState, 'F', HB_PP_ERR_WRONG_FILE_NAME, NULL );
         }
         else if( hb_pp_tokenValueCmp( pToken, "REQUIRE", HB_PP_CMP_STD ) )
         {
            /* do nothing. this directive is processed by hbmk2 to
               pull in external modules. */
         }
         else if( hb_pp_tokenValueCmp( pToken, "STDOUT", HB_PP_CMP_DBASE ) )
         {
            hb_pp_disp( pState, hb_pp_tokenListStr( pToken->pNext, NULL, HB_FALSE,
                                                    pState->pBuffer, HB_FALSE, HB_TRUE ) );
         }
         else if( hb_pp_tokenValueCmp( pToken, "ERROR", HB_PP_CMP_DBASE ) )
         {
            hb_pp_error( pState, 'E', HB_PP_ERR_EXPLICIT,
                         hb_pp_tokenListStr( pToken->pNext, NULL, HB_FALSE,
                                             pState->pBuffer, HB_FALSE, HB_FALSE ) );
         }
         else if( hb_pp_tokenValueCmp( pToken, "WARNING", HB_PP_CMP_DBASE ) )
         {
            hb_pp_error( pState, 'W', HB_PP_WARN_EXPLICIT,
                         hb_pp_tokenListStr( pToken->pNext, NULL, HB_FALSE,
                                             pState->pBuffer, HB_FALSE, HB_FALSE ) );
         }
         else if( hb_pp_tokenValueCmp( pToken, "DEFINE", HB_PP_CMP_DBASE ) )
         {
            hb_pp_defineNew( pState, pToken, fDirect );
         }
         else if( hb_pp_tokenValueCmp( pToken, "UNDEF", HB_PP_CMP_DBASE ) )
         {
            pToken = pToken->pNext;
            if( ! pToken || HB_PP_TOKEN_TYPE( pToken->type ) != HB_PP_TOKEN_KEYWORD ||
                ! HB_PP_TOKEN_ISEOC( pToken->pNext ) )
               hb_pp_error( pState, 'E', HB_PP_ERR_DIRECTIVE_UNDEF, NULL );
            else
               hb_pp_defineDel( pState, pToken );
         }
         else if( hb_pp_tokenValueCmp( pToken, "TRANSLATE", HB_PP_CMP_DBASE ) )
         {
            hb_pp_directiveNew( pState, pToken, HB_PP_CMP_DBASE, HB_FALSE, fDirect, HB_FALSE );
         }
         else if( hb_pp_tokenValueCmp( pToken, "XTRANSLATE", HB_PP_CMP_DBASE ) )
         {
            hb_pp_directiveNew( pState, pToken, HB_PP_CMP_STD, HB_FALSE, fDirect, HB_FALSE );
         }
#ifndef HB_CLP_STRICT
         else if( hb_pp_tokenValueCmp( pToken, "YTRANSLATE", HB_PP_CMP_DBASE ) )
         {
            hb_pp_directiveNew( pState, pToken, HB_PP_CMP_CASE, HB_FALSE, fDirect, HB_FALSE );
         }
#endif
         else if( hb_pp_tokenValueCmp( pToken, "COMMAND", HB_PP_CMP_DBASE ) )
         {
            hb_pp_directiveNew( pState, pToken, HB_PP_CMP_DBASE, HB_TRUE, fDirect, HB_FALSE );
         }
         else if( hb_pp_tokenValueCmp( pToken, "XCOMMAND", HB_PP_CMP_DBASE ) )
         {
            hb_pp_directiveNew( pState, pToken, HB_PP_CMP_STD, HB_TRUE, fDirect, HB_FALSE );
         }
#ifndef HB_CLP_STRICT
         else if( hb_pp_tokenValueCmp( pToken, "YCOMMAND", HB_PP_CMP_DBASE ) )
         {
            hb_pp_directiveNew( pState, pToken, HB_PP_CMP_CASE, HB_TRUE, fDirect, HB_FALSE );
         }
         /* Harbour PP extensions */
         else if( hb_pp_tokenValueCmp( pToken, "UNTRANSLATE", HB_PP_CMP_DBASE ) )
         {
            hb_pp_directiveNew( pState, pToken, HB_PP_CMP_DBASE, HB_FALSE, fDirect, HB_TRUE );
         }
         else if( hb_pp_tokenValueCmp( pToken, "XUNTRANSLATE", HB_PP_CMP_DBASE ) )
         {
            hb_pp_directiveNew( pState, pToken, HB_PP_CMP_STD, HB_FALSE, fDirect, HB_TRUE );
         }
         else if( hb_pp_tokenValueCmp( pToken, "YUNTRANSLATE", HB_PP_CMP_DBASE ) )
         {
            hb_pp_directiveNew( pState, pToken, HB_PP_CMP_CASE, HB_FALSE, fDirect, HB_TRUE );
         }
         else if( hb_pp_tokenValueCmp( pToken, "UNCOMMAND", HB_PP_CMP_DBASE ) )
         {
            hb_pp_directiveNew( pState, pToken, HB_PP_CMP_DBASE, HB_TRUE, fDirect, HB_TRUE );
         }
         else if( hb_pp_tokenValueCmp( pToken, "XUNCOMMAND", HB_PP_CMP_DBASE ) )
         {
            hb_pp_directiveNew( pState, pToken, HB_PP_CMP_STD, HB_TRUE, fDirect, HB_TRUE );
         }
         else if( hb_pp_tokenValueCmp( pToken, "YUNCOMMAND", HB_PP_CMP_DBASE ) )
         {
            hb_pp_directiveNew( pState, pToken, HB_PP_CMP_CASE, HB_TRUE, fDirect, HB_TRUE );
         }
         /* Clipper PP does not accept #line and generates error */
         else if( hb_pp_tokenValueCmp( pToken, "LINE", HB_PP_CMP_DBASE ) )
         {
            /* ignore #line directives */
         }
#endif
         else
            fError = HB_TRUE;

         if( fError )
            hb_pp_error( pState, 'F', HB_PP_ERR_INVALID_DIRECTIVE, NULL );
         pState->pFile->iCurrentLine += hb_pp_tokenListFreeCmd( pFreePtr );
         continue;
      }
      else if( pState->iCondCompile )
      {
         pState->pFile->iCurrentLine += hb_pp_tokenListFreeCmd( &pState->pFile->pTokenList );
      }
      else
      {
         HB_BOOL fDirective = HB_FALSE;

         pState->iCycle = 0;
         while( ! HB_PP_TOKEN_ISEOC( pState->pFile->pTokenList ) &&
                pState->iCycle <= pState->iMaxCycles )
         {
            if( HB_PP_TOKEN_ISDIRECTIVE( pState->pFile->pTokenList ) )
            {
               fDirective = HB_TRUE;
               break;
            }
#ifndef HB_CLP_STRICT
            /* Harbour extension: concatenate keywords without spaces between
               them */
            hb_pp_concatenateKeywords( pState, &pState->pFile->pTokenList );
#endif
            if( hb_pp_processDefine( pState, &pState->pFile->pTokenList ) )
               continue;
            if( hb_pp_processTranslate( pState, &pState->pFile->pTokenList ) )
               continue;
            if( hb_pp_processCommand( pState, &pState->pFile->pTokenList ) )
               continue;
            break;
         }
         if( ! fDirective && pState->pFile->pTokenList )
            hb_pp_genLineTokens( pState );
      }
   }
}

/*
 * exported functions
 */

/*
 * internal function to initialize predefined PP rules
 */
void hb_pp_initRules( PHB_PP_RULE * pRulesPtr, int * piRules,
                      const HB_PP_DEFRULE pDefRules[], int iDefRules )
{
   PHB_PP_MARKER pMarkers;
   PHB_PP_RULE pRule;

   hb_pp_ruleListFree( pRulesPtr );
   *piRules = iDefRules;

   while( --iDefRules >= 0 )
   {
      const HB_PP_DEFRULE * pDefRule = pDefRules + iDefRules;
      if( pDefRule->markers > 0 )
      {
         HB_USHORT marker;
         HB_ULONG ulBit;

         pMarkers = ( PHB_PP_MARKER ) hb_xgrabz( pDefRule->markers * sizeof( HB_PP_MARKER ) );
         for( marker = 0, ulBit = 1; marker < pDefRule->markers; ++marker, ulBit <<= 1 )
         {
            if( pDefRule->repeatbits & ulBit )
               pMarkers[ marker ].canrepeat = HB_TRUE;
         }
      }
      else
         pMarkers = NULL;
      pRule = hb_pp_ruleNew( pDefRule->pMatch, pDefRule->pResult,
                             pDefRule->mode, pDefRule->markers, pMarkers );
      pRule->pPrev = *pRulesPtr;
      *pRulesPtr = pRule;
   }
}


/*
 * get preprocessed token
 */
PHB_PP_TOKEN hb_pp_tokenGet( PHB_PP_STATE pState )
{
   pState->fError = HB_FALSE;

   if( pState->pTokenOut )
   {
      PHB_PP_TOKEN pToken = pState->pTokenOut;
      pState->pTokenOut = pToken->pNext;
      hb_pp_tokenFree( pToken );
   }

   for( ;; )
   {
      if( ! pState->pTokenOut )
      {
         hb_pp_preprocessToken( pState );
         if( ! pState->pTokenOut )
            break;
      }
      while( pState->pTokenOut &&
             HB_PP_TOKEN_TYPE( pState->pTokenOut->type ) ==
                                                   HB_PP_RMARKER_REFERENCE )
      {
         PHB_PP_TOKEN pToken = pState->pTokenOut;
         pState->pTokenOut = pToken->pNext;
         hb_pp_tokenFree( pToken );
      }
      if( pState->pTokenOut )
         break;
   }

   if( pState->fWritePreprocesed && pState->pTokenOut )
   {
      hb_membufFlush( pState->pBuffer );
      hb_pp_tokenStr( pState->pTokenOut, pState->pBuffer, HB_TRUE, HB_TRUE,
                      pState->usLastType );
      pState->usLastType = HB_PP_TOKEN_TYPE( pState->pTokenOut->type );
      if( fwrite( hb_membufPtr( pState->pBuffer ), sizeof( char ),
                  hb_membufLen( pState->pBuffer ), pState->file_out ) !=
          hb_membufLen( pState->pBuffer ) )
      {
         hb_pp_error( pState, 'F', HB_PP_ERR_WRITE_FILE, pState->szOutFileName );
      }
   }

   return pState->pTokenOut;
}


/*
 * create new PP context
 */
PHB_PP_STATE hb_pp_new( void )
{
   return hb_pp_stateNew();
}

/*
 * free PP context
 */
void hb_pp_free( PHB_PP_STATE pState )
{
   hb_pp_stateFree( pState );
}

/*
 * initialize PP context
 */
void hb_pp_init( PHB_PP_STATE pState,
                 HB_BOOL fQuiet, HB_BOOL fGauge, int iCycles, void * cargo,
                 PHB_PP_OPEN_FUNC  pOpenFunc, PHB_PP_CLOSE_FUNC pCloseFunc,
                 PHB_PP_ERROR_FUNC pErrorFunc, PHB_PP_DISP_FUNC pDispFunc,
                 PHB_PP_DUMP_FUNC pDumpFunc, PHB_PP_INLINE_FUNC pInLineFunc,
                 PHB_PP_SWITCH_FUNC pSwitchFunc )
{
   pState->fQuiet      = pState->fQuietSet = fQuiet;
   pState->fGauge      = fGauge;
   pState->iMaxCycles  = pState->iMaxCyclesSet = ( iCycles > 0 ) ? iCycles : HB_PP_MAX_CYCLES;
   pState->cargo       = cargo;
   pState->pOpenFunc   = pOpenFunc;
   pState->pCloseFunc  = pCloseFunc;
   pState->pErrorFunc  = pErrorFunc;
   pState->pDispFunc   = pDispFunc;
   pState->pDumpFunc   = pDumpFunc;
   pState->pInLineFunc = pInLineFunc;
   pState->pSwitchFunc = pSwitchFunc;
}

void hb_pp_setIncFunc( PHB_PP_STATE pState, PHB_PP_INC_FUNC pIncFunc )
{
   pState->pIncFunc = pIncFunc;
}

/*
 * reset PP context, used for multiple .prg file compilation
 * with DO ... or *.clp files
 */
void hb_pp_reset( PHB_PP_STATE pState )
{
   pState->fError        = HB_FALSE;
   pState->iErrors       = 0;
   pState->iLineTot      = 0;
   pState->fEscStr       = HB_FALSE;
   pState->fMultiLineStr = HB_FALSE;
   pState->fTracePragmas = HB_FALSE;
   pState->fQuiet        = pState->fQuietSet;
   pState->iMaxCycles    = pState->iMaxCyclesSet;
   pState->iCondCompile  = 0;
   pState->iCondCount    = 0;
   pState->iStreamDump   = HB_PP_STREAM_OFF;

   hb_pp_tokenListFree( &pState->pFuncOut );
   hb_pp_tokenListFree( &pState->pFuncEnd );

   hb_pp_InFileFree( pState );
   hb_pp_OutFileFree( pState );
   hb_pp_TraceFileFree( pState );

   if( pState->iOperators > 0 )
   {
      hb_pp_operatorsFree( pState->pOperators, pState->iOperators );
      pState->pOperators = NULL;
      pState->iOperators = 0;
   }

   hb_pp_ruleListNonStdFree( &pState->pDefinitions );
   hb_pp_ruleListNonStdFree( &pState->pTranslations );
   hb_pp_ruleListNonStdFree( &pState->pCommands );
}

/*
 * add search path for included files
 */
void hb_pp_addSearchPath( PHB_PP_STATE pState, const char * szPath, HB_BOOL fReplace )
{
   if( fReplace && pState->pIncludePath )
   {
      hb_fsFreeSearchPath( pState->pIncludePath );
      pState->pIncludePath = NULL;
   }

   if( szPath && *szPath )
   {
      hb_fsAddSearchPath( szPath, &pState->pIncludePath );
   }
}

/*
 * mark current rules as standard ones
 */
void hb_pp_setStdBase( PHB_PP_STATE pState )
{
   pState->fError = HB_FALSE;
   hb_pp_ruleListSetStd( pState->pDefinitions );
   hb_pp_ruleListSetStd( pState->pTranslations );
   hb_pp_ruleListSetStd( pState->pCommands );
   memset( pState->pMap, 0, sizeof( pState->pMap ) );
   hb_pp_ruleListSetId( pState, pState->pDefinitions, HB_PP_DEFINE );
   hb_pp_ruleListSetId( pState, pState->pTranslations, HB_PP_TRANSLATE );
   hb_pp_ruleListSetId( pState, pState->pCommands, HB_PP_COMMAND );

   /* clear total number of preprocessed lines so we will report only
    * lines in compiled .prg files
    */
   pState->iLineTot = 0;
}

/*
 * initialize dynamic definitions
 */
void hb_pp_initDynDefines( PHB_PP_STATE pState, HB_BOOL fArchDefs )
{
   char szResult[ 65 ];
   int iYear, iMonth, iDay, i;
   long lDate, lTime;

   if( fArchDefs )
   {
      static const char * s_szPlatform = "__PLATFORM__%s";

      char szDefine[ 65 ];

      if( hb_verPlatformMacro() )
      {
         hb_snprintf( szDefine, sizeof( szDefine ), s_szPlatform, hb_verPlatformMacro() );
         hb_pp_addDefine( pState, szDefine, NULL );
      }
#if defined( HB_OS_UNIX )
      hb_snprintf( szDefine, sizeof( szDefine ), s_szPlatform, "UNIX" );
      hb_pp_addDefine( pState, szDefine, NULL );
#endif
#if defined( HB_OS_WIN_CE )
      hb_snprintf( szDefine, sizeof( szDefine ), s_szPlatform, "WINDOWS" );
      hb_pp_addDefine( pState, szDefine, NULL );
#endif

      hb_snprintf( szResult, sizeof( szResult ), "%d", ( int ) sizeof( void * ) );
#if defined( HB_ARCH_16BIT )
      hb_pp_addDefine( pState, "__ARCH16BIT__", szResult );
#elif defined( HB_ARCH_32BIT )
      hb_pp_addDefine( pState, "__ARCH32BIT__", szResult );
#elif defined( HB_ARCH_64BIT )
      hb_pp_addDefine( pState, "__ARCH64BIT__", szResult );
#endif

#if defined( HB_LITTLE_ENDIAN )
      hb_pp_addDefine( pState, "__LITTLE_ENDIAN__", szResult );
#elif defined( HB_BIG_ENDIAN )
      hb_pp_addDefine( pState, "__BIG_ENDIAN__", szResult );
#elif defined( HB_PDP_ENDIAN )
      hb_pp_addDefine( pState, "__PDP_ENDIAN__", szResult );
#endif
   }

#if defined( __HARBOUR__ )
   hb_snprintf( szResult, sizeof( szResult ), "0x%02X%02X%02X", HB_VER_MAJOR & 0xFF, HB_VER_MINOR & 0xFF, HB_VER_RELEASE & 0xFF );
   hb_pp_addDefine( pState, "__HARBOUR__", szResult );
#endif

   /* __DATE__ */
   hb_dateToday( &iYear, &iMonth, &iDay );
   hb_dateStrPut( szResult + 1, iYear, iMonth, iDay );
   szResult[ 0 ] = '"';
   szResult[ 9 ] = '"';
   szResult[ 10 ] = '\0';
   hb_pp_addDefine( pState, "__DATE__", szResult );

   /* __TIME__ */
   hb_dateTimeStr( szResult + 1 );
   szResult[ 0 ] = '"';
   szResult[ 9 ] = '"';
   szResult[ 10 ] = '\0';
   hb_pp_addDefine( pState, "__TIME__", szResult );

   /* __TIMESTAMP__ */
   szResult[ 0 ] = 't';
   szResult[ 1 ] = '"';
   hb_timeStampGet( &lDate, &lTime );
   hb_timeStampStr( szResult + 2, lDate, lTime );
   i = ( int ) strlen( szResult );
   szResult[ i++ ] = '"';
   szResult[ i ] = '\0';
   hb_pp_addDefine( pState, "__TIMESTAMP__", szResult );

   hb_pp_addDefine( pState, "__FILE__", &s_pp_dynamicResult );
   hb_pp_addDefine( pState, "__LINE__", &s_pp_dynamicResult );

#ifdef HB_START_PROCEDURE
   hb_pp_addDefine( pState, "__HB_MAIN__", HB_START_PROCEDURE );
#endif
}

/*
 * read preprocess rules from file
 */
void hb_pp_readRules( PHB_PP_STATE pState, const char * szRulesFile )
{
   char szFileName[ HB_PATH_MAX ];
   PHB_PP_FILE pFile = pState->pFile;
   PHB_FNAME pFileName;

   pFileName = hb_fsFNameSplit( szRulesFile );
   if( ! pFileName->szExtension )
      pFileName->szExtension = ".ch";
   hb_fsFNameMerge( szFileName, pFileName );
   hb_xfree( pFileName );

   pState->pFile = hb_pp_FileNew( pState, szFileName, HB_FALSE, NULL, NULL,
                                  HB_TRUE, pState->pOpenFunc, HB_FALSE );
   if( ! pState->pFile )
   {
      pState->pFile = pFile;
      hb_pp_error( pState, 'F', HB_PP_ERR_CANNOT_OPEN_RULES, szFileName );
   }
   else
   {
      HB_BOOL fError = HB_FALSE;

      pState->iFiles++;
      pState->usLastType = HB_PP_TOKEN_NUL;
      while( hb_pp_tokenGet( pState ) )
      {
         if( pState->fError )
            fError = HB_TRUE;
      }
      if( pState->pFile )
      {
         hb_pp_FileFree( pState, pState->pFile, pState->pCloseFunc );
         pState->iFiles--;
      }
      pState->pFile = pFile;
      if( fError )
         pState->fError = HB_TRUE;
   }
}

/*
 * close all open input files and set the given buffer as input stream
 */
<<<<<<< HEAD
HB_BOOL hb_pp_inBuffer( PHB_PP_STATE pState, const char * szFileName, const char * pBuffer, HB_SIZE nLen, int iStartLine )
=======
HB_BOOL hb_pp_inBuffer( PHB_PP_STATE pState, const char * szFileName,
                        const char * pBuffer, HB_SIZE nLen, int iStartLine )
>>>>>>> 06c1134d
{
   hb_pp_InFileFree( pState );

   pState->fError = HB_FALSE;

   pState->pFile = hb_pp_FileBufNew( pBuffer, nLen );
   if( szFileName )
      pState->pFile->szFileName = hb_strdup( szFileName );
   pState->pFile->iCurrentLine = iStartLine;
   pState->pFile->iLastLine = iStartLine + 1;
   pState->iFiles++;
   return HB_TRUE;
}

/*
 * close all open input files and set the given one as new
 */
HB_BOOL hb_pp_inFile( PHB_PP_STATE pState, const char * szFileName,
                      HB_BOOL fSearchPath, FILE * file_in, HB_BOOL fError )
{
   hb_pp_InFileFree( pState );

   pState->fError = HB_FALSE;

   pState->pFile = hb_pp_FileNew( pState, szFileName, HB_FALSE, NULL,
                                  file_in, fSearchPath, NULL, HB_FALSE );
   if( pState->pFile )
   {
      pState->iFiles++;
      return HB_TRUE;
   }
   if( fError )
      hb_pp_error( pState, 'F', HB_PP_ERR_CANNOT_OPEN_INPUT, szFileName );
   return HB_FALSE;
}

/*
 * set output (.ppo) file
 */
HB_BOOL hb_pp_outFile( PHB_PP_STATE pState, const char * szOutFileName,
                       FILE * file_out )
{
   pState->fError = HB_FALSE;
   hb_pp_OutFileFree( pState );

   if( szOutFileName )
   {

      if( file_out )
         pState->file_out = file_out;
      else
         pState->file_out = hb_fopen( szOutFileName, "w" );

      if( pState->file_out )
      {
         pState->szOutFileName = hb_strdup( szOutFileName );
         pState->fWritePreprocesed = HB_TRUE;
      }
      else
      {
         hb_pp_error( pState, 'F', HB_PP_ERR_CANNOT_CREATE_FILE, szOutFileName );
      }
   }
   return ! pState->fError;
}

/*
 * set trace (.ppt) file
 */
HB_BOOL hb_pp_traceFile( PHB_PP_STATE pState, const char * szTraceFileName, FILE * file_trace )
{
   pState->fError = HB_FALSE;
   hb_pp_TraceFileFree( pState );

   if( szTraceFileName )
   {

      if( file_trace )
         pState->file_trace = file_trace;
      else
         pState->file_trace = hb_fopen( szTraceFileName, "w" );

      if( pState->file_trace )
      {
         pState->szTraceFileName = hb_strdup( szTraceFileName );
         pState->fWriteTrace = HB_TRUE;
      }
      else
      {
         hb_pp_error( pState, 'F', HB_PP_ERR_CANNOT_CREATE_FILE, szTraceFileName );
      }
   }
   return ! pState->fError;
}

/*
 * check error status of last PP operation
 */
HB_BOOL hb_pp_lasterror( PHB_PP_STATE pState )
{
   return pState->fError;
}

/*
 * retrieve number of errors which appeared during preprocessing
 */
int hb_pp_errorCount( PHB_PP_STATE pState )
{
   return pState->iErrors;
}

/*
 * return currently preprocessed file name
 */
char * hb_pp_fileName( PHB_PP_STATE pState )
{
   if( pState->pFile )
      return pState->pFile->szFileName;
   else
      return NULL;
}

/*
 * return currently preprocessed line number
 */
int hb_pp_line( PHB_PP_STATE pState )
{
   if( pState->pFile )
      return pState->pFile->iCurrentLine;
   else
      return 0;
}

int hb_pp_lineTot( PHB_PP_STATE pState )
{
   return pState->iLineTot;
}

/*
 * return output file name (.ppo)
 */
char * hb_pp_outFileName( PHB_PP_STATE pState )
{
   return pState->szOutFileName;
}

/*
 * return trace output file name (.ppt)
 */
char * hb_pp_traceFileName( PHB_PP_STATE pState )
{
   return pState->szTraceFileName;
}

/*
 * return if EOF was reached
 */
HB_BOOL hb_pp_eof( PHB_PP_STATE pState )
{
   return pState->pFile->fEof;
}

/*
 * add new define value
 */
void hb_pp_addDefine( PHB_PP_STATE pState, const char * szDefName,
                      const char * szDefValue )
{
   PHB_PP_TOKEN pMatch, pResult, pToken;
   PHB_PP_FILE pFile;

   pState->fError = HB_FALSE;

   pFile = hb_pp_FileBufNew( szDefName, strlen( szDefName ) );
   pFile->pPrev = pState->pFile;
   pState->pFile = pFile;
   pState->iFiles++;
   hb_pp_getLine( pState );
   pMatch = pState->pFile->pTokenList;
   pState->pFile->pTokenList = NULL;
   pToken = hb_pp_tokenResultEnd( &pMatch, HB_TRUE );
   hb_pp_tokenListFree( &pToken );

   if( szDefValue && ! pState->fError )
   {
      if( szDefValue == &s_pp_dynamicResult )
      {
         pResult = hb_pp_tokenNew( szDefName, strlen( szDefName ), 0,
                                   HB_PP_RMARKER_DYNVAL | HB_PP_TOKEN_STATIC );
      }
      else
      {
         pFile->pLineBuf = szDefValue;
         pFile->nLineBufLen = strlen( szDefValue );
         hb_pp_getLine( pState );
         pResult = pState->pFile->pTokenList;
         pState->pFile->pTokenList = NULL;
         pToken = hb_pp_tokenResultEnd( &pResult, HB_TRUE );
         hb_pp_tokenListFree( &pToken );
      }
   }
   else
      pResult = NULL;

   if( pState->fError || ! pMatch )
   {
      hb_pp_tokenListFree( &pMatch );
      hb_pp_tokenListFree( &pResult );
   }
   else
   {
      hb_pp_defineAdd( pState, HB_PP_CMP_CASE, 0, NULL, pMatch, pResult );
   }
   pState->pFile = pFile->pPrev;
   hb_pp_FileFree( pState, pFile, NULL );
   pState->iFiles--;
}

/*
 * delete define value
 */
void hb_pp_delDefine( PHB_PP_STATE pState, const char * szDefName )
{
   PHB_PP_TOKEN pToken;

   pToken = hb_pp_tokenNew( szDefName, strlen( szDefName ),
                            0, HB_PP_TOKEN_KEYWORD );
   hb_pp_defineDel( pState, pToken );
   hb_pp_tokenFree( pToken );
}

/*
 * set stream mode
 */
void hb_pp_setStream( PHB_PP_STATE pState, int iMode )
{
   pState->fError = HB_FALSE;
   switch( iMode )
   {
      case HB_PP_STREAM_DUMP_C:
         pState->iDumpLine = pState->pFile ? pState->pFile->iCurrentLine : 0;
         if( ! pState->pDumpBuffer )
            pState->pDumpBuffer = hb_membufNew();
         pState->iStreamDump = iMode;
         break;

      case HB_PP_STREAM_INLINE_C:
         pState->iDumpLine = pState->pFile ? pState->pFile->iCurrentLine : 0;
      case HB_PP_STREAM_CLIPPER:
      case HB_PP_STREAM_PRG:
      case HB_PP_STREAM_C:
         if( ! pState->pStreamBuffer )
            pState->pStreamBuffer = hb_membufNew();
      case HB_PP_STREAM_OFF:
      case HB_PP_STREAM_COMMENT:
         pState->iStreamDump = iMode;
         break;

      default:
         pState->fError = HB_TRUE;
   }
}

/*
 * return next preprocessed line
 */
char * hb_pp_nextLine( PHB_PP_STATE pState, HB_SIZE * pnLen )
{
   if( pState->pFile )
   {
      PHB_PP_TOKEN pToken;
      HB_BOOL fError = HB_FALSE;
      HB_USHORT ltype;

      if( ! pState->pOutputBuffer )
         pState->pOutputBuffer = hb_membufNew();
      else
         hb_membufFlush( pState->pOutputBuffer );

      pState->usLastType = ltype = HB_PP_TOKEN_NUL;
      while( ( pToken = hb_pp_tokenGet( pState ) ) != NULL )
      {
         if( pState->fError )
            fError = HB_TRUE;
         if( hb_pp_tokenStr( pToken, pState->pOutputBuffer, HB_TRUE, HB_TRUE, ltype ) )
            break;
         /* only single command in one call */
         if( ! pState->pTokenOut->pNext )
            break;
         ltype = HB_PP_TOKEN_TYPE( pToken->type );
      }
      if( fError )
         pState->fError = HB_TRUE;

      if( pnLen )
         *pnLen = hb_membufLen( pState->pOutputBuffer );
      hb_membufAddCh( pState->pOutputBuffer, '\0' );

      return hb_membufPtr( pState->pOutputBuffer );
   }

   if( pnLen )
      *pnLen = 0;
   return NULL;
}

/*
 * preprocess given buffer
 */
char * hb_pp_parseLine( PHB_PP_STATE pState, const char * pLine, HB_SIZE * pnLen )
{
   PHB_PP_TOKEN pToken;
   PHB_PP_FILE pFile;
   HB_BOOL fError = HB_FALSE;
   HB_USHORT ltype;
   HB_SIZE nLen;

   if( ! pState->pOutputBuffer )
      pState->pOutputBuffer = hb_membufNew();
   else
      hb_membufFlush( pState->pOutputBuffer );

   nLen = pnLen ? *pnLen : strlen( pLine );

   pFile = hb_pp_FileBufNew( pLine, nLen );
   pFile->pPrev = pState->pFile;
   pState->pFile = pFile;
   pState->iFiles++;

   pState->usLastType = ltype = HB_PP_TOKEN_NUL;
   while( ( pToken = hb_pp_tokenGet( pState ) ) != NULL )
   {
      if( pState->fError )
         fError = HB_TRUE;
      hb_pp_tokenStr( pToken, pState->pOutputBuffer, HB_TRUE, HB_TRUE, ltype );
      ltype = HB_PP_TOKEN_TYPE( pToken->type );
   }
   if( fError )
      pState->fError = HB_TRUE;

   if( ( nLen && pLine[ nLen - 1 ] == '\n' ) ||
       hb_membufLen( pState->pOutputBuffer ) == 0 ||
       hb_membufPtr( pState->pOutputBuffer )
                        [ hb_membufLen( pState->pOutputBuffer ) - 1 ] != '\n' )
      hb_membufAddCh( pState->pOutputBuffer, '\0' );
   else
      hb_membufPtr( pState->pOutputBuffer )
                        [ hb_membufLen( pState->pOutputBuffer ) - 1 ] = '\0';

   if( pnLen )
      *pnLen = hb_membufLen( pState->pOutputBuffer ) - 1;

   if( pState->pFile == pFile )
   {
      pState->pFile = pFile->pPrev;
      hb_pp_FileFree( pState, pFile, NULL );
      pState->iFiles--;
   }

   return hb_membufPtr( pState->pOutputBuffer );
}

/*
 * create new PP context for macro compiler
 */
PHB_PP_STATE hb_pp_lexNew( const char * pMacroString, HB_SIZE nLen )
{
   PHB_PP_STATE pState = hb_pp_new();

   pState->fQuiet = HB_TRUE;
   pState->fGauge = HB_FALSE;
   pState->pFile = hb_pp_FileBufNew( pMacroString, nLen );
   hb_pp_getLine( pState );
   pState->pTokenOut = pState->pFile->pTokenList;
   pState->pFile->pTokenList = NULL;
   hb_pp_FileFree( pState, pState->pFile, NULL );
   pState->pFile = NULL;
   if( pState->fError )
   {
      hb_pp_free( pState );
      pState = NULL;
   }
   else
      pState->pNextTokenPtr = &pState->pTokenOut;

   return pState;
}

PHB_PP_TOKEN hb_pp_lexGet( PHB_PP_STATE pState )
{
   PHB_PP_TOKEN pToken = *pState->pNextTokenPtr;

   if( pToken )
      pState->pNextTokenPtr = &pToken->pNext;

   return pToken;
}

HB_BOOL hb_pp_tokenNextExp( PHB_PP_TOKEN * pTokenPtr )
{
   if( hb_pp_tokenCanStartExp( *pTokenPtr ) )
   {
      HB_BOOL fStop = HB_FALSE;
      if( hb_pp_tokenSkipExp( pTokenPtr, NULL, HB_PP_CMP_STD, &fStop ) && ! fStop )
         return HB_TRUE;
   }

   return HB_FALSE;
}

/*
 * convert token letters to upper cases
 * strip leading '&' and trailing '.' (if any) from macrovar token
 */
void hb_pp_tokenUpper( PHB_PP_TOKEN pToken )
{
   if( HB_PP_TOKEN_TYPE( pToken->type ) == HB_PP_TOKEN_MACROVAR )
   {
      if( pToken->len > HB_SYMBOL_NAME_LEN + 1 )
         pToken->len = HB_SYMBOL_NAME_LEN + 1;
      if( pToken->value[ pToken->len - 1 ] == '.' )
         pToken->len -= 2;
      else
         pToken->len--;

      if( pToken->len <= 1 )
      {
         HB_UCHAR ucVal = pToken->len ? ( HB_UCHAR ) pToken->value[ 1 ] : 0;
         if( HB_PP_TOKEN_ALLOC( pToken->type ) )
         {
            hb_xfree( HB_UNCONST( pToken->value ) );
            pToken->type |= HB_PP_TOKEN_STATIC;
         }
         pToken->value = hb_szAscii[ ucVal ];
      }
      else
      {
         if( ! HB_PP_TOKEN_ALLOC( pToken->type ) )
         {
            pToken->value = ( char * ) memcpy( hb_xgrab( pToken->len + 1 ),
                                               pToken->value + 1, pToken->len );
            pToken->type &= ~HB_PP_TOKEN_STATIC;
         }
         else
            memmove( HB_UNCONST( pToken->value ), pToken->value + 1, pToken->len );
         ( ( char * ) HB_UNCONST( pToken->value ) )[ pToken->len ] = '\0';
      }
   }
   else if( pToken->len > 1 )
   {
      if( ! HB_PP_TOKEN_ALLOC( pToken->type ) )
      {
         char * value = ( char * ) hb_xgrab( pToken->len + 1 );
         memcpy( value, pToken->value, pToken->len + 1 );
         pToken->value = value;
         pToken->type &= ~HB_PP_TOKEN_STATIC;
      }
      if( HB_PP_TOKEN_TYPE( pToken->type ) == HB_PP_TOKEN_KEYWORD &&
          pToken->len > HB_SYMBOL_NAME_LEN )
      {
         pToken->len = HB_SYMBOL_NAME_LEN;
         ( ( char * ) HB_UNCONST( pToken->value ) )[ HB_SYMBOL_NAME_LEN ] = '\0';
      }
   }

   if( pToken->len <= 1 )
   {
      HB_UCHAR ucVal = ( HB_UCHAR ) HB_PP_UPPER( pToken->value[ 0 ] );
      if( HB_PP_TOKEN_ALLOC( pToken->type ) )
      {
         hb_xfree( HB_UNCONST( pToken->value ) );
         pToken->type |= HB_PP_TOKEN_STATIC;
      }
      pToken->value = hb_szAscii[ ucVal ];
   }
   else
      hb_strupr( ( char * ) HB_UNCONST( pToken->value ) );
}

/*
 * convert tokens between '[' and ']' tokens into single string token
 * and replace the converted tokens with the new string
 */
void hb_pp_tokenToString( PHB_PP_STATE pState, PHB_PP_TOKEN pToken )
{
   HB_BOOL fError = HB_TRUE;

   pState->fError = HB_FALSE;
   hb_membufFlush( pState->pBuffer );
   if( HB_PP_TOKEN_TYPE( pToken->type ) == HB_PP_TOKEN_LEFT_SB )
   {
      PHB_PP_TOKEN pTok, pFirst, pLast = NULL;
      pFirst = pTok = pToken->pNext;
      while( ! HB_PP_TOKEN_ISEOL( pTok ) )
      {
         pLast = pTok;
         if( HB_PP_TOKEN_TYPE( pTok->type ) == HB_PP_TOKEN_RIGHT_SB )
         {
            while( pTok->spaces > 0 )
            {
               hb_membufAddCh( pState->pBuffer, ' ' );
               pTok->spaces--;
            }
            fError = HB_FALSE;
            pTok = pTok->pNext;
            break;
         }
         else if( HB_PP_TOKEN_TYPE( pTok->type ) == HB_PP_TOKEN_EOC &&
                  ! pTok->pNext && pState->pFile->pTokenList )
         {
            hb_pp_tokenMoveCommand( pState, &pTok->pNext,
                                    &pState->pFile->pTokenList );
         }
         hb_pp_tokenStr( pTok, pState->pBuffer, HB_TRUE, HB_FALSE, 0 );
         pTok = pTok->pNext;
      }
      if( pLast )
      {
         pLast->pNext = NULL;
         pToken->pNext = pTok;
         hb_pp_tokenListFree( &pFirst );
      }
      hb_pp_tokenSetValue( pToken, hb_membufPtr( pState->pBuffer ),
                                   hb_membufLen( pState->pBuffer ) );
      HB_PP_TOKEN_SETTYPE( pToken, HB_PP_TOKEN_STRING );
      if( pState->fWritePreprocesed )
      {
         if( ! fError )
            hb_membufAddCh( pState->pBuffer, ']' );
         if( fwrite( hb_membufPtr( pState->pBuffer ), sizeof( char ),
                     hb_membufLen( pState->pBuffer ), pState->file_out ) !=
             hb_membufLen( pState->pBuffer ) )
         {
            hb_pp_error( pState, 'F', HB_PP_ERR_WRITE_FILE, pState->szOutFileName );
         }
      }
   }

   if( fError )
   {
      hb_membufAddCh( pState->pBuffer, '\0' );
      hb_pp_error( pState, 'E', HB_PP_ERR_STRING_TERMINATOR,
                   hb_membufPtr( pState->pBuffer ) );
   }
}

char * hb_pp_tokenBlockString( PHB_PP_STATE pState, PHB_PP_TOKEN pToken,
                               int * piType, HB_SIZE * pnLen )
{
   *piType = 0;
   hb_membufFlush( pState->pBuffer );
   if( HB_PP_TOKEN_TYPE( pToken->type ) == HB_PP_TOKEN_LEFT_CB )
   {
      HB_USHORT ltype = HB_PP_TOKEN_NUL;
      int iBraces = 0;
      do
      {
         hb_pp_tokenStr( pToken, pState->pBuffer, ltype != HB_PP_TOKEN_NUL,
                         HB_TRUE, ltype );
         ltype = HB_PP_TOKEN_TYPE( pToken->type );
         switch( ltype )
         {
            case HB_PP_TOKEN_MACROVAR:
            case HB_PP_TOKEN_MACROTEXT:
               *piType |= HB_BLOCK_MACROVAR;
               break;
            case HB_PP_TOKEN_RIGHT_CB:
               --iBraces;
               break;
            case HB_PP_TOKEN_LEFT_CB:
               ++iBraces;
               break;
         }
         pToken = pToken->pNext;
      }
      while( iBraces && ! HB_PP_TOKEN_ISEOC( pToken ) );
   }
   *pnLen = hb_membufLen( pState->pBuffer );
   hb_membufAddCh( pState->pBuffer, '\0' );
   return hb_membufPtr( pState->pBuffer );
}<|MERGE_RESOLUTION|>--- conflicted
+++ resolved
@@ -5766,12 +5766,8 @@
 /*
  * close all open input files and set the given buffer as input stream
  */
-<<<<<<< HEAD
-HB_BOOL hb_pp_inBuffer( PHB_PP_STATE pState, const char * szFileName, const char * pBuffer, HB_SIZE nLen, int iStartLine )
-=======
 HB_BOOL hb_pp_inBuffer( PHB_PP_STATE pState, const char * szFileName,
                         const char * pBuffer, HB_SIZE nLen, int iStartLine )
->>>>>>> 06c1134d
 {
    hb_pp_InFileFree( pState );
 
