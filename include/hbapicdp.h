/*
 * Header file for the CodePages API
 *
 * Copyright 2002 Alexander S.Kresin <alex@belacy.belgorod.su>
 * Copyright 2009 Przemyslaw Czerpak <druzus / at / priv.onet.pl>
 *
 * This program is free software; you can redistribute it and/or modify
 * it under the terms of the GNU General Public License as published by
 * the Free Software Foundation; either version 2, or (at your option)
 * any later version.
 *
 * This program is distributed in the hope that it will be useful,
 * but WITHOUT ANY WARRANTY; without even the implied warranty of
 * MERCHANTABILITY or FITNESS FOR A PARTICULAR PURPOSE.  See the
 * GNU General Public License for more details.
 *
 * You should have received a copy of the GNU General Public License
 * along with this software; see the file COPYING.txt.  If not, write to
 * the Free Software Foundation, Inc., 59 Temple Place, Suite 330,
 * Boston, MA 02111-1307 USA (or visit the web site https://www.gnu.org/).
 *
 * As a special exception, the Harbour Project gives permission for
 * additional uses of the text contained in its release of Harbour.
 *
 * The exception is that, if you link the Harbour libraries with other
 * files to produce an executable, this does not by itself cause the
 * resulting executable to be covered by the GNU General Public License.
 * Your use of that executable is in no way restricted on account of
 * linking the Harbour library code into it.
 *
 * This exception does not however invalidate any other reasons why
 * the executable file might be covered by the GNU General Public License.
 *
 * This exception applies only to the code released by the Harbour
 * Project under the name Harbour.  If you copy code from other
 * Harbour Project or Free Software Foundation releases into a copy of
 * Harbour, as the General Public License permits, the exception does
 * not apply to the code that you add in this way.  To avoid misleading
 * anyone as to the status of such modified files, you must delete
 * this exception notice from them.
 *
 * If you write modifications of your own for Harbour, it is your choice
 * whether to permit this exception to apply to your modifications.
 * If you do not wish that, delete this exception notice.
 *
 */

#ifndef HB_APICDP_H_
#define HB_APICDP_H_

#include "hbapi.h"
#include "hbinit.h"

HB_EXTERN_BEGIN

/* This hack is needed to force preprocessing if id is also a macro */
#define HB_CODEPAGE_REQUEST( id )      HB_CODEPAGE_REQUEST_( id )
#define HB_CODEPAGE_REQUEST_( id )     HB_FUNC_EXTERN( HB_CODEPAGE_##id ); \
                                       extern void hb_codepage_ForceLink_##id( void ); \
                                       void hb_codepage_ForceLink_##id( void ) \
                                       { \
                                          HB_FUNC_EXEC( HB_CODEPAGE_##id ); \
                                       }
#define HB_CODEPAGE_ANNOUNCE( id )     HB_CODEPAGE_ANNOUNCE_( id )
#define HB_CODEPAGE_ANNOUNCE_( id )    HB_FUNC( HB_CODEPAGE_##id ) {}


/* forward declaration */
struct _HB_CODEPAGE;

#define _PHB_CODEPAGE       struct _HB_CODEPAGE *

#define HB_CDPCHAR_GET( c, s, n, i, w )         (c)->wcharGet( c, s, n, i, w )
#define HB_CDPCHAR_PUT( c, s, n, i, w )         (c)->wcharPut( c, s, n, i, w )
#define HB_CDPCHAR_LEN( c, w )                  (c)->wcharLen( c, w )
#define HB_CDPCHAR_UPPER( c, w )                (c)->wcharUpper( c, w )
#define HB_CDPCHAR_LOWER( c, w )                (c)->wcharLower( c, w )
#define HB_CDPCHAR_FLAGS( c, w )                (c)->wcharFlags( c, w )
#define HB_CDPCHAR_CMP( c, s1, n1, s2, n2, e )  (c)->wcharCmp( c, s1, n1, s2, n2, e )
#define HB_CDPCHAR_CMPI( c, s1, n1, s2, n2, e ) (c)->wcharCmpI( c, s1, n1, s2, n2, e )

#define HB_CDP_GET_FUNC( func ) HB_BOOL func( _PHB_CODEPAGE cdp, const char * pSrc, HB_SIZE nLen, HB_SIZE * pnIndex, HB_WCHAR * wc )
typedef HB_CDP_GET_FUNC( ( * PHB_CDP_GET_FUNC ) );

#define HB_CDP_PUT_FUNC( func ) HB_BOOL func( _PHB_CODEPAGE cdp, char * pDst, HB_SIZE nLen, HB_SIZE * pnIndex, HB_WCHAR wc )
typedef HB_CDP_PUT_FUNC( ( * PHB_CDP_PUT_FUNC ) );

#define HB_CDP_LEN_FUNC( func ) int func( _PHB_CODEPAGE cdp, HB_WCHAR wc )
typedef HB_CDP_LEN_FUNC( ( * PHB_CDP_LEN_FUNC ) );

#define HB_CDP_UPPER_FUNC( func ) HB_WCHAR func( _PHB_CODEPAGE cdp, HB_WCHAR wc )
typedef HB_CDP_UPPER_FUNC( ( * PHB_CDP_UPPER_FUNC ) );

#define HB_CDP_LOWER_FUNC( func ) HB_WCHAR func( _PHB_CODEPAGE cdp, HB_WCHAR wc )
typedef HB_CDP_LOWER_FUNC( ( * PHB_CDP_LOWER_FUNC ) );

#define HB_CDP_FLAGS_FUNC( func ) int func( _PHB_CODEPAGE cdp, HB_WCHAR wc )
typedef HB_CDP_FLAGS_FUNC( ( * PHB_CDP_FLAGS_FUNC ) );

#define HB_CDP_CMP_FUNC( func ) int func( _PHB_CODEPAGE cdp, const char * szFirst, HB_SIZE nLenFirst, const char * szSecond, HB_SIZE nLenSecond, HB_BOOL fExact )
typedef HB_CDP_CMP_FUNC( ( * PHB_CDP_CMP_FUNC ) );


typedef struct _HB_UNITABLE
{
   const char *      uniID;
   const HB_WCHAR *  uniCodes;
   HB_UCHAR *        uniTrans;
   HB_WCHAR          wcMax;
} HB_UNITABLE, * PHB_UNITABLE;

typedef struct _HB_MULTICHAR
{
   char     cFirst[ 2 ];
   char     cLast[ 2 ];
   int      sortUp;
   int      sortLo;
   HB_WCHAR wcUp;
   HB_WCHAR wcLo;
} HB_MULTICHAR, * PHB_MULTICHAR;

typedef struct _HB_CODEPAGE
{
   const char *            id;
   const char *            info;
   PHB_UNITABLE            uniTable;
   const HB_UCHAR *        flags;
   const HB_UCHAR *        upper;
   const HB_UCHAR *        lower;
   const HB_UCHAR *        sort;
   const HB_UCHAR *        acc;
   int                     nACSort;
   int                     type;
   PHB_CDP_GET_FUNC        wcharGet;
   PHB_CDP_PUT_FUNC        wcharPut;
   PHB_CDP_LEN_FUNC        wcharLen;
   PHB_CDP_UPPER_FUNC      wcharUpper;
   PHB_CDP_LOWER_FUNC      wcharLower;
   PHB_CDP_FLAGS_FUNC      wcharFlags;
   PHB_CDP_CMP_FUNC        wcharCmp;
   PHB_CDP_CMP_FUNC        wcharCmpI;
   int                     nMulti;
   int                     nMultiUC;
   PHB_MULTICHAR           multi;
   void *                  buffer;
   struct _HB_CODEPAGE *   next;
} HB_CODEPAGE, * PHB_CODEPAGE;

#define HB_CPID_437        "cp437"
#define HB_CPID_737        "cp737"
#define HB_CPID_775        "cp775"
#define HB_CPID_850        "cp850"
#define HB_CPID_852        "cp852"
#define HB_CPID_855        "cp855"
#define HB_CPID_857        "cp857"
#define HB_CPID_858        "cp858"
#define HB_CPID_860        "cp860"
#define HB_CPID_861        "cp861"
#define HB_CPID_862        "cp862"
#define HB_CPID_863        "cp863"
#define HB_CPID_864        "cp864"
#define HB_CPID_865        "cp865"
#define HB_CPID_866        "cp866"
#define HB_CPID_869        "cp869"
#define HB_CPID_874        "cp874"
#define HB_CPID_1125       "cp1125"
#define HB_CPID_1250       "cp1250"
#define HB_CPID_1251       "cp1251"
#define HB_CPID_1252       "cp1252"
#define HB_CPID_1253       "cp1253"
#define HB_CPID_1254       "cp1254"
#define HB_CPID_1255       "cp1255"
#define HB_CPID_1256       "cp1256"
#define HB_CPID_1257       "cp1257"
#define HB_CPID_1258       "cp1258"
#define HB_CPID_8859_1     "iso8859-1"
#define HB_CPID_8859_1B    "iso8859-1b"
#define HB_CPID_8859_2     "iso8859-2"
#define HB_CPID_8859_3     "iso8859-3"
#define HB_CPID_8859_4     "iso8859-4"
#define HB_CPID_8859_5     "iso8859-5"
#define HB_CPID_8859_6     "iso8859-6"
#define HB_CPID_8859_7     "iso8859-7"
#define HB_CPID_8859_8     "iso8859-8"
#define HB_CPID_8859_9     "iso8859-9"
#define HB_CPID_8859_10    "iso8859-10"
#define HB_CPID_8859_11    "iso8859-11"
#define HB_CPID_8859_13    "iso8859-13"
#define HB_CPID_8859_14    "iso8859-14"
#define HB_CPID_8859_15    "iso8859-15"
#define HB_CPID_8859_16    "iso8859-16"
#define HB_CPID_KOI_8      "koi-8"
#define HB_CPID_KOI_8U     "koi-8u"
#define HB_CPID_KAM        "kamenicky"
#define HB_CPID_MAZ        "mazovia"
#define HB_CPID_MIK        "bg-mik"
#define HB_CPID_037        "cp037"
#define HB_CPID_424        "cp424"
#define HB_CPID_500        "cp500"
#define HB_CPID_856        "cp856"
#define HB_CPID_875        "cp875"
#define HB_CPID_1006       "cp1006"
#define HB_CPID_1026       "cp1026"
#define HB_CPID_10000      "macroman"
#define HB_CPID_10006      "macgreek"
#define HB_CPID_10007      "maccyrillic"
#define HB_CPID_10029      "maccentraleurope"
#define HB_CPID_10079      "maciceland"
#define HB_CPID_10081      "macturkish"
#define HB_CPID_ATARIST    "atarist"
#define HB_CPID_NEXTSTEP   "nextstep"
#define HB_CPID_USASCII    "us-ascii"
#define HB_CPID_646YU      "iso646-yu"
#define HB_CPID_646YUC     "iso646-yuc"

#define HB_UNITB_437       &hb_uniTbl_437
#define HB_UNITB_737       &hb_uniTbl_737
#define HB_UNITB_775       &hb_uniTbl_775
#define HB_UNITB_850       &hb_uniTbl_850
#define HB_UNITB_852       &hb_uniTbl_852
#define HB_UNITB_855       &hb_uniTbl_855
#define HB_UNITB_857       &hb_uniTbl_857
#define HB_UNITB_858       &hb_uniTbl_858
#define HB_UNITB_860       &hb_uniTbl_860
#define HB_UNITB_861       &hb_uniTbl_861
#define HB_UNITB_862       &hb_uniTbl_862
#define HB_UNITB_863       &hb_uniTbl_863
#define HB_UNITB_864       &hb_uniTbl_864
#define HB_UNITB_865       &hb_uniTbl_865
#define HB_UNITB_866       &hb_uniTbl_866
#define HB_UNITB_869       &hb_uniTbl_869
#define HB_UNITB_874       &hb_uniTbl_874
#define HB_UNITB_1125      &hb_uniTbl_1125
#define HB_UNITB_1250      &hb_uniTbl_1250
#define HB_UNITB_1251      &hb_uniTbl_1251
#define HB_UNITB_1252      &hb_uniTbl_1252
#define HB_UNITB_1253      &hb_uniTbl_1253
#define HB_UNITB_1254      &hb_uniTbl_1254
#define HB_UNITB_1255      &hb_uniTbl_1255
#define HB_UNITB_1256      &hb_uniTbl_1256
#define HB_UNITB_1257      &hb_uniTbl_1257
#define HB_UNITB_1258      &hb_uniTbl_1258
#define HB_UNITB_8859_1    &hb_uniTbl_8859_1
#define HB_UNITB_8859_1B   &hb_uniTbl_8859_1b
#define HB_UNITB_8859_2    &hb_uniTbl_8859_2
#define HB_UNITB_8859_3    &hb_uniTbl_8859_3
#define HB_UNITB_8859_4    &hb_uniTbl_8859_4
#define HB_UNITB_8859_5    &hb_uniTbl_8859_5
#define HB_UNITB_8859_6    &hb_uniTbl_8859_6
#define HB_UNITB_8859_7    &hb_uniTbl_8859_7
#define HB_UNITB_8859_8    &hb_uniTbl_8859_8
#define HB_UNITB_8859_9    &hb_uniTbl_8859_9
#define HB_UNITB_8859_10   &hb_uniTbl_8859_10
#define HB_UNITB_8859_11   &hb_uniTbl_8859_11
#define HB_UNITB_8859_13   &hb_uniTbl_8859_13
#define HB_UNITB_8859_14   &hb_uniTbl_8859_14
#define HB_UNITB_8859_15   &hb_uniTbl_8859_15
#define HB_UNITB_8859_16   &hb_uniTbl_8859_16
#define HB_UNITB_KOI_8     &hb_uniTbl_KOI_8
#define HB_UNITB_KOI_8U    &hb_uniTbl_KOI_8U
#define HB_UNITB_KAM       &hb_uniTbl_kamenicky
#define HB_UNITB_MAZ       &hb_uniTbl_mazovia
#define HB_UNITB_MIK       &hb_uniTbl_MIK
#define HB_UNITB_037       &hb_uniTbl_037
#define HB_UNITB_424       &hb_uniTbl_424
#define HB_UNITB_500       &hb_uniTbl_500
#define HB_UNITB_856       &hb_uniTbl_856
#define HB_UNITB_875       &hb_uniTbl_875
#define HB_UNITB_1006      &hb_uniTbl_1006
#define HB_UNITB_1026      &hb_uniTbl_1026
#define HB_UNITB_10000     &hb_uniTbl_10000
#define HB_UNITB_10006     &hb_uniTbl_10006
#define HB_UNITB_10007     &hb_uniTbl_10007
#define HB_UNITB_10029     &hb_uniTbl_10029
#define HB_UNITB_10079     &hb_uniTbl_10079
#define HB_UNITB_10081     &hb_uniTbl_10081
#define HB_UNITB_ATARIST   &hb_uniTbl_ATARIST
#define HB_UNITB_NEXTSTEP  &hb_uniTbl_NEXTSTEP
#define HB_UNITB_USASCII   &hb_uniTbl_USASCII
#define HB_UNITB_646YU     &hb_uniTbl_646YU
#define HB_UNITB_646YUC    &hb_uniTbl_646YUC
#define HB_UNITB_UNDEF     NULL /* ((PHB_UNITABLE) (-1)) */

extern HB_UNITABLE hb_uniTbl_437;
extern HB_UNITABLE hb_uniTbl_737;
extern HB_UNITABLE hb_uniTbl_775;
extern HB_UNITABLE hb_uniTbl_850;
extern HB_UNITABLE hb_uniTbl_852;
extern HB_UNITABLE hb_uniTbl_855;
extern HB_UNITABLE hb_uniTbl_857;
extern HB_UNITABLE hb_uniTbl_858;
extern HB_UNITABLE hb_uniTbl_860;
extern HB_UNITABLE hb_uniTbl_861;
extern HB_UNITABLE hb_uniTbl_862;
extern HB_UNITABLE hb_uniTbl_863;
extern HB_UNITABLE hb_uniTbl_864;
extern HB_UNITABLE hb_uniTbl_865;
extern HB_UNITABLE hb_uniTbl_866;
extern HB_UNITABLE hb_uniTbl_869;
extern HB_UNITABLE hb_uniTbl_874;
extern HB_UNITABLE hb_uniTbl_1125;
extern HB_UNITABLE hb_uniTbl_1250;
extern HB_UNITABLE hb_uniTbl_1251;
extern HB_UNITABLE hb_uniTbl_1252;
extern HB_UNITABLE hb_uniTbl_1253;
extern HB_UNITABLE hb_uniTbl_1254;
extern HB_UNITABLE hb_uniTbl_1255;
extern HB_UNITABLE hb_uniTbl_1256;
extern HB_UNITABLE hb_uniTbl_1257;
extern HB_UNITABLE hb_uniTbl_1258;
extern HB_UNITABLE hb_uniTbl_8859_1;
extern HB_UNITABLE hb_uniTbl_8859_1b;
extern HB_UNITABLE hb_uniTbl_8859_2;
extern HB_UNITABLE hb_uniTbl_8859_3;
extern HB_UNITABLE hb_uniTbl_8859_4;
extern HB_UNITABLE hb_uniTbl_8859_5;
extern HB_UNITABLE hb_uniTbl_8859_6;
extern HB_UNITABLE hb_uniTbl_8859_7;
extern HB_UNITABLE hb_uniTbl_8859_8;
extern HB_UNITABLE hb_uniTbl_8859_9;
extern HB_UNITABLE hb_uniTbl_8859_10;
extern HB_UNITABLE hb_uniTbl_8859_11;
extern HB_UNITABLE hb_uniTbl_8859_13;
extern HB_UNITABLE hb_uniTbl_8859_14;
extern HB_UNITABLE hb_uniTbl_8859_15;
extern HB_UNITABLE hb_uniTbl_8859_16;
extern HB_UNITABLE hb_uniTbl_KOI_8;
extern HB_UNITABLE hb_uniTbl_KOI_8U;
extern HB_UNITABLE hb_uniTbl_kamenicky;
extern HB_UNITABLE hb_uniTbl_mazovia;
extern HB_UNITABLE hb_uniTbl_MIK;
extern HB_UNITABLE hb_uniTbl_037;
extern HB_UNITABLE hb_uniTbl_424;
extern HB_UNITABLE hb_uniTbl_500;
extern HB_UNITABLE hb_uniTbl_856;
extern HB_UNITABLE hb_uniTbl_875;
extern HB_UNITABLE hb_uniTbl_1006;
extern HB_UNITABLE hb_uniTbl_1026;
extern HB_UNITABLE hb_uniTbl_10000;
extern HB_UNITABLE hb_uniTbl_10006;
extern HB_UNITABLE hb_uniTbl_10007;
extern HB_UNITABLE hb_uniTbl_10029;
extern HB_UNITABLE hb_uniTbl_10079;
extern HB_UNITABLE hb_uniTbl_10081;
extern HB_UNITABLE hb_uniTbl_ATARIST;
extern HB_UNITABLE hb_uniTbl_NEXTSTEP;
extern HB_UNITABLE hb_uniTbl_USASCII;
extern HB_UNITABLE hb_uniTbl_646YU;
extern HB_UNITABLE hb_uniTbl_646YUC;

extern HB_EXPORT PHB_CODEPAGE hb_vmCDP( void );
extern HB_EXPORT void         hb_vmSetCDP( PHB_CODEPAGE pCDP );


/* character flags */
#define HB_CDP_DIGIT    0x01
#define HB_CDP_ALPHA    0x02
#define HB_CDP_LOWER    0x04
#define HB_CDP_UPPER    0x08
#define HB_CDP_MULTI1   0x10
#define HB_CDP_MULTI2   0x20

/* accented character sorting */
#define HB_CDP_ACSORT_NONE          0     /* no special sorting for accented
                                             characters */
#define HB_CDP_ACSORT_EQUAL         1     /* accented characters have the same
                                             weight as corresponding unaccented
                                             ones */
#define HB_CDP_ACSORT_INTERLEAVED   2     /* accented characters sort after
                                             their unaccented counterparts only
                                             if the unaccented versions of all
                                             characters being compared are the
                                             same ( interleaving ) */

/* letter case sensitive sorting */
#define HB_CDP_CSSORT_UPLO          0     /* upper letters first then lower
                                             ones */
#define HB_CDP_CSSORT_MIXED         1     /* upper and lower letters are
                                             mixed */
#define HB_CDP_CSSORT_IGNORE        2     /* ignore case */

/* byte order */
#define HB_CDP_ENDIAN_NATIVE        0
#define HB_CDP_ENDIAN_LITTLE        1
#define HB_CDP_ENDIAN_BIG           2

/* codepage types */
#define HB_CDP_TYPE_CUSTOM          0x0001
#define HB_CDP_TYPE_CHARIDX         0x0002
#define HB_CDP_TYPE_CHARUNI         0x0004
#define HB_CDP_TYPE_BINSORT         0x0008
#define HB_CDP_TYPE_UTF8            0x0010

/* maximal size of unicode character in 'char' representation for buffers
 * To encode all ISO 10646 Universal Character Set (UCS) values (characters
<<<<<<< HEAD
 * can en encoded in 31-bit code space) in UTF-8 we need 6 bytes.
=======
 * can be encoded in 31-bit code space) in UTF-8 we need 6 bytes.
>>>>>>> 085e7eb3
 * UC2 characters (16-bit) encoded in UTF-8 needs 3 bytes.
 * 8 seems to be a little bit redundant and large enough for all encodings.
 * In theory some other encodings may need more bytes but I do not know any
 * one used in practice. [druzus]
 */
#define HB_MAX_CHAR_LEN             8

/* codepage uses simple binary sorting */
#define HB_CDP_ISBINSORT(cdp)       ( ( ( cdp )->type & HB_CDP_TYPE_BINSORT ) != 0 )
/* codepage uses custom string decoding */
#define HB_CDP_ISCUSTOM(cdp)        ( ( ( cdp )->type & HB_CDP_TYPE_CUSTOM ) != 0 )
/* codepage use character indexes instead of bytes ones */
#define HB_CDP_ISCHARIDX(cdp)       ( ( ( cdp )->type & HB_CDP_TYPE_CHARIDX ) != 0 )
/* Chr(), Asc() and similar functions operates on Unicode values instead of bytes */
#define HB_CDP_ISCHARUNI(cdp)       ( ( ( cdp )->type & HB_CDP_TYPE_CHARUNI ) != 0 )
/* codepage uses UTF-8 encoding */
#define HB_CDP_ISUTF8(cdp)          ( ( ( cdp )->type & HB_CDP_TYPE_UTF8 ) != 0 )

extern HB_EXPORT HB_BOOL      hb_cdpRegisterRaw( PHB_CODEPAGE cdp );
extern HB_EXPORT HB_BOOL      hb_cdpRegisterNew( const char * id,
                                                 const char * info,
                                                 PHB_UNITABLE uniTable,
                                                 const char * pszUpper,
                                                 const char * pszLower,
                                                 unsigned int nACSort,
                                                 unsigned int nCaseSort,
                                                 HB_BOOL fUtf8 );
extern HB_EXPORT void         hb_cdpBuildTransTable( PHB_UNITABLE uniTable );
extern HB_EXPORT void         hb_cdpReleaseAll( void );
extern HB_EXPORT const char * hb_cdpID( void );
extern HB_EXPORT HB_BOOL      hb_cdpIsUTF8( PHB_CODEPAGE cdp );
extern HB_EXPORT PHB_CODEPAGE hb_cdpSelect( PHB_CODEPAGE cdp );
extern HB_EXPORT const char * hb_cdpSelectID( const char * id );
extern HB_EXPORT PHB_CODEPAGE hb_cdpFind( const char * id );
extern HB_EXPORT PHB_CODEPAGE hb_cdpFindExt( const char * id );
extern HB_EXPORT const char ** hb_cdpList( void ); /* Caller must release the pointer */


extern HB_EXPORT HB_BOOL      hb_cdpIsDigit( PHB_CODEPAGE cdp, int iChar );
extern HB_EXPORT HB_BOOL      hb_cdpIsAlpha( PHB_CODEPAGE cdp, int iChar );
extern HB_EXPORT HB_BOOL      hb_cdpIsLower( PHB_CODEPAGE cdp, int iChar );
extern HB_EXPORT HB_BOOL      hb_cdpIsUpper( PHB_CODEPAGE cdp, int iChar );

extern HB_EXPORT int          hb_cdpcmp( const char * szFirst, HB_SIZE nLenFirst, const char * szSecond, HB_SIZE nLenSecond, PHB_CODEPAGE cdp, HB_BOOL fExact );
extern HB_EXPORT int          hb_cdpicmp( const char * szFirst, HB_SIZE nLenFirst, const char * szSecond, HB_SIZE nLenSecond, PHB_CODEPAGE cdp, HB_BOOL fExact );
extern HB_EXPORT const HB_UCHAR * hb_cdpGetSortTab( PHB_CODEPAGE cdp );

extern HB_EXPORT char *       hb_cdpDup( const char *, PHB_CODEPAGE, PHB_CODEPAGE );
extern HB_EXPORT char *       hb_cdpDupn( const char *, HB_SIZE, PHB_CODEPAGE, PHB_CODEPAGE );
extern HB_EXPORT char *       hb_cdpnDup( const char *, HB_SIZE *, PHB_CODEPAGE, PHB_CODEPAGE );
extern HB_EXPORT const char * hb_cdpnDup2( const char *, HB_SIZE, char *, HB_SIZE *, PHB_CODEPAGE, PHB_CODEPAGE );
extern HB_EXPORT const char * hb_cdpnDup3( const char *, HB_SIZE, char *, HB_SIZE *, char **, HB_SIZE *, PHB_CODEPAGE, PHB_CODEPAGE );
extern HB_EXPORT HB_SIZE      hb_cdpnDupLen( const char *, HB_SIZE, PHB_CODEPAGE, PHB_CODEPAGE );
extern HB_EXPORT HB_SIZE      hb_cdpnDup2Len( const char *, HB_SIZE, HB_SIZE, PHB_CODEPAGE, PHB_CODEPAGE );

extern HB_EXPORT char *       hb_cdpnDupUpper( PHB_CODEPAGE cdp, const char * pszText, HB_SIZE * pnSize );
extern HB_EXPORT char *       hb_cdpnDupLower( PHB_CODEPAGE cdp, const char * pszText, HB_SIZE * pnSize );
extern HB_EXPORT HB_SIZE      hb_cdpnDup2Upper( PHB_CODEPAGE cdp, const char * pszText, HB_SIZE nSize, char * buffer, HB_SIZE nBuffLen );
extern HB_EXPORT HB_SIZE      hb_cdpnDup2Lower( PHB_CODEPAGE cdp, const char * pszText, HB_SIZE nSize, char * buffer, HB_SIZE nBuffLen );

extern HB_EXPORT HB_SIZE      hb_cdpTransLen( const char * pSrc, HB_SIZE nSrc, HB_SIZE nMax, PHB_CODEPAGE cdpIn, PHB_CODEPAGE cdpOut );
extern HB_EXPORT HB_SIZE      hb_cdpTransTo( const char * pSrc, HB_SIZE nSrc, char * pDst, HB_SIZE nDst, PHB_CODEPAGE cdpIn, PHB_CODEPAGE cdpOut );

extern HB_EXPORT HB_WCHAR     hb_cdpGetU16Disp( PHB_CODEPAGE cdp, HB_UCHAR ch );
extern HB_EXPORT HB_SIZE      hb_cdpStrToUTF8Disp( PHB_CODEPAGE cdp, const char * pSrc, HB_SIZE nSrc, char * pDst, HB_SIZE nDst );
extern HB_EXPORT int          hb_cdpTranslateDispChar( int iChar, PHB_CODEPAGE cdpIn, PHB_CODEPAGE cdpOut );
extern HB_EXPORT int          hb_cdpTranslateChar( int iChar, PHB_CODEPAGE cdpIn, PHB_CODEPAGE cdpOut );

extern HB_EXPORT HB_UCHAR     hb_cdpGetChar( PHB_CODEPAGE cdp, HB_WCHAR wc );
extern HB_EXPORT HB_WCHAR     hb_cdpGetU16( PHB_CODEPAGE cdp, HB_UCHAR ch );
extern HB_EXPORT HB_UCHAR     hb_cdpGetUC( PHB_CODEPAGE cdp, HB_WCHAR wc, HB_UCHAR ucDef );
extern HB_EXPORT HB_WCHAR     hb_cdpGetWC( PHB_CODEPAGE cdp, HB_UCHAR ch, HB_WCHAR wcDef );

extern HB_EXPORT HB_BOOL      hb_cdpGetFromUTF8( PHB_CODEPAGE cdp, HB_UCHAR ch, int * n, HB_WCHAR * pwc );

extern HB_EXPORT HB_SIZE      hb_cdpUTF8StringLength( const char * pSrc, HB_SIZE nLen );
extern HB_EXPORT HB_SIZE      hb_cdpUTF8StringAt( const char * szNeedle, HB_SIZE nLenN, const char * szHaystack, HB_SIZE nLenH, HB_SIZE nStart, HB_SIZE nEnd, HB_BOOL fReverse );
extern HB_EXPORT HB_WCHAR     hb_cdpUTF8StringPeek( const char * pSrc, HB_SIZE nLen, HB_SIZE nPos );
extern HB_EXPORT char *       hb_cdpUTF8StringSubstr( const char * pSrc, HB_SIZE nLen, HB_SIZE nFrom, HB_SIZE nCount, HB_SIZE * pnDest );

extern HB_EXPORT HB_SIZE      hb_cdpUTF8AsStrLen( PHB_CODEPAGE cdp, const char * pSrc, HB_SIZE nSrc, HB_SIZE nMax );
extern HB_EXPORT HB_SIZE      hb_cdpUTF8ToStr( PHB_CODEPAGE cdp, const char * pSrc, HB_SIZE nSrc, char * pDst, HB_SIZE nDst );
extern HB_EXPORT HB_SIZE      hb_cdpStrAsUTF8Len( PHB_CODEPAGE cdp, const char * pSrc, HB_SIZE nSrc, HB_SIZE nMax );
extern HB_EXPORT HB_SIZE      hb_cdpStrToUTF8( PHB_CODEPAGE cdp, const char * pSrc, HB_SIZE nSrc, char * pDst, HB_SIZE nDst );

extern HB_EXPORT HB_SIZE      hb_cdpU16AsStrLen( PHB_CODEPAGE cdp, const HB_WCHAR * pSrc, HB_SIZE nSrc, HB_SIZE nMax );
extern HB_EXPORT HB_SIZE      hb_cdpU16ToStr( PHB_CODEPAGE cdp, int iEndian, const HB_WCHAR * pSrc, HB_SIZE nSrc, char * pDst, HB_SIZE nDst );
extern HB_EXPORT HB_SIZE      hb_cdpStrAsU16Len( PHB_CODEPAGE cdp, const char * pSrc, HB_SIZE nSrc, HB_SIZE nMax );
extern HB_EXPORT HB_SIZE      hb_cdpStrToU16( PHB_CODEPAGE cdp, int iEndian, const char * pSrc, HB_SIZE nSrc, HB_WCHAR * pDst, HB_SIZE nDst );
extern HB_EXPORT HB_WCHAR *   hb_cdpStrDupU16( PHB_CODEPAGE cdp, int iEndian, const char * pSrc );
extern HB_EXPORT HB_WCHAR *   hb_cdpStrDupnU16( PHB_CODEPAGE cdp, int iEndian, const char * pSrc, HB_SIZE nSrc );
extern HB_EXPORT HB_WCHAR *   hb_cdpnStrDupU16( PHB_CODEPAGE cdp, int iEndian, const char * pSrc, HB_SIZE nSrc, HB_SIZE * pnDst );

extern HB_EXPORT HB_WCHAR     hb_cdpGetU16Ctrl( HB_WCHAR wc );

extern HB_EXPORT int          hb_cdpUTF8CharSize( HB_WCHAR wc );
extern HB_EXPORT int          hb_cdpU16CharToUTF8( char * szUTF8, HB_WCHAR wc );
extern HB_EXPORT HB_BOOL      hb_cdpUTF8ToU16NextChar( HB_UCHAR ucChar, int * n, HB_WCHAR * pwc );


extern HB_EXPORT PHB_ITEM     hb_itemDeserializeCP( const char ** pBufferPtr, HB_SIZE * pnSize, PHB_CODEPAGE cdpIn, PHB_CODEPAGE cdpOut );
extern HB_EXPORT char *       hb_itemSerializeCP( PHB_ITEM pItem, int iFlags, PHB_CODEPAGE cdpIn, PHB_CODEPAGE cdpOut, HB_SIZE * pnSize );

extern HB_EXPORT HB_WCHAR     hb_cdpUpperWC( PHB_CODEPAGE cdp, HB_WCHAR wc );

/* functions operating on character indexes */
extern HB_EXPORT HB_SIZE      hb_cdpTextLen( PHB_CODEPAGE cdp, const char * pText, HB_SIZE nSize );
extern HB_EXPORT HB_SIZE      hb_cdpTextPos( PHB_CODEPAGE cdp, const char * pText, HB_SIZE nSize, HB_SIZE nIndex );
extern HB_EXPORT HB_SIZE      hb_cdpTextPosEx( PHB_CODEPAGE cdp, const char * pText, HB_SIZE nSize, HB_SIZE * pnIndex );

extern HB_EXPORT HB_WCHAR     hb_cdpTextGetU16( PHB_CODEPAGE cdp, const char * szText, HB_SIZE nLen );
extern HB_EXPORT HB_SIZE      hb_cdpTextPutU16( PHB_CODEPAGE cdp, char * szText, HB_SIZE nSize, HB_WCHAR wc );
extern HB_EXPORT HB_BOOL      hb_cdpCharEq( PHB_CODEPAGE cdp, const char * szText1, HB_SIZE nLen1, HB_SIZE * pnPos1,
                                                              const char * szText2, HB_SIZE nLen2, HB_SIZE * pnPos2 );
extern HB_EXPORT HB_BOOL      hb_cdpCharCaseEq( PHB_CODEPAGE cdp, const char * szText1, HB_SIZE nLen1, HB_SIZE * pnPos1,
                                                                  const char * szText2, HB_SIZE nLen2, HB_SIZE * pnPos2 );

HB_EXTERN_END

#endif /* HB_APICDP_H_ */<|MERGE_RESOLUTION|>--- conflicted
+++ resolved
@@ -393,11 +393,7 @@
 
 /* maximal size of unicode character in 'char' representation for buffers
  * To encode all ISO 10646 Universal Character Set (UCS) values (characters
-<<<<<<< HEAD
- * can en encoded in 31-bit code space) in UTF-8 we need 6 bytes.
-=======
  * can be encoded in 31-bit code space) in UTF-8 we need 6 bytes.
->>>>>>> 085e7eb3
  * UC2 characters (16-bit) encoded in UTF-8 needs 3 bytes.
  * 8 seems to be a little bit redundant and large enough for all encodings.
  * In theory some other encodings may need more bytes but I do not know any
