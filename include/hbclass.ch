/*
 * Header file for Class commands
 *
 * Copyright 1999 Antonio Linares <alinares@fivetechsoft.com>
 * Copyright 2000-07 JF. Lefebvre <jfl@mafact.com> & RA. Cuylen <rac@mafact.com> (Class(y), TopClass and Visual Object compatibility, multiple inheritance)
 * Copyright 2000-08-2001 JF. Lefebvre <jfl@mafact.com> (Scoping, Delegating, DATA Shared, Support of 10 Chars limits)
 * Copyright 2006 Przemyslaw Czerpak <druzus / at / priv.onet.pl>
 *    most of rules rewritten
 *
 * This program is free software; you can redistribute it and/or modify
 * it under the terms of the GNU General Public License as published by
 * the Free Software Foundation; either version 2, or (at your option)
 * any later version.
 *
 * This program is distributed in the hope that it will be useful,
 * but WITHOUT ANY WARRANTY; without even the implied warranty of
 * MERCHANTABILITY or FITNESS FOR A PARTICULAR PURPOSE.  See the
 * GNU General Public License for more details.
 *
 * You should have received a copy of the GNU General Public License
 * along with this software; see the file COPYING.txt.  If not, write to
 * the Free Software Foundation, Inc., 59 Temple Place, Suite 330,
 * Boston, MA 02111-1307 USA (or visit the web site https://www.gnu.org/).
 *
 * As a special exception, the Harbour Project gives permission for
 * additional uses of the text contained in its release of Harbour.
 *
 * The exception is that, if you link the Harbour libraries with other
 * files to produce an executable, this does not by itself cause the
 * resulting executable to be covered by the GNU General Public License.
 * Your use of that executable is in no way restricted on account of
 * linking the Harbour library code into it.
 *
 * This exception does not however invalidate any other reasons why
 * the executable file might be covered by the GNU General Public License.
 *
 * This exception applies only to the code released by the Harbour
 * Project under the name Harbour.  If you copy code from other
 * Harbour Project or Free Software Foundation releases into a copy of
 * Harbour, as the General Public License permits, the exception does
 * not apply to the code that you add in this way.  To avoid misleading
 * anyone as to the status of such modified files, you must delete
 * this exception notice from them.
 *
 * If you write modifications of your own for Harbour, it is your choice
 * whether to permit this exception to apply to your modifications.
 * If you do not wish that, delete this exception notice.
 *
 */

#ifndef HB_CLASS_CH_
#define HB_CLASS_CH_

#include "hboo.ch"

/* You can actually define one or all the syntax, they do not collide each other */
/* There is some difference with their original form and I hope I will have enough */
/* time to document it <g> */
/* This is work in progress ... */
/* FWOBJECT AND CLASSY compatibility are the base of this work */
/* VO is just here as I like it's way of */
/* instantiating object but there is only a very few VO keywords here :-( */
/* TOPCLASS is better implemented because I like the way some Classy command */
/* are simplified */
/* There is also a big common block extending in fact each of the four base syntax */
/* it seem actually impossible to completely separate it without creating */
/* four different include files (what I would not see in fact ) */

/* There is also two compatibility define you can use */
/* HB_CLS_NOTOBJECT which IF DEFINED, disable the auto inherit of HBObject */
<<<<<<< HEAD
/* (which in fact also disable the classy compatibility :new(...) => :Init(...) */
/* HB_CLS_NOAUTOINIT which disable the (VO like) AutoInit for Logical and Numeric */
/* when not specifically initiated */
=======
/* (which in fact also disable the classy compatibility :new(...) => :Init(...)  */
/* HB_CLS_NOAUTOINIT which disable the (VO like) AutoInit for Logical, Numeric, */
/* Date and Timestamp when not specifically initiated */
>>>>>>> 085b9d82
/* These two are disabled by default */
/* So Each class _inherit_ of HBObject by default and */
/*    Each logical, numeric, date and timestamp typed variable is initiated to */
/*    .F., 0, CToD( "" ) and t"00:00" by default */

/* #define HB_CLS_NOTOBJECT       */ /* Should be included in some compatibility include files as needed */
/* #define HB_CLS_NOAUTOINIT      */ /* Idem */
/* #define HB_CLS_NO_DECORATION   */ /* disable adding <class>_ prefix to method function names */
/* #define HB_CLS_NO_PARAMS_ERR   */ /* disable parameters validation in method declaration and implementation */
/* #define HB_CLS_NO_OO_ERR       */ /* disable all code validation */
/* #define HB_CLS_NO_DECLARATIONS */ /* disable value type declarations */

#ifndef HB_CLS_FWO
#ifndef HB_CLS_CSY
#ifndef HB_CLS_VO
#ifndef HB_CLS_TOP

/* IF NOTHING DECIDED BY THE PROGRAMMER USE ALL */
#define HB_CLS_FWO
#define HB_CLS_CSY
#define HB_CLS_VO
#define HB_CLS_TOP
#define HB_CLS_XPP

#endif
#endif
#endif
#endif


/* Disable method decoration when Harbour compiled strict compatibility mode.
   In strict mode, PP doesn't support identifier concatenation, which
   would be needed for method decoration. */
#ifdef HB_CLP_STRICT
   #ifndef HB_CLS_NO_DECORATION
      #define HB_CLS_NO_DECORATION
   #endif
   #ifndef HB_CLS_PARAM_LIST
      #define HB_CLS_PARAM_LIST
   #endif
#endif

/* disable strict parameters validation in method declaration and
   implementation when warning level (-w?) is not 3 or higher */
#if __pragma( WARNINGLEVEL ) < 3
   #ifndef HB_CLS_NO_PARAMS_ERR
      #define HB_CLS_NO_PARAMS_ERR
   #endif
#endif

/* should we use <ClassName>_ prefix for real method names? */
#ifdef HB_CLS_NO_DECORATION
   #xtranslate __HB_CLS_MTHNAME <!ClassName!> <MethodName> => <MethodName>
#else
   #xtranslate __HB_CLS_MTHNAME <!ClassName!> <MethodName> => <ClassName>_<MethodName>
#endif

/* parameters list passed throw - it's Harbour extension */
#ifndef HB_CLS_PARAM_LIST
   #define HB_CLS_PARAM_LIST ...
#endif

/* should we use _HB_CLASS/_HB_MEMBER declarations? */
#ifdef HB_CLS_NO_DECLARATIONS
   #xcommand _HB_CLASS  <name>        =>
   #xcommand _HB_CLASS  <name> <name> =>
   #xcommand _HB_MEMBER <name>        =>
   #xcommand DECLARE    <*decl*>      =>
   #xtranslate AS <type>              =>
   #xtranslate AS CLASS <name>        =>
#endif

/* should we inherit from HBObject class by default ? */
#ifdef HB_CLS_NOTOBJECT
   #xtranslate __HB_CLS_PAR([<cls,...>])  => { <cls> }
#else
   #xtranslate __HB_CLS_PAR([<cls,...>])  => iif( <.cls.>, { <cls> }, { @HBObject() } )
#endif

/* Should we initialize typed instance variables? */
#ifdef HB_CLS_NOAUTOINIT
   #define __HB_CLS_NOINI .T.
#else
   #define __HB_CLS_NOINI .F.
#endif

/* Should we generate compile error when method declaration has different parameters? */
#ifdef HB_CLS_NO_PARAMS_ERR
   #xtranslate __HB_CLS_PARAMS(<Method>)     => __HB_CLS_ASID(<Method>)
#else
   #xtranslate __HB_CLS_PARAMS(<Method>)     => <Method>
#endif

/* Should we disable compile errors for undeclared methods? */
#ifdef HB_CLS_NO_OO_ERR
   #xtranslate __HB_CLS_ERR([<msg,...>]) =>
   #xtranslate __HB_CLS_WARN([<msg,...>]) =>
#else
   #xtranslate __HB_CLS_ERR([<msg,...>]) => ;#error [ <msg>] ; #line
   #xtranslate __HB_CLS_WARN([<msg,...>]) => ;#warning [ <msg>] ; #line
#endif

/* disabled by default to not generate ignored by compiler noise in .ppo files */
#if 0
DECLARE HBClass ;
        New( cName AS String, OPTIONAL SuperParams ) AS CLASS HBClass ;
        Create() AS Object ;
        Instance() AS Object ;
        AddClsMethod( cName AS String, @MethodName(), nScope AS Numeric, n2 AS Numeric, n3 AS Numeric ) ;
        AddMultiClsData( cType AS String, uVal, nScope AS Numeric, aDatas AS Array OF String ) ;
        AddMultiData( cType AS String, uVal, nScope AS Numeric, aDatas AS Array OF String, x AS LOGICAL, lPer AS LOGICAL ) ;
        AddMethod( cName AS String, @MethodName(), nScope AS Numeric ) ;
        AddInLine( cName AS String, bBlock AS CodeBlock, nScope AS Numeric ) ;
        AddVirtual( cName AS String )
#endif

/*
 * Class(y) like non virtual send operator but instead of using early
 * bindings it casts object to class in which current method were defined.
 */
#translate @:<!MessageName!>([<MsgParams,...>]) => ;
                                ::realclass:<MessageName>([ <MsgParams>])

/* Indirect super casting translation */
#xtranslate :Super( <!SuperClass!> ): => :<SuperClass>:


#xtranslate __HB_CLS_OPT(<a>,<b>) =>  <a>
#xtranslate __HB_CLS_OPT(<a>)     =>  <a>

#xtranslate __HB_CLS_ASSTRING( <FuncName> )                 => <(FuncName)>
#xtranslate __HB_CLS_ASSTRING( <FuncName>([<params,...>]) ) => <(FuncName)>
#xtranslate __HB_CLS_ASFUNC( <FuncName> )                   => <FuncName>()
#xtranslate __HB_CLS_ASFUNC( <FuncName>([<params,...>]) )   => <FuncName>([ <params>])
#xtranslate __HB_CLS_ASID( <FuncName> )                     => <FuncName>
#xtranslate __HB_CLS_ASID( <FuncName>([<params,...>]) )     => <FuncName>
#xtranslate __HB_CLS_ASARGS( <FuncName> )                   =>
#xtranslate __HB_CLS_ASARGS( <FuncName>([<Args,...>]) )     => [ <Args>]
#xtranslate __HB_CLS_ASARGSOPT( <FuncName> )                =>
#xtranslate __HB_CLS_ASARGSOPT( <FuncName>([<Args,...>]) )  => [, <Args>]

/*
#xtranslate __HB_CLS_VARERR(<var>)                    => __HB_CLS_ERR( Invalid instance variable name \<<var>> )
#xtranslate __HB_CLS_ISVAR( <var> )                   => __HB_CLS_VARERR(<var>)
#xtranslate __HB_CLS_ISVAR( <!var!> )                 =>
#xcommand __HB_CLS_CHECKVAR( <param1> [,<paramN>] )   => __HB_CLS_ISVAR( <param1> ) [;__HB_CLS_ISVAR( <paramN> )]
*/

/* #xtranslate __HB_CLS_SCOPE( <export>, <protect>, <hidde> ) => ;
      iif( <export>, HB_OO_CLSTP_EXPORTED , ;
      iif( <protect>, HB_OO_CLSTP_PROTECTED, ;
      iif( <hidde>, HB_OO_CLSTP_HIDDEN, nScope ) ) ) */
#xtranslate __HB_CLS_SCOPE( <x,...> )        => ) __HB_CLS_ERR( Can not use multiple scope qualifiers! )
#xtranslate __HB_CLS_SCOPE( .T., .F., .F. )  => HB_OO_CLSTP_EXPORTED
#xtranslate __HB_CLS_SCOPE( .F., .T., .F. )  => HB_OO_CLSTP_PROTECTED
#xtranslate __HB_CLS_SCOPE( .F., .F., .T. )  => HB_OO_CLSTP_HIDDEN
#xtranslate __HB_CLS_SCOPE( .F., .F., .F. )  => nScope /* Default */


#xcommand CLASS <!ClassName!> [METACLASS <!metaClass!>] ;
             [ <frm: FROM, INHERIT> <!SuperClass1!> [,<!SuperClassN!>] ] ;
             [ <modulfriend: MODULE FRIENDLY> ] ;
             [ <static: STATIC> ] [ FUNCTION <FuncName> ] => ;
   _HB_CLASS <ClassName> <FuncName> ;;
   <static> function __HB_CLS_OPT( [<FuncName>,] <ClassName> ) ( HB_CLS_PARAM_LIST ) ;;
      STATIC s_oClass ;;
      LOCAL nScope, oClass, oInstance ;;
      IF s_oClass == NIL .AND. __clsLockDef( @s_oClass ) ;;
         BEGIN SEQUENCE ;;
            nScope := HB_OO_CLSTP_EXPORTED ; HB_SYMBOL_UNUSED( nScope ) ;;
            oClass  := iif( <.metaClass.>, <(metaClass)>, HBClass():new( <(ClassName)>, __HB_CLS_PAR( [ @<SuperClass1>() ] [ , @<SuperClassN>() ] ), @__HB_CLS_OPT([__HB_CLS_ASID(<FuncName>),] <ClassName>)() [, <.modulfriend.> ] ) ) ;;
   #undef  _CLASS_NAME_ ; #define _CLASS_NAME_ <ClassName> ;;
   #undef  _CLASS_MODE_ ; #define _CLASS_MODE_ _CLASS_DECLARATION_

#xcommand ENDCLASS [<lck: LOCK, LOCKED>] => ;
            oClass:Create() ; [<-lck-> __clsLock( oClass:hClass ) ] ;;
         ALWAYS ;;
            __clsUnlockDef( @s_oClass, oClass ) ;;
         END SEQUENCE ;;
         oInstance := oClass:Instance() ;;
         IF __objHasMsg( oInstance, "InitClass" ) ;;
            oInstance:InitClass( HB_CLS_PARAM_LIST ) ;;
         END ;;
         RETURN oInstance ;;
      END ;;
      RETURN s_oClass:Instance() AS CLASS _CLASS_NAME_ ;;
   #undef  _CLASS_MODE_ ; #define _CLASS_MODE_ _CLASS_IMPLEMENTATION_


#xcommand DECLARED METHOD <type: FUNCTION, PROCEDURE> <MethodName> CLASS <!ClassName!> => ;
      static <type> __HB_CLS_MTHNAME <ClassName> <MethodName> ;;
      local Self AS CLASS <ClassName> := QSelf() AS CLASS <ClassName>

#xcommand __HB_CLS_DECLARE_METHOD <MethodName> <!ClassName!> => ;
   #xcommand METHOD \<type: FUNCTION, PROCEDURE> <MethodName> CLASS <ClassName> _CLASS_IMPLEMENTATION_ => ;
         DECLARED METHOD \<type> <MethodName> CLASS <ClassName>

#xcommand __HB_CLS_DECLARE_METHOD <!MethodName!> <!ClassName!> => ;
   #xcommand METHOD \<type: FUNCTION, PROCEDURE> <MethodName> CLASS <ClassName> _CLASS_IMPLEMENTATION_ => ;
         DECLARED METHOD \<type> <MethodName> CLASS <ClassName> ;;
   #xcommand METHOD \<type: FUNCTION, PROCEDURE> <MethodName>(\[ \<xparams,...>] ) CLASS <ClassName> _CLASS_IMPLEMENTATION_ => ;
         DECLARED METHOD \<type> <MethodName>(\[ \<xparams>] ) CLASS <ClassName>

#xcommand METHOD <type: FUNCTION, PROCEDURE> <MethodName> CLASS <!ClassName!> _CLASS_IMPLEMENTATION_ => ;
   __HB_CLS_WARN( Method \<<MethodName>> not declared or declaration mismatch in class \<<ClassName>> ) ;;
   DECLARED METHOD <type> <MethodName> CLASS <ClassName>

#xcommand METHOD <MethodName> [ <ctor: CONSTRUCTOR> ] [ AS <type> ] [ <export: EXPORTED, VISIBLE>] [<protect: PROTECTED>] [<hidde: HIDDEN>] [<persistent: PERSISTENT, PROPERTY>] [<sync: SYNC>] [_CLASS_DECLARATION_] => ;
   _HB_MEMBER __HB_CLS_ASFUNC(<MethodName>) [<-ctor-> AS CLASS _CLASS_NAME_] [ AS <type> ];;
   __HB_CLS_DECLARE_METHOD __HB_CLS_PARAMS(<MethodName>) _CLASS_NAME_ ;;
   oClass:AddMethod( __HB_CLS_ASSTRING(<MethodName>), @__HB_CLS_ASID( __HB_CLS_MTHNAME _CLASS_NAME_ <MethodName> )(), __HB_CLS_SCOPE( <.export.>, <.protect.>, <.hidde.> ) + iif( <.ctor.>, HB_OO_CLSTP_CTOR, 0 ) + iif( <.persistent.>, HB_OO_CLSTP_PERSIST, 0 ) + iif( <.sync.>, HB_OO_CLSTP_SYNC, 0 ) )

#xcommand ACCESS <AccessName> [ AS <type> ] [ <export: EXPORTED, VISIBLE>] [<protect: PROTECTED>] [<hidde: HIDDEN>] [<persistent: PERSISTENT, PROPERTY>] [<sync: SYNC>] [_CLASS_DECLARATION_] => ;
   METHOD <AccessName> [ AS <type> ] <export> <protect> <hidde> <persistent> <sync> _CLASS_DECLARATION_

#xcommand ASSIGN <AssignName> [ AS <type> ] [ <export: EXPORTED, VISIBLE>] [<protect: PROTECTED>] [<hidde: HIDDEN>] [<persistent: PERSISTENT, PROPERTY>] [<sync: SYNC>] [_CLASS_DECLARATION_] => ;
   METHOD _<AssignName> [ AS <type> ] <export> <protect> <hidde> <persistent> <sync> _CLASS_DECLARATION_

#xcommand METHOD <type: FUNCTION, PROCEDURE> <MethodName> [CLASS <!ClassName!>] => ;
   METHOD <type> <MethodName> CLASS __HB_CLS_OPT([<ClassName>,] _CLASS_NAME_) _CLASS_MODE_
#xcommand METHOD <MethodName> CLASS <!ClassName!> => METHOD FUNCTION  <MethodName> CLASS <ClassName> _CLASS_MODE_
#xcommand ACCESS <AccessName> CLASS <!ClassName!> => METHOD FUNCTION  <AccessName> CLASS <ClassName> _CLASS_MODE_
#xcommand ASSIGN <AssignName> CLASS <!ClassName!> => METHOD FUNCTION _<AssignName> CLASS <ClassName> _CLASS_MODE_

#xcommand METHOD <MethodName> _CLASS_IMPLEMENTATION_ => ;
   METHOD FUNCTION <MethodName> CLASS _CLASS_NAME_
#xcommand METHOD <MethodName> => METHOD <MethodName> _CLASS_MODE_

/* For backward compatibility */
#xcommand PROCEDURE <MethodName> CLASS <!ClassName!> => METHOD PROCEDURE <MethodName> CLASS <ClassName> _CLASS_MODE_


/* special method(s) */
#xcommand CONSTRUCTOR <Name>        => METHOD <Name> CONSTRUCTOR
#xcommand DESTRUCTOR <!MethodName!>[<par: ()>] [_CLASS_DECLARATION_] => ;
   _HB_MEMBER __HB_CLS_ASFUNC(<MethodName>)<-par->;;
   __HB_CLS_DECLARE_METHOD __HB_CLS_PARAMS(<MethodName>) _CLASS_NAME_ ;;
   oClass:SetDestructor( @__HB_CLS_ASID( __HB_CLS_MTHNAME _CLASS_NAME_ <MethodName> )() )
#xcommand DESTRUCTOR FUNCTION <!FuncName!>[<par: ()>] => ;
   oClass:SetDestructor( @<FuncName>() )<-par->
#xcommand DESTRUCTOR <!MethodName!>[<par: ()>] [CLASS <!ClassName!>] _CLASS_IMPLEMENTATION_ => ;
   METHOD PROCEDURE <MethodName>[<par>] [CLASS <ClassName>] _CLASS_IMPLEMENTATION_
#xcommand DESTRUCTOR <MethodName> [CLASS <!ClassName!>] => ;
   DESTRUCTOR <MethodName> [CLASS <ClassName>] _CLASS_MODE_

#xcommand ON ERROR <MethodName>     => ERROR HANDLER <MethodName>
#xcommand ERROR HANDLER <MethodName> => ;
   _HB_MEMBER __HB_CLS_ASFUNC(<MethodName>);;
   __HB_CLS_DECLARE_METHOD __HB_CLS_PARAMS(<MethodName>) _CLASS_NAME_ ;;
   oClass:SetOnError( @__HB_CLS_ASID( __HB_CLS_MTHNAME _CLASS_NAME_ <MethodName> )() )
#xcommand ON ERROR FUNCTION <FuncName> => ;
   oClass:SetOnError( @__HB_CLS_ASID( <FuncName> )() )

/* Friend function/class definitions */
#xcommand FRIEND CLASS <ClassName1> [, <ClassNameN> ] => ;
   oClass:AddFriendClass( @__HB_CLS_ASID(<ClassName1>)() [, @__HB_CLS_ASID(<ClassNameN>)() ] )

#xcommand FRIEND FUNCTION <FuncName1> [, <FuncNameN> ] => ;
   oClass:AddFriendFunc( @__HB_CLS_ASID(<FuncName1>)() [, @__HB_CLS_ASID(<FuncNameN>)() ] )

/* Operator overloading */
#xcommand OPERATOR <op> [<arg: ARG, ARGS> <Args,...>] [LOCAL <Locals,...>] INLINE <Code,...> [ <export: EXPORTED, VISIBLE>] [<protect: PROTECTED>] [<hidde: HIDDEN>] [<sync: SYNC>] => ;
   oClass:AddInline( <(op)>, {|Self [,<Args>] [,<Locals>]| HB_SYMBOL_UNUSED(Self), <Code>}, __HB_CLS_SCOPE( <.export.>, <.protect.>, <.hidde.> ) + iif( <.sync.>, HB_OO_CLSTP_SYNC, 0 ) )

#xcommand METHOD <MethodName> [ AS <type> ] OPERATOR <op> [ <export: EXPORTED, VISIBLE>] [<protect: PROTECTED>] [<hidde: HIDDEN>] [<sync: SYNC>] => ;
   _HB_MEMBER __HB_CLS_ASFUNC(<MethodName>) [ AS <type> ];;
   __HB_CLS_DECLARE_METHOD __HB_CLS_PARAMS(<MethodName>) _CLASS_NAME_ ;;
   oClass:AddMethod( <(op)>, @__HB_CLS_ASID( __HB_CLS_MTHNAME _CLASS_NAME_ <MethodName> )(), __HB_CLS_SCOPE( <.export.>, <.protect.>, <.hidde.> ) + iif( <.sync.>, HB_OO_CLSTP_SYNC, 0 ) )

#xcommand OPERATOR <op> FUNCTION <FuncName> [ <export: EXPORTED, VISIBLE>] [<protect: PROTECTED>] [<hidde: HIDDEN>] [<sync: SYNC>] => ;
   oClass:AddMethod( <(op)>, @__HB_CLS_ASID( <FuncName> )(), __HB_CLS_SCOPE( <.export.>, <.protect.>, <.hidde.> ) + iif( <.sync.>, HB_OO_CLSTP_SYNC, 0 ) )

/* Set/Get Method */
#xcommand METHOD <MethodName> [ AS <type> ] SETGET [ <export: EXPORTED, VISIBLE>] [<protect: PROTECTED>] [<hidde: HIDDEN>] [<ro: READONLY, RO>] [<persistent: PERSISTENT, PROPERTY>] [<sync: SYNC>] => ;
   _HB_MEMBER __HB_CLS_ASFUNC(<MethodName>) [ AS <type> ];;
   _HB_MEMBER __HB_CLS_ASFUNC(_<MethodName>) [ AS <type> ];;
   __HB_CLS_DECLARE_METHOD __HB_CLS_PARAMS(<MethodName>) _CLASS_NAME_ ;;
   oClass:AddMethod( __HB_CLS_ASSTRING(<MethodName>), @__HB_CLS_ASID( __HB_CLS_MTHNAME _CLASS_NAME_ <MethodName> )(), __HB_CLS_SCOPE( <.export.>, <.protect.>, <.hidde.> ) + iif( <.persistent.>, HB_OO_CLSTP_PERSIST, 0 ) + iif( <.sync.>, HB_OO_CLSTP_SYNC, 0 ) ) ;;
   oClass:AddMethod( __HB_CLS_ASSTRING(_<MethodName>), @__HB_CLS_ASID( __HB_CLS_MTHNAME _CLASS_NAME_ <MethodName> )(), __HB_CLS_SCOPE( <.export.>, <.protect.>, <.hidde.> ) + iif( <.ro.>, HB_OO_CLSTP_READONLY, 0 ) + iif( <.persistent.>, HB_OO_CLSTP_PERSIST, 0 ) + iif( <.sync.>, HB_OO_CLSTP_SYNC, 0 ) )

/* Message definitions */

/* Virtual / Deferred Methods */
#xcommand MESSAGE <MessageName> [ AS <type> ] VIRTUAL => ;
   _HB_MEMBER __HB_CLS_ASFUNC(<MessageName>) ;;
   oClass:AddVirtual( __HB_CLS_ASSTRING(<MessageName>) )

#xcommand MESSAGE <MessageName> [ AS <type> ] DEFERRED => ;
   MESSAGE <MessageName> [ AS <type> ] VIRTUAL

#xcommand MESSAGE <MessageName> [ AS <type> ] IS DEFERRED => ;
   MESSAGE <MessageName> [ AS <type> ] VIRTUAL

#xcommand MESSAGE <MessageName> [ AS <type> ] METHOD <MethodName> [<ctor: CONSTRUCTOR>] [<export: EXPORTED, VISIBLE>] [<protect: PROTECTED>] [<hidde: HIDDEN>] [<persistent: PERSISTENT, PROPERTY>] [<sync: SYNC>] => ;
   _HB_MEMBER __HB_CLS_ASFUNC(<MessageName>) [<-ctor-> AS CLASS _CLASS_NAME_] [ AS <type> ];;
   __HB_CLS_DECLARE_METHOD __HB_CLS_PARAMS(<MethodName>) _CLASS_NAME_ ;;
   oClass:AddMethod( __HB_CLS_ASSTRING(<MessageName>), @__HB_CLS_ASID( __HB_CLS_MTHNAME _CLASS_NAME_ <MethodName> )(), __HB_CLS_SCOPE( <.export.>, <.protect.>, <.hidde.> ) + iif( <.ctor.>, HB_OO_CLSTP_CTOR, 0 ) + iif( <.persistent.>, HB_OO_CLSTP_PERSIST, 0 ) + iif( <.sync.>, HB_OO_CLSTP_SYNC, 0 ) )

#xcommand MESSAGE <MessageName> [ AS <type> ] EXTERN <FuncName> [<ctor: CONSTRUCTOR>] [<export: EXPORTED, VISIBLE>] [<protect: PROTECTED>] [<hidde: HIDDEN>] [<persistent: PERSISTENT, PROPERTY>] [<sync: SYNC>] => ;
   _HB_MEMBER __HB_CLS_ASFUNC(<MessageName>) [<-ctor-> AS CLASS _CLASS_NAME_] [ AS <type> ];;
   oClass:AddMethod( __HB_CLS_ASSTRING(<MessageName>), @__HB_CLS_ASID( <FuncName> )(), __HB_CLS_SCOPE( <.export.>, <.protect.>, <.hidde.> ) + iif( <.ctor.>, HB_OO_CLSTP_CTOR, 0 ) + iif( <.persistent.>, HB_OO_CLSTP_PERSIST, 0 ) + iif( <.sync.>, HB_OO_CLSTP_SYNC, 0 ) )

#xcommand MESSAGE <MessageName> [ AS <type> ] BLOCK <CodeBlock> [<ctor: CONSTRUCTOR>] [<export: EXPORTED, VISIBLE>] [<protect: PROTECTED>] [<hidde: HIDDEN>] [<persistent: PERSISTENT, PROPERTY>] [<sync: SYNC>] => ;
   _HB_MEMBER __HB_CLS_ASFUNC(<MessageName>) [<-ctor-> AS CLASS _CLASS_NAME_] [ AS <type> ];;
   oClass:AddInline( __HB_CLS_ASSTRING(<MessageName>), <CodeBlock>, __HB_CLS_SCOPE( <.export.>, <.protect.>, <.hidde.> ) + iif( <.ctor.>, HB_OO_CLSTP_CTOR, 0 ) + iif( <.persistent.>, HB_OO_CLSTP_PERSIST, 0 ) + iif( <.sync.>, HB_OO_CLSTP_SYNC, 0 ) )

#xcommand MESSAGE <MessageName> [ AS <type> ] [LOCAL <Locals,...>] INLINE <Code,...> [<ctor: CONSTRUCTOR>] [<export: EXPORTED, VISIBLE>] [<protect: PROTECTED>] [<hidde: HIDDEN>] [<persistent: PERSISTENT, PROPERTY>] [<sync: SYNC>] => ;
   MESSAGE <MessageName> [ AS <type> ] BLOCK {|Self __HB_CLS_ASARGSOPT(<MessageName>) [,<Locals>]| HB_SYMBOL_UNUSED(Self), <Code>} <ctor> <export> <protect> <hidde> <persistent> <sync>

#xcommand MESSAGE <MessageName> [ AS <type> ] <arg: ARG, ARGS> <Args,...> [LOCAL <Locals,...>] INLINE <Code,...> [<ctor: CONSTRUCTOR>] [<export: EXPORTED, VISIBLE>] [<protect: PROTECTED>] [<hidde: HIDDEN>] [<persistent: PERSISTENT, PROPERTY>] [<sync: SYNC>] => ;
   MESSAGE __HB_CLS_ASID(<MessageName>)(<Args>) [ AS <type> ] [LOCAL <Locals>] INLINE <Code> <ctor> <export> <protect> <hidde> <persistent> <sync>

#xcommand MESSAGE <MessageName> [ AS <type> ] IS <AltMsgName> [<ctor: CONSTRUCTOR>] [<export: EXPORTED, VISIBLE>] [<protect: PROTECTED>] [<hidde: HIDDEN>] [<persistent: PERSISTENT, PROPERTY>] [<sync: SYNC>] => ;
   MESSAGE <MessageName> [ AS <type> ] INLINE Self:<AltMsgName> <ctor> <export> <protect> <hidde> <persistent> <sync>

#xcommand MESSAGE <MessageName> [ AS <type> ] TO <oObject> [<export: EXPORTED, VISIBLE>] [<protect: PROTECTED>] [<hidde: HIDDEN>] [<persistent: PERSISTENT, PROPERTY>] [<sync: SYNC>] => ;
   MESSAGE <MessageName> [ AS <type> ] INLINE Self:<oObject>:<MessageName> <export> <protect> <hidde> <persistent> <sync>

#xcommand MESSAGE <MessageName> [ AS <type> ] IN <!SuperClass!> [<export: EXPORTED, VISIBLE>] [<protect: PROTECTED>] [<hidde: HIDDEN>] [<persistent: PERSISTENT, PROPERTY>] [<sync: SYNC>] => ;
   MESSAGE <MessageName> [ AS <type> ] INLINE Self:<SuperClass>:<MessageName> <export> <protect> <hidde> <persistent> <sync>

#xcommand MESSAGE <MessageName> [ AS <type> ] IS <AltMsgName> TO <oObject> [<export: EXPORTED, VISIBLE>] [<protect: PROTECTED>] [<hidde: HIDDEN>] [<persistent: PERSISTENT, PROPERTY>] [<sync: SYNC>] => ;
   MESSAGE <MessageName> [ AS <type> ] INLINE Self:<oObject>:__HB_CLS_ASID(<AltMsgName>)(__HB_CLS_ASARGS(<MessageName>)) <export> <protect> <hidde> <persistent> <sync>

#xcommand MESSAGE <MessageName> [ AS <type> ] IS <SprMethodName> IN <!SuperClass!> [<export: EXPORTED, VISIBLE>] [<protect: PROTECTED>] [<hidde: HIDDEN>] [<persistent: PERSISTENT, PROPERTY>] [<sync: SYNC>] => ;
   MESSAGE <MessageName> [ AS <type> ] INLINE Self:<SuperClass>:__HB_CLS_ASID(<SprMethodName>)(__HB_CLS_ASARGS(<MessageName>)) <export> <protect> <hidde> <persistent> <sync>

#xcommand DELEGATE <MessageName> [ AS <type> ] TO <oObject> [<export: EXPORTED, VISIBLE>] [<protect: PROTECTED>] [<hidde: HIDDEN>] [<persistent: PERSISTENT, PROPERTY>] [<sync: SYNC>] =>;
   MESSAGE <MessageName> [ AS <type> ] TO <oObject> <export> <protect> <hidde> <persistent> <sync>

#xcommand ACCESS <MessageName> [ AS <type> ] [LOCAL <Locals,...>] INLINE <Code,...> [<export: EXPORTED, VISIBLE>] [<protect: PROTECTED>] [<hidde: HIDDEN>] [<persistent: PERSISTENT, PROPERTY>] [<sync: SYNC>] => ;
   MESSAGE <MessageName> [ AS <type> ] [LOCAL <Locals>] INLINE <Code> <export> <protect> <hidde> <persistent> <sync>

#xcommand ASSIGN <MessageName> [ AS <type> ] [LOCAL <Locals,...>] INLINE <Code,...> [<export: EXPORTED, VISIBLE>] [<protect: PROTECTED>] [<hidde: HIDDEN>] [<persistent: PERSISTENT, PROPERTY>] [<sync: SYNC>] => ;
   MESSAGE _<MessageName> [ AS <type> ] [LOCAL <Locals>] INLINE <Code> <export> <protect> <hidde> <persistent> <sync>

#xcommand ACCESS <MessageName> [ AS <type> ] <mth: METHOD, IS> <MethodName> [<export: EXPORTED, VISIBLE>] [<protect: PROTECTED>] [<hidde: HIDDEN>] [<persistent: PERSISTENT, PROPERTY>] [<sync: SYNC>] => ;
   MESSAGE <MessageName> [ AS <type> ] <mth> <MethodName> <export> <protect> <hidde> <persistent> <sync>

#xcommand ASSIGN <MessageName> [ AS <type> ] <mth: METHOD, IS> <MethodName> [<export: EXPORTED, VISIBLE>] [<protect: PROTECTED>] [<hidde: HIDDEN>] [<persistent: PERSISTENT, PROPERTY>] [<sync: SYNC>] => ;
   MESSAGE _<MessageName> [ AS <type> ] <mth> <MethodName> <export> <protect> <hidde> <persistent> <sync>

/*
 * These definitions are for backward compatibility only.
 * They are using METHOD keyword instead of MESSAGE
 * or only single local parameter in INLINED blocks.
 * If possible please do not use them and update your
 * code to use supported syntax. [druzus]
 */
#xcommand METHOD <MessageName> [ AS <type> ] VIRTUAL => ;
   MESSAGE <MessageName> [ AS <type> ] VIRTUAL
#xcommand METHOD <MessageName> [ AS <type> ] DEFERRED => ;
   MESSAGE <MessageName> [ AS <type> ] VIRTUAL
#xcommand METHOD <MessageName> [ AS <type> ] EXTERN <FuncName> [<ctor: CONSTRUCTOR>] [<export: EXPORTED, VISIBLE>] [<protect: PROTECTED>] [<hidde: HIDDEN>] [<persistent: PERSISTENT, PROPERTY>] [<sync: SYNC>] => ;
   MESSAGE <MessageName> [ AS <type> ] EXTERN <FuncName> <ctor> <export> <protect> <hidde> <persistent> <sync>
#xcommand METHOD <MessageName> [ AS <type> ] INLINE <Code,...> [LOCAL <Locals,...>] [<ctor: CONSTRUCTOR>] [<export: EXPORTED, VISIBLE>] [<protect: PROTECTED>] [<hidde: HIDDEN>] [<persistent: PERSISTENT, PROPERTY>] [<sync: SYNC>] => ;
   MESSAGE <MessageName> [ AS <type> ] [LOCAL <Locals>] INLINE <Code> <ctor> <export> <protect> <hidde> <persistent> <sync>
#xcommand METHOD <MessageName> [ AS <type> ] BLOCK <CodeBlock> [<ctor: CONSTRUCTOR>] [<export: EXPORTED, VISIBLE>] [<protect: PROTECTED>] [<hidde: HIDDEN>] [<persistent: PERSISTENT, PROPERTY>] [<sync: SYNC>] => ;
   MESSAGE <MessageName> [ AS <type> ] BLOCK <CodeBlock> <ctor> <export> <protect> <hidde> <persistent> <sync>
#xcommand METHOD <MessageName> [ AS <type> ] INLINE [LOCAL <v>] <Code,...> [<export: EXPORTED, VISIBLE>] [<protect: PROTECTED>] [<hidde: HIDDEN>] [<persistent: PERSISTENT, PROPERTY>] [<sync: SYNC>] => ;
   MESSAGE <MessageName> [ AS <type> ] [LOCAL <v>] INLINE <Code> <export> <protect> <hidde> <persistent> <sync>
#xcommand ACCESS <MessageName> [ AS <type> ] INLINE LOCAL <v> <Code,...> [<export: EXPORTED, VISIBLE>] [<protect: PROTECTED>] [<hidde: HIDDEN>] [<persistent: PERSISTENT, PROPERTY>] [<sync: SYNC>] => ;
   MESSAGE <MessageName> [ AS <type> ] LOCAL <v> INLINE <Code> <export> <protect> <hidde> <persistent> <sync>
#xcommand ASSIGN <MessageName> [ AS <type> ] INLINE LOCAL <v> <Code,...> [<export: EXPORTED, VISIBLE>] [<protect: PROTECTED>] [<hidde: HIDDEN>] [<persistent: PERSISTENT, PROPERTY>] [<sync: SYNC>] => ;
   MESSAGE _<MessageName> [ AS <type> ] LOCAL <v> INLINE <Code> <export> <protect> <hidde> <persistent> <sync>


/* Definitions of instance variables */

/* CLASSY SYNTAX */
#ifdef HB_CLS_CSY

   #xcommand CREATE CLASS <!ClassName!> [<*more*>] => CLASS <ClassName> <more>
   #xcommand END CLASS [<*more*>]   => ENDCLASS <more>
   #xcommand CLASS VAR <*more*>     => CLASSVAR <more>
   #xcommand CLASS METHOD <*more*>  => CLASSMETHOD <more>

   /* Disable the message :Class */
   #xtranslate  :CLASS  =>
   #xtranslate  :CLASS: => :

   #xtranslate _HB_MEMBER {AS Int      => _HB_MEMBER {AS Numeric
   #xtranslate _HB_MEMBER {AS Integer  => _HB_MEMBER {AS Numeric
   #xtranslate _HB_MEMBER {AS Num      => _HB_MEMBER {AS Numeric
   #xtranslate _HB_MEMBER {AS Char     => _HB_MEMBER {AS Character
   #xtranslate _HB_MEMBER {AS Block    => _HB_MEMBER {AS CodeBlock

   #xcommand EXPORTED:   =>    nScope := HB_OO_CLSTP_EXPORTED ; HB_SYMBOL_UNUSED( nScope )
   #xcommand EXPORT:     =>    nScope := HB_OO_CLSTP_EXPORTED ; HB_SYMBOL_UNUSED( nScope )
   #xcommand VISIBLE:    =>    nScope := HB_OO_CLSTP_EXPORTED ; HB_SYMBOL_UNUSED( nScope )
   #xcommand HIDDEN:     =>    nScope := HB_OO_CLSTP_HIDDEN   ; HB_SYMBOL_UNUSED( nScope )
   #xcommand PROTECTED:  =>    nScope := HB_OO_CLSTP_PROTECTED; HB_SYMBOL_UNUSED( nScope )


   /* Classy compatibility... Added By JF Lefebvre (mafact) 2006-11-07 */
   #xcommand METHOD <MethodName> [ AS <type> ] INLINE [Local <v>,] <Code,...> [<other>] => ;
             MESSAGE <MethodName> [ AS <type> ] BLOCK {|Self [,<v>] | HB_SYMBOL_UNUSED(Self), <Code>} [ <other>]

   #xcommand METHOD <MethodName>( [<params,...>] ) [ AS <type> ] INLINE [Local <v>,] <Code,...> [<other>] => ;
             MESSAGE <MethodName> [ AS <type> ] BLOCK {|Self [, <params>] [, <v>] | HB_SYMBOL_UNUSED(Self), <Code> } [ <other>]


   /* These definitions are not Class(y) compatible - I'm leaving them as is now */

   #xcommand VAR <!DataName1!> [, <!DataNameN!>] [ <tp: TYPE, AS> <type> ] [ <as: ASSIGN, INIT> <uValue> ] [<export: EXPORTED, VISIBLE>] [<protect: PROTECTED>] [<hidde: HIDDEN>] [<ro: READONLY, RO>] [<persistent: PERSISTENT, PROPERTY>] [<sync: SYNC>] => ;
      _HB_MEMBER {[ AS <type>] <DataName1> [, <DataNameN>] } ;;
      oClass:AddMultiData( <(type)>, <uValue>, __HB_CLS_SCOPE( <.export.>, <.protect.>, <.hidde.> ) + iif( <.ro.>, HB_OO_CLSTP_READONLY, 0 ) + iif( <.persistent.>, HB_OO_CLSTP_PERSIST, 0 ) + iif( <.sync.>, HB_OO_CLSTP_SYNC, 0 ), {<(DataName1)> [, <(DataNameN)>]}, __HB_CLS_NOINI )

   #xcommand VAR <!DataName!> [ AS <type> ] IN <!SuperClass!> => ;
      _HB_MEMBER {[ AS <type>] <DataName> } ;;
      oClass:AddInline( <(DataName)>, {|Self| Self:<SuperClass>:<DataName> }, HB_OO_CLSTP_EXPORTED + HB_OO_CLSTP_READONLY ) ;;
      oClass:AddInline( "_" + <(DataName)>, {|Self, param| Self:<SuperClass>:<DataName> := param }, HB_OO_CLSTP_EXPORTED )

   #xcommand VAR <!DataName!> [ AS <type> ] IS <!SprDataName!> IN <!SuperClass!> => ;
      _HB_MEMBER {[ AS <type>] <DataName> } ;;
      oClass:AddInline( <(DataName)>, {|Self| Self:<SuperClass>:<SprDataName> }, HB_OO_CLSTP_EXPORTED + HB_OO_CLSTP_READONLY ) ;;
      oClass:AddInline( "_" + <(DataName)>, {|Self, param| Self:<SuperClass>:<SprDataName> := param }, HB_OO_CLSTP_EXPORTED )

   #xcommand VAR <!DataName1!> [ AS <type> ] IS <!DataName2!> => ;
      _HB_MEMBER {[ AS <type>] <DataName1> } ;;
      oClass:AddInline( <(DataName1)>, {|Self| Self:<DataName2> }, HB_OO_CLSTP_EXPORTED + HB_OO_CLSTP_READONLY ) ;;
      oClass:AddInline( "_" + <(DataName1)>, {|Self, param| Self:<DataName2> := param }, HB_OO_CLSTP_EXPORTED )

   #xcommand VAR <!DataName1!> [ AS <type> ] IS <!DataName2!> TO <!oObject!> => ;
      _HB_MEMBER {[ AS <type>] <DataName1> } ;;
      oClass:AddInline( <(DataName1)>, {|Self| Self:<oObject>:<DataName2> }, HB_OO_CLSTP_EXPORTED + HB_OO_CLSTP_READONLY ) ;;
      oClass:AddInline( "_" + <(DataName1)>, {|Self, param| Self:<oObject>:<DataName2> := param }, HB_OO_CLSTP_EXPORTED )

#endif /* HB_CLS_CSY */

/* FWOBJECT SYNTAX */
#ifdef HB_CLS_FWO

   #xcommand DATA <!DataName1!> [, <!DataNameN!>] [ AS <type> ] [ INIT <uValue> ] [ <export: EXPORTED, VISIBLE>] [<protect: PROTECTED>] [<hidde: HIDDEN>] [<ro: READONLY, RO>] [<persistent: PERSISTENT, PROPERTY>] [<sync: SYNC>] => ;
      _HB_MEMBER {[ AS <type>] <DataName1> [, <DataNameN>] } ;;
      oClass:AddMultiData( <(type)>, <uValue>, __HB_CLS_SCOPE( <.export.>, <.protect.>, <.hidde.> ) + iif( <.ro.>, HB_OO_CLSTP_READONLY, 0 ) + iif( <.persistent.>, HB_OO_CLSTP_PERSIST, 0 ) + iif( <.sync.>, HB_OO_CLSTP_SYNC, 0 ), {<(DataName1)> [, <(DataNameN)>]}, __HB_CLS_NOINI )

   /* Warning! For backward compatibility this CLASSDATA ignores the
      SHARED clause and always create shared class variables */
   #xcommand CLASSDATA <!DataName1!> [, <!DataNameN!>] [ AS <type> ] [ INIT <uValue> ] [<export: EXPORTED, VISIBLE>] [<protect: PROTECTED>] [<hidde: HIDDEN>] [<ro: READONLY, RO>] [<share: SHARED>] [<persistent: PERSISTENT, PROPERTY>] [<sync: SYNC>] => ;
      _HB_MEMBER {[ AS <type>] <DataName1> [, <DataNameN>] } ;;
      oClass:AddMultiClsData( <(type)>, <uValue>, __HB_CLS_SCOPE( <.export.>, <.protect.>, <.hidde.> ) + iif( <.ro.>, HB_OO_CLSTP_READONLY, 0 ) + iif( /* <.share.> */ .T., HB_OO_CLSTP_SHARED, 0 ) + iif( <.persistent.>, HB_OO_CLSTP_PERSIST, 0 ) + iif( <.sync.>, HB_OO_CLSTP_SYNC, 0 ), {<(DataName1)> [, <(DataNameN)>]}, __HB_CLS_NOINI )

#endif /* HB_CLS_FWO */

/* VO SYNTAX */
#ifdef HB_CLS_VO

#ifdef HB_VO_CONSTRUCTOR
   #xtranslate  ( <!name!>{ [<p,...>] }        =>  ( <name>():New( <p> )
   #xtranslate  , <!name!>{ [<p,...>] }        =>  , <name>():New( <p> )
   #xtranslate  = <!name!>{ [<p,...>] }        =>  = <name>():New( <p> )
   #xtranslate := <!name!>{ [<p,...>] }        => := <name>():New( <p> )
#endif /* HB_VO_CONSTRUCTOR */

#xcommand EXPORT <!DataName1!> [, <!DataNameN!>] [ <tp: TYPE, AS> <type> ] [ <as: ASSIGN, INIT> <uValue> ] [<ro: READONLY, RO>] [<persistent: PERSISTENT, PROPERTY>] => ;
   _HB_MEMBER {[ AS <type>] <DataName1> [, <DataNameN>] } ;;
   oClass:AddMultiData( <(type)>, <uValue>, HB_OO_CLSTP_EXPORTED + iif( <.ro.>, HB_OO_CLSTP_READONLY, 0 ) + iif( <.persistent.>, HB_OO_CLSTP_PERSIST, 0 ), {<(DataName1)> [, <(DataNameN)>]}, __HB_CLS_NOINI )

#xcommand PROTECT <!DataName1!> [, <!DataNameN!>] [ <tp: TYPE, AS> <type> ] [ <as: ASSIGN, INIT> <uValue> ] [<ro: READONLY, RO>] [<persistent: PERSISTENT, PROPERTY>] => ;
   _HB_MEMBER {[ AS <type>] <DataName1> [, <DataNameN>] } ;;
   oClass:AddMultiData( <(type)>, <uValue>, HB_OO_CLSTP_PROTECTED + iif( <.ro.>, HB_OO_CLSTP_READONLY, 0 ) + iif( <.persistent.>, HB_OO_CLSTP_PERSIST, 0 ), {<(DataName1)> [, <(DataNameN)>]}, __HB_CLS_NOINI )

#xcommand HIDDEN <!DataName1!> [, <!DataNameN!>] [ <tp: TYPE, AS> <type> ] [ <as: ASSIGN, INIT> <uValue> ] [<ro: READONLY, RO>] [<persistent: PERSISTENT, PROPERTY>] => ;
   _HB_MEMBER {[ AS <type>] <DataName1> [, <DataNameN>] } ;;
   oClass:AddMultiData( <(type)>, <uValue>, HB_OO_CLSTP_HIDDEN + iif( <.ro.>, HB_OO_CLSTP_READONLY, 0 ) + iif( <.persistent.>, HB_OO_CLSTP_PERSIST, 0 ), {<(DataName1)> [, <(DataNameN)>]}, __HB_CLS_NOINI )

#endif /* HB_CLS_VO */

/* Xbase++ syntax */
#ifdef HB_CLS_XPP

   #xcommand SYNC METHOD <MethodName> [<decl,...>] => METHOD <MethodName> [<decl>] SYNC
   #xcommand SYNC CLASS METHOD <MethodName> [<decl,...>] => CLASSMETHOD <MethodName> [<decl>] SYNC

   #xcommand METHOD <!MethodName1!>[([<params,...>])], <!MethodName2!>[([<params,...>])] [, <!MethodNameN!>[([<params,...>])]] => ;
             METHOD <MethodName1> [ ; METHOD <MethodName2> ] [ ; METHOD <MethodNameN> ]
   #xcommand SYNC METHOD <!MethodName1!>[([<params,...>])], <!MethodName2!>[([<params,...>])] [, <!MethodNameN!>[([<params,...>])]] => ;
             SYNC METHOD <MethodName1> [ ; SYNC METHOD <MethodName2> ] [ ; SYNC METHOD <MethodNameN> ]

   /* FUNCTION/PROCEDURE is a Harbour extension */
   #xcommand METHOD [<type: FUNCTION, PROCEDURE>] <!className!>:<!methodName!>[([<params,...>])] => ;
             METHOD <type> <methodName>( <params> ) CLASS <className>

#endif /* HB_CLS_XPP */

/* Class datas and messages - we do not support real class messages yet */
#xcommand CLASSMETHOD <MethodName> [ AS <type> ] [<ctor: CONSTRUCTOR>] [<export: EXPORTED, VISIBLE>] [<protect: PROTECTED>] [<hidde: HIDDEN>] [<share: SHARED>] [<persistent: PERSISTENT, PROPERTY>] [<sync: SYNC>] => ;
   _HB_MEMBER __HB_CLS_ASFUNC(<MethodName>) [ AS <type> ];;
   __HB_CLS_DECLARE_METHOD __HB_CLS_PARAMS(<MethodName>) _CLASS_NAME_ ;;
   oClass:AddClsMethod( __HB_CLS_ASSTRING(<MethodName>), @__HB_CLS_ASID( __HB_CLS_MTHNAME _CLASS_NAME_ <MethodName> )(), __HB_CLS_SCOPE( <.export.>, <.protect.>, <.hidde.> ) + iif( <.share.>, HB_OO_CLSTP_SHARED, 0 ) + iif( <.ctor.>, HB_OO_CLSTP_CTOR, 0 ) + iif( <.persistent.>, HB_OO_CLSTP_PERSIST, 0 ) + iif( <.sync.>, HB_OO_CLSTP_SYNC, 0 ) )

#xcommand CLASSVAR <!DataName1!> [, <!DataNameN!>] [ <tp: TYPE, AS> <type> ] [ <as: ASSIGN, INIT> <uValue> ] [<export: EXPORTED, VISIBLE>] [<protect: PROTECTED>] [<hidde: HIDDEN>] [<ro: READONLY, RO>] [<share: SHARED>] [<persistent: PERSISTENT, PROPERTY>] [<sync: SYNC>] => ;
   _HB_MEMBER {[ AS <type>] <DataName1> [, <DataNameN>] } ;;
   oClass:AddMultiClsData( <(type)>, <uValue>, __HB_CLS_SCOPE( <.export.>, <.protect.>, <.hidde.> ) + iif( <.ro.>, HB_OO_CLSTP_READONLY, 0 ) + iif( <.share.>, HB_OO_CLSTP_SHARED, 0 ) + iif( <.persistent.>, HB_OO_CLSTP_PERSIST, 0 ) + iif( <.sync.>, HB_OO_CLSTP_SYNC, 0 ), {<(DataName1)> [, <(DataNameN)>]}, __HB_CLS_NOINI )


/* Scalar classes support */
#command ASSOCIATE CLASS <ClassFuncName> WITH TYPE <type: ;
   ARRAY, BLOCK, CHARACTER, DATE, HASH, LOGICAL, NIL, NUMERIC, SYMBOL, TIMESTAMP, POINTER> => ;
      __clsAssocType( __clsInstSuper( @<ClassFuncName>() ), #<type> )

#command ENABLE TYPE CLASS <type: ;
   ARRAY, BLOCK, CHARACTER, DATE, HASH, LOGICAL, NIL, NUMERIC, SYMBOL, TIMESTAMP, POINTER> ;
   [, <typeN: ;
   ARRAY, BLOCK, CHARACTER, DATE, HASH, LOGICAL, NIL, NUMERIC, SYMBOL, TIMESTAMP, POINTER>] => ;
      REQUEST HB<type> [, HB<typeN>]

#command ENABLE TYPE CLASS ALL => ;
      REQUEST HBArray, HBBlock, HBCharacter, HBDate, HBHash, ;
              HBLogical, HBNil, HBNumeric, HBSymbol, HBTimeStamp, HBPointer

#endif /* HB_CLASS_CH_ */<|MERGE_RESOLUTION|>--- conflicted
+++ resolved
@@ -68,15 +68,9 @@
 
 /* There is also two compatibility define you can use */
 /* HB_CLS_NOTOBJECT which IF DEFINED, disable the auto inherit of HBObject */
-<<<<<<< HEAD
 /* (which in fact also disable the classy compatibility :new(...) => :Init(...) */
-/* HB_CLS_NOAUTOINIT which disable the (VO like) AutoInit for Logical and Numeric */
-/* when not specifically initiated */
-=======
-/* (which in fact also disable the classy compatibility :new(...) => :Init(...)  */
 /* HB_CLS_NOAUTOINIT which disable the (VO like) AutoInit for Logical, Numeric, */
 /* Date and Timestamp when not specifically initiated */
->>>>>>> 085b9d82
 /* These two are disabled by default */
 /* So Each class _inherit_ of HBObject by default and */
 /*    Each logical, numeric, date and timestamp typed variable is initiated to */
