/*
 * Header file for Class commands
 *
 * Copyright 1999 Antonio Linares <alinares@fivetechsoft.com>
 * Copyright 2000-07 JF. Lefebvre <jfl@mafact.com> & RA. Cuylen <rac@mafact.com> (Class(y), TopClass and Visual Object compatibility, multiple inheritance)
 * Copyright 2000-08-2001 JF. Lefebvre <jfl@mafact.com> (Scoping, Delegating, DATA Shared, Support of 10 Chars limits)
 * Copyright 2006 Przemyslaw Czerpak <druzus / at / priv.onet.pl>
 *    most of rules rewritten
 *
 * This program is free software; you can redistribute it and/or modify
 * it under the terms of the GNU General Public License as published by
 * the Free Software Foundation; either version 2, or (at your option)
 * any later version.
 *
 * This program is distributed in the hope that it will be useful,
 * but WITHOUT ANY WARRANTY; without even the implied warranty of
 * MERCHANTABILITY or FITNESS FOR A PARTICULAR PURPOSE.  See the
 * GNU General Public License for more details.
 *
 * You should have received a copy of the GNU General Public License
 * along with this software; see the file COPYING.txt.  If not, write to
 * the Free Software Foundation, Inc., 59 Temple Place, Suite 330,
 * Boston, MA 02111-1307 USA (or visit the web site https://www.gnu.org/).
 *
 * As a special exception, the Harbour Project gives permission for
 * additional uses of the text contained in its release of Harbour.
 *
 * The exception is that, if you link the Harbour libraries with other
 * files to produce an executable, this does not by itself cause the
 * resulting executable to be covered by the GNU General Public License.
 * Your use of that executable is in no way restricted on account of
 * linking the Harbour library code into it.
 *
 * This exception does not however invalidate any other reasons why
 * the executable file might be covered by the GNU General Public License.
 *
 * This exception applies only to the code released by the Harbour
 * Project under the name Harbour.  If you copy code from other
 * Harbour Project or Free Software Foundation releases into a copy of
 * Harbour, as the General Public License permits, the exception does
 * not apply to the code that you add in this way.  To avoid misleading
 * anyone as to the status of such modified files, you must delete
 * this exception notice from them.
 *
 * If you write modifications of your own for Harbour, it is your choice
 * whether to permit this exception to apply to your modifications.
 * If you do not wish that, delete this exception notice.
 *
 */

#ifndef HB_CLASS_CH_
#define HB_CLASS_CH_

#include "hboo.ch"

/* You can actually define one or all the syntax, they do not collide each other */
/* There is some difference with their original form and I hope I will have enough */
/* time to document it <g> */
/* This is work in progress ... */
/* FWOBJECT AND CLASSY compatibility are the base of this work */
/* VO is just here as I like it's way of */
/* instantiating object but there is only a very few VO keywords here :-( */
/* TOPCLASS is better implemented because I like the way some Classy command */
/* are simplified */
/* There is also a big common block extending in fact each of the four base syntax */
/* it seem actually impossible to completely separate it without creating */
/* four different include files (what I would not see in fact ) */

/* There is also two compatibility define you can use */
/* HB_CLS_NOTOBJECT which IF DEFINED, disable the auto inherit of HBObject */
/* (which in fact also disable the classy compatibility :new(...) => :Init(...) */
/* HB_CLS_NOAUTOINIT which disable the (VO like) AutoInit for Logical and Numeric */
/* when not specifically initiated */
/* These two are disabled by default */
/* So Each class _inherit_ of HBObject by default and */
/*    Each type logical or numerical is initiated to .F. and 0 by default */

/* #define HB_CLS_NOTOBJECT       */ /* Should be included in some compatibility include files as needed */
/* #define HB_CLS_NOAUTOINIT      */ /* Idem */
/* #define HB_CLS_NO_DECORATION   */ /* disable adding <class>_ prefix to method function names */
/* #define HB_CLS_NO_PARAMS_ERR   */ /* disable parameters validation in method declaration and implementation */
/* #define HB_CLS_NO_OO_ERR       */ /* disable all code validation */
/* #define HB_CLS_NO_DECLARATIONS */ /* disable value type declarations */

#ifndef HB_CLS_FWO
#ifndef HB_CLS_CSY
#ifndef HB_CLS_VO
#ifndef HB_CLS_TOP

/* IF NOTHING DECIDED BY THE PROGRAMMER USE ALL */
#define HB_CLS_FWO
#define HB_CLS_CSY
#define HB_CLS_VO
#define HB_CLS_TOP
#define HB_CLS_XPP

#endif
#endif
#endif
#endif


/* Disable method decoration when Harbour compiled strict compatibility mode.
   In strict mode, PP doesn't support identifier concatenation, which
   would be needed for method decoration. */
#ifdef HB_CLP_STRICT
   #ifndef HB_CLS_NO_DECORATION
      #define HB_CLS_NO_DECORATION
   #endif
   #ifndef HB_CLS_PARAM_LIST
      #define HB_CLS_PARAM_LIST
   #endif
#endif

/* disable strict parameters validation in method declaration and
   implementation when warning level (-w?) is not 3 or higher */
#if __pragma( WARNINGLEVEL ) < 3
   #ifndef HB_CLS_NO_PARAMS_ERR
      #define HB_CLS_NO_PARAMS_ERR
   #endif
#endif

/* should we use <ClassName>_ prefix for real method names? */
#ifdef HB_CLS_NO_DECORATION
   #xtranslate __HB_CLS_MTHNAME <!ClassName!> <MethodName> => <MethodName>
#else
   #xtranslate __HB_CLS_MTHNAME <!ClassName!> <MethodName> => <ClassName>_<MethodName>
#endif

/* parameters list passed throw - it's Harbour extension */
#ifndef HB_CLS_PARAM_LIST
   #define HB_CLS_PARAM_LIST ...
#endif

/* should we use _HB_CLASS/_HB_MEMBER declarations? */
#ifdef HB_CLS_NO_DECLARATIONS
   #xcommand _HB_CLASS  <name>        =>
   #xcommand _HB_CLASS  <name> <name> =>
   #xcommand _HB_MEMBER <name>        =>
   #xcommand DECLARE    <*decl*>      =>
   #xtranslate AS <type>              =>
   #xtranslate AS CLASS <name>        =>
#endif

/* should we inherit from HBObject class by default ? */
#ifdef HB_CLS_NOTOBJECT
   #xtranslate __HB_CLS_PAR([<cls,...>])  => { <cls> }
#else
   #xtranslate __HB_CLS_PAR([<cls,...>])  => iif( <.cls.>, { <cls> }, { @HBObject() } )
#endif

/* Should we initialize typed instance variables? */
#ifdef HB_CLS_NOAUTOINIT
   #define __HB_CLS_NOINI .T.
#else
   #define __HB_CLS_NOINI .F.
#endif

/* Should we generate compile error when method declaration has different parameters? */
#ifdef HB_CLS_NO_PARAMS_ERR
   #xtranslate __HB_CLS_PARAMS(<Method>)     => __HB_CLS_ASID(<Method>)
#else
   #xtranslate __HB_CLS_PARAMS(<Method>)     => <Method>
#endif

/* Should we disable compile errors for undeclared methods? */
#ifdef HB_CLS_NO_OO_ERR
   #xtranslate __HB_CLS_ERR([<msg,...>]) =>
   #xtranslate __HB_CLS_WARN([<msg,...>]) =>
#else
   #xtranslate __HB_CLS_ERR([<msg,...>]) => ;#error [ <msg>] ; #line
   #xtranslate __HB_CLS_WARN([<msg,...>]) => ;#warning [ <msg>] ; #line
#endif

/* disabled by default to not generate ignored by compiler noise in .ppo files */
#if 0
DECLARE HBClass ;
        New( cName AS String, OPTIONAL SuperParams ) AS CLASS HBClass ;
        Create() AS Object ;
        Instance() AS Object ;
        AddClsMethod( cName AS String, @MethodName(), nScope AS Numeric, n2 AS Numeric, n3 AS Numeric ) ;
        AddMultiClsData( cType AS String, uVal, nScope AS Numeric, aDatas AS Array OF String ) ;
        AddMultiData( cType AS String, uVal, nScope AS Numeric, aDatas AS Array OF String, x AS LOGICAL, lPer AS LOGICAL ) ;
        AddMethod( cName AS String, @MethodName(), nScope AS Numeric ) ;
        AddInLine( cName AS String, bBlock AS CodeBlock, nScope AS Numeric ) ;
        AddVirtual( cName AS String )
#endif

/*
 * Class(y) like non virtual send operator but instead of using early
 * bindings it casts object to class in which current method were defined.
 */
#translate @:<!MessageName!>([<MsgParams,...>]) => ;
                                ::realclass:<MessageName>([ <MsgParams>])

/* Indirect super casting translation */
#xtranslate :Super( <!SuperClass!> ): => :<SuperClass>:


#xtranslate __HB_CLS_OPT(<a>,<b>) =>  <a>
#xtranslate __HB_CLS_OPT(<a>)     =>  <a>

#xtranslate __HB_CLS_ASSTRING( <FuncName> )                 => <(FuncName)>
#xtranslate __HB_CLS_ASSTRING( <FuncName>([<params,...>]) ) => <(FuncName)>
#xtranslate __HB_CLS_ASFUNC( <FuncName> )                   => <FuncName>()
#xtranslate __HB_CLS_ASFUNC( <FuncName>([<params,...>]) )   => <FuncName>([ <params>])
#xtranslate __HB_CLS_ASID( <FuncName> )                     => <FuncName>
#xtranslate __HB_CLS_ASID( <FuncName>([<params,...>]) )     => <FuncName>
#xtranslate __HB_CLS_ASARGS( <FuncName> )                   =>
#xtranslate __HB_CLS_ASARGS( <FuncName>([<Args,...>]) )     => [ <Args>]
#xtranslate __HB_CLS_ASARGSOPT( <FuncName> )                =>
#xtranslate __HB_CLS_ASARGSOPT( <FuncName>([<Args,...>]) )  => [, <Args>]

/*
#xtranslate __HB_CLS_VARERR(<var>)                    => __HB_CLS_ERR( Invalid instance variable name \<<var>> )
#xtranslate __HB_CLS_ISVAR( <var> )                   => __HB_CLS_VARERR(<var>)
#xtranslate __HB_CLS_ISVAR( <!var!> )                 =>
#xcommand __HB_CLS_CHECKVAR( <param1> [,<paramN>] )   => __HB_CLS_ISVAR( <param1> ) [;__HB_CLS_ISVAR( <paramN> )]
*/

/* #xtranslate __HB_CLS_SCOPE( <export>, <protect>, <hidde> ) => ;
      iif( <export>, HB_OO_CLSTP_EXPORTED , ;
      iif( <protect>, HB_OO_CLSTP_PROTECTED, ;
      iif( <hidde>, HB_OO_CLSTP_HIDDEN, nScope ) ) ) */
#xtranslate __HB_CLS_SCOPE( <x,...> )        => ) __HB_CLS_ERR( Can not use multiple scope qualifiers! )
#xtranslate __HB_CLS_SCOPE( .T., .F., .F. )  => HB_OO_CLSTP_EXPORTED
#xtranslate __HB_CLS_SCOPE( .F., .T., .F. )  => HB_OO_CLSTP_PROTECTED
#xtranslate __HB_CLS_SCOPE( .F., .F., .T. )  => HB_OO_CLSTP_HIDDEN
#xtranslate __HB_CLS_SCOPE( .F., .F., .F. )  => nScope /* Default */


#xcommand CLASS <!ClassName!> [METACLASS <!metaClass!>] ;
             [ <frm: FROM, INHERIT> <!SuperClass1!> [,<!SuperClassN!>] ] ;
             [ <modulfriend: MODULE FRIENDLY> ] ;
             [ <static: STATIC> ] [ FUNCTION <FuncName> ] => ;
   _HB_CLASS <ClassName> <FuncName> ;;
   <static> function __HB_CLS_OPT( [<FuncName>,] <ClassName> ) ( HB_CLS_PARAM_LIST ) ;;
      STATIC s_oClass ;;
      LOCAL nScope, oClass, oInstance ;;
      IF s_oClass == NIL .AND. __clsLockDef( @s_oClass ) ;;
         BEGIN SEQUENCE ;;
            nScope := HB_OO_CLSTP_EXPORTED ; HB_SYMBOL_UNUSED( nScope ) ;;
            oClass  := iif( <.metaClass.>, <(metaClass)>, HBClass():new( <(ClassName)>, __HB_CLS_PAR( [ @<SuperClass1>() ] [ , @<SuperClassN>() ] ), @__HB_CLS_OPT([__HB_CLS_ASID(<FuncName>),] <ClassName>)() [, <.modulfriend.> ] ) ) ;;
   #undef  _CLASS_NAME_ ; #define _CLASS_NAME_ <ClassName> ;;
   #undef  _CLASS_MODE_ ; #define _CLASS_MODE_ _CLASS_DECLARATION_

#xcommand ENDCLASS [<lck: LOCK, LOCKED>] => ;
            oClass:Create() ; [<-lck-> __clsLock( oClass:hClass ) ] ;;
         ALWAYS ;;
            __clsUnlockDef( @s_oClass, oClass ) ;;
         END SEQUENCE ;;
         oInstance := oClass:Instance() ;;
         IF __objHasMsg( oInstance, "InitClass" ) ;;
            oInstance:InitClass( HB_CLS_PARAM_LIST ) ;;
         END ;;
         RETURN oInstance ;;
      END ;;
      RETURN s_oClass:Instance() AS CLASS _CLASS_NAME_ ;;
   #undef  _CLASS_MODE_ ; #define _CLASS_MODE_ _CLASS_IMPLEMENTATION_


#xcommand DECLARED METHOD <type: FUNCTION, PROCEDURE> <MethodName> CLASS <!ClassName!> => ;
      static <type> __HB_CLS_MTHNAME <ClassName> <MethodName> ;;
      local Self AS CLASS <ClassName> := QSelf() AS CLASS <ClassName>

<<<<<<< HEAD
#xcommand __HB_CLS_DECLARE_METHOD <MethodName> <ClassName> => ;
   #xcommand METHOD \<type: FUNCTION, PROCEDURE> <MethodName> CLASS <ClassName> _CLASS_IMPLEMENTATION_ => ;
=======
#xcommand __HB_CLS_DECLARE_METHOD <MethodName> <!ClassName!> => ;
      #xcommand METHOD \<type: FUNCTION, PROCEDURE> <MethodName> CLASS <ClassName> _CLASS_IMPLEMENTATION_ => ;
>>>>>>> 3b77191f
         DECLARED METHOD \<type> <MethodName> CLASS <ClassName>

#xcommand __HB_CLS_DECLARE_METHOD <!MethodName!> <!ClassName!> => ;
   #xcommand METHOD \<type: FUNCTION, PROCEDURE> <MethodName> CLASS <ClassName> _CLASS_IMPLEMENTATION_ => ;
         DECLARED METHOD \<type> <MethodName> CLASS <ClassName> ;;
   #xcommand METHOD \<type: FUNCTION, PROCEDURE> <MethodName>(\[ \<xparams,...>] ) CLASS <ClassName> _CLASS_IMPLEMENTATION_ => ;
         DECLARED METHOD \<type> <MethodName>(\[ \<xparams>] ) CLASS <ClassName>

#xcommand METHOD <type: FUNCTION, PROCEDURE> <MethodName> CLASS <!ClassName!> _CLASS_IMPLEMENTATION_ => ;
   __HB_CLS_WARN( Method \<<MethodName>> not declared or declaration mismatch in class \<<ClassName>> ) ;;
   DECLARED METHOD <type> <MethodName> CLASS <ClassName>

#xcommand METHOD <MethodName> [ <ctor: CONSTRUCTOR> ] [ AS <type> ] [ <export: EXPORTED, VISIBLE>] [<protect: PROTECTED>] [<hidde: HIDDEN>] [<persistent: PERSISTENT, PROPERTY>] [<sync: SYNC>] [_CLASS_DECLARATION_] => ;
   _HB_MEMBER __HB_CLS_ASFUNC(<MethodName>) [<-ctor-> AS CLASS _CLASS_NAME_] [ AS <type> ];;
   __HB_CLS_DECLARE_METHOD __HB_CLS_PARAMS(<MethodName>) _CLASS_NAME_ ;;
   oClass:AddMethod( __HB_CLS_ASSTRING(<MethodName>), @__HB_CLS_ASID( __HB_CLS_MTHNAME _CLASS_NAME_ <MethodName> )(), __HB_CLS_SCOPE( <.export.>, <.protect.>, <.hidde.> ) + iif( <.ctor.>, HB_OO_CLSTP_CTOR, 0 ) + iif( <.persistent.>, HB_OO_CLSTP_PERSIST, 0 ) + iif( <.sync.>, HB_OO_CLSTP_SYNC, 0 ) )

#xcommand ACCESS <AccessName> [ AS <type> ] [ <export: EXPORTED, VISIBLE>] [<protect: PROTECTED>] [<hidde: HIDDEN>] [<persistent: PERSISTENT, PROPERTY>] [<sync: SYNC>] [_CLASS_DECLARATION_] => ;
   METHOD <AccessName> [ AS <type> ] <export> <protect> <hidde> <persistent> <sync> _CLASS_DECLARATION_

#xcommand ASSIGN <AssignName> [ AS <type> ] [ <export: EXPORTED, VISIBLE>] [<protect: PROTECTED>] [<hidde: HIDDEN>] [<persistent: PERSISTENT, PROPERTY>] [<sync: SYNC>] [_CLASS_DECLARATION_] => ;
   METHOD _<AssignName> [ AS <type> ] <export> <protect> <hidde> <persistent> <sync> _CLASS_DECLARATION_

#xcommand METHOD <type: FUNCTION, PROCEDURE> <MethodName> [CLASS <!ClassName!>] => ;
   METHOD <type> <MethodName> CLASS __HB_CLS_OPT([<ClassName>,] _CLASS_NAME_) _CLASS_MODE_
#xcommand METHOD <MethodName> CLASS <!ClassName!> => METHOD FUNCTION  <MethodName> CLASS <ClassName> _CLASS_MODE_
#xcommand ACCESS <AccessName> CLASS <!ClassName!> => METHOD FUNCTION  <AccessName> CLASS <ClassName> _CLASS_MODE_
#xcommand ASSIGN <AssignName> CLASS <!ClassName!> => METHOD FUNCTION _<AssignName> CLASS <ClassName> _CLASS_MODE_

#xcommand METHOD <MethodName> _CLASS_IMPLEMENTATION_ => ;
   METHOD FUNCTION <MethodName> CLASS _CLASS_NAME_
#xcommand METHOD <MethodName> => METHOD <MethodName> _CLASS_MODE_

/* For backward compatibility */
#xcommand PROCEDURE <MethodName> CLASS <!ClassName!> => METHOD PROCEDURE <MethodName> CLASS <ClassName> _CLASS_MODE_


/* special method(s) */
#xcommand CONSTRUCTOR <Name>        => METHOD <Name> CONSTRUCTOR
#xcommand DESTRUCTOR <!MethodName!>[<par: ()>] [_CLASS_DECLARATION_] => ;
   _HB_MEMBER __HB_CLS_ASFUNC(<MethodName>)<-par->;;
   __HB_CLS_DECLARE_METHOD __HB_CLS_PARAMS(<MethodName>) _CLASS_NAME_ ;;
   oClass:SetDestructor( @__HB_CLS_ASID( __HB_CLS_MTHNAME _CLASS_NAME_ <MethodName> )() )
#xcommand DESTRUCTOR FUNCTION <!FuncName!>[<par: ()>] => ;
   oClass:SetDestructor( @<FuncName>() )<-par->
#xcommand DESTRUCTOR <!MethodName!>[<par: ()>] [CLASS <!ClassName!>] _CLASS_IMPLEMENTATION_ => ;
   METHOD PROCEDURE <MethodName>[<par>] [CLASS <ClassName>] _CLASS_IMPLEMENTATION_
#xcommand DESTRUCTOR <MethodName> [CLASS <!ClassName!>] => ;
   DESTRUCTOR <MethodName> [CLASS <ClassName>] _CLASS_MODE_

#xcommand ON ERROR <MethodName>     => ERROR HANDLER <MethodName>
#xcommand ERROR HANDLER <MethodName> => ;
   _HB_MEMBER __HB_CLS_ASFUNC(<MethodName>);;
   __HB_CLS_DECLARE_METHOD __HB_CLS_PARAMS(<MethodName>) _CLASS_NAME_ ;;
   oClass:SetOnError( @__HB_CLS_ASID( __HB_CLS_MTHNAME _CLASS_NAME_ <MethodName> )() )
#xcommand ON ERROR FUNCTION <FuncName> => ;
   oClass:SetOnError( @__HB_CLS_ASID( <FuncName> )() )

/* Friend function/class definitions */
#xcommand FRIEND CLASS <ClassName1> [, <ClassNameN> ] => ;
   oClass:AddFriendClass( @__HB_CLS_ASID(<ClassName1>)() [, @__HB_CLS_ASID(<ClassNameN>)() ] )

#xcommand FRIEND FUNCTION <FuncName1> [, <FuncNameN> ] => ;
   oClass:AddFriendFunc( @__HB_CLS_ASID(<FuncName1>)() [, @__HB_CLS_ASID(<FuncNameN>)() ] )

/* Operator overloading */
#xcommand OPERATOR <op> [<arg: ARG, ARGS> <Args,...>] [LOCAL <Locals,...>] INLINE <Code,...> [ <export: EXPORTED, VISIBLE>] [<protect: PROTECTED>] [<hidde: HIDDEN>] [<sync: SYNC>] => ;
   oClass:AddInline( <(op)>, {|Self [,<Args>] [,<Locals>]| HB_SYMBOL_UNUSED(Self), <Code>}, __HB_CLS_SCOPE( <.export.>, <.protect.>, <.hidde.> ) + iif( <.sync.>, HB_OO_CLSTP_SYNC, 0 ) )

#xcommand METHOD <MethodName> [ AS <type> ] OPERATOR <op> [ <export: EXPORTED, VISIBLE>] [<protect: PROTECTED>] [<hidde: HIDDEN>] [<sync: SYNC>] => ;
   _HB_MEMBER __HB_CLS_ASFUNC(<MethodName>) [ AS <type> ];;
   __HB_CLS_DECLARE_METHOD __HB_CLS_PARAMS(<MethodName>) _CLASS_NAME_ ;;
   oClass:AddMethod( <(op)>, @__HB_CLS_ASID( __HB_CLS_MTHNAME _CLASS_NAME_ <MethodName> )(), __HB_CLS_SCOPE( <.export.>, <.protect.>, <.hidde.> ) + iif( <.sync.>, HB_OO_CLSTP_SYNC, 0 ) )

#xcommand OPERATOR <op> FUNCTION <FuncName> [ <export: EXPORTED, VISIBLE>] [<protect: PROTECTED>] [<hidde: HIDDEN>] [<sync: SYNC>] => ;
   oClass:AddMethod( <(op)>, @__HB_CLS_ASID( <FuncName> )(), __HB_CLS_SCOPE( <.export.>, <.protect.>, <.hidde.> ) + iif( <.sync.>, HB_OO_CLSTP_SYNC, 0 ) )

/* Set/Get Method */
#xcommand METHOD <MethodName> [ AS <type> ] SETGET [ <export: EXPORTED, VISIBLE>] [<protect: PROTECTED>] [<hidde: HIDDEN>] [<ro: READONLY, RO>] [<persistent: PERSISTENT, PROPERTY>] [<sync: SYNC>] => ;
   _HB_MEMBER __HB_CLS_ASFUNC(<MethodName>) [ AS <type> ];;
   _HB_MEMBER __HB_CLS_ASFUNC(_<MethodName>) [ AS <type> ];;
   __HB_CLS_DECLARE_METHOD __HB_CLS_PARAMS(<MethodName>) _CLASS_NAME_ ;;
   oClass:AddMethod( __HB_CLS_ASSTRING(<MethodName>), @__HB_CLS_ASID( __HB_CLS_MTHNAME _CLASS_NAME_ <MethodName> )(), __HB_CLS_SCOPE( <.export.>, <.protect.>, <.hidde.> ) + iif( <.persistent.>, HB_OO_CLSTP_PERSIST, 0 ) + iif( <.sync.>, HB_OO_CLSTP_SYNC, 0 ) ) ;;
   oClass:AddMethod( __HB_CLS_ASSTRING(_<MethodName>), @__HB_CLS_ASID( __HB_CLS_MTHNAME _CLASS_NAME_ <MethodName> )(), __HB_CLS_SCOPE( <.export.>, <.protect.>, <.hidde.> ) + iif( <.ro.>, HB_OO_CLSTP_READONLY, 0 ) + iif( <.persistent.>, HB_OO_CLSTP_PERSIST, 0 ) + iif( <.sync.>, HB_OO_CLSTP_SYNC, 0 ) )

/* Message definitions */

/* Virtual / Deferred Methods */
#xcommand MESSAGE <MessageName> [ AS <type> ] VIRTUAL => ;
   _HB_MEMBER __HB_CLS_ASFUNC(<MessageName>) ;;
   oClass:AddVirtual( __HB_CLS_ASSTRING(<MessageName>) )

#xcommand MESSAGE <MessageName> [ AS <type> ] DEFERRED => ;
   MESSAGE <MessageName> [ AS <type> ] VIRTUAL

#xcommand MESSAGE <MessageName> [ AS <type> ] IS DEFERRED => ;
   MESSAGE <MessageName> [ AS <type> ] VIRTUAL

#xcommand MESSAGE <MessageName> [ AS <type> ] METHOD <MethodName> [<ctor: CONSTRUCTOR>] [<export: EXPORTED, VISIBLE>] [<protect: PROTECTED>] [<hidde: HIDDEN>] [<persistent: PERSISTENT, PROPERTY>] [<sync: SYNC>] => ;
   _HB_MEMBER __HB_CLS_ASFUNC(<MessageName>) [<-ctor-> AS CLASS _CLASS_NAME_] [ AS <type> ];;
   __HB_CLS_DECLARE_METHOD __HB_CLS_PARAMS(<MethodName>) _CLASS_NAME_ ;;
   oClass:AddMethod( __HB_CLS_ASSTRING(<MessageName>), @__HB_CLS_ASID( __HB_CLS_MTHNAME _CLASS_NAME_ <MethodName> )(), __HB_CLS_SCOPE( <.export.>, <.protect.>, <.hidde.> ) + iif( <.ctor.>, HB_OO_CLSTP_CTOR, 0 ) + iif( <.persistent.>, HB_OO_CLSTP_PERSIST, 0 ) + iif( <.sync.>, HB_OO_CLSTP_SYNC, 0 ) )

#xcommand MESSAGE <MessageName> [ AS <type> ] EXTERN <FuncName> [<ctor: CONSTRUCTOR>] [<export: EXPORTED, VISIBLE>] [<protect: PROTECTED>] [<hidde: HIDDEN>] [<persistent: PERSISTENT, PROPERTY>] [<sync: SYNC>] => ;
   _HB_MEMBER __HB_CLS_ASFUNC(<MessageName>) [<-ctor-> AS CLASS _CLASS_NAME_] [ AS <type> ];;
   oClass:AddMethod( __HB_CLS_ASSTRING(<MessageName>), @__HB_CLS_ASID( <FuncName> )(), __HB_CLS_SCOPE( <.export.>, <.protect.>, <.hidde.> ) + iif( <.ctor.>, HB_OO_CLSTP_CTOR, 0 ) + iif( <.persistent.>, HB_OO_CLSTP_PERSIST, 0 ) + iif( <.sync.>, HB_OO_CLSTP_SYNC, 0 ) )

#xcommand MESSAGE <MessageName> [ AS <type> ] BLOCK <CodeBlock> [<ctor: CONSTRUCTOR>] [<export: EXPORTED, VISIBLE>] [<protect: PROTECTED>] [<hidde: HIDDEN>] [<persistent: PERSISTENT, PROPERTY>] [<sync: SYNC>] => ;
   _HB_MEMBER __HB_CLS_ASFUNC(<MessageName>) [<-ctor-> AS CLASS _CLASS_NAME_] [ AS <type> ];;
   oClass:AddInline( __HB_CLS_ASSTRING(<MessageName>), <CodeBlock>, __HB_CLS_SCOPE( <.export.>, <.protect.>, <.hidde.> ) + iif( <.ctor.>, HB_OO_CLSTP_CTOR, 0 ) + iif( <.persistent.>, HB_OO_CLSTP_PERSIST, 0 ) + iif( <.sync.>, HB_OO_CLSTP_SYNC, 0 ) )

#xcommand MESSAGE <MessageName> [ AS <type> ] [LOCAL <Locals,...>] INLINE <Code,...> [<ctor: CONSTRUCTOR>] [<export: EXPORTED, VISIBLE>] [<protect: PROTECTED>] [<hidde: HIDDEN>] [<persistent: PERSISTENT, PROPERTY>] [<sync: SYNC>] => ;
   MESSAGE <MessageName> [ AS <type> ] BLOCK {|Self __HB_CLS_ASARGSOPT(<MessageName>) [,<Locals>]| HB_SYMBOL_UNUSED(Self), <Code>} <ctor> <export> <protect> <hidde> <persistent> <sync>

#xcommand MESSAGE <MessageName> [ AS <type> ] <arg: ARG, ARGS> <Args,...> [LOCAL <Locals,...>] INLINE <Code,...> [<ctor: CONSTRUCTOR>] [<export: EXPORTED, VISIBLE>] [<protect: PROTECTED>] [<hidde: HIDDEN>] [<persistent: PERSISTENT, PROPERTY>] [<sync: SYNC>] => ;
   MESSAGE __HB_CLS_ASID(<MessageName>)(<Args>) [ AS <type> ] [LOCAL <Locals>] INLINE <Code> <ctor> <export> <protect> <hidde> <persistent> <sync>

#xcommand MESSAGE <MessageName> [ AS <type> ] IS <AltMsgName> [<ctor: CONSTRUCTOR>] [<export: EXPORTED, VISIBLE>] [<protect: PROTECTED>] [<hidde: HIDDEN>] [<persistent: PERSISTENT, PROPERTY>] [<sync: SYNC>] => ;
   MESSAGE <MessageName> [ AS <type> ] INLINE Self:<AltMsgName> <ctor> <export> <protect> <hidde> <persistent> <sync>

#xcommand MESSAGE <MessageName> [ AS <type> ] TO <oObject> [<export: EXPORTED, VISIBLE>] [<protect: PROTECTED>] [<hidde: HIDDEN>] [<persistent: PERSISTENT, PROPERTY>] [<sync: SYNC>] => ;
   MESSAGE <MessageName> [ AS <type> ] INLINE Self:<oObject>:<MessageName> <export> <protect> <hidde> <persistent> <sync>

#xcommand MESSAGE <MessageName> [ AS <type> ] IN <!SuperClass!> [<export: EXPORTED, VISIBLE>] [<protect: PROTECTED>] [<hidde: HIDDEN>] [<persistent: PERSISTENT, PROPERTY>] [<sync: SYNC>] => ;
   MESSAGE <MessageName> [ AS <type> ] INLINE Self:<SuperClass>:<MessageName> <export> <protect> <hidde> <persistent> <sync>

#xcommand MESSAGE <MessageName> [ AS <type> ] IS <AltMsgName> TO <oObject> [<export: EXPORTED, VISIBLE>] [<protect: PROTECTED>] [<hidde: HIDDEN>] [<persistent: PERSISTENT, PROPERTY>] [<sync: SYNC>] => ;
   MESSAGE <MessageName> [ AS <type> ] INLINE Self:<oObject>:__HB_CLS_ASID(<AltMsgName>)(__HB_CLS_ASARGS(<MessageName>)) <export> <protect> <hidde> <persistent> <sync>

#xcommand MESSAGE <MessageName> [ AS <type> ] IS <SprMethodName> IN <!SuperClass!> [<export: EXPORTED, VISIBLE>] [<protect: PROTECTED>] [<hidde: HIDDEN>] [<persistent: PERSISTENT, PROPERTY>] [<sync: SYNC>] => ;
   MESSAGE <MessageName> [ AS <type> ] INLINE Self:<SuperClass>:__HB_CLS_ASID(<SprMethodName>)(__HB_CLS_ASARGS(<MessageName>)) <export> <protect> <hidde> <persistent> <sync>

#xcommand DELEGATE <MessageName> [ AS <type> ] TO <oObject> [<export: EXPORTED, VISIBLE>] [<protect: PROTECTED>] [<hidde: HIDDEN>] [<persistent: PERSISTENT, PROPERTY>] [<sync: SYNC>] =>;
   MESSAGE <MessageName> [ AS <type> ] TO <oObject> <export> <protect> <hidde> <persistent> <sync>

#xcommand ACCESS <MessageName> [ AS <type> ] [LOCAL <Locals,...>] INLINE <Code,...> [<export: EXPORTED, VISIBLE>] [<protect: PROTECTED>] [<hidde: HIDDEN>] [<persistent: PERSISTENT, PROPERTY>] [<sync: SYNC>] => ;
   MESSAGE <MessageName> [ AS <type> ] [LOCAL <Locals>] INLINE <Code> <export> <protect> <hidde> <persistent> <sync>

#xcommand ASSIGN <MessageName> [ AS <type> ] [LOCAL <Locals,...>] INLINE <Code,...> [<export: EXPORTED, VISIBLE>] [<protect: PROTECTED>] [<hidde: HIDDEN>] [<persistent: PERSISTENT, PROPERTY>] [<sync: SYNC>] => ;
   MESSAGE _<MessageName> [ AS <type> ] [LOCAL <Locals>] INLINE <Code> <export> <protect> <hidde> <persistent> <sync>

#xcommand ACCESS <MessageName> [ AS <type> ] <mth: METHOD, IS> <MethodName> [<export: EXPORTED, VISIBLE>] [<protect: PROTECTED>] [<hidde: HIDDEN>] [<persistent: PERSISTENT, PROPERTY>] [<sync: SYNC>] => ;
   MESSAGE <MessageName> [ AS <type> ] <mth> <MethodName> <export> <protect> <hidde> <persistent> <sync>

#xcommand ASSIGN <MessageName> [ AS <type> ] <mth: METHOD, IS> <MethodName> [<export: EXPORTED, VISIBLE>] [<protect: PROTECTED>] [<hidde: HIDDEN>] [<persistent: PERSISTENT, PROPERTY>] [<sync: SYNC>] => ;
   MESSAGE _<MessageName> [ AS <type> ] <mth> <MethodName> <export> <protect> <hidde> <persistent> <sync>

/*
 * These definitions are for backward compatibility only.
 * They are using METHOD keyword instead of MESSAGE
 * or only single local parameter in INLINED blocks.
 * If possible please do not use them and update your
 * code to use supported syntax. [druzus]
 */
#xcommand METHOD <MessageName> [ AS <type> ] VIRTUAL => ;
   MESSAGE <MessageName> [ AS <type> ] VIRTUAL
#xcommand METHOD <MessageName> [ AS <type> ] DEFERRED => ;
   MESSAGE <MessageName> [ AS <type> ] VIRTUAL
#xcommand METHOD <MessageName> [ AS <type> ] EXTERN <FuncName> [<ctor: CONSTRUCTOR>] [<export: EXPORTED, VISIBLE>] [<protect: PROTECTED>] [<hidde: HIDDEN>] [<persistent: PERSISTENT, PROPERTY>] [<sync: SYNC>] => ;
   MESSAGE <MessageName> [ AS <type> ] EXTERN <FuncName> <ctor> <export> <protect> <hidde> <persistent> <sync>
#xcommand METHOD <MessageName> [ AS <type> ] INLINE <Code,...> [LOCAL <Locals,...>] [<ctor: CONSTRUCTOR>] [<export: EXPORTED, VISIBLE>] [<protect: PROTECTED>] [<hidde: HIDDEN>] [<persistent: PERSISTENT, PROPERTY>] [<sync: SYNC>] => ;
   MESSAGE <MessageName> [ AS <type> ] [LOCAL <Locals>] INLINE <Code> <ctor> <export> <protect> <hidde> <persistent> <sync>
#xcommand METHOD <MessageName> [ AS <type> ] BLOCK <CodeBlock> [<ctor: CONSTRUCTOR>] [<export: EXPORTED, VISIBLE>] [<protect: PROTECTED>] [<hidde: HIDDEN>] [<persistent: PERSISTENT, PROPERTY>] [<sync: SYNC>] => ;
   MESSAGE <MessageName> [ AS <type> ] BLOCK <CodeBlock> <ctor> <export> <protect> <hidde> <persistent> <sync>
#xcommand METHOD <MessageName> [ AS <type> ] INLINE [LOCAL <v>] <Code,...> [<export: EXPORTED, VISIBLE>] [<protect: PROTECTED>] [<hidde: HIDDEN>] [<persistent: PERSISTENT, PROPERTY>] [<sync: SYNC>] => ;
   MESSAGE <MessageName> [ AS <type> ] [LOCAL <v>] INLINE <Code> <export> <protect> <hidde> <persistent> <sync>
#xcommand ACCESS <MessageName> [ AS <type> ] INLINE LOCAL <v> <Code,...> [<export: EXPORTED, VISIBLE>] [<protect: PROTECTED>] [<hidde: HIDDEN>] [<persistent: PERSISTENT, PROPERTY>] [<sync: SYNC>] => ;
   MESSAGE <MessageName> [ AS <type> ] LOCAL <v> INLINE <Code> <export> <protect> <hidde> <persistent> <sync>
#xcommand ASSIGN <MessageName> [ AS <type> ] INLINE LOCAL <v> <Code,...> [<export: EXPORTED, VISIBLE>] [<protect: PROTECTED>] [<hidde: HIDDEN>] [<persistent: PERSISTENT, PROPERTY>] [<sync: SYNC>] => ;
   MESSAGE _<MessageName> [ AS <type> ] LOCAL <v> INLINE <Code> <export> <protect> <hidde> <persistent> <sync>


/* Definitions of instance variables */

/* CLASSY SYNTAX */
#ifdef HB_CLS_CSY

   #xcommand CREATE CLASS <!ClassName!> [<*more*>] => CLASS <ClassName> <more>
   #xcommand END CLASS [<*more*>]   => ENDCLASS <more>
   #xcommand CLASS VAR <*more*>     => CLASSVAR <more>
   #xcommand CLASS METHOD <*more*>  => CLASSMETHOD <more>

   /* Disable the message :Class */
   #xtranslate  :CLASS  =>
   #xtranslate  :CLASS: => :

   #xtranslate _HB_MEMBER {AS Int      => _HB_MEMBER {AS Numeric
   #xtranslate _HB_MEMBER {AS Integer  => _HB_MEMBER {AS Numeric
   #xtranslate _HB_MEMBER {AS Num      => _HB_MEMBER {AS Numeric
   #xtranslate _HB_MEMBER {AS Char     => _HB_MEMBER {AS Character
   #xtranslate _HB_MEMBER {AS Block    => _HB_MEMBER {AS CodeBlock

   #xcommand EXPORTED:   =>    nScope := HB_OO_CLSTP_EXPORTED ; HB_SYMBOL_UNUSED( nScope )
   #xcommand EXPORT:     =>    nScope := HB_OO_CLSTP_EXPORTED ; HB_SYMBOL_UNUSED( nScope )
   #xcommand VISIBLE:    =>    nScope := HB_OO_CLSTP_EXPORTED ; HB_SYMBOL_UNUSED( nScope )
   #xcommand HIDDEN:     =>    nScope := HB_OO_CLSTP_HIDDEN   ; HB_SYMBOL_UNUSED( nScope )
   #xcommand PROTECTED:  =>    nScope := HB_OO_CLSTP_PROTECTED; HB_SYMBOL_UNUSED( nScope )


   /* Classy compatibility... Added By JF Lefebvre (mafact) 2006-11-07 */
   #xcommand METHOD <MethodName> [ AS <type> ] INLINE [Local <v>,] <Code,...> [<other>] => ;
             MESSAGE <MethodName> [ AS <type> ] BLOCK {|Self [,<v>] | HB_SYMBOL_UNUSED(Self), <Code>} [ <other>]

   #xcommand METHOD <MethodName>( [<params,...>] ) [ AS <type> ] INLINE [Local <v>,] <Code,...> [<other>] => ;
             MESSAGE <MethodName> [ AS <type> ] BLOCK {|Self [, <params>] [, <v>] | HB_SYMBOL_UNUSED(Self), <Code> } [ <other>]


   /* These definitions are not Class(y) compatible - I'm leaving them as is now */

   #xcommand VAR <!DataName1!> [, <!DataNameN!>] [ <tp: TYPE, AS> <type> ] [ <as: ASSIGN, INIT> <uValue> ] [<export: EXPORTED, VISIBLE>] [<protect: PROTECTED>] [<hidde: HIDDEN>] [<ro: READONLY, RO>] [<persistent: PERSISTENT, PROPERTY>] [<sync: SYNC>] => ;
      _HB_MEMBER {[ AS <type>] <DataName1> [, <DataNameN>] } ;;
      oClass:AddMultiData( <(type)>, <uValue>, __HB_CLS_SCOPE( <.export.>, <.protect.>, <.hidde.> ) + iif( <.ro.>, HB_OO_CLSTP_READONLY, 0 ) + iif( <.persistent.>, HB_OO_CLSTP_PERSIST, 0 ) + iif( <.sync.>, HB_OO_CLSTP_SYNC, 0 ), {<(DataName1)> [, <(DataNameN)>]}, __HB_CLS_NOINI )

   #xcommand VAR <!DataName!> [ AS <type> ] IN <!SuperClass!> => ;
      _HB_MEMBER {[ AS <type>] <DataName> } ;;
      oClass:AddInline( <(DataName)>, {|Self| Self:<SuperClass>:<DataName> }, HB_OO_CLSTP_EXPORTED + HB_OO_CLSTP_READONLY ) ;;
      oClass:AddInline( "_" + <(DataName)>, {|Self, param| Self:<SuperClass>:<DataName> := param }, HB_OO_CLSTP_EXPORTED )

   #xcommand VAR <!DataName!> [ AS <type> ] IS <!SprDataName!> IN <!SuperClass!> => ;
      _HB_MEMBER {[ AS <type>] <DataName> } ;;
      oClass:AddInline( <(DataName)>, {|Self| Self:<SuperClass>:<SprDataName> }, HB_OO_CLSTP_EXPORTED + HB_OO_CLSTP_READONLY ) ;;
      oClass:AddInline( "_" + <(DataName)>, {|Self, param| Self:<SuperClass>:<SprDataName> := param }, HB_OO_CLSTP_EXPORTED )

   #xcommand VAR <!DataName1!> [ AS <type> ] IS <!DataName2!> => ;
      _HB_MEMBER {[ AS <type>] <DataName1> } ;;
      oClass:AddInline( <(DataName1)>, {|Self| Self:<DataName2> }, HB_OO_CLSTP_EXPORTED + HB_OO_CLSTP_READONLY ) ;;
      oClass:AddInline( "_" + <(DataName1)>, {|Self, param| Self:<DataName2> := param }, HB_OO_CLSTP_EXPORTED )

   #xcommand VAR <!DataName1!> [ AS <type> ] IS <!DataName2!> TO <!oObject!> => ;
      _HB_MEMBER {[ AS <type>] <DataName1> } ;;
      oClass:AddInline( <(DataName1)>, {|Self| Self:<oObject>:<DataName2> }, HB_OO_CLSTP_EXPORTED + HB_OO_CLSTP_READONLY ) ;;
      oClass:AddInline( "_" + <(DataName1)>, {|Self, param| Self:<oObject>:<DataName2> := param }, HB_OO_CLSTP_EXPORTED )

#endif /* HB_CLS_CSY */

/* FWOBJECT SYNTAX */
#ifdef HB_CLS_FWO

   #xcommand DATA <!DataName1!> [, <!DataNameN!>] [ AS <type> ] [ INIT <uValue> ] [ <export: EXPORTED, VISIBLE>] [<protect: PROTECTED>] [<hidde: HIDDEN>] [<ro: READONLY, RO>] [<persistent: PERSISTENT, PROPERTY>] [<sync: SYNC>] => ;
      _HB_MEMBER {[ AS <type>] <DataName1> [, <DataNameN>] } ;;
      oClass:AddMultiData( <(type)>, <uValue>, __HB_CLS_SCOPE( <.export.>, <.protect.>, <.hidde.> ) + iif( <.ro.>, HB_OO_CLSTP_READONLY, 0 ) + iif( <.persistent.>, HB_OO_CLSTP_PERSIST, 0 ) + iif( <.sync.>, HB_OO_CLSTP_SYNC, 0 ), {<(DataName1)> [, <(DataNameN)>]}, __HB_CLS_NOINI )

   /* Warning! For backward compatibility this CLASSDATA ignores the
      SHARED clause and always create shared class variables */
   #xcommand CLASSDATA <!DataName1!> [, <!DataNameN!>] [ AS <type> ] [ INIT <uValue> ] [<export: EXPORTED, VISIBLE>] [<protect: PROTECTED>] [<hidde: HIDDEN>] [<ro: READONLY, RO>] [<share: SHARED>] [<persistent: PERSISTENT, PROPERTY>] [<sync: SYNC>] => ;
      _HB_MEMBER {[ AS <type>] <DataName1> [, <DataNameN>] } ;;
      oClass:AddMultiClsData( <(type)>, <uValue>, __HB_CLS_SCOPE( <.export.>, <.protect.>, <.hidde.> ) + iif( <.ro.>, HB_OO_CLSTP_READONLY, 0 ) + iif( /* <.share.> */ .T., HB_OO_CLSTP_SHARED, 0 ) + iif( <.persistent.>, HB_OO_CLSTP_PERSIST, 0 ) + iif( <.sync.>, HB_OO_CLSTP_SYNC, 0 ), {<(DataName1)> [, <(DataNameN)>]}, __HB_CLS_NOINI )

#endif /* HB_CLS_FWO */

/* VO SYNTAX */
#ifdef HB_CLS_VO

#xtranslate  ( <!name!>{ [<p,...>] }        =>  ( <name>():New( <p> )
#xtranslate  , <!name!>{ [<p,...>] }        =>  , <name>():New( <p> )
#xtranslate  = <!name!>{ [<p,...>] }        =>  = <name>():New( <p> )
#xtranslate := <!name!>{ [<p,...>] }        => := <name>():New( <p> )

#xcommand EXPORT <!DataName1!> [, <!DataNameN!>] [ <tp: TYPE, AS> <type> ] [ <as: ASSIGN, INIT> <uValue> ] [<ro: READONLY, RO>] [<persistent: PERSISTENT, PROPERTY>] => ;
   _HB_MEMBER {[ AS <type>] <DataName1> [, <DataNameN>] } ;;
   oClass:AddMultiData( <(type)>, <uValue>, HB_OO_CLSTP_EXPORTED + iif( <.ro.>, HB_OO_CLSTP_READONLY, 0 ) + iif( <.persistent.>, HB_OO_CLSTP_PERSIST, 0 ), {<(DataName1)> [, <(DataNameN)>]}, __HB_CLS_NOINI )

#xcommand PROTECT <!DataName1!> [, <!DataNameN!>] [ <tp: TYPE, AS> <type> ] [ <as: ASSIGN, INIT> <uValue> ] [<ro: READONLY, RO>] [<persistent: PERSISTENT, PROPERTY>] => ;
   _HB_MEMBER {[ AS <type>] <DataName1> [, <DataNameN>] } ;;
   oClass:AddMultiData( <(type)>, <uValue>, HB_OO_CLSTP_PROTECTED + iif( <.ro.>, HB_OO_CLSTP_READONLY, 0 ) + iif( <.persistent.>, HB_OO_CLSTP_PERSIST, 0 ), {<(DataName1)> [, <(DataNameN)>]}, __HB_CLS_NOINI )

#xcommand HIDDEN <!DataName1!> [, <!DataNameN!>] [ <tp: TYPE, AS> <type> ] [ <as: ASSIGN, INIT> <uValue> ] [<ro: READONLY, RO>] [<persistent: PERSISTENT, PROPERTY>] => ;
   _HB_MEMBER {[ AS <type>] <DataName1> [, <DataNameN>] } ;;
   oClass:AddMultiData( <(type)>, <uValue>, HB_OO_CLSTP_HIDDEN + iif( <.ro.>, HB_OO_CLSTP_READONLY, 0 ) + iif( <.persistent.>, HB_OO_CLSTP_PERSIST, 0 ), {<(DataName1)> [, <(DataNameN)>]}, __HB_CLS_NOINI )

#endif /* HB_CLS_VO */

/* Xbase++ syntax */
#ifdef HB_CLS_XPP

   #xcommand SYNC METHOD <MethodName> [<decl,...>] => METHOD <MethodName> [<decl>] SYNC
   #xcommand SYNC CLASS METHOD <MethodName> [<decl,...>] => CLASSMETHOD <MethodName> [<decl>] SYNC

   #xcommand METHOD <!MethodName1!>[([<params,...>])], <!MethodName2!>[([<params,...>])] [, <!MethodNameN!>[([<params,...>])]] => ;
             METHOD <MethodName1> [ ; METHOD <MethodName2> ] [ ; METHOD <MethodNameN> ]
   #xcommand SYNC METHOD <!MethodName1!>[([<params,...>])], <!MethodName2!>[([<params,...>])] [, <!MethodNameN!>[([<params,...>])]] => ;
             SYNC METHOD <MethodName1> [ ; SYNC METHOD <MethodName2> ] [ ; SYNC METHOD <MethodNameN> ]

   /* FUNCTION/PROCEDURE is a Harbour extension */
   #xcommand METHOD [<type: FUNCTION, PROCEDURE>] <!className!>:<!methodName!>[([<params,...>])] => ;
             METHOD <type> <methodName>( <params> ) CLASS <className>

#endif /* HB_CLS_XPP */

/* Class datas and messages - we do not support real class messages yet */
#xcommand CLASSMETHOD <MethodName> [ AS <type> ] [<ctor: CONSTRUCTOR>] [<export: EXPORTED, VISIBLE>] [<protect: PROTECTED>] [<hidde: HIDDEN>] [<share: SHARED>] [<persistent: PERSISTENT, PROPERTY>] [<sync: SYNC>] => ;
   _HB_MEMBER __HB_CLS_ASFUNC(<MethodName>) [ AS <type> ];;
   __HB_CLS_DECLARE_METHOD __HB_CLS_PARAMS(<MethodName>) _CLASS_NAME_ ;;
   oClass:AddClsMethod( __HB_CLS_ASSTRING(<MethodName>), @__HB_CLS_ASID( __HB_CLS_MTHNAME _CLASS_NAME_ <MethodName> )(), __HB_CLS_SCOPE( <.export.>, <.protect.>, <.hidde.> ) + iif( <.share.>, HB_OO_CLSTP_SHARED, 0 ) + iif( <.ctor.>, HB_OO_CLSTP_CTOR, 0 ) + iif( <.persistent.>, HB_OO_CLSTP_PERSIST, 0 ) + iif( <.sync.>, HB_OO_CLSTP_SYNC, 0 ) )

#xcommand CLASSVAR <!DataName1!> [, <!DataNameN!>] [ <tp: TYPE, AS> <type> ] [ <as: ASSIGN, INIT> <uValue> ] [<export: EXPORTED, VISIBLE>] [<protect: PROTECTED>] [<hidde: HIDDEN>] [<ro: READONLY, RO>] [<share: SHARED>] [<persistent: PERSISTENT, PROPERTY>] [<sync: SYNC>] => ;
   _HB_MEMBER {[ AS <type>] <DataName1> [, <DataNameN>] } ;;
   oClass:AddMultiClsData( <(type)>, <uValue>, __HB_CLS_SCOPE( <.export.>, <.protect.>, <.hidde.> ) + iif( <.ro.>, HB_OO_CLSTP_READONLY, 0 ) + iif( <.share.>, HB_OO_CLSTP_SHARED, 0 ) + iif( <.persistent.>, HB_OO_CLSTP_PERSIST, 0 ) + iif( <.sync.>, HB_OO_CLSTP_SYNC, 0 ), {<(DataName1)> [, <(DataNameN)>]}, __HB_CLS_NOINI )


/* Scalar classes support */
#command ASSOCIATE CLASS <ClassFuncName> WITH TYPE <type: ;
   ARRAY, BLOCK, CHARACTER, DATE, HASH, LOGICAL, NIL, NUMERIC, SYMBOL, TIMESTAMP, POINTER> => ;
      __clsAssocType( __clsInstSuper( @<ClassFuncName>() ), #<type> )

#command ENABLE TYPE CLASS <type: ;
   ARRAY, BLOCK, CHARACTER, DATE, HASH, LOGICAL, NIL, NUMERIC, SYMBOL, TIMESTAMP, POINTER> ;
   [, <typeN: ;
   ARRAY, BLOCK, CHARACTER, DATE, HASH, LOGICAL, NIL, NUMERIC, SYMBOL, TIMESTAMP, POINTER>] => ;
      REQUEST HB<type> [, HB<typeN>]

#command ENABLE TYPE CLASS ALL => ;
      REQUEST HBArray, HBBlock, HBCharacter, HBDate, HBHash, ;
              HBLogical, HBNil, HBNumeric, HBSymbol, HBTimeStamp, HBPointer

#endif /* HB_CLASS_CH_ */<|MERGE_RESOLUTION|>--- conflicted
+++ resolved
@@ -263,13 +263,8 @@
       static <type> __HB_CLS_MTHNAME <ClassName> <MethodName> ;;
       local Self AS CLASS <ClassName> := QSelf() AS CLASS <ClassName>
 
-<<<<<<< HEAD
-#xcommand __HB_CLS_DECLARE_METHOD <MethodName> <ClassName> => ;
+#xcommand __HB_CLS_DECLARE_METHOD <MethodName> <!ClassName!> => ;
    #xcommand METHOD \<type: FUNCTION, PROCEDURE> <MethodName> CLASS <ClassName> _CLASS_IMPLEMENTATION_ => ;
-=======
-#xcommand __HB_CLS_DECLARE_METHOD <MethodName> <!ClassName!> => ;
-      #xcommand METHOD \<type: FUNCTION, PROCEDURE> <MethodName> CLASS <ClassName> _CLASS_IMPLEMENTATION_ => ;
->>>>>>> 3b77191f
          DECLARED METHOD \<type> <MethodName> CLASS <ClassName>
 
 #xcommand __HB_CLS_DECLARE_METHOD <!MethodName!> <!ClassName!> => ;
