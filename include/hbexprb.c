/*
 * Compiler Expression Optimizer
 *
 * Copyright 1999 Ryszard Glab
 *
 * This program is free software; you can redistribute it and/or modify
 * it under the terms of the GNU General Public License as published by
 * the Free Software Foundation; either version 2, or (at your option)
 * any later version.
 *
 * This program is distributed in the hope that it will be useful,
 * but WITHOUT ANY WARRANTY; without even the implied warranty of
 * MERCHANTABILITY or FITNESS FOR A PARTICULAR PURPOSE.  See the
 * GNU General Public License for more details.
 *
 * You should have received a copy of the GNU General Public License
 * along with this software; see the file COPYING.txt.  If not, write to
 * the Free Software Foundation, Inc., 59 Temple Place, Suite 330,
 * Boston, MA 02111-1307 USA (or visit the web site https://www.gnu.org/).
 *
 * As a special exception, the Harbour Project gives permission for
 * additional uses of the text contained in its release of Harbour.
 *
 * The exception is that, if you link the Harbour libraries with other
 * files to produce an executable, this does not by itself cause the
 * resulting executable to be covered by the GNU General Public License.
 * Your use of that executable is in no way restricted on account of
 * linking the Harbour library code into it.
 *
 * This exception does not however invalidate any other reasons why
 * the executable file might be covered by the GNU General Public License.
 *
 * This exception applies only to the code released by the Harbour
 * Project under the name Harbour.  If you copy code from other
 * Harbour Project or Free Software Foundation releases into a copy of
 * Harbour, as the General Public License permits, the exception does
 * not apply to the code that you add in this way.  To avoid misleading
 * anyone as to the status of such modified files, you must delete
 * this exception notice from them.
 *
 * If you write modifications of your own for Harbour, it is your choice
 * whether to permit this exception to apply to your modifications.
 * If you do not wish that, delete this exception notice.
 *
 */

#include "hbcomp.h"
#include "hbmacro.ch"

#if ! defined( HB_HASH_USES_ARRAY_INDEXES )
   #define HB_HASH_USES_ARRAY_INDEXES
#endif

#define HB_USE_ARRAYAT_REF
#define HB_USE_OBJMSG_REF


/* Forward declarations
 */

/* forward declaration of callback functions
 */
static HB_EXPR_FUNC( hb_compExprUseDummy );
static HB_EXPR_FUNC( hb_compExprUseNil );
static HB_EXPR_FUNC( hb_compExprUseNumeric );
static HB_EXPR_FUNC( hb_compExprUseDate );
static HB_EXPR_FUNC( hb_compExprUseTimeStamp );
static HB_EXPR_FUNC( hb_compExprUseString );
static HB_EXPR_FUNC( hb_compExprUseCodeblock );
static HB_EXPR_FUNC( hb_compExprUseLogical );
static HB_EXPR_FUNC( hb_compExprUseSelf );
static HB_EXPR_FUNC( hb_compExprUseArray );
static HB_EXPR_FUNC( hb_compExprUseHash );
static HB_EXPR_FUNC( hb_compExprUseFunRef );
static HB_EXPR_FUNC( hb_compExprUseVarRef );
static HB_EXPR_FUNC( hb_compExprUseRef );
static HB_EXPR_FUNC( hb_compExprUseIIF );
static HB_EXPR_FUNC( hb_compExprUseList );
static HB_EXPR_FUNC( hb_compExprUseArgList );
static HB_EXPR_FUNC( hb_compExprUseMacroArgList );
static HB_EXPR_FUNC( hb_compExprUseArrayAt );
static HB_EXPR_FUNC( hb_compExprUseMacro );
static HB_EXPR_FUNC( hb_compExprUseFunCall );
static HB_EXPR_FUNC( hb_compExprUseAliasVar );
static HB_EXPR_FUNC( hb_compExprUseAliasExpr );
static HB_EXPR_FUNC( hb_compExprUseSetGet );
static HB_EXPR_FUNC( hb_compExprUseSend );
static HB_EXPR_FUNC( hb_compExprUseFunName );
static HB_EXPR_FUNC( hb_compExprUseAlias );
static HB_EXPR_FUNC( hb_compExprUseRTVariable );
static HB_EXPR_FUNC( hb_compExprUseVariable );
static HB_EXPR_FUNC( hb_compExprUseAssign );
static HB_EXPR_FUNC( hb_compExprUseEqual );
static HB_EXPR_FUNC( hb_compExprUsePlus );
static HB_EXPR_FUNC( hb_compExprUseMinus );
static HB_EXPR_FUNC( hb_compExprUseMult );
static HB_EXPR_FUNC( hb_compExprUseDiv );
static HB_EXPR_FUNC( hb_compExprUseMod );
static HB_EXPR_FUNC( hb_compExprUsePower );
static HB_EXPR_FUNC( hb_compExprUsePostInc );
static HB_EXPR_FUNC( hb_compExprUsePostDec );
static HB_EXPR_FUNC( hb_compExprUsePreInc );
static HB_EXPR_FUNC( hb_compExprUsePreDec );
static HB_EXPR_FUNC( hb_compExprUsePlusEq );
static HB_EXPR_FUNC( hb_compExprUseMinusEq );
static HB_EXPR_FUNC( hb_compExprUseMultEq );
static HB_EXPR_FUNC( hb_compExprUseDivEq );
static HB_EXPR_FUNC( hb_compExprUseModEq );
static HB_EXPR_FUNC( hb_compExprUseExpEq );
static HB_EXPR_FUNC( hb_compExprUseAnd );
static HB_EXPR_FUNC( hb_compExprUseOr );
static HB_EXPR_FUNC( hb_compExprUseNot );
static HB_EXPR_FUNC( hb_compExprUseEQ );
static HB_EXPR_FUNC( hb_compExprUseLT );
static HB_EXPR_FUNC( hb_compExprUseGT );
static HB_EXPR_FUNC( hb_compExprUseLE );
static HB_EXPR_FUNC( hb_compExprUseGE );
static HB_EXPR_FUNC( hb_compExprUseNE );
static HB_EXPR_FUNC( hb_compExprUseIN );
static HB_EXPR_FUNC( hb_compExprUseNegate );

/* other helper functions
 */
#if defined( HB_MACRO_SUPPORT )
   static void hb_compExprCodeblockPush( PHB_EXPR, HB_COMP_DECL );
#else
   static HB_BOOL hb_compExprCodeblockPush( PHB_EXPR, int, HB_COMP_DECL );
   static void hb_compExprCodeblockEarly( PHB_EXPR, HB_COMP_DECL );
   static void hb_compExprCodeblockExtPush( PHB_EXPR pSelf, HB_COMP_DECL );
#endif

static void hb_compExprPushSendPop( PHB_EXPR pSelf, HB_COMP_DECL );
static void hb_compExprPushSendPush( PHB_EXPR pSelf, HB_COMP_DECL );
static void hb_compExprPushOperEq( PHB_EXPR pSelf, HB_BYTE bOpEq, HB_COMP_DECL );
static void hb_compExprUseOperEq( PHB_EXPR pSelf, HB_BYTE bOpEq, HB_COMP_DECL );
static void hb_compExprPushPreOp( PHB_EXPR pSelf, HB_BYTE bOper, HB_COMP_DECL );
static void hb_compExprPushPostOp( PHB_EXPR pSelf, HB_BYTE bOper, HB_COMP_DECL );
static void hb_compExprUsePreOp( PHB_EXPR pSelf, HB_BYTE bOper, HB_COMP_DECL );
static void hb_compExprUseAliasMacro( PHB_EXPR pAliasedVar, HB_BYTE bAction, HB_COMP_DECL );
static PHB_EXPR hb_compExprReduceList( PHB_EXPR pExpr, HB_COMP_DECL );
static PHB_EXPR hb_compExprReduceAliasString( PHB_EXPR pExpr, PHB_EXPR pAlias, HB_COMP_DECL );
static HB_BOOL hb_compExprIsMemvarAlias( const char * szAlias );


const PHB_EXPR_FUNC hb_comp_ExprTable[ HB_EXPR_COUNT ] = {
   hb_compExprUseDummy,
   hb_compExprUseNil,
   hb_compExprUseNumeric,
   hb_compExprUseDate,
   hb_compExprUseTimeStamp,
   hb_compExprUseString,
   hb_compExprUseCodeblock,
   hb_compExprUseLogical,
   hb_compExprUseSelf,
   hb_compExprUseArray,
   hb_compExprUseHash,
   hb_compExprUseFunRef,
   hb_compExprUseVarRef,
   hb_compExprUseRef,
   hb_compExprUseIIF,
   hb_compExprUseList,
   hb_compExprUseArgList,
   hb_compExprUseMacroArgList,
   hb_compExprUseArrayAt,
   hb_compExprUseMacro,
   hb_compExprUseFunCall,
   hb_compExprUseAliasVar,
   hb_compExprUseAliasExpr,
   hb_compExprUseSetGet,
   hb_compExprUseSend,
   hb_compExprUseFunName,
   hb_compExprUseAlias,
   hb_compExprUseRTVariable,
   hb_compExprUseVariable,
   hb_compExprUsePostInc,     /* post-operators -> lowest precedence */
   hb_compExprUsePostDec,
   hb_compExprUseAssign,      /* assigments */
   hb_compExprUsePlusEq,
   hb_compExprUseMinusEq,
   hb_compExprUseMultEq,
   hb_compExprUseDivEq,
   hb_compExprUseModEq,
   hb_compExprUseExpEq,
   hb_compExprUseOr,          /* logical operators */
   hb_compExprUseAnd,
   hb_compExprUseNot,
   hb_compExprUseEqual,       /* relational operators */
   hb_compExprUseEQ,
   hb_compExprUseNE,
   hb_compExprUseIN,
   hb_compExprUseLT,
   hb_compExprUseGT,
   hb_compExprUseLE,
   hb_compExprUseGE,
   hb_compExprUsePlus,        /* addition */
   hb_compExprUseMinus,
   hb_compExprUseMult,        /* multiple */
   hb_compExprUseDiv,
   hb_compExprUseMod,
   hb_compExprUsePower,
   hb_compExprUseNegate,    /* sign operator */
   hb_compExprUsePreInc,
   hb_compExprUsePreDec     /* highest precedence */
};

/* ************************************************************************* */

static HB_EXPR_FUNC( hb_compExprUseDummy )
{
   switch( iMessage )
   {
      case HB_EA_REDUCE:
         break;
      case HB_EA_ARRAY_AT:
         HB_COMP_ERROR_TYPE( pSelf );
      case HB_EA_ARRAY_INDEX:
         break;
      case HB_EA_LVALUE:
         hb_compErrorLValue( HB_COMP_PARAM, pSelf );
         break;
      case HB_EA_PUSH_PCODE:
         HB_GEN_FUNC1( PCode1, HB_P_PUSHNIL );
         break;
      case HB_EA_POP_PCODE:
      case HB_EA_PUSH_POP:
      case HB_EA_STATEMENT:
      case HB_EA_DELETE:
         break;
   }
   return pSelf;
}

/* actions for HB_ET_NIL expression
 */
static HB_EXPR_FUNC( hb_compExprUseNil )
{
   switch( iMessage )
   {
      case HB_EA_REDUCE:
         break;
      case HB_EA_ARRAY_AT:
         HB_COMP_ERROR_TYPE( pSelf );
         break;
      case HB_EA_ARRAY_INDEX:
         hb_compErrorIndex( HB_COMP_PARAM, pSelf );     /* NIL cannot be used as index element */
         break;
      case HB_EA_LVALUE:
         hb_compErrorLValue( HB_COMP_PARAM, pSelf );
         break;
      case HB_EA_PUSH_PCODE:
         HB_GEN_FUNC1( PCode1, HB_P_PUSHNIL );
         break;
      case HB_EA_POP_PCODE:
         break;
      case HB_EA_PUSH_POP:
      case HB_EA_STATEMENT:
         hb_compWarnMeaningless( HB_COMP_PARAM, pSelf );
      case HB_EA_DELETE:
         break;
   }

   return pSelf;
}

/* actions for HB_ET_NUMERIC expression
 */
static HB_EXPR_FUNC( hb_compExprUseNumeric )
{
   switch( iMessage )
   {
      case HB_EA_REDUCE:
         break;
      case HB_EA_ARRAY_AT:
         HB_COMP_ERROR_TYPE( pSelf );
         break;
      case HB_EA_ARRAY_INDEX:
         break;
      case HB_EA_LVALUE:
         hb_compErrorLValue( HB_COMP_PARAM, pSelf );
         break;
      case HB_EA_PUSH_PCODE:
         if( pSelf->value.asNum.NumType == HB_ET_DOUBLE )
            HB_GEN_FUNC3( PushDouble, pSelf->value.asNum.val.d, pSelf->value.asNum.bWidth, pSelf->value.asNum.bDec );
         else
            HB_GEN_FUNC1( PushLong, pSelf->value.asNum.val.l );
         break;
      case HB_EA_POP_PCODE:
         break;
      case HB_EA_PUSH_POP:
      case HB_EA_STATEMENT:
         hb_compWarnMeaningless( HB_COMP_PARAM, pSelf );
      case HB_EA_DELETE:
         break;
   }
   return pSelf;
}

/* actions for HB_ET_DATE expression
 */
static HB_EXPR_FUNC( hb_compExprUseDate )
{
   switch( iMessage )
   {
      case HB_EA_REDUCE:
         break;
      case HB_EA_ARRAY_AT:
         HB_COMP_ERROR_TYPE( pSelf );
         break;
      case HB_EA_ARRAY_INDEX:
#ifdef HB_HASH_USES_ARRAY_INDEXES
         if( ! HB_SUPPORT_HARBOUR )
#endif
            hb_compErrorIndex( HB_COMP_PARAM, pSelf );     /* Date cannot be used as index element */
         break;
      case HB_EA_LVALUE:
         hb_compErrorLValue( HB_COMP_PARAM, pSelf );
         break;
      case HB_EA_PUSH_PCODE:
         HB_GEN_FUNC1( PushDate, pSelf->value.asDate.lDate );
         break;
      case HB_EA_POP_PCODE:
         break;
      case HB_EA_PUSH_POP:
      case HB_EA_STATEMENT:
         hb_compWarnMeaningless( HB_COMP_PARAM, pSelf );
      case HB_EA_DELETE:
         break;
   }

   return pSelf;
}

/* actions for HB_ET_TIMESTAMP expression
 */
static HB_EXPR_FUNC( hb_compExprUseTimeStamp )
{
   switch( iMessage )
   {
      case HB_EA_REDUCE:
         break;
      case HB_EA_ARRAY_AT:
         HB_COMP_ERROR_TYPE( pSelf );
         break;
      case HB_EA_ARRAY_INDEX:
#ifdef HB_HASH_USES_ARRAY_INDEXES
         if( ! HB_SUPPORT_HARBOUR )
#endif
            hb_compErrorIndex( HB_COMP_PARAM, pSelf );     /* timestamp cannot be used as index element */
         break;
      case HB_EA_LVALUE:
         hb_compErrorLValue( HB_COMP_PARAM, pSelf );
         break;
      case HB_EA_PUSH_PCODE:
         HB_GEN_FUNC2( PushTimeStamp, pSelf->value.asDate.lDate,
                                      pSelf->value.asDate.lTime );
         break;
      case HB_EA_POP_PCODE:
         break;
      case HB_EA_PUSH_POP:
      case HB_EA_STATEMENT:
         hb_compWarnMeaningless( HB_COMP_PARAM, pSelf );
      case HB_EA_DELETE:
         break;
   }

   return pSelf;
}

/* actions for HB_ET_STRING expression
 */
static HB_EXPR_FUNC( hb_compExprUseString )
{
   switch( iMessage )
   {
      case HB_EA_REDUCE:
         break;
      case HB_EA_ARRAY_AT:
         HB_COMP_ERROR_TYPE( pSelf );
         break;
      case HB_EA_ARRAY_INDEX:
#ifdef HB_HASH_USES_ARRAY_INDEXES
         if( ! HB_SUPPORT_HARBOUR )
#endif
            hb_compErrorIndex( HB_COMP_PARAM, pSelf );     /* string cannot be used as index element */
         break;
      case HB_EA_LVALUE:
         hb_compErrorLValue( HB_COMP_PARAM, pSelf );
         break;
      case HB_EA_PUSH_PCODE:
#if ! defined( HB_MACRO_SUPPORT )
         if( ! HB_SUPPORT_MACROTEXT )
            HB_GEN_FUNC2( PushString, pSelf->value.asString.string,
                          pSelf->nLength + 1 );
         else
            hb_compPushMacroText( HB_COMP_PARAM,
                                  pSelf->value.asString.string,
                                  pSelf->nLength, HB_FALSE );
#else
         HB_GEN_FUNC2( PushString, pSelf->value.asString.string,
                       pSelf->nLength + 1 );
         if( hb_macroIsValidMacroText( pSelf->value.asString.string,
                                       pSelf->nLength ) )
         {
            HB_GEN_FUNC1( PCode1, HB_P_MACROTEXT );
         }
#endif
         break;
      case HB_EA_POP_PCODE:
         break;

      case HB_EA_PUSH_POP:
      case HB_EA_STATEMENT:
         hb_compWarnMeaningless( HB_COMP_PARAM, pSelf );
         break;

      case HB_EA_DELETE:
         if( pSelf->value.asString.dealloc )
            hb_xfree( pSelf->value.asString.string );
         break;
   }
   return pSelf;
}

/* actions for HB_ET_CODEBLOCK expression
 */
static HB_EXPR_FUNC( hb_compExprUseCodeblock )
{
   switch( iMessage )
   {
      case HB_EA_REDUCE:
         pSelf->value.asCodeblock.flags |= HB_BLOCK_REDUCE;
         break;
      case HB_EA_ARRAY_AT:
         HB_COMP_ERROR_TYPE( pSelf );
         break;
      case HB_EA_ARRAY_INDEX:
         hb_compErrorIndex( HB_COMP_PARAM, pSelf );     /* codeblock cannot be used as index element */
         break;
      case HB_EA_LVALUE:
         hb_compErrorLValue( HB_COMP_PARAM, pSelf );
         break;
      case HB_EA_PUSH_PCODE:
#if defined( HB_MACRO_SUPPORT )
         hb_compExprCodeblockPush( pSelf, HB_COMP_PARAM );
#else
         if( pSelf->value.asCodeblock.flags & HB_BLOCK_EXT )
            hb_compExprCodeblockExtPush( pSelf, HB_COMP_PARAM );
         else if( ( pSelf->value.asCodeblock.flags & HB_BLOCK_MACROVAR ) &&
                  ! ( pSelf->value.asCodeblock.flags & HB_BLOCK_VPARAMS ) )
            /* early evaluation of a macro */
            hb_compExprCodeblockEarly( pSelf, HB_COMP_PARAM );
         else
            hb_compExprCodeblockPush( pSelf, 0, HB_COMP_PARAM );
#endif
         break;
      case HB_EA_POP_PCODE:
         break;
      case HB_EA_PUSH_POP:
      case HB_EA_STATEMENT:
         hb_compWarnMeaningless( HB_COMP_PARAM, pSelf );
         break;

      case HB_EA_DELETE:
      {
         PHB_EXPR pExpr = pSelf->value.asCodeblock.pExprList;

         hb_compExprCBVarDel( pSelf->value.asCodeblock.pLocals );

         if( pSelf->value.asCodeblock.string )
            hb_xfree( pSelf->value.asCodeblock.string );

         /* Delete all expressions of the block. */
         while( pExpr )
         {
            PHB_EXPR pNext = pExpr->pNext;
            HB_COMP_EXPR_FREE( pExpr );
            pExpr = pNext;
         }
         break;
      }
   }
   return pSelf;
}

/* actions for HB_ET_LOGICAL expression
 */
static HB_EXPR_FUNC( hb_compExprUseLogical )
{
   switch( iMessage )
   {
      case HB_EA_REDUCE:
         break;
      case HB_EA_ARRAY_AT:
         HB_COMP_ERROR_TYPE( pSelf );
         break;
      case HB_EA_ARRAY_INDEX:
         hb_compErrorIndex( HB_COMP_PARAM, pSelf );     /* logical cannot be used as array index element */
         break;
      case HB_EA_LVALUE:
         hb_compErrorLValue( HB_COMP_PARAM, pSelf );
         break;
      case HB_EA_PUSH_PCODE:
         HB_GEN_FUNC1( PushLogical, pSelf->value.asLogical );
         break;
      case HB_EA_POP_PCODE:
         break;
      case HB_EA_PUSH_POP:
      case HB_EA_STATEMENT:
         hb_compWarnMeaningless( HB_COMP_PARAM, pSelf );
      case HB_EA_DELETE:
         break;
   }
   return pSelf;
}

/* actions for HB_ET_SELF expression
 */
static HB_EXPR_FUNC( hb_compExprUseSelf )
{
   switch( iMessage )
   {
      case HB_EA_REDUCE:
         break;
      case HB_EA_ARRAY_AT:
         /* Clipper allows such operation and because some valid Clipper
          * code needs it then I disabled error message, [druzus]
          */
         /* HB_COMP_ERROR_TYPE( pSelf ); */
         break;
      case HB_EA_ARRAY_INDEX:
         hb_compErrorIndex( HB_COMP_PARAM, pSelf );     /* SELF cannot be used as array index element */
         break;
      case HB_EA_LVALUE:
         hb_compErrorLValue( HB_COMP_PARAM, pSelf );
         break;
      case HB_EA_PUSH_PCODE:
         HB_GEN_FUNC1( PCode1, HB_P_PUSHSELF );
         break;
      case HB_EA_POP_PCODE:
         break;
      case HB_EA_PUSH_POP:
      case HB_EA_STATEMENT:
         hb_compWarnMeaningless( HB_COMP_PARAM, pSelf );
      case HB_EA_DELETE:
         break;
   }
   return pSelf;
}

/* actions for a literal array { , , , ... }
 */
static HB_EXPR_FUNC( hb_compExprUseArray )
{
   switch( iMessage )
   {
      case HB_EA_REDUCE:
         pSelf = hb_compExprReduceList( pSelf, HB_COMP_PARAM );
         break;

      case HB_EA_ARRAY_AT:
         break;

      case HB_EA_ARRAY_INDEX:
         hb_compErrorIndex( HB_COMP_PARAM, pSelf );     /* array cannot be used as index element */
         break;

      case HB_EA_LVALUE:
         hb_compErrorLValue( HB_COMP_PARAM, pSelf );
         break;

      case HB_EA_PUSH_PCODE:
      {
         HB_USHORT usItems = ( HB_USHORT ) hb_compExprParamListCheck( HB_COMP_PARAM, pSelf );

         if( usItems == 0 )
         {
            HB_GEN_FUNC3( PCode3, HB_P_ARRAYGEN, 0, 0 );
         }
         else
         {
            HB_BOOL fArgsList = pSelf->ExprType == HB_ET_MACROARGLIST;

            if( ! fArgsList )
            {
               /* Note: direct type change */
               pSelf->ExprType = HB_ET_ARGLIST;
            }
            HB_EXPR_USE( pSelf, HB_EA_PUSH_PCODE );
            /* restore original expression type */
            pSelf->ExprType = HB_ET_ARRAY;

            if( fArgsList )
            {
               HB_GEN_FUNC3( PCode3, HB_P_MACROARRAYGEN,
                             HB_LOBYTE( usItems ), HB_HIBYTE( usItems ) );
            }
            else
            {
               HB_GEN_FUNC3( PCode3, HB_P_ARRAYGEN,
                             HB_LOBYTE( usItems ), HB_HIBYTE( usItems ) );
            }
         }
         break;
      }

      case HB_EA_POP_PCODE:
         break;

      case HB_EA_PUSH_POP:
      {
         PHB_EXPR pElem = pSelf->value.asList.pExprList;
         /* Push non-constant values only
          */
         while( pElem )
         {
            HB_EXPR_USE( pElem, HB_EA_PUSH_POP );
            pElem = pElem->pNext;
         }
      }
      break;

      case HB_EA_STATEMENT:
         hb_compWarnMeaningless( HB_COMP_PARAM, pSelf );
         break;

      case HB_EA_DELETE:
      {
         PHB_EXPR pElem = pSelf->value.asList.pExprList;
         /* Delete all elements of the array
          */
         while( pElem )
         {
            PHB_EXPR pNext = pElem->pNext;
            HB_COMP_EXPR_FREE( pElem );
            pElem = pNext;
         }
      }
      break;
   }

   return pSelf;
}

/* actions for HB_ET_HASH literal hash
 *    { key1=>val1, key2=>val2, ... keyN=>valN }
 */
static HB_EXPR_FUNC( hb_compExprUseHash )
{
   switch( iMessage )
   {
      case HB_EA_REDUCE:
         pSelf = hb_compExprReduceList( pSelf, HB_COMP_PARAM );
         break;

      case HB_EA_ARRAY_AT:
         break;

      case HB_EA_ARRAY_INDEX:
         hb_compErrorIndex( HB_COMP_PARAM, pSelf );     /* array cannot be used as index element */
         break;

      case HB_EA_LVALUE:
         hb_compErrorLValue( HB_COMP_PARAM, pSelf );
         break;

      case HB_EA_PUSH_PCODE:
      {
         HB_USHORT usItems = ( HB_USHORT ) ( pSelf->nLength >> 1 );
         /* Note: direct type change */
         pSelf->ExprType = HB_ET_ARGLIST;
         HB_EXPR_USE( pSelf, HB_EA_PUSH_PCODE );
         /* restore original expression type */
         pSelf->ExprType = HB_ET_HASH;
         HB_GEN_FUNC3( PCode3, HB_P_HASHGEN, HB_LOBYTE( usItems ), HB_HIBYTE( usItems ) );
         break;
      }

      case HB_EA_POP_PCODE:
         break;

      case HB_EA_PUSH_POP:
      {
         PHB_EXPR pElem = pSelf->value.asList.pExprList;
         /* Push non-constant values only */
         while( pElem )
         {
            HB_EXPR_USE( pElem, HB_EA_PUSH_POP );
            pElem = pElem->pNext;
         }
      }
      break;

      case HB_EA_STATEMENT:
         hb_compWarnMeaningless( HB_COMP_PARAM, pSelf );
         break;

      case HB_EA_DELETE:
      {
         PHB_EXPR pElem = pSelf->value.asList.pExprList;
         /* Delete all elements of the hash array
          */
         while( pElem )
         {
            PHB_EXPR pNext = pElem->pNext;
            HB_COMP_EXPR_FREE( pElem );
            pElem = pNext;
         }
      }
      break;
   }

   return pSelf;
}

/* actions for HB_ET_VARREF expression
 */
static HB_EXPR_FUNC( hb_compExprUseVarRef )
{
   switch( iMessage )
   {
      case HB_EA_REDUCE:
         break;

      case HB_EA_ARRAY_AT:
         HB_COMP_ERROR_TYPE( pSelf );
         break;

      case HB_EA_ARRAY_INDEX:
         break;

      case HB_EA_LVALUE:
         hb_compErrorLValue( HB_COMP_PARAM, pSelf );
         break;

      case HB_EA_PUSH_PCODE:
         HB_GEN_FUNC1( PushVarRef, pSelf->value.asSymbol.name );
         break;

      case HB_EA_POP_PCODE:
         break;

      case HB_EA_PUSH_POP:
      case HB_EA_STATEMENT:
         hb_compWarnMeaningless( HB_COMP_PARAM, pSelf );
      case HB_EA_DELETE:
         break;
   }
   return pSelf;
}

/* actions for HB_ET_FUNREF expression
 */
static HB_EXPR_FUNC( hb_compExprUseFunRef )
{
   switch( iMessage )
   {
      case HB_EA_REDUCE:
         break;

      case HB_EA_ARRAY_AT:
         HB_COMP_ERROR_TYPE( pSelf );
         break;

      case HB_EA_ARRAY_INDEX:
         break;

      case HB_EA_LVALUE:
         hb_compErrorLValue( HB_COMP_PARAM, pSelf );
         break;

      case HB_EA_PUSH_PCODE:
         HB_GEN_FUNC1( PushFunRef, pSelf->value.asSymbol.name );
         break;

      case HB_EA_POP_PCODE:
         break;

      case HB_EA_PUSH_POP:
      case HB_EA_STATEMENT:
         hb_compWarnMeaningless( HB_COMP_PARAM, pSelf );
      case HB_EA_DELETE:
         break;
   }
   return pSelf;
}

/* actions for HB_ET_REFERENCE expression
 */
static HB_EXPR_FUNC( hb_compExprUseRef )
{
   switch( iMessage )
   {
      case HB_EA_REDUCE:
         pSelf->value.asReference = HB_EXPR_USE( pSelf->value.asReference, HB_EA_REDUCE );
         if( pSelf->value.asReference->ExprType == HB_ET_IIF )
         {
            PHB_EXPR pCond, pIIF, pFalse;
            pIIF = pSelf->value.asReference;
            pCond = pIIF->value.asList.pExprList;
            pFalse = hb_compExprNewRef( pCond->pNext->pNext, HB_COMP_PARAM );
            pCond->pNext = hb_compExprNewRef( pCond->pNext, HB_COMP_PARAM );
            pCond->pNext->pNext = pFalse;
            HB_COMP_EXPR_CLEAR( pSelf );
            pSelf = pIIF;
         }
         break;
      case HB_EA_ARRAY_AT:
         HB_COMP_ERROR_TYPE( pSelf );
         break;
      case HB_EA_ARRAY_INDEX:
         break;
      case HB_EA_LVALUE:
         hb_compErrorLValue( HB_COMP_PARAM, pSelf );
         break;
      case HB_EA_PUSH_PCODE:
      {
         PHB_EXPR pExp = pSelf->value.asReference;
         if( pExp->ExprType == HB_ET_MACRO )
         {
            pExp->value.asMacro.SubType = HB_ET_MACRO_REFER;
            HB_EXPR_USE( pExp, HB_EA_PUSH_PCODE );
            break;
         }
         else if( pExp->ExprType == HB_ET_ARRAYAT )
         {
            pExp->value.asList.reference = HB_TRUE;
            HB_EXPR_USE( pExp, HB_EA_PUSH_PCODE );
            break;
         }
         else if( pExp->ExprType == HB_ET_SEND )
         {
            /* PHB_EXPR pSend = pExp->value.asMessage.pObject;
            if( ! pSend || pSend->ExprType == HB_ET_VARIABLE ) */
            {
               hb_compExprPushSendPop( pExp, HB_COMP_PARAM );
               HB_GEN_FUNC1( PCode1, HB_P_PUSHOVARREF );
               break;
            }
         }
         else if( pExp->ExprType == HB_ET_VARIABLE )
         {
            /* Note: direct type change */
            pExp->ExprType = HB_ET_VARREF;
            HB_EXPR_USE( pExp, HB_EA_PUSH_PCODE );
            /* restore original expression type */
            pExp->ExprType = HB_ET_VARIABLE;
            break;
         }
         else if( pExp->ExprType == HB_ET_ALIASVAR )
         {
            if( pExp->value.asAlias.pVar->ExprType == HB_ET_VARIABLE &&
                pExp->value.asAlias.pAlias->ExprType == HB_ET_ALIAS &&
                hb_compExprIsMemvarAlias( pExp->value.asAlias.pAlias->value.asSymbol.name ) )
            {
               /* @M-> @MEMVAR-> or @MEMVA-> or @MEMV-> */
               HB_GEN_FUNC1( PushMemvarRef, pExp->value.asAlias.pVar->value.asSymbol.name );
               break;
            }
         }
         else if( pExp->ExprType == HB_ET_VARREF ||
                  pExp->ExprType == HB_ET_REFERENCE )
         {
            HB_EXPR_USE( pExp, HB_EA_PUSH_PCODE );
            break;
         }

         hb_compErrorRefer( HB_COMP_PARAM, NULL, hb_compExprDescription( pExp ) );
         break;
      }

      case HB_EA_POP_PCODE:
         break;
      case HB_EA_PUSH_POP:
      case HB_EA_STATEMENT:
         hb_compWarnMeaningless( HB_COMP_PARAM, pSelf );
      case HB_EA_DELETE:
         HB_COMP_EXPR_FREE( pSelf->value.asReference );
         break;
   }
   return pSelf;
}


/* actions for HB_ET_IIF expression
 */
static HB_EXPR_FUNC( hb_compExprUseIIF )
{
   switch( iMessage )
   {
      case HB_EA_REDUCE:
         pSelf = hb_compExprReduceIIF( hb_compExprReduceList( pSelf, HB_COMP_PARAM ), HB_COMP_PARAM );
         break;

      case HB_EA_ARRAY_AT:
      case HB_EA_ARRAY_INDEX:
         break;

      case HB_EA_LVALUE:
         if( HB_SUPPORT_HARBOUR )
         {
            PHB_EXPR pExpr = pSelf->value.asList.pExprList->pNext;
            HB_EXPR_USE( pExpr, HB_EA_LVALUE );
            HB_EXPR_USE( pExpr->pNext, HB_EA_LVALUE );
         }
         else
            hb_compErrorLValue( HB_COMP_PARAM, pSelf );
         break;

      case HB_EA_PUSH_PCODE:
      {
         /* this is called if all three parts of IIF expression should be generated
          */
         HB_ISIZ nPosFalse, nPosEnd;
         PHB_EXPR pExpr = pSelf->value.asList.pExprList;

         HB_EXPR_USE( pExpr, HB_EA_PUSH_PCODE );
         nPosFalse = HB_GEN_FUNC1( JumpFalse, 0 );
         pExpr = pExpr->pNext;

         HB_EXPR_USE( pExpr, HB_EA_PUSH_PCODE );
         nPosEnd = HB_GEN_FUNC1( Jump, 0 );
         pExpr = pExpr->pNext;

         HB_GEN_FUNC1( JumpHere, nPosFalse );
         HB_EXPR_USE( pExpr, HB_EA_PUSH_PCODE );
         HB_GEN_FUNC1( JumpHere, nPosEnd );
         break;
      }
      case HB_EA_POP_PCODE:
      {
         /* this is called if all three parts of IIF expression should be generated
          */
         HB_ISIZ nPosFalse, nPosEnd;
         PHB_EXPR pExpr = pSelf->value.asList.pExprList;

         HB_EXPR_USE( pExpr, HB_EA_PUSH_PCODE );
         nPosFalse = HB_GEN_FUNC1( JumpFalse, 0 );
         pExpr = pExpr->pNext;

         HB_EXPR_USE( pExpr, HB_EA_POP_PCODE );
         nPosEnd = HB_GEN_FUNC1( Jump, 0 );
         pExpr = pExpr->pNext;

         HB_GEN_FUNC1( JumpHere, nPosFalse );
         HB_EXPR_USE( pExpr, HB_EA_POP_PCODE );
         HB_GEN_FUNC1( JumpHere, nPosEnd );
         break;
      }

      case HB_EA_PUSH_POP:
      case HB_EA_STATEMENT:
      {
#ifdef HB_CLP_STRICT
         HB_EXPR_USE( pSelf, HB_EA_PUSH_PCODE );
         HB_GEN_FUNC1( PCode1, HB_P_POP );  /* remove a value if used in statement */
#else
         HB_SIZE nPosFalse, nPosEnd;
         PHB_EXPR pExpr = pSelf->value.asList.pExprList;

         HB_EXPR_USE( pExpr, HB_EA_PUSH_PCODE );
         nPosFalse = HB_GEN_FUNC1( JumpFalse, 0 );
         pExpr = pExpr->pNext;

         /* do not generate warning about meaningless use of expression NIL */
         if( pExpr->ExprType != HB_ET_NIL )
            HB_EXPR_USE( pExpr, HB_EA_PUSH_POP );
         pExpr = pExpr->pNext;

#if defined( HB_MACRO_SUPPORT )
         if( HB_PCODE_DATA->nPCodePos == nPosFalse + 3 )
         {
            HB_PCODE_DATA->pCode[ nPosFalse - 1 ] = HB_P_JUMPTRUEFAR;
            nPosEnd = nPosFalse;
         }
#else
         if( HB_COMP_PARAM->functions.pLast->nPCodePos == nPosFalse + 3 )
         {
            HB_COMP_PARAM->functions.pLast->pCode[ nPosFalse - 1 ] = HB_P_JUMPTRUEFAR;
            nPosEnd = nPosFalse;
         }
#endif
         else
         {
            nPosEnd = HB_GEN_FUNC1( Jump, 0 );
            HB_GEN_FUNC1( JumpHere, nPosFalse );
         }
         /* do not generate warning about meaningless use of expression NIL */
         if( pExpr->ExprType != HB_ET_NIL )
            HB_EXPR_USE( pExpr, HB_EA_PUSH_POP );
         HB_GEN_FUNC1( JumpHere, nPosEnd );
#endif
         break;
      }
      case HB_EA_DELETE:
         if( pSelf->value.asList.pExprList )
         {
            PHB_EXPR pNext, pExpr = pSelf->value.asList.pExprList;
            while( pExpr )
            {
               pNext = pExpr->pNext;    /* store next expression */
               HB_COMP_EXPR_FREE( pExpr );
               pExpr = pNext;
            }
            pSelf->value.asList.pExprList = NULL;
         }
         break;
   }
   return pSelf;  /* return self */
}

/* NOTE: In PUSH operation it leaves on the eval stack the last expression only
 */
static HB_EXPR_FUNC( hb_compExprUseList )
{
   switch( iMessage )
   {
      case HB_EA_REDUCE:
         pSelf = hb_compExprReduceList( pSelf, HB_COMP_PARAM );

         if( HB_SUPPORT_HARBOUR )
            pSelf = hb_compExprListStrip( pSelf, HB_COMP_PARAM );

         if( HB_SUPPORT_XBASE && pSelf->ExprType == HB_ET_LIST )
         {
            if( hb_compExprListLen( pSelf ) == 1 )
            {
               PHB_EXPR pExpr = pSelf->value.asList.pExprList;
               if( pExpr->ExprType == HB_ET_MACRO &&
                   pExpr->value.asMacro.SubType != HB_ET_MACRO_SYMBOL &&
                   pExpr->value.asMacro.SubType != HB_ET_MACRO_REFER &&
                   pExpr->value.asMacro.SubType != HB_ET_MACRO_ALIASED )
               {
                  pExpr->value.asMacro.SubType |= HB_ET_MACRO_PARE;
               }
            }
         }
         break;

      case HB_EA_ARRAY_AT:
      case HB_EA_ARRAY_INDEX:
         break;

      case HB_EA_LVALUE:
         if( hb_compExprListLen( pSelf ) == 1 )
         {
            /* For example:
             * ( a ) := 4
             */
            hb_compErrorLValue( HB_COMP_PARAM, pSelf->value.asList.pExprList );
         }
         else
            hb_compErrorLValue( HB_COMP_PARAM, pSelf );
         break;

      case HB_EA_PUSH_PCODE:
         {
            PHB_EXPR pExpr = pSelf->value.asList.pExprList;

            if( pExpr->ExprType == HB_ET_NONE && pExpr->pNext == NULL )
            {
               /* Empty list was used ()
                */
               HB_COMP_ERROR_SYNTAX( pExpr );
            }
            else
            {
               while( pExpr )
               {
                  if( HB_SUPPORT_XBASE )
                  {
                     if( pExpr->ExprType == HB_ET_MACRO &&
                         pExpr->value.asMacro.SubType != HB_ET_MACRO_SYMBOL &&
                         pExpr->value.asMacro.SubType != HB_ET_MACRO_REFER &&
                         pExpr->value.asMacro.SubType != HB_ET_MACRO_ALIASED )
                     {
                        pExpr->value.asMacro.SubType |= HB_ET_MACRO_PARE;
                     }
                  }

                  if( pExpr->pNext )
                     HB_EXPR_USE( pExpr, HB_EA_PUSH_POP );
                  else
                     HB_EXPR_USE( pExpr, HB_EA_PUSH_PCODE );   /* the last expression */
                  pExpr = pExpr->pNext;
               }
            }
         }
         break;

      case HB_EA_POP_PCODE:
         break;

      case HB_EA_PUSH_POP:
      case HB_EA_STATEMENT:
         {
            PHB_EXPR pExpr = pSelf->value.asList.pExprList;

            while( pExpr )
            {
               if( HB_SUPPORT_XBASE )
               {
                  if( pExpr->ExprType == HB_ET_MACRO &&
                      pExpr->value.asMacro.SubType != HB_ET_MACRO_SYMBOL &&
                      pExpr->value.asMacro.SubType != HB_ET_MACRO_REFER &&
                      pExpr->value.asMacro.SubType != HB_ET_MACRO_ALIASED )
                  {
                      pExpr->value.asMacro.SubType |= HB_ET_MACRO_PARE;
                  }
               }

               HB_EXPR_USE( pExpr, HB_EA_PUSH_POP );
               pExpr = pExpr->pNext;
            }
         }
         break;

      case HB_EA_DELETE:
         if( pSelf->value.asList.pExprList )
         {
            PHB_EXPR pNext, pExpr = pSelf->value.asList.pExprList;
            while( pExpr )
            {
               pNext = pExpr->pNext;    /* store next expression */
               HB_COMP_EXPR_FREE( pExpr );
               pExpr = pNext;
            }
            pSelf->value.asList.pExprList = NULL;
         }
         break;
   }
   return pSelf;
}

/* NOTE: In PUSH operation it leaves all expressions on the eval stack
 */
static HB_EXPR_FUNC( hb_compExprUseArgList )
{
   switch( iMessage )
   {
      case HB_EA_REDUCE:
         pSelf = hb_compExprReduceList( pSelf, HB_COMP_PARAM );
         break;

      case HB_EA_ARRAY_AT:
      case HB_EA_ARRAY_INDEX:
      case HB_EA_LVALUE:
         break;

      case HB_EA_PUSH_PCODE:
         if( pSelf->value.asList.reference )
         {
#if defined( HB_MACRO_SUPPORT )
            if( ! HB_PCODE_DATA->fVParams )
#else
            if( ! HB_COMP_PARAM->functions.pLast->fVParams )
#endif
            {
               hb_compErrorVParams( HB_COMP_PARAM,
                                    HB_COMP_PARAM->functions.pLast->szName ?
                                    "Function" : "Codeblock" );
            }
            HB_GEN_FUNC1( PCode1, HB_P_PUSHVPARAMS );
         }
         else
         {
            PHB_EXPR pExpr = pSelf->value.asList.pExprList;
            while( pExpr )
            {
               HB_EXPR_USE( pExpr, HB_EA_PUSH_PCODE );
               pExpr = pExpr->pNext;
            }
         }
         break;

      case HB_EA_POP_PCODE:
      case HB_EA_PUSH_POP:
      case HB_EA_STATEMENT:
         break;

      case HB_EA_DELETE:
         if( pSelf->value.asList.pExprList )
         {
            PHB_EXPR pNext, pExpr = pSelf->value.asList.pExprList;
            while( pExpr )
            {
               pNext = pExpr->pNext;    /* store next expression */
               HB_COMP_EXPR_FREE( pExpr );
               pExpr = pNext;
            }
            pSelf->value.asList.pExprList = NULL;
         }
         break;
   }
   return pSelf;
}

/* NOTE: In PUSH operation it leaves all expressions on the eval stack,
 *       the expresions are divided into macro compiled blocks
 */
static HB_EXPR_FUNC( hb_compExprUseMacroArgList )
{
   switch( iMessage )
   {
      case HB_EA_REDUCE:
         pSelf = hb_compExprReduceList( pSelf, HB_COMP_PARAM );
         break;

      case HB_EA_ARRAY_AT:
      case HB_EA_ARRAY_INDEX:
      case HB_EA_LVALUE:
         break;

      case HB_EA_PUSH_PCODE:
         {
            PHB_EXPR pExpr = pSelf->value.asList.pExprList;
            HB_USHORT usItems = 0;

            while( pExpr )
            {
               if( ( pExpr->ExprType == HB_ET_MACRO &&
                     ( pExpr->value.asMacro.SubType & HB_ET_MACRO_LIST ) ) ||
                   ( pExpr->ExprType == HB_ET_ARGLIST &&
                     pExpr->value.asList.reference ) ||
                   ( pExpr->ExprType == HB_ET_FUNCALL &&
                     pExpr->value.asFunCall.pFunName->ExprType == HB_ET_FUNNAME &&
                     pExpr->value.asFunCall.pFunName->value.asSymbol.funcid ==
                     HB_F_ARRAYTOPARAMS ) )
               {
                  if( usItems )
                  {
                     HB_GEN_FUNC1( PushLong, usItems );
                     usItems = 0;
                  }
               }
               else
                  ++usItems;
               HB_EXPR_USE( pExpr, HB_EA_PUSH_PCODE );
               pExpr = pExpr->pNext;
            }
            if( usItems )
            {
               HB_GEN_FUNC1( PushLong, usItems );
            }
         }
         break;

      case HB_EA_POP_PCODE:
      case HB_EA_PUSH_POP:
      case HB_EA_STATEMENT:
         break;

      case HB_EA_DELETE:
         if( pSelf->value.asList.pExprList )
         {
            PHB_EXPR pNext, pExpr = pSelf->value.asList.pExprList;
            while( pExpr )
            {
               pNext = pExpr->pNext;    /* store next expression */
               HB_COMP_EXPR_FREE( pExpr );
               pExpr = pNext;
            }
            pSelf->value.asList.pExprList = NULL;
         }
         break;
   }
   return pSelf;
}

/* handler for ( ( array[ idx ] )[ idx ] )[ idx ]
 */
static HB_EXPR_FUNC( hb_compExprUseArrayAt )
{
   switch( iMessage )
   {
      case HB_EA_REDUCE:
      {
         PHB_EXPR pIdx;

         /* Clipper forces memvar context for undeclared variables used with
          * array index, f.e.: var[ n ]
          * but not for code like: ( var )[ n ]
          */
         if( pSelf->value.asList.pExprList->ExprType == HB_ET_VARIABLE )
         {
#if ! defined( HB_MACRO_SUPPORT )
            int iScope;
            hb_compVariableFind( HB_COMP_PARAM, pSelf->value.asList.pExprList->value.asSymbol.name, NULL, &iScope );
            if( iScope == HB_VS_UNDECLARED )
            {
               hb_compGenWarning( HB_COMP_PARAM, hb_comp_szWarnings, 'W', HB_COMP_WARN_MEMVAR_ASSUMED,
                                  pSelf->value.asList.pExprList->value.asSymbol.name, NULL );
#else
            if( hb_macroLocalVarGetPos( pSelf->value.asList.pExprList->value.asSymbol.name, HB_COMP_PARAM ) == 0 )
            {
#endif
               pSelf->value.asList.pExprList = hb_compExprNewAliasVar(
                              hb_compExprNewAlias( "MEMVAR", HB_COMP_PARAM ),
                              pSelf->value.asList.pExprList, HB_COMP_PARAM );
            }
         }
         pSelf->value.asList.pExprList = HB_EXPR_USE( pSelf->value.asList.pExprList, HB_EA_REDUCE );
         pSelf->value.asList.pIndex = HB_EXPR_USE( pSelf->value.asList.pIndex, HB_EA_REDUCE );
         pIdx = pSelf->value.asList.pIndex;
         if( pIdx->ExprType == HB_ET_NUMERIC )
         {
            PHB_EXPR pExpr = pSelf->value.asList.pExprList; /* the expression that holds an array */
            HB_ISIZ nIndex;

            if( pIdx->value.asNum.NumType == HB_ET_LONG )
               nIndex = ( HB_ISIZ ) pIdx->value.asNum.val.l;
            else
               nIndex = ( HB_ISIZ ) pIdx->value.asNum.val.d;

            if( pExpr->ExprType == HB_ET_ARRAY )   /* is it a literal array */
            {
               HB_SIZE nSize = hb_compExprParamListCheck( HB_COMP_PARAM, pExpr );

               if( pExpr->ExprType == HB_ET_MACROARGLIST )
                  /* restore original expression type */
                  pExpr->ExprType = HB_ET_ARRAY;
               else if( ! HB_IS_VALID_INDEX( nIndex, nSize ) )
               {
                  if( ! HB_SUPPORT_ARRSTR )
                     hb_compErrorBound( HB_COMP_PARAM, pIdx );
               }
               else
               {
                  pExpr = pExpr->value.asList.pExprList; /* the first element in the array */
                  while( --nIndex && pExpr )
                     pExpr = pExpr->pNext;

                  if( pExpr ) /* found ? */
                  {
                     /* extract a single expression from the array
                      */
                     PHB_EXPR pNew = HB_COMP_EXPR_NEW( HB_ET_NONE );
                     memcpy( pNew, pExpr, sizeof( HB_EXPR ) );
                     /* This will suppres releasing of memory occupied by components of
                      * the expression - we have just copied them into the new expression.
                      * This method is simpler then traversing the list and releasing all
                      * but this choosen one.
                      */
                     pExpr->ExprType = HB_ET_NONE;
                     /* Here comes the magic */
                     HB_COMP_EXPR_FREE( pSelf );
                     pSelf = pNew;
                  }
                  else if( ! HB_SUPPORT_ARRSTR )
                     hb_compErrorBound( HB_COMP_PARAM, pIdx );
               }
            }
#if 0
            else if( pExpr->ExprType == HB_ET_STRING && HB_SUPPORT_ARRSTR )   /* is it a literal string */
            {
               if( HB_IS_VALID_INDEX( nIndex, pExpr->nLength ) )
               {
                  HB_UCHAR ucValue = ( HB_UCHAR ) pExpr->value.asString.string[ nIndex - 1 ];

                  HB_COMP_EXPR_FREE( pSelf );
                  pSelf = hb_compExprNewLong( ucValue, HB_COMP_PARAM );
               }
               else
                  hb_compErrorBound( HB_COMP_PARAM, pIdx );
            }
#endif
            else if( ! HB_SUPPORT_ARRSTR )
            {
               HB_EXPR_USE( pExpr, HB_EA_ARRAY_AT );
            }
         }
         break;
      }

      case HB_EA_ARRAY_AT:
      case HB_EA_ARRAY_INDEX:
      case HB_EA_LVALUE:
         break;

      case HB_EA_PUSH_PCODE:
      {
         HB_BOOL fMacroIndex = HB_FALSE;

         if( pSelf->value.asList.pIndex->ExprType == HB_ET_MACRO )
         {
            if( HB_SUPPORT_XBASE )
            {
               if( pSelf->value.asMacro.SubType != HB_ET_MACRO_SYMBOL &&
                   pSelf->value.asMacro.SubType != HB_ET_MACRO_REFER &&
                   pSelf->value.asMacro.SubType != HB_ET_MACRO_ALIASED )
               {
                  pSelf->value.asList.pIndex->value.asMacro.SubType |= HB_ET_MACRO_LIST;
                  fMacroIndex = HB_TRUE;
               }
            }
         }
         else if( pSelf->value.asList.pIndex->ExprType == HB_ET_ARGLIST )
         {
            fMacroIndex = pSelf->value.asList.pIndex->value.asList.reference;
         }
         else if( pSelf->value.asList.pIndex->ExprType == HB_ET_FUNCALL &&
                  pSelf->value.asList.pIndex->value.asFunCall.pFunName->
                  value.asSymbol.funcid == HB_F_ARRAYTOPARAMS )
         {
            pSelf->value.asList.pIndex->value.asFunCall.pFunName->
                                        value.asSymbol.flags |= HB_FN_MULTIARG;
            fMacroIndex = HB_TRUE;
         }
         if( pSelf->value.asList.reference && HB_SUPPORT_ARRSTR )
         {
            PHB_EXPR pList = pSelf->value.asList.pExprList;
            if( pList->ExprType == HB_ET_VARIABLE )
            {
               /* Note: direct type change */
               pList->ExprType = HB_ET_VARREF;
               HB_EXPR_USE( pList, HB_EA_PUSH_PCODE );
               /* restore original expression type */
               pList->ExprType = HB_ET_VARIABLE;
            }
            else if( pList->ExprType == HB_ET_ALIASVAR &&
                     pList->value.asAlias.pVar->ExprType == HB_ET_VARIABLE &&
                     pList->value.asAlias.pAlias->ExprType == HB_ET_ALIAS &&
                     hb_compExprIsMemvarAlias( pList->value.asAlias.pAlias->value.asSymbol.name ) )
            {
               HB_GEN_FUNC1( PushMemvarRef, pList->value.asAlias.pVar->value.asSymbol.name );
            }
            else if( pList->ExprType == HB_ET_SEND )
            {
               hb_compExprPushSendPop( pList, HB_COMP_PARAM );
               HB_GEN_FUNC1( PCode1, HB_P_PUSHOVARREF );
            }
            else if( pList->ExprType == HB_ET_ARRAYAT &&
                     ! pList->value.asList.reference )
            {
               pList->value.asList.reference = HB_TRUE;
               HB_EXPR_USE( pList, HB_EA_PUSH_PCODE );
               pList->value.asList.reference = HB_FALSE;
            }
            else if( pList->ExprType == HB_ET_MACRO &&
                     pList->value.asMacro.SubType == HB_ET_MACRO_VAR )
            {
               pList->value.asMacro.SubType = HB_ET_MACRO_REFER;
               HB_EXPR_USE( pList, HB_EA_PUSH_PCODE );
               pList->value.asMacro.SubType = HB_ET_MACRO_VAR;
            }
            else
               HB_EXPR_USE( pList, HB_EA_PUSH_PCODE );
         }
         else
            HB_EXPR_USE( pSelf->value.asList.pExprList, HB_EA_PUSH_PCODE );
         HB_EXPR_USE( pSelf->value.asList.pIndex, HB_EA_PUSH_PCODE );
         if( fMacroIndex )
            HB_GEN_FUNC1( PCode1, HB_P_MACROPUSHINDEX );
         if( pSelf->value.asList.reference )
            HB_GEN_FUNC1( PCode1, HB_P_ARRAYPUSHREF );
         else
            HB_GEN_FUNC1( PCode1, HB_P_ARRAYPUSH );
         break;
      }

      case HB_EA_POP_PCODE:
      {
         HB_BOOL fMacroIndex = HB_FALSE;
         if( pSelf->value.asList.pIndex->ExprType == HB_ET_MACRO )
         {
            if( HB_SUPPORT_XBASE )
            {
               if( pSelf->value.asMacro.SubType != HB_ET_MACRO_SYMBOL &&
                   pSelf->value.asMacro.SubType != HB_ET_MACRO_REFER &&
                   pSelf->value.asMacro.SubType != HB_ET_MACRO_ALIASED )
               {
                  pSelf->value.asList.pIndex->value.asMacro.SubType |= HB_ET_MACRO_LIST;
                  fMacroIndex = HB_TRUE;
               }
            }
         }
         else if( pSelf->value.asList.pIndex->ExprType == HB_ET_ARGLIST )
         {
            fMacroIndex = pSelf->value.asList.pIndex->value.asList.reference;
         }
         else if( pSelf->value.asList.pIndex->ExprType == HB_ET_FUNCALL &&
                  pSelf->value.asList.pIndex->value.asFunCall.pFunName->
                  value.asSymbol.funcid == HB_F_ARRAYTOPARAMS )
         {
            pSelf->value.asList.pIndex->value.asFunCall.pFunName->
                                        value.asSymbol.flags |= HB_FN_MULTIARG;
            fMacroIndex = HB_TRUE;
         }
         /* to manage strings as bytes arrays, they must be pushed by reference */
         /* arrays also are passed by reference */
         if( HB_SUPPORT_ARRSTR )
         {
            PHB_EXPR pList = pSelf->value.asList.pExprList;
            if( pList->ExprType == HB_ET_VARIABLE )
            {
               /* Note: direct type change */
               pList->ExprType = HB_ET_VARREF;
               HB_EXPR_USE( pList, HB_EA_PUSH_PCODE );
               /* restore original expression type */
               pList->ExprType = HB_ET_VARIABLE;
            }
            else if( pList->ExprType == HB_ET_ALIASVAR &&
                     pList->value.asAlias.pVar->ExprType == HB_ET_VARIABLE &&
                     pList->value.asAlias.pAlias->ExprType == HB_ET_ALIAS &&
                     hb_compExprIsMemvarAlias( pList->value.asAlias.pAlias->value.asSymbol.name ) )
            {
               HB_GEN_FUNC1( PushMemvarRef, pList->value.asAlias.pVar->value.asSymbol.name );
            }
            else if( pList->ExprType == HB_ET_SEND )
            {
               hb_compExprPushSendPop( pList, HB_COMP_PARAM );
               HB_GEN_FUNC1( PCode1, HB_P_PUSHOVARREF );
            }
            else if( pList->ExprType == HB_ET_ARRAYAT &&
                     ! pList->value.asList.reference )
            {
               pList->value.asList.reference = HB_TRUE;
               HB_EXPR_USE( pList, HB_EA_PUSH_PCODE );
               pList->value.asList.reference = HB_FALSE;
            }
            else if( pList->ExprType == HB_ET_MACRO &&
                     pList->value.asMacro.SubType == HB_ET_MACRO_VAR )
            {
               pList->value.asMacro.SubType = HB_ET_MACRO_REFER;
               HB_EXPR_USE( pList, HB_EA_PUSH_PCODE );
               pList->value.asMacro.SubType = HB_ET_MACRO_VAR;
            }
            else
               HB_EXPR_USE( pList, HB_EA_PUSH_PCODE );
         }
         else
            HB_EXPR_USE( pSelf->value.asList.pExprList, HB_EA_PUSH_PCODE );
         HB_EXPR_USE( pSelf->value.asList.pIndex, HB_EA_PUSH_PCODE );
         if( fMacroIndex )
            HB_GEN_FUNC1( PCode1, HB_P_MACROPUSHINDEX );
         HB_GEN_FUNC1( PCode1, HB_P_ARRAYPOP );
         break;
      }

      case HB_EA_PUSH_POP:
         /* NOTE: This is highly optimized code - this will work even
          * if accessed value isn't an array. It will work also if
          * the index is invalid
          */
         HB_EXPR_USE( pSelf->value.asList.pExprList, HB_EA_PUSH_POP );
         HB_EXPR_USE( pSelf->value.asList.pIndex, HB_EA_PUSH_POP );
         /* no break */
      case HB_EA_STATEMENT:
         hb_compWarnMeaningless( HB_COMP_PARAM, pSelf );
         break;

      case HB_EA_DELETE:
         HB_COMP_EXPR_FREE( pSelf->value.asList.pExprList );
         HB_COMP_EXPR_FREE( pSelf->value.asList.pIndex );
         break;
   }
   return pSelf;
}

static HB_EXPR_FUNC( hb_compExprUseMacro )
{
   switch( iMessage )
   {
      case HB_EA_REDUCE:
         if( pSelf->value.asMacro.pExprList )
            pSelf->value.asMacro.pExprList = HB_EXPR_USE( pSelf->value.asMacro.pExprList, HB_EA_REDUCE );
         break;

      case HB_EA_ARRAY_AT:
      case HB_EA_ARRAY_INDEX:
      case HB_EA_LVALUE:
         break;

      case HB_EA_PUSH_PCODE:
         if( pSelf->value.asMacro.SubType & HB_ET_MACRO_ASSIGN )
            HB_GEN_FUNC2( PushString, "_", 2 );

         if( pSelf->value.asMacro.pExprList )
         {
            /* macro expression: &( expressions_list )
             * NOTE: only the last expression will be macro-compiled
             */
            HB_EXPR_USE( pSelf->value.asMacro.pExprList, HB_EA_PUSH_PCODE );
         }
         else
         {
            if( pSelf->value.asMacro.cMacroOp )
            {
               /* simple macro variable expansion: &variable
                * 'szMacro' is a variable name
                */
#if ! defined( HB_MACRO_SUPPORT )
               int iEarlyEvalPass = HB_COMP_PARAM->functions.pLast->iEarlyEvalPass;
               HB_GEN_FUNC1( PushVar, pSelf->value.asMacro.szMacro );
               HB_COMP_PARAM->functions.pLast->iEarlyEvalPass = iEarlyEvalPass;
#else
               HB_GEN_FUNC1( PushVar, pSelf->value.asMacro.szMacro );
#endif
            }
            else
            {
               /* complex macro expression: prefix&var.suffix
                * all components should be placed as a string that will
                * be compiled after text susbstitution
                */

               /* Check if macrotext variable does not refer to
                * local, static or field.
                */
#if ! defined( HB_MACRO_SUPPORT )
               hb_compPushMacroText( HB_COMP_PARAM,
                                     pSelf->value.asMacro.szMacro,
                                     strlen( pSelf->value.asMacro.szMacro ), HB_TRUE );
#else
               HB_GEN_FUNC2( PushString, pSelf->value.asMacro.szMacro, strlen( pSelf->value.asMacro.szMacro ) + 1 );
#endif
            }
         }

         if( pSelf->value.asMacro.SubType & HB_ET_MACRO_ASSIGN )
         {
            HB_GEN_FUNC1( PCode1, HB_P_PLUS );
            pSelf->value.asMacro.SubType &= ~HB_ET_MACRO_ASSIGN;
         }

         /* compile & run - leave a result on the eval stack
          */
         if( pSelf->value.asMacro.SubType == HB_ET_MACRO_SYMBOL )
            HB_GEN_FUNC1( PCode1, HB_P_MACROSYMBOL );

         else if( pSelf->value.asMacro.SubType == HB_ET_MACRO_REFER )
            HB_GEN_FUNC1( PCode1, HB_P_MACROPUSHREF );

         else if( pSelf->value.asMacro.SubType != HB_ET_MACRO_ALIASED )
         {
            if( HB_SUPPORT_XBASE )
            {
               if( pSelf->value.asMacro.SubType & HB_ET_MACRO_LIST )
               {
                  /* { &macro }, funCall( &macro ) or var[ &macro ] */
                  HB_GEN_FUNC1( PCode1, HB_P_MACROPUSHLIST );
               }
               else if( pSelf->value.asMacro.SubType & HB_ET_MACRO_PARE )
               {
                  /* var := (somevalue, &macro) - in Xbase++ compatibility mode
                   * Eval( {|| &macro} ) - in all cases
                   */
                  HB_GEN_FUNC1( PCode1, HB_P_MACROPUSHPARE );
               }
               else
               {
                  /* usual &macro */
                  HB_GEN_FUNC1( PCode1, HB_P_MACROPUSH );
               }
            }
            else
               /* usual &macro */
               HB_GEN_FUNC1( PCode1, HB_P_MACROPUSH );

            /* Always add byte to pcode indicating requested macro compiler flag. */
            HB_GEN_FUNC1( PCode1, ( HB_BYTE ) HB_MACRO_GENFLAGS );
         }

         /* NOTE: pcode for alias context is generated in
          * hb_compExprUseAliasVar()
          */
         break;

      case HB_EA_POP_PCODE:
         if( pSelf->value.asMacro.pExprList )
         {
            /* macro expression: &( expressions_list )
             * NOTE: only the last expression will be macro-compiled
             */
            HB_EXPR_USE( pSelf->value.asMacro.pExprList, HB_EA_PUSH_PCODE );
         }
         else
         {
            if( pSelf->value.asMacro.cMacroOp )
            {
               /* simple macro variable expansion: &variable
                * 'szMacro' is a variable name
                */
#if ! defined( HB_MACRO_SUPPORT )
               int iEarlyEvalPass = HB_COMP_PARAM->functions.pLast->iEarlyEvalPass;
               HB_GEN_FUNC1( PushVar, pSelf->value.asMacro.szMacro );
               HB_COMP_PARAM->functions.pLast->iEarlyEvalPass = iEarlyEvalPass;
#else
               HB_GEN_FUNC1( PushVar, pSelf->value.asMacro.szMacro );
#endif
            }
            else
            {
               /* complex macro expression: prefix&var.suffix
                * all components should be placed as a string that will
                * be compiled after text susbstitution
                */

               /* Check if macrotext variable does not refer to
                * local, static or field.
                */
#if ! defined( HB_MACRO_SUPPORT )
               hb_compPushMacroText( HB_COMP_PARAM,
                                     pSelf->value.asMacro.szMacro,
                                     strlen( pSelf->value.asMacro.szMacro ), HB_TRUE );
#else
               HB_GEN_FUNC2( PushString, pSelf->value.asMacro.szMacro, strlen( pSelf->value.asMacro.szMacro ) + 1 );
#endif
            }
         }
         /* compile & run - macro compiler will generate pcode to pop a value
          * from the eval stack
          */
         if( pSelf->value.asMacro.SubType != HB_ET_MACRO_ALIASED )
         {
            HB_GEN_FUNC1( PCode1, HB_P_MACROPOP );

            /* Always add byte to pcode indicating requested macro compiler flag. */
            HB_GEN_FUNC1( PCode1, ( HB_BYTE ) HB_MACRO_GENFLAGS );
         }
         break;

      case HB_EA_PUSH_POP:
      case HB_EA_STATEMENT:
         HB_EXPR_USE( pSelf, HB_EA_PUSH_PCODE );
         HB_GEN_FUNC1( PCode1, HB_P_POP );
         break;

      case HB_EA_DELETE:
         if( pSelf->value.asMacro.pExprList )
            HB_COMP_EXPR_FREE( pSelf->value.asMacro.pExprList );
         break;
   }
   return pSelf;
}

static HB_EXPR_FUNC( hb_compExprUseFunCall )
{
   switch( iMessage )
   {
      case HB_EA_REDUCE:
         /* Reduce the expressions on the list of arguments
          */
         if( pSelf->value.asFunCall.pParms )
            pSelf->value.asFunCall.pParms = HB_EXPR_USE( pSelf->value.asFunCall.pParms, HB_EA_REDUCE );

         if( pSelf->value.asFunCall.pFunName->ExprType == HB_ET_FUNNAME )
         {
            HB_FUNC_ID funcID = pSelf->value.asFunCall.pFunName->value.asSymbol.funcid;
            PHB_EXPR pParms = pSelf->value.asFunCall.pParms;
            HB_USHORT usCount = ( HB_USHORT ) hb_compExprParamListLen( pParms );

#ifndef HB_MACRO_SUPPORT
            if( hb_compFunCallCheck( HB_COMP_PARAM, pSelf->value.asFunCall.pFunName->value.asSymbol.name, usCount ) )
#endif
            {
               switch( funcID )
               {
                  case HB_F_AT:
                     if( usCount == 2 )
                        hb_compExprReduceAT( pSelf, HB_COMP_PARAM );
                     break;
                  case HB_F_ASC:
                     if( usCount )
                        hb_compExprReduceASC( pSelf, HB_COMP_PARAM );
                     break;
                  case HB_F_CHR:
                     if( usCount )
                        hb_compExprReduceCHR( pSelf, HB_COMP_PARAM );
                     break;
                  case HB_F_LEN:
                     if( usCount )
                        hb_compExprReduceLEN( pSelf, HB_COMP_PARAM );
                     break;
                  case HB_F_UPPER:
                     if( usCount )
                        hb_compExprReduceUPPER( pSelf, HB_COMP_PARAM );
                     break;

                  case HB_F_EMPTY:
                     if( usCount && HB_SUPPORT_HARBOUR )
                        hb_compExprReduceEMPTY( pSelf, HB_COMP_PARAM );
                     break;
                  case HB_F_INT:
                     if( usCount == 1 && HB_SUPPORT_HARBOUR )
                        hb_compExprReduceINT( pSelf, HB_COMP_PARAM );
                     break;
                  case HB_F_MAX:
                     if( usCount == 2 && HB_SUPPORT_HARBOUR )
                        hb_compExprReduceMAX( pSelf, HB_COMP_PARAM );
                     break;
                  case HB_F_MIN:
                     if( usCount == 2 && HB_SUPPORT_HARBOUR )
                        hb_compExprReduceMIN( pSelf, HB_COMP_PARAM );
                     break;
                  case HB_F_STOD:
                     if( usCount < 2 && HB_SUPPORT_HARBOUR )
                        hb_compExprReduceSTOD( pSelf, usCount, HB_COMP_PARAM );
                     break;
                  case HB_F_STOT:
                     hb_compExprReduceSTOT( pSelf, usCount, HB_COMP_PARAM );
                     break;
                  case HB_F_DTOS:
                     if( usCount == 1 )
                        hb_compExprReduceDTOS( pSelf, HB_COMP_PARAM );
                     break;
                  case HB_F_CTOD:
                     if( usCount && HB_SUPPORT_HARBOUR )
                        hb_compExprReduceCTOD( pSelf, HB_COMP_PARAM );
                     break;

                  case HB_F_BCHAR:
                     if( usCount )
                        hb_compExprReduceBCHAR( pSelf, HB_COMP_PARAM );
                     break;
                  case HB_F_BCODE:
                     if( usCount )
                        hb_compExprReduceBCODE( pSelf, HB_COMP_PARAM );
                     break;

                  case HB_F_BITAND:
                  case HB_F_BITOR:
                  case HB_F_BITXOR:
                  case HB_F_BITSET:
                  case HB_F_BITRESET:
                  case HB_F_BITSHIFT:
                     if( pParms && usCount >= 2 &&
                         pParms->value.asList.pExprList->ExprType == HB_ET_NUMERIC &&
                         pParms->value.asList.pExprList->pNext->ExprType == HB_ET_NUMERIC )
                     {
                        PHB_EXPR pArg = pParms->value.asList.pExprList;
                        HB_MAXINT lResult = hb_compExprAsLongNum( pArg );
                        HB_BOOL fOptimize = HB_TRUE;

                        if( funcID == HB_F_BITAND )
                        {
                           while( --usCount )
                           {
                              pArg = pArg->pNext;
                              if( pArg->ExprType != HB_ET_NUMERIC )
                              {
                                 fOptimize = HB_FALSE;
                                 break;
                              }
                              lResult &= hb_compExprAsLongNum( pArg );
                           }
                        }
                        else if( funcID == HB_F_BITOR )
                        {
                           while( --usCount )
                           {
                              pArg = pArg->pNext;
                              if( pArg->ExprType != HB_ET_NUMERIC )
                              {
                                 fOptimize = HB_FALSE;
                                 break;
                              }
                              lResult |= hb_compExprAsLongNum( pArg );
                           }
                        }
                        else if( funcID == HB_F_BITXOR )
                        {
                           while( --usCount )
                           {
                              pArg = pArg->pNext;
                              if( pArg->ExprType != HB_ET_NUMERIC )
                              {
                                 fOptimize = HB_FALSE;
                                 break;
                              }
                              lResult ^= hb_compExprAsLongNum( pArg );
                           }
                        }
                        else if( funcID == HB_F_BITSET )
                        {
                           HB_MAXINT lBit = hb_compExprAsLongNum( pArg->pNext );
                           lResult |= ( HB_MAXINT ) 1 << lBit;
                        }
                        else if( funcID == HB_F_BITRESET )
                        {
                           HB_MAXINT lBit = hb_compExprAsLongNum( pArg->pNext );
                           lResult &= ~( ( HB_MAXINT ) 1 << lBit );
                        }
                        else /* if( funcID == HB_F_BITSHIFT ) */
                        {
                           HB_MAXINT lBits = hb_compExprAsLongNum( pArg->pNext );
                           if( lBits < 0 )
                              lResult >>= -lBits;
                           else
                              lResult <<= lBits;
                        }
                        if( fOptimize )
                           hb_compExprReduceBitFunc( pSelf, lResult, HB_FALSE, HB_COMP_PARAM );
                     }
                     break;
                  case HB_F_BITTEST:
                     if( pParms &&
                         usCount >= 2 &&
                         pParms->value.asList.pExprList->ExprType == HB_ET_NUMERIC &&
                         pParms->value.asList.pExprList->pNext->ExprType == HB_ET_NUMERIC )
                     {
                        PHB_EXPR pArg = pParms->value.asList.pExprList;
                        HB_MAXINT lBit = hb_compExprAsLongNum( pArg->pNext );
                        HB_MAXINT lResult = ( hb_compExprAsLongNum( pArg ) &
                                              ( ( HB_MAXINT ) 1 << lBit ) ) != 0;
                        hb_compExprReduceBitFunc( pSelf, lResult, HB_TRUE, HB_COMP_PARAM );
                     }
                     break;
                  case HB_F_BITNOT:
                     if( pParms &&
                         usCount &&
                         pParms->value.asList.pExprList->ExprType == HB_ET_NUMERIC )
                     {
                        HB_MAXINT lResult = ~hb_compExprAsLongNum( pParms->value.asList.pExprList );
                        hb_compExprReduceBitFunc( pSelf, lResult, HB_FALSE, HB_COMP_PARAM );
                     }
                     break;

#ifndef HB_MACRO_SUPPORT
                  case HB_F_I18N_GETTEXT:
                  case HB_F_I18N_GETTEXT_NOOP:
                  case HB_F_I18N_GETTEXT_STRICT:
                  case HB_F_I18N_NGETTEXT:
                  case HB_F_I18N_NGETTEXT_NOOP:
                  case HB_F_I18N_NGETTEXT_STRICT:
<<<<<<< HEAD
                     if( pParms )
=======
                  {
                     PHB_EXPR     pCount = NULL, pBadParam = NULL, pArg;
                     int          iWarning = 0;
                     const char * szExpect = NULL;
                     const char * szContext = NULL;
                     HB_BOOL      fStrict, fNoop, fPlural;

                     pArg = usCount ? pParms->value.asList.pExprList : NULL;

                     fStrict = funcID == HB_F_I18N_GETTEXT_STRICT ||
                               funcID == HB_F_I18N_NGETTEXT_STRICT;
                     fNoop   = funcID == HB_F_I18N_GETTEXT_NOOP ||
                               funcID == HB_F_I18N_NGETTEXT_NOOP;
                     fPlural = funcID == HB_F_I18N_NGETTEXT ||
                               funcID == HB_F_I18N_NGETTEXT_NOOP ||
                               funcID == HB_F_I18N_NGETTEXT_STRICT;

                     if( fPlural && usCount )
>>>>>>> 085e7eb3
                     {
                        PHB_EXPR     pArg = pParms->value.asList.pExprList,
                                     pCount = NULL, pBadParam = NULL;
                        int          iWarning = 0;
                        const char * szExpect = NULL;
                        const char * szContext = NULL;
                        HB_BOOL      fStrict, fNoop, fPlural;

                        fStrict = funcID == HB_F_I18N_GETTEXT_STRICT ||
                                  funcID == HB_F_I18N_NGETTEXT_STRICT;
                        fNoop   = funcID == HB_F_I18N_GETTEXT_NOOP ||
                                  funcID == HB_F_I18N_NGETTEXT_NOOP;
                        fPlural = funcID == HB_F_I18N_NGETTEXT ||
                                  funcID == HB_F_I18N_NGETTEXT_NOOP ||
                                  funcID == HB_F_I18N_NGETTEXT_STRICT;

                        if( fPlural && usCount )
                        {
                           pCount = pArg;
                           pArg = pArg->pNext;
                           --usCount;
                           if( pCount->ExprType <= HB_ET_FUNREF &&
                               pCount->ExprType != HB_ET_NUMERIC )
                           {
                              iWarning = HB_COMP_WARN_PARAM_TYPE;
                              pBadParam = pCount;
                              szExpect = "Numeric expression";
                           }
                        }
                        if( usCount == 2 )
                        {
                           if( pArg->pNext->ExprType == HB_ET_STRING && pArg->pNext->nLength > 0 )
                           {
                              szContext = pArg->pNext->value.asString.string;
                              --usCount;
                           }
                           else
                           {
                              iWarning = HB_COMP_WARN_PARAM_TYPE;
                              pBadParam = pArg->pNext;
                              szExpect = "String";
                           }
                        }
                        if( iWarning == 0 )
                        {
                           const char * szPlurals[ HB_I18N_PLURAL_MAX ];
                           if( usCount == 1 )
                           {
                              if( pArg->ExprType == HB_ET_STRING )
                              {
                                 if( HB_COMP_PARAM->fI18n && pArg->nLength > 0 )
                                 {
                                    if( pCount )
                                    {
                                       szPlurals[ 0 ] = pArg->value.asString.string;
                                       hb_compI18nAddPlural( HB_COMP_PARAM, szPlurals, 1, szContext,
                                                             HB_COMP_PARAM->currModule, HB_COMP_PARAM->currLine );
                                    }
                                    else
                                       hb_compI18nAdd( HB_COMP_PARAM, pArg->value.asString.string, szContext,
                                                       HB_COMP_PARAM->currModule, HB_COMP_PARAM->currLine );
                                 }
                              }
                              else if( pCount && pArg->ExprType == HB_ET_ARRAY &&
                                       hb_compExprListTypeCheck( pArg, HB_ET_STRING ) )
                              {
                                 if( HB_COMP_PARAM->fI18n )
                                 {
                                    HB_ULONG ulLen = hb_compExprListLen( pArg ), ul;
                                    PHB_EXPR pArgExp = pArg->value.asList.pExprList;

                                    if( ulLen > HB_I18N_PLURAL_MAX )
                                       ulLen = HB_I18N_PLURAL_MAX;
                                    for( ul = 0; ul < ulLen; ++ul )
                                    {
                                       szPlurals[ ul ] = pArgExp->value.asString.string;
                                       pArgExp = pArgExp->pNext;
                                    }
                                    hb_compI18nAddPlural( HB_COMP_PARAM, szPlurals, ulLen, szContext,
                                                          HB_COMP_PARAM->currModule, HB_COMP_PARAM->currLine );
                                 }
                              }
                              else if( fStrict || fNoop || pArg->ExprType <= HB_ET_FUNREF )
                              {
                                 iWarning = HB_COMP_WARN_PARAM_TYPE;
                                 pBadParam = pArg;
                                 szExpect = fPlural ? "String or Array of Strings" : "String";
                              }
                           }
                           else
                              iWarning = HB_COMP_WARN_PARAM_COUNT;
                        }
                        if( iWarning != 0 )
                        {
                           /* TODO: warning message does not fit very well, because it requires
                            *       type of used parameter. Let's print "unknown", to avoid deeper
                            *       analysis of parameter.
                            */
                           if( iWarning == HB_COMP_WARN_PARAM_TYPE )
                              hb_compGenWarning( HB_COMP_PARAM, hb_comp_szWarnings, 'W', HB_COMP_WARN_PARAM_TYPE,
                                                 pBadParam && pBadParam->ExprType > HB_ET_NONE &&
                                                 pBadParam->ExprType <= HB_ET_FUNREF ?
                                                 hb_compExprDescription( pBadParam ) : "Unknown", szExpect );
                           else
                           {
                              char buf[ 16 ];
                              hb_snprintf( buf, sizeof( buf ), "%d", ( int ) usCount + ( pCount ? 1 : 0 ) + ( szContext ? 1 : 0 ) );
                              hb_compGenWarning( HB_COMP_PARAM, hb_comp_szWarnings, 'W', HB_COMP_WARN_PARAM_COUNT, buf, fPlural ? "2 or 3" : "1 or 2" );
                           }
                        }
                        /* hb_i18n_gettext_noop() is not a real function. It is used to
                           force writing of string to .pot file. So, we should try to
                           replace function call by first argument regardless fI18n flag
                           and warnings.
                         */
                        else if( fNoop && usCount )
                        {
                           pParms->value.asList.pExprList = pArg->pNext; /* skip first parameter */
                           pArg->pNext = NULL;
                           HB_COMP_EXPR_FREE( pParms );
                           HB_COMP_EXPR_FREE( pSelf->value.asFunCall.pFunName );
                           if( pCount )
                           {
                              if( pArg->ExprType == HB_ET_ARRAY )
                              {
                                 if( hb_compExprListLen( pArg ) == 1 )
                                 {
                                    HB_COMP_EXPR_FREE( pCount );
                                    pCount = pArg;
                                    pArg = pArg->value.asList.pExprList;
                                    pCount->value.asList.pExprList = NULL;
                                 }
                                 else
                                 {
                                    /* build expression: pArray[ iif( pCount == 1, 1, 2 ) ] */
                                    PHB_EXPR pIndex;

                                    /* create pCount == 1 */
                                    pIndex = hb_compExprSetOperand( hb_compExprNewEQ( pCount, HB_COMP_PARAM ),
                                                                    hb_compExprNewLong( 1, HB_COMP_PARAM ), HB_COMP_PARAM );
                                    /* create: ( pCount == 1, */
                                    pIndex = hb_compExprNewList( pIndex, HB_COMP_PARAM );
                                    /* create: ( pCount == 1, 1, */
                                    pIndex = hb_compExprAddListExpr( pIndex, hb_compExprNewLong( 1, HB_COMP_PARAM ) );
                                    /* create: ( pCount == 1, 1, 2 )*/
                                    pIndex = hb_compExprAddListExpr( pIndex, hb_compExprNewLong( 2, HB_COMP_PARAM ) );
                                    /* create: IIF() expression */
                                    pIndex = hb_compExprNewIIF( pIndex );
                                    /* create: pArray[ iif( pCount == 1, 1, 2 ) ] */
                                    pArg = hb_compExprNewArrayAt( pArg, pIndex, HB_COMP_PARAM );
                                    /* reduce the final expression */
                                    pArg = HB_EXPR_USE( pArg, HB_EA_REDUCE );
                                    pCount = NULL;
                                 }
                              }
                              if( pCount )
                                 HB_COMP_EXPR_FREE( pCount );
                           }
                           memcpy( pSelf, pArg, sizeof( HB_EXPR ) );
                           /* free pArg expression body but without freeing its subexpressions */
                           HB_COMP_EXPR_CLEAR( pArg );
                        }

                        break;
                     }
#endif
                  default:
                     /* to pacify enum warning */
                     break;
               }
            }
         }
         break;

      case HB_EA_ARRAY_AT:
      case HB_EA_ARRAY_INDEX:
         break;

      case HB_EA_LVALUE:
         hb_compErrorLValue( HB_COMP_PARAM, pSelf );
         break;

      case HB_EA_PUSH_PCODE:
      {
         HB_BOOL fArgsList = HB_FALSE;
         HB_USHORT usCount = 0;

         if( pSelf->value.asFunCall.pFunName->ExprType == HB_ET_FUNNAME )
         {
            if( pSelf->value.asFunCall.pFunName->value.asSymbol.funcid == HB_F_ARRAYTOPARAMS )
            {
               usCount = ( HB_USHORT ) hb_compExprParamListCheck( HB_COMP_PARAM, pSelf->value.asFunCall.pParms );
               if( usCount == 1 &&
                   ( pSelf->value.asFunCall.pFunName->value.asSymbol.flags & HB_FN_MULTIARG ) != 0 &&
                   pSelf->value.asFunCall.pParms->ExprType != HB_ET_MACROARGLIST )
               {
                  HB_EXPR_USE( pSelf->value.asFunCall.pParms, HB_EA_PUSH_PCODE );
                  HB_GEN_FUNC1( PCode1, HB_P_PUSHAPARAMS );
                  break;
               }
            }
            HB_GEN_FUNC2( PushFunCall, pSelf->value.asFunCall.pFunName->value.asSymbol.name,
                                       pSelf->value.asFunCall.pFunName->value.asSymbol.flags );
         }
         else
         {
            HB_EXPR_USE( pSelf->value.asFunCall.pFunName, HB_EA_PUSH_PCODE );
            HB_GEN_FUNC1( PCode1, HB_P_PUSHNIL );
         }

         /* NOTE: pParms will be NULL in 'DO procname' (if there is
          * no WITH keyword)
          */
         if( pSelf->value.asFunCall.pParms )
         {
            usCount = ( HB_USHORT ) hb_compExprParamListCheck( HB_COMP_PARAM, pSelf->value.asFunCall.pParms );
            fArgsList = pSelf->value.asFunCall.pParms->ExprType == HB_ET_MACROARGLIST;
            if( usCount )
               HB_EXPR_USE( pSelf->value.asFunCall.pParms, HB_EA_PUSH_PCODE );
         }

         if( fArgsList )
         {
            HB_GEN_FUNC3( PCode3, HB_P_MACROFUNC, HB_LOBYTE( usCount ), HB_HIBYTE( usCount ) );
            /* restore original expression type */
            pSelf->value.asFunCall.pParms->ExprType = HB_ET_ARGLIST;
         }
         else if( usCount > 255 )
            HB_GEN_FUNC3( PCode3, HB_P_FUNCTION, HB_LOBYTE( usCount ), HB_HIBYTE( usCount ) );
         else
            HB_GEN_FUNC2( PCode2, HB_P_FUNCTIONSHORT, ( HB_BYTE ) usCount );
         break;
      }
      case HB_EA_POP_PCODE:
         break;

      case HB_EA_PUSH_POP:
      case HB_EA_STATEMENT:
      {
         HB_BOOL fArgsList = HB_FALSE;
         HB_USHORT usCount = 0;

         if( pSelf->value.asFunCall.pFunName->ExprType == HB_ET_FUNNAME )
         {
            HB_GEN_FUNC2( PushFunCall, pSelf->value.asFunCall.pFunName->value.asSymbol.name,
                                       pSelf->value.asFunCall.pFunName->value.asSymbol.flags );
         }
         else
         {
            HB_EXPR_USE( pSelf->value.asFunCall.pFunName, HB_EA_PUSH_PCODE );
            HB_GEN_FUNC1( PCode1, HB_P_PUSHNIL );
         }

         if( pSelf->value.asFunCall.pParms )
         {
            usCount = ( HB_USHORT ) hb_compExprParamListCheck( HB_COMP_PARAM, pSelf->value.asFunCall.pParms );
            fArgsList = pSelf->value.asFunCall.pParms->ExprType == HB_ET_MACROARGLIST;
            if( usCount )
               HB_EXPR_USE( pSelf->value.asFunCall.pParms, HB_EA_PUSH_PCODE );
         }

         if( fArgsList )
         {
            HB_GEN_FUNC3( PCode3, HB_P_MACRODO, HB_LOBYTE( usCount ), HB_HIBYTE( usCount ) );
            /* restore original expression type */
            pSelf->value.asFunCall.pParms->ExprType = HB_ET_ARGLIST;
         }
         else if( usCount > 255 )
            HB_GEN_FUNC3( PCode3, HB_P_DO, HB_LOBYTE( usCount ), HB_HIBYTE( usCount ) );
         else
            HB_GEN_FUNC2( PCode2, HB_P_DOSHORT, ( HB_BYTE ) usCount );
         break;
      }
      case HB_EA_DELETE:
         if( pSelf->value.asFunCall.pParms )
            HB_COMP_EXPR_FREE( pSelf->value.asFunCall.pParms );
         HB_COMP_EXPR_FREE( pSelf->value.asFunCall.pFunName );
         break;
   }
   return pSelf;
}

/* handler for expression->identifier syntax
 */
static HB_EXPR_FUNC( hb_compExprUseAliasVar )
{
   HB_TRACE( HB_TR_DEBUG, ( "hb_compExprUseAliasVar()" ) );

   switch( iMessage )
   {
      case HB_EA_REDUCE:
         /* NOTE: direct reduction not used for HB_ET_LIST to avoid
          *       list stripping before PUSH/POP operations
          */
         if( pSelf->value.asAlias.pAlias->ExprType == HB_ET_LIST )
         {
            pSelf->value.asAlias.pAlias = hb_compExprReduceList(
                                 pSelf->value.asAlias.pAlias, HB_COMP_PARAM );
            if( HB_SUPPORT_EXTOPT &&
                pSelf->value.asAlias.pAlias->value.asList.pExprList->ExprType == HB_ET_STRING &&
                pSelf->value.asAlias.pAlias->value.asList.pExprList->pNext == NULL )
            {
               pSelf->value.asAlias.pAlias = hb_compExprReduceAliasString(
                           pSelf->value.asAlias.pAlias,
                           pSelf->value.asAlias.pAlias->value.asList.pExprList,
                           HB_COMP_PARAM );
            }
         }
         else
            pSelf->value.asAlias.pAlias = HB_EXPR_USE( pSelf->value.asAlias.pAlias, HB_EA_REDUCE );
         break;

      case HB_EA_ARRAY_AT:
      case HB_EA_ARRAY_INDEX:
      case HB_EA_LVALUE:
         break;

      case HB_EA_PUSH_PCODE:
      {
         PHB_EXPR pAlias = pSelf->value.asAlias.pAlias;

         if( pAlias->ExprType == HB_ET_MACRO ||
             pSelf->value.asAlias.pVar->ExprType == HB_ET_MACRO )
         {
            /* Macro operator is used on the left or right side of an alias
             * operator - handle it with a special care
             */
            hb_compExprUseAliasMacro( pSelf, HB_EA_PUSH_PCODE, HB_COMP_PARAM );
         }
         else if( pAlias->ExprType == HB_ET_ALIAS )
         {
            /*
             * myalias->var
             * FIELD->var
             * MEMVAR->var
             *
             * NOTE: HB_TRUE = push also alias
             */
            HB_GEN_FUNC4( PushAliasedVar, pSelf->value.asAlias.pVar->value.asSymbol.name, HB_TRUE, pAlias->value.asSymbol.name, 0 );
         }
         else if( pAlias->ExprType == HB_ET_NUMERIC )
         {
            /* numeric alias
             * 2->var
             *
             * NOTE: only integer (long) values are allowed
             */
            if( pAlias->value.asNum.NumType == HB_ET_LONG )
               HB_GEN_FUNC4( PushAliasedVar, pSelf->value.asAlias.pVar->value.asSymbol.name, HB_TRUE, NULL, pAlias->value.asNum.val.l );
            else
               hb_compErrorAlias( HB_COMP_PARAM, pAlias );
         }
         else if( pAlias->ExprType == HB_ET_LIST )
         {
            /*
             * ( expression )->var
             *
             * NOTE: HB_FALSE = don't push alias value
             */
            HB_EXPR_USE( pAlias, HB_EA_PUSH_PCODE );
            HB_GEN_FUNC4( PushAliasedVar, pSelf->value.asAlias.pVar->value.asSymbol.name, HB_FALSE, NULL, 0 );
         }
         else
            hb_compErrorAlias( HB_COMP_PARAM, pAlias );
         break;
      }
      case HB_EA_POP_PCODE:
      {
         PHB_EXPR pAlias = pSelf->value.asAlias.pAlias;

         if( pAlias->ExprType == HB_ET_MACRO || pSelf->value.asAlias.pVar->ExprType == HB_ET_MACRO )
         {
            /* Macro operator is used on the left or right side of an alias
             * operator - handle it with a special care
             * (we need convert to a string the whole expression)
             */
            hb_compExprUseAliasMacro( pSelf, HB_EA_POP_PCODE, HB_COMP_PARAM );
         }
         else if( pAlias->ExprType == HB_ET_ALIAS )
         {
            /*
             * myalias->var
             * FIELD->var
             * MEMVAR->var
             */
            HB_GEN_FUNC4( PopAliasedVar, pSelf->value.asAlias.pVar->value.asSymbol.name, HB_TRUE, pAlias->value.asSymbol.name, 0 );
         }
         else if( pAlias->ExprType == HB_ET_NUMERIC )
         {
            /* numeric alias
             * 2->var
             *
             * NOTE: only integer (long) values are allowed
             */
            if( pAlias->value.asNum.NumType == HB_ET_LONG )
               HB_GEN_FUNC4( PopAliasedVar, pSelf->value.asAlias.pVar->value.asSymbol.name, HB_TRUE, NULL, pAlias->value.asNum.val.l );
            else
               hb_compErrorAlias( HB_COMP_PARAM, pAlias );
         }
         else if( pAlias->ExprType == HB_ET_LIST )
         {
            /*
             * ( expression )->var
             *
             * NOTE: HB_FALSE = don't push alias value
             */
            HB_EXPR_USE( pAlias, HB_EA_PUSH_PCODE );
            HB_GEN_FUNC4( PopAliasedVar, pSelf->value.asAlias.pVar->value.asSymbol.name, HB_FALSE, NULL, 0 );
         }
         else
            hb_compErrorAlias( HB_COMP_PARAM, pAlias );
         break;
      }
      case HB_EA_PUSH_POP:
      case HB_EA_STATEMENT:
         HB_EXPR_USE( pSelf, HB_EA_PUSH_PCODE );
         HB_GEN_FUNC1( PCode1, HB_P_POP );
         break;

      case HB_EA_DELETE:
         HB_COMP_EXPR_FREE( pSelf->value.asAlias.pAlias );
         if( pSelf->value.asAlias.pVar )
            HB_COMP_EXPR_FREE( pSelf->value.asAlias.pVar );
         break;
   }
   return pSelf;
}

/* handler for expression->( exression, ... ) syntax
 */
static HB_EXPR_FUNC( hb_compExprUseAliasExpr )
{
   switch( iMessage )
   {
      case HB_EA_REDUCE:
         pSelf->value.asAlias.pAlias   = HB_EXPR_USE( pSelf->value.asAlias.pAlias, HB_EA_REDUCE );
         pSelf->value.asAlias.pExpList = HB_EXPR_USE( pSelf->value.asAlias.pExpList, HB_EA_REDUCE );
         if( HB_SUPPORT_EXTOPT && pSelf->value.asAlias.pAlias->ExprType == HB_ET_STRING )
            pSelf->value.asAlias.pAlias = hb_compExprReduceAliasString(
                                 pSelf->value.asAlias.pAlias,
                                 pSelf->value.asAlias.pAlias, HB_COMP_PARAM );
         break;

      case HB_EA_ARRAY_AT:
      case HB_EA_ARRAY_INDEX:
         break;

      case HB_EA_LVALUE:
         hb_compErrorLValue( HB_COMP_PARAM, pSelf );
         break;

      case HB_EA_PUSH_PCODE:
         /* save currently selected workarea
          */
         HB_GEN_FUNC1( PCode1, HB_P_PUSHALIAS );
         /* push the expression that will return a new workarea
          */
         HB_EXPR_USE( pSelf->value.asAlias.pAlias, HB_EA_PUSH_PCODE );
         /* pop the value from the stack and select it as current workarea
          */
         HB_GEN_FUNC1( PCode1, HB_P_POPALIAS );
         /* evaluate any expression
          */
         HB_EXPR_USE( pSelf->value.asAlias.pExpList, HB_EA_PUSH_PCODE );
         /* swap the two last items on the eval stack: one item is a
          * value returned by evaluated expression and the second item
          * is previously selected workarea. After swaping select again
          * the restored workarea.
          */
         HB_GEN_FUNC1( PCode1, HB_P_SWAPALIAS );
         break;

      case HB_EA_POP_PCODE:
         hb_compErrorLValue( HB_COMP_PARAM, pSelf );
         break;

      case HB_EA_PUSH_POP:
      case HB_EA_STATEMENT:
         /* save currently selected workarea
          */
         HB_GEN_FUNC1( PCode1, HB_P_PUSHALIAS );
         /* push the expression that will return a new workarea
          */
         HB_EXPR_USE( pSelf->value.asAlias.pAlias, HB_EA_PUSH_PCODE );
         /* pop the value from the stack and select it as current workarea
          */
         HB_GEN_FUNC1( PCode1, HB_P_POPALIAS );
         /* evaluate any expression - it will not leave any return
          * value on the eval stack
          */
         HB_EXPR_USE( pSelf->value.asAlias.pExpList, HB_EA_PUSH_POP );
         /* Pop and select again the restored workarea.
          */
         HB_GEN_FUNC1( PCode1, HB_P_POPALIAS );
         break;

      case HB_EA_DELETE:
         HB_COMP_EXPR_FREE( pSelf->value.asAlias.pAlias );
         HB_COMP_EXPR_FREE( pSelf->value.asAlias.pExpList );
         break;
   }
   return pSelf;
}

static HB_EXPR_FUNC( hb_compExprUseAlias )
{
   switch( iMessage )
   {
      case HB_EA_REDUCE:
      case HB_EA_ARRAY_AT:
      case HB_EA_ARRAY_INDEX:
      case HB_EA_LVALUE:
         break;

      case HB_EA_PUSH_PCODE:
         HB_GEN_FUNC2( PushSymbol, pSelf->value.asSymbol.name, HB_SYM_ALIAS );
         break;

      case HB_EA_POP_PCODE:
      case HB_EA_PUSH_POP:
      case HB_EA_STATEMENT:
         break;

      case HB_EA_DELETE:
         break;
   }
   return pSelf;
}

static HB_EXPR_FUNC( hb_compExprUseFunName )
{
   switch( iMessage )
   {
      case HB_EA_REDUCE:
      case HB_EA_ARRAY_AT:
      case HB_EA_ARRAY_INDEX:
      case HB_EA_LVALUE:
         break;

      case HB_EA_PUSH_PCODE:
         HB_GEN_FUNC2( PushFunSym, pSelf->value.asSymbol.name,
                                   pSelf->value.asSymbol.flags );
         break;

      case HB_EA_POP_PCODE:
      case HB_EA_PUSH_POP:
      case HB_EA_STATEMENT:
      case HB_EA_DELETE:
         break;
   }
   return pSelf;
}

static HB_EXPR_FUNC( hb_compExprUseRTVariable )
{
   switch( iMessage )
   {
      case HB_EA_REDUCE:
      case HB_EA_ARRAY_AT:
      case HB_EA_ARRAY_INDEX:
      case HB_EA_LVALUE:
         break;
      case HB_EA_PUSH_PCODE:
         if( pSelf->value.asRTVar.szName )
            HB_GEN_FUNC2( PushSymbol, pSelf->value.asRTVar.szName, HB_SYM_MEMVAR );  /* this is not a function */
         else
            HB_EXPR_USE( pSelf->value.asRTVar.pMacro, HB_EA_PUSH_PCODE );
         break;
      case HB_EA_POP_PCODE:
         if( pSelf->value.asRTVar.szName )
            HB_GEN_FUNC1( PopMemvar, pSelf->value.asRTVar.szName );
         else
            HB_EXPR_USE( pSelf->value.asRTVar.pMacro, HB_EA_POP_PCODE );
         break;

      case HB_EA_PUSH_POP:
      case HB_EA_STATEMENT:
         break;
      case HB_EA_DELETE:
#if ! defined( HB_MACRO_SUPPORT )
         if( ! pSelf->value.asRTVar.szName )
            HB_COMP_EXPR_FREE( pSelf->value.asRTVar.pMacro );
#endif
         break;
   }
   return pSelf;
}

static HB_EXPR_FUNC( hb_compExprUseVariable )
{
   switch( iMessage )
   {
      case HB_EA_REDUCE:
      case HB_EA_ARRAY_AT:
      case HB_EA_ARRAY_INDEX:
      case HB_EA_LVALUE:
         break;
      case HB_EA_PUSH_PCODE:
#if defined( HB_MACRO_SUPPORT )
         /* NOTE: When the following syntax is used:
          *    ( any_expr )->&var2
          * then macro compiler is compiling the right side of alias
          * operator only (if 'any_expr' is not a string) - an alias value
          * is placed on the eval stack before macro compilation.
          * The HB_MACRO_GEN_ALIASED flag is used to signal that we have to
          * genearate alias aware pcode even if we known a variable part only.
          */
         if( HB_MACRO_DATA->Flags & HB_MACRO_GEN_ALIASED )
            HB_GEN_FUNC4( PushAliasedVar, pSelf->value.asSymbol.name, HB_FALSE, NULL, 0 );
         else
            HB_GEN_FUNC1( PushVar, pSelf->value.asSymbol.name );
#else
         HB_GEN_FUNC1( PushVar, pSelf->value.asSymbol.name );
#endif
         break;

      case HB_EA_POP_PCODE:
#if defined( HB_MACRO_SUPPORT )
         if( HB_MACRO_DATA->Flags & HB_MACRO_GEN_ALIASED )
            HB_GEN_FUNC4( PopAliasedVar, pSelf->value.asSymbol.name, HB_FALSE, NULL, 0 );
         else
            HB_GEN_FUNC1( PopVar, pSelf->value.asSymbol.name );
#else
         HB_GEN_FUNC1( PopVar, pSelf->value.asSymbol.name );
#endif
         break;

      case HB_EA_PUSH_POP:
      case HB_EA_STATEMENT:
         HB_GEN_FUNC1( PushVar, pSelf->value.asSymbol.name );
         HB_GEN_FUNC1( PCode1, HB_P_POP );
         break;

      case HB_EA_DELETE:
         break;
   }
   return pSelf;
}

/* IIF( <pVar>==NIL, <pExpr>, <pExpr>:=<pVar> ) */
static HB_EXPR_FUNC( hb_compExprUseSetGet )
{
   switch( iMessage )
   {
      case HB_EA_REDUCE:
         pSelf->value.asSetGet.pVar = HB_EXPR_USE( pSelf->value.asSetGet.pVar, HB_EA_REDUCE );
         pSelf->value.asSetGet.pExpr = HB_EXPR_USE( pSelf->value.asSetGet.pExpr, HB_EA_REDUCE );
#if ! defined( HB_MACRO_SUPPORT )
         if( ! HB_SUPPORT_HARBOUR )
            pSelf->value.asSetGet.pVar = hb_compExprListStrip( pSelf->value.asSetGet.pVar, HB_COMP_PARAM );
#endif
         HB_EXPR_USE( pSelf->value.asSetGet.pVar, HB_EA_LVALUE );
         break;
      case HB_EA_ARRAY_AT:
      case HB_EA_ARRAY_INDEX:
      case HB_EA_LVALUE:
         break;
      case HB_EA_PUSH_PCODE:
      {
         HB_ISIZ nPosFalse, nPosEnd;

         /* <pVar>==NIL */
         HB_EXPR_USE( pSelf->value.asSetGet.pVar, HB_EA_PUSH_PCODE );
         HB_GEN_FUNC1( PCode1, HB_P_PUSHNIL );
         HB_GEN_FUNC1( PCode1, HB_P_EXACTLYEQUAL );
         nPosFalse = HB_GEN_FUNC1( JumpFalse, 0 );
         /* <pExpr> */
         HB_EXPR_USE( pSelf->value.asSetGet.pExpr, HB_EA_PUSH_PCODE );
         nPosEnd = HB_GEN_FUNC1( Jump, 0 );
         /* <pExpr>:=<pVar> */
         HB_GEN_FUNC1( JumpHere, nPosFalse );
         if( pSelf->value.asSetGet.pExpr->ExprType == HB_ET_SEND )
         {
            PHB_EXPR pObj, pParams;
            pObj = pSelf->value.asSetGet.pExpr;
            pParams = pObj->value.asMessage.pParms;
            pObj->value.asMessage.pParms = pSelf->value.asSetGet.pVar;
            HB_EXPR_USE( pObj, HB_EA_POP_PCODE );
            pObj->value.asMessage.pParms = pParams;
         }
         else
         {
            HB_EXPR_USE( pSelf->value.asSetGet.pVar, HB_EA_PUSH_PCODE );
            HB_GEN_FUNC1( PCode1, HB_P_PUSHUNREF );
            HB_EXPR_USE( pSelf->value.asSetGet.pExpr, HB_EA_POP_PCODE );
         }
         HB_GEN_FUNC1( JumpHere, nPosEnd );
         break;
      }
      case HB_EA_POP_PCODE:
         break;

      case HB_EA_PUSH_POP:
      case HB_EA_STATEMENT:
      {
         HB_ISIZ nPosFalse, nPosEnd;

         /* <pVar>==NIL */
         HB_EXPR_USE( pSelf->value.asSetGet.pVar, HB_EA_PUSH_PCODE );
         HB_GEN_FUNC1( PCode1, HB_P_PUSHNIL );
         HB_GEN_FUNC1( PCode1, HB_P_EXACTLYEQUAL );
         nPosFalse = HB_GEN_FUNC1( JumpFalse, 0 );
         /* <pExpr> */
         HB_EXPR_USE( pSelf->value.asSetGet.pExpr, HB_EA_PUSH_PCODE );
         nPosEnd = HB_GEN_FUNC1( Jump, 0 );
         /* <pExpr>:=<pVar> */
         HB_GEN_FUNC1( JumpHere, nPosFalse );
         if( pSelf->value.asSetGet.pExpr->ExprType == HB_ET_SEND )
         {
            PHB_EXPR pObj, pParams;
            pObj = pSelf->value.asSetGet.pExpr;
            pParams = pObj->value.asMessage.pParms;
            pObj->value.asMessage.pParms = pSelf->value.asSetGet.pVar;
            HB_EXPR_USE( pObj, HB_EA_POP_PCODE );
            pObj->value.asMessage.pParms = pParams;
            /* Remove the return value */
            HB_GEN_FUNC1( PCode1, HB_P_POP );
         }
         else
         {
            HB_EXPR_USE( pSelf->value.asSetGet.pVar, HB_EA_PUSH_PCODE );
            HB_EXPR_USE( pSelf->value.asSetGet.pExpr, HB_EA_POP_PCODE );
         }
         HB_GEN_FUNC1( JumpHere, nPosEnd );
         break;
      }

      case HB_EA_DELETE:
         HB_COMP_EXPR_FREE( pSelf->value.asSetGet.pExpr );
         HB_COMP_EXPR_FREE( pSelf->value.asSetGet.pVar );
         break;
   }
   return pSelf;
}

static HB_EXPR_FUNC( hb_compExprUseSend )
{
   switch( iMessage )
   {
      case HB_EA_REDUCE:
         /* Clipper does not reduce object expressions */
         if( pSelf->value.asMessage.pObject &&
             ( HB_SUPPORT_HARBOUR || pSelf->nLength == 1 ) )
            pSelf->value.asMessage.pObject = HB_EXPR_USE( pSelf->value.asMessage.pObject, HB_EA_REDUCE );
         if( pSelf->value.asMessage.pParms )  /* Is it a method call ? */
            pSelf->value.asMessage.pParms = HB_EXPR_USE( pSelf->value.asMessage.pParms, HB_EA_REDUCE );
         break;

      case HB_EA_ARRAY_AT:
      case HB_EA_ARRAY_INDEX:
         break;

      case HB_EA_LVALUE:
         if( pSelf->value.asMessage.pParms )
            hb_compErrorLValue( HB_COMP_PARAM, pSelf );
         break;

      case HB_EA_PUSH_PCODE:
         if( pSelf->value.asMessage.pParms )  /* Is it a method call ? */
         {
            HB_BOOL fArgsList = HB_FALSE;
            int iParms = ( int ) hb_compExprParamListCheck( HB_COMP_PARAM, pSelf->value.asMessage.pParms );

            hb_compExprPushSendPush( pSelf, HB_COMP_PARAM );
            if( iParms )
            {
               HB_EXPR_USE( pSelf->value.asMessage.pParms, HB_EA_PUSH_PCODE );
               fArgsList = pSelf->value.asMessage.pParms->ExprType == HB_ET_MACROARGLIST;
            }

            if( fArgsList )
            {
               HB_GEN_FUNC3( PCode3, HB_P_MACROSEND, HB_LOBYTE( iParms ), HB_HIBYTE( iParms ) );
               /* restore original expression type */
               pSelf->value.asMessage.pParms->ExprType = HB_ET_ARGLIST;
            }
            else if( iParms > 255 )
               HB_GEN_FUNC3( PCode3, HB_P_SEND, HB_LOBYTE( iParms ), HB_HIBYTE( iParms ) );
            else
               HB_GEN_FUNC2( PCode2, HB_P_SENDSHORT, ( HB_BYTE ) iParms );
         }
         else
         {
            /* acces to instance variable */
            hb_compExprPushSendPush( pSelf, HB_COMP_PARAM );
            HB_GEN_FUNC2( PCode2, HB_P_SENDSHORT, 0 );
         }
         break;

      case HB_EA_POP_PCODE:
         hb_compExprPushSendPop( pSelf, HB_COMP_PARAM );
         if( pSelf->value.asMessage.pParms )
         {
            HB_EXPR_USE( pSelf->value.asMessage.pParms, HB_EA_PUSH_PCODE );
         }
         else
         {
            /* executed from macro compiler */
            HB_GEN_FUNC2( PCode2, HB_P_SWAP, 1 );
            HB_GEN_FUNC2( PCode2, HB_P_SWAP, 1 );
         }
         HB_GEN_FUNC2( PCode2, HB_P_SENDSHORT, 1 );
         if( ! pSelf->value.asMessage.pParms )
            HB_GEN_FUNC1( PCode1, HB_P_POP );
         break;

      case HB_EA_PUSH_POP:
      case HB_EA_STATEMENT:
         HB_EXPR_USE( pSelf, HB_EA_PUSH_PCODE );
         HB_GEN_FUNC1( PCode1, HB_P_POP );
         if( ! pSelf->value.asMessage.pParms )  /* Is it a method call ? */
         {
            /* instance variable */
            /* QUESTION: This warning can be misleading if nested messages
             * are used, e.g. a:b():c - should we generate it ?
             */
            hb_compWarnMeaningless( HB_COMP_PARAM, pSelf );
         }
         break;

      case HB_EA_DELETE:
         if( pSelf->value.asMessage.pObject )
            HB_COMP_EXPR_FREE( pSelf->value.asMessage.pObject );
         if( pSelf->value.asMessage.pParms )
            HB_COMP_EXPR_FREE( pSelf->value.asMessage.pParms );
         if( pSelf->value.asMessage.pMessage )
            HB_COMP_EXPR_FREE( pSelf->value.asMessage.pMessage );
         break;
   }
   return pSelf;
}

static HB_EXPR_FUNC( hb_compExprUsePostInc )
{
   switch( iMessage )
   {
      case HB_EA_REDUCE:
         pSelf->value.asOperator.pLeft = HB_EXPR_USE( pSelf->value.asOperator.pLeft, HB_EA_REDUCE );
#if ! defined( HB_MACRO_SUPPORT )
         if( ! HB_SUPPORT_HARBOUR )
            pSelf->value.asOperator.pLeft = hb_compExprListStrip( pSelf->value.asOperator.pLeft, HB_COMP_PARAM );
#endif
         HB_EXPR_USE( pSelf->value.asOperator.pLeft, HB_EA_LVALUE );
         break;
      case HB_EA_ARRAY_AT:
      case HB_EA_ARRAY_INDEX:
         break;

      case HB_EA_LVALUE:
         hb_compErrorLValue( HB_COMP_PARAM, pSelf );
         break;

      case HB_EA_PUSH_PCODE:
         hb_compExprPushPostOp( pSelf, HB_P_INC, HB_COMP_PARAM );
         break;

      case HB_EA_POP_PCODE:
         break;

      case HB_EA_PUSH_POP:
      case HB_EA_STATEMENT:
         /* a++ used standalone as a statement is the same as ++a
          */
         hb_compExprUsePreOp( pSelf, HB_P_INC, HB_COMP_PARAM );
         break;

      case HB_EA_DELETE:
         if( pSelf->value.asOperator.pLeft )
            HB_COMP_EXPR_FREE( pSelf->value.asOperator.pLeft );
         break;
   }
   return pSelf;
}

static HB_EXPR_FUNC( hb_compExprUsePostDec )
{
   switch( iMessage )
   {
      case HB_EA_REDUCE:
         pSelf->value.asOperator.pLeft = HB_EXPR_USE( pSelf->value.asOperator.pLeft, HB_EA_REDUCE );
#if ! defined( HB_MACRO_SUPPORT )
         if( ! HB_SUPPORT_HARBOUR )
            pSelf->value.asOperator.pLeft = hb_compExprListStrip( pSelf->value.asOperator.pLeft, HB_COMP_PARAM );
#endif
         HB_EXPR_USE( pSelf->value.asOperator.pLeft, HB_EA_LVALUE );
         break;
      case HB_EA_ARRAY_AT:
      case HB_EA_ARRAY_INDEX:
         break;

      case HB_EA_LVALUE:
         hb_compErrorLValue( HB_COMP_PARAM, pSelf );
         break;

      case HB_EA_PUSH_PCODE:
         hb_compExprPushPostOp( pSelf, HB_P_DEC, HB_COMP_PARAM );
         break;

      case HB_EA_POP_PCODE:
         break;

      case HB_EA_PUSH_POP:
      case HB_EA_STATEMENT:
         hb_compExprUsePreOp( pSelf, HB_P_DEC, HB_COMP_PARAM );
         break;

      case HB_EA_DELETE:
         if( pSelf->value.asOperator.pLeft )
            HB_COMP_EXPR_FREE( pSelf->value.asOperator.pLeft );
         break;
   }
   return pSelf;
}

static HB_EXPR_FUNC( hb_compExprUseAssign )
{
   switch( iMessage )
   {
      case HB_EA_REDUCE:
      {
         PHB_EXPR pExpr;

         pSelf->value.asOperator.pLeft  = HB_EXPR_USE( pSelf->value.asOperator.pLeft, HB_EA_REDUCE );
         pSelf->value.asOperator.pRight = HB_EXPR_USE( pSelf->value.asOperator.pRight, HB_EA_REDUCE );
#if ! defined( HB_MACRO_SUPPORT )
         if( ! HB_SUPPORT_HARBOUR )
            pSelf->value.asOperator.pLeft = hb_compExprListStrip( pSelf->value.asOperator.pLeft, HB_COMP_PARAM );
#endif
         HB_EXPR_USE( pSelf->value.asOperator.pLeft, HB_EA_LVALUE );

         /* optimize:
          *    var := var <op> <exp>
          * to:
          *    var <op>= <exp>
          */
         pExpr = pSelf->value.asOperator.pRight;
         if( HB_SUPPORT_HARBOUR &&
             pSelf->value.asOperator.pLeft->ExprType == HB_ET_VARIABLE &&
             ( pExpr->ExprType == HB_EO_PLUS || pExpr->ExprType == HB_EO_MINUS ||
               pExpr->ExprType == HB_EO_MULT || pExpr->ExprType == HB_EO_DIV ||
               pExpr->ExprType == HB_EO_MOD  || pExpr->ExprType == HB_EO_POWER ) &&
             pExpr->value.asOperator.pLeft->ExprType == HB_ET_VARIABLE &&
             strcmp( pSelf->value.asOperator.pLeft->value.asSymbol.name,
                     pExpr->value.asOperator.pLeft->value.asSymbol.name ) == 0 )
         {
            /* NOTE: direct type change */
            switch( pExpr->ExprType )
            {
               case HB_EO_PLUS:
                  pSelf->ExprType = HB_EO_PLUSEQ;
                  break;
               case HB_EO_MINUS:
                  pSelf->ExprType = HB_EO_MINUSEQ;
                  break;
               case HB_EO_MULT:
                  pSelf->ExprType = HB_EO_MULTEQ;
                  break;
               case HB_EO_DIV:
                  pSelf->ExprType = HB_EO_DIVEQ;
                  break;
               case HB_EO_MOD:
                  pSelf->ExprType = HB_EO_MODEQ;
                  break;
               case HB_EO_POWER:
                  pSelf->ExprType = HB_EO_EXPEQ;
                  break;
            }
            pSelf->value.asOperator.pRight = pExpr->value.asOperator.pRight;
            pExpr->value.asOperator.pRight = NULL;
            HB_COMP_EXPR_FREE( pExpr );
         }
         break;
      }

      case HB_EA_ARRAY_AT:
      case HB_EA_ARRAY_INDEX:
      case HB_EA_LVALUE:
         break;

      case HB_EA_PUSH_PCODE:
         /* NOTE: assigment to an object instance variable needs special handling
          */
         if( pSelf->value.asOperator.pLeft->ExprType == HB_ET_SEND )
         {
            PHB_EXPR pObj, pParams;
            pObj = pSelf->value.asOperator.pLeft;
            pParams = pObj->value.asMessage.pParms;
            pObj->value.asMessage.pParms = pSelf->value.asOperator.pRight;
            HB_EXPR_USE( pObj, HB_EA_POP_PCODE );
            pObj->value.asMessage.pParms = pParams;
         }
         else
         {
            /* it assigns a value and leaves it on the stack */

            HB_EXPR_USE( pSelf->value.asOperator.pRight, HB_EA_PUSH_PCODE );
            /* QUESTION: Can  we replace DUPLICATE+POP with a single PUT opcode
             */
            HB_GEN_FUNC1( PCode1, HB_P_PUSHUNREF );
            HB_EXPR_USE( pSelf->value.asOperator.pLeft, HB_EA_POP_PCODE );
         }
         break;

      case HB_EA_POP_PCODE:
         break;

      case HB_EA_PUSH_POP:
      case HB_EA_STATEMENT:
         /* NOTE: assigment to an object instance variable needs special handling
          */
         if( pSelf->value.asOperator.pLeft->ExprType == HB_ET_SEND )
         {
            PHB_EXPR pObj, pParams;
            pObj = pSelf->value.asOperator.pLeft;
            pParams = pObj->value.asMessage.pParms;
            pObj->value.asMessage.pParms = pSelf->value.asOperator.pRight;
            HB_EXPR_USE( pObj, HB_EA_POP_PCODE );
            pObj->value.asMessage.pParms = pParams;
            /* Remove the return value */
            HB_GEN_FUNC1( PCode1, HB_P_POP );
         }
         else
         {
            /* it assigns a value and removes it from the stack */
            HB_EXPR_USE( pSelf->value.asOperator.pRight, HB_EA_PUSH_PCODE );
            HB_EXPR_USE( pSelf->value.asOperator.pLeft, HB_EA_POP_PCODE );
         }
         break;

      case HB_EA_DELETE:
         hb_compExprDelOperator( pSelf, HB_COMP_PARAM );
         break;
   }
   return pSelf;
}

static HB_EXPR_FUNC( hb_compExprUsePlusEq )
{
   switch( iMessage )
   {
      case HB_EA_REDUCE:
         pSelf->value.asOperator.pLeft  = HB_EXPR_USE( pSelf->value.asOperator.pLeft, HB_EA_REDUCE );
         pSelf->value.asOperator.pRight = HB_EXPR_USE( pSelf->value.asOperator.pRight, HB_EA_REDUCE );
#if ! defined( HB_MACRO_SUPPORT )
         if( ! HB_SUPPORT_HARBOUR )
            pSelf->value.asOperator.pLeft = hb_compExprListStrip( pSelf->value.asOperator.pLeft, HB_COMP_PARAM );
#endif
         HB_EXPR_USE( pSelf->value.asOperator.pLeft, HB_EA_LVALUE );
         break;

      case HB_EA_ARRAY_AT:
         HB_COMP_ERROR_TYPE( pSelf );
         break;

      case HB_EA_ARRAY_INDEX:
         break;

      case HB_EA_LVALUE:
         hb_compErrorLValue( HB_COMP_PARAM, pSelf );
         break;

      case HB_EA_PUSH_PCODE:
         hb_compExprPushOperEq( pSelf, HB_P_PLUS, HB_COMP_PARAM );
         break;

      case HB_EA_POP_PCODE:
         break;

      case HB_EA_PUSH_POP:
      case HB_EA_STATEMENT:
         hb_compExprUseOperEq( pSelf, HB_P_PLUS, HB_COMP_PARAM );
         break;

      case HB_EA_DELETE:
         hb_compExprDelOperator( pSelf, HB_COMP_PARAM );
         break;
   }
   return pSelf;
}

static HB_EXPR_FUNC( hb_compExprUseMinusEq )
{
   switch( iMessage )
   {
      case HB_EA_REDUCE:
         pSelf->value.asOperator.pLeft  = HB_EXPR_USE( pSelf->value.asOperator.pLeft, HB_EA_REDUCE );
         pSelf->value.asOperator.pRight = HB_EXPR_USE( pSelf->value.asOperator.pRight, HB_EA_REDUCE );
#if ! defined( HB_MACRO_SUPPORT )
         if( ! HB_SUPPORT_HARBOUR )
            pSelf->value.asOperator.pLeft = hb_compExprListStrip( pSelf->value.asOperator.pLeft, HB_COMP_PARAM );
#endif
         HB_EXPR_USE( pSelf->value.asOperator.pLeft, HB_EA_LVALUE );
         break;

      case HB_EA_ARRAY_AT:
         HB_COMP_ERROR_TYPE( pSelf );
         break;

      case HB_EA_ARRAY_INDEX:
         break;

      case HB_EA_LVALUE:
         hb_compErrorLValue( HB_COMP_PARAM, pSelf );
         break;

      case HB_EA_PUSH_PCODE:
         hb_compExprPushOperEq( pSelf, HB_P_MINUS, HB_COMP_PARAM );
         break;

      case HB_EA_POP_PCODE:
         break;

      case HB_EA_PUSH_POP:
      case HB_EA_STATEMENT:
         hb_compExprUseOperEq( pSelf, HB_P_MINUS, HB_COMP_PARAM );
         break;

      case HB_EA_DELETE:
         hb_compExprDelOperator( pSelf, HB_COMP_PARAM );
         break;
   }
   return pSelf;
}

static HB_EXPR_FUNC( hb_compExprUseMultEq )
{
   switch( iMessage )
   {
      case HB_EA_REDUCE:
         pSelf->value.asOperator.pLeft  = HB_EXPR_USE( pSelf->value.asOperator.pLeft, HB_EA_REDUCE );
         pSelf->value.asOperator.pRight = HB_EXPR_USE( pSelf->value.asOperator.pRight, HB_EA_REDUCE );
#if ! defined( HB_MACRO_SUPPORT )
         if( ! HB_SUPPORT_HARBOUR )
            pSelf->value.asOperator.pLeft = hb_compExprListStrip( pSelf->value.asOperator.pLeft, HB_COMP_PARAM );
#endif
         HB_EXPR_USE( pSelf->value.asOperator.pLeft, HB_EA_LVALUE );
         break;

      case HB_EA_ARRAY_AT:
         HB_COMP_ERROR_TYPE( pSelf );
         break;

      case HB_EA_ARRAY_INDEX:
         break;

      case HB_EA_LVALUE:
         hb_compErrorLValue( HB_COMP_PARAM, pSelf );
         break;

      case HB_EA_PUSH_PCODE:
         hb_compExprPushOperEq( pSelf, HB_P_MULT, HB_COMP_PARAM );
         break;

      case HB_EA_POP_PCODE:
         break;

      case HB_EA_PUSH_POP:
      case HB_EA_STATEMENT:
         hb_compExprUseOperEq( pSelf, HB_P_MULT, HB_COMP_PARAM );
         break;

      case HB_EA_DELETE:
         hb_compExprDelOperator( pSelf, HB_COMP_PARAM );
         break;
   }
   return pSelf;
}

static HB_EXPR_FUNC( hb_compExprUseDivEq )
{
   switch( iMessage )
   {
      case HB_EA_REDUCE:
         pSelf->value.asOperator.pLeft  = HB_EXPR_USE( pSelf->value.asOperator.pLeft, HB_EA_REDUCE );
         pSelf->value.asOperator.pRight = HB_EXPR_USE( pSelf->value.asOperator.pRight, HB_EA_REDUCE );
#if ! defined( HB_MACRO_SUPPORT )
         if( ! HB_SUPPORT_HARBOUR )
            pSelf->value.asOperator.pLeft = hb_compExprListStrip( pSelf->value.asOperator.pLeft, HB_COMP_PARAM );
#endif
         HB_EXPR_USE( pSelf->value.asOperator.pLeft, HB_EA_LVALUE );
         break;

      case HB_EA_ARRAY_AT:
         HB_COMP_ERROR_TYPE( pSelf );
         break;

      case HB_EA_ARRAY_INDEX:
         break;

      case HB_EA_LVALUE:
         hb_compErrorLValue( HB_COMP_PARAM, pSelf );
         break;

      case HB_EA_PUSH_PCODE:
         hb_compExprPushOperEq( pSelf, HB_P_DIVIDE, HB_COMP_PARAM );
         break;

      case HB_EA_POP_PCODE:
         break;

      case HB_EA_PUSH_POP:
      case HB_EA_STATEMENT:
         hb_compExprUseOperEq( pSelf, HB_P_DIVIDE, HB_COMP_PARAM );
         break;

      case HB_EA_DELETE:
         hb_compExprDelOperator( pSelf, HB_COMP_PARAM );
         break;
   }
   return pSelf;
}

static HB_EXPR_FUNC( hb_compExprUseModEq )
{
   switch( iMessage )
   {
      case HB_EA_REDUCE:
         pSelf->value.asOperator.pLeft  = HB_EXPR_USE( pSelf->value.asOperator.pLeft, HB_EA_REDUCE );
         pSelf->value.asOperator.pRight = HB_EXPR_USE( pSelf->value.asOperator.pRight, HB_EA_REDUCE );
#if ! defined( HB_MACRO_SUPPORT )
         if( ! HB_SUPPORT_HARBOUR )
            pSelf->value.asOperator.pLeft = hb_compExprListStrip( pSelf->value.asOperator.pLeft, HB_COMP_PARAM );
#endif
         HB_EXPR_USE( pSelf->value.asOperator.pLeft, HB_EA_LVALUE );
         break;

      case HB_EA_ARRAY_AT:
         HB_COMP_ERROR_TYPE( pSelf );
         break;

      case HB_EA_ARRAY_INDEX:
         break;

      case HB_EA_LVALUE:
         hb_compErrorLValue( HB_COMP_PARAM, pSelf );
         break;

      case HB_EA_PUSH_PCODE:
         hb_compExprPushOperEq( pSelf, HB_P_MODULUS, HB_COMP_PARAM );
         break;

      case HB_EA_POP_PCODE:
         break;

      case HB_EA_PUSH_POP:
      case HB_EA_STATEMENT:
         hb_compExprUseOperEq( pSelf, HB_P_MODULUS, HB_COMP_PARAM );
         break;

      case HB_EA_DELETE:
         hb_compExprDelOperator( pSelf, HB_COMP_PARAM );
         break;
   }
   return pSelf;
}

static HB_EXPR_FUNC( hb_compExprUseExpEq )
{
   switch( iMessage )
   {
      case HB_EA_REDUCE:
         pSelf->value.asOperator.pLeft  = HB_EXPR_USE( pSelf->value.asOperator.pLeft, HB_EA_REDUCE );
         pSelf->value.asOperator.pRight = HB_EXPR_USE( pSelf->value.asOperator.pRight, HB_EA_REDUCE );
#if ! defined( HB_MACRO_SUPPORT )
         if( ! HB_SUPPORT_HARBOUR )
            pSelf->value.asOperator.pLeft = hb_compExprListStrip( pSelf->value.asOperator.pLeft, HB_COMP_PARAM );
#endif
         HB_EXPR_USE( pSelf->value.asOperator.pLeft, HB_EA_LVALUE );
         break;

      case HB_EA_ARRAY_AT:
         HB_COMP_ERROR_TYPE( pSelf );
         break;

      case HB_EA_ARRAY_INDEX:
         break;

      case HB_EA_LVALUE:
         hb_compErrorLValue( HB_COMP_PARAM, pSelf );
         break;

      case HB_EA_PUSH_PCODE:
         hb_compExprPushOperEq( pSelf, HB_P_POWER, HB_COMP_PARAM );
         break;

      case HB_EA_POP_PCODE:
         break;

      case HB_EA_PUSH_POP:
      case HB_EA_STATEMENT:
         hb_compExprUseOperEq( pSelf, HB_P_POWER, HB_COMP_PARAM );
         break;

      case HB_EA_DELETE:
         hb_compExprDelOperator( pSelf, HB_COMP_PARAM );
         break;
   }
   return pSelf;
}

static HB_EXPR_FUNC( hb_compExprUseOr )
{
   switch( iMessage )
   {
      case HB_EA_REDUCE:
         pSelf->value.asOperator.pLeft  = HB_EXPR_USE( pSelf->value.asOperator.pLeft, HB_EA_REDUCE );
         pSelf->value.asOperator.pRight = HB_EXPR_USE( pSelf->value.asOperator.pRight, HB_EA_REDUCE );
         pSelf = hb_compExprReduceOr( pSelf, HB_COMP_PARAM );
         break;

      case HB_EA_ARRAY_AT:
         HB_COMP_ERROR_TYPE( pSelf );
         break;

      case HB_EA_ARRAY_INDEX:
         hb_compErrorIndex( HB_COMP_PARAM, pSelf );
         break;

      case HB_EA_LVALUE:
         hb_compErrorLValue( HB_COMP_PARAM, pSelf );
         break;

      case HB_EA_PUSH_PCODE:
         if( HB_COMP_ISSUPPORTED( HB_COMPFLAG_SHORTCUTS ) )
         {
            HB_ISIZ nEndPos;

            HB_EXPR_USE( pSelf->value.asOperator.pLeft, HB_EA_PUSH_PCODE );
            HB_GEN_FUNC1( PCode1, HB_P_DUPLICATE );
            nEndPos = HB_GEN_FUNC1( JumpTrue, 0 );
            HB_GEN_FUNC1( PCode1, HB_P_POP );
            HB_EXPR_USE( pSelf->value.asOperator.pRight, HB_EA_PUSH_PCODE );
            HB_GEN_FUNC1( JumpHere, nEndPos );
         }
         else
         {
            HB_EXPR_USE( pSelf->value.asOperator.pLeft, HB_EA_PUSH_PCODE );
            HB_EXPR_USE( pSelf->value.asOperator.pRight, HB_EA_PUSH_PCODE );
            HB_GEN_FUNC1( PCode1, HB_P_OR );
         }
         break;

      case HB_EA_POP_PCODE:
         break;

      case HB_EA_PUSH_POP:
         if( HB_COMP_ISSUPPORTED( HB_COMPFLAG_SHORTCUTS ) )
         {
            HB_ISIZ nEndPos;
            HB_EXPR_USE( pSelf->value.asOperator.pLeft, HB_EA_PUSH_PCODE );
            nEndPos = HB_GEN_FUNC1( JumpTrue, 0 );
            /* NOTE: This will not generate a runtime error if incompatible
             * data type is used
             */
#if defined( HB_MACRO_SUPPORT )
            HB_EXPR_USE( pSelf->value.asOperator.pRight, HB_EA_PUSH_POP );
#else
            {
               HB_BOOL fMeaningful = HB_COMP_PARAM->fMeaningful;
               /* do not generate warning about meaningless expression usage */
               HB_COMP_PARAM->fMeaningful = HB_TRUE;
               HB_EXPR_USE( pSelf->value.asOperator.pRight, HB_EA_PUSH_POP );
               HB_COMP_PARAM->fMeaningful = fMeaningful;
            }
#endif
            HB_GEN_FUNC1( JumpHere, nEndPos );
         }
         else
         {
            HB_EXPR_USE( pSelf, HB_EA_PUSH_PCODE );
            HB_GEN_FUNC1( PCode1, HB_P_POP );
         }
         break;

      case HB_EA_STATEMENT:
         HB_COMP_ERROR_SYNTAX( pSelf );
         break;

      case HB_EA_DELETE:
         hb_compExprDelOperator( pSelf, HB_COMP_PARAM );
         break;
   }
   return pSelf;
}

static HB_EXPR_FUNC( hb_compExprUseAnd )
{
   switch( iMessage )
   {
      case HB_EA_REDUCE:
         pSelf->value.asOperator.pLeft  = HB_EXPR_USE( pSelf->value.asOperator.pLeft, HB_EA_REDUCE );
         pSelf->value.asOperator.pRight = HB_EXPR_USE( pSelf->value.asOperator.pRight, HB_EA_REDUCE );
         pSelf = hb_compExprReduceAnd( pSelf, HB_COMP_PARAM );
         break;

      case HB_EA_ARRAY_AT:
         HB_COMP_ERROR_TYPE( pSelf );
         break;

      case HB_EA_ARRAY_INDEX:
         hb_compErrorIndex( HB_COMP_PARAM, pSelf );
         break;

      case HB_EA_LVALUE:
         hb_compErrorLValue( HB_COMP_PARAM, pSelf );
         break;

      case HB_EA_PUSH_PCODE:
         if( HB_COMP_ISSUPPORTED( HB_COMPFLAG_SHORTCUTS ) )
         {
            HB_ISIZ nEndPos;

            HB_EXPR_USE( pSelf->value.asOperator.pLeft, HB_EA_PUSH_PCODE );
            HB_GEN_FUNC1( PCode1, HB_P_DUPLICATE );
            nEndPos = HB_GEN_FUNC1( JumpFalse, 0 );
            HB_GEN_FUNC1( PCode1, HB_P_POP );
            HB_EXPR_USE( pSelf->value.asOperator.pRight, HB_EA_PUSH_PCODE );
            HB_GEN_FUNC1( JumpHere, nEndPos );
         }
         else
         {
            HB_EXPR_USE( pSelf->value.asOperator.pLeft, HB_EA_PUSH_PCODE );
            HB_EXPR_USE( pSelf->value.asOperator.pRight, HB_EA_PUSH_PCODE );
            HB_GEN_FUNC1( PCode1, HB_P_AND );
         }
         break;

      case HB_EA_POP_PCODE:
         break;

      case HB_EA_PUSH_POP:
         if( HB_COMP_ISSUPPORTED( HB_COMPFLAG_SHORTCUTS ) )
         {
            HB_ISIZ nEndPos;
            HB_EXPR_USE( pSelf->value.asOperator.pLeft, HB_EA_PUSH_PCODE );
            nEndPos = HB_GEN_FUNC1( JumpFalse, 0 );
            /* NOTE: This will not generate a runtime error if incompatible
             * data type is used
             */
#if defined( HB_MACRO_SUPPORT )
            HB_EXPR_USE( pSelf->value.asOperator.pRight, HB_EA_PUSH_POP );
#else
            {
               HB_BOOL fMeaningful = HB_COMP_PARAM->fMeaningful;
               /* do not generate warning about meaningless expression usage */
               HB_COMP_PARAM->fMeaningful = HB_TRUE;
               HB_EXPR_USE( pSelf->value.asOperator.pRight, HB_EA_PUSH_POP );
               HB_COMP_PARAM->fMeaningful = fMeaningful;
            }
#endif
            HB_GEN_FUNC1( JumpHere, nEndPos );
         }
         else
         {
            HB_EXPR_USE( pSelf, HB_EA_PUSH_PCODE );
            HB_GEN_FUNC1( PCode1, HB_P_POP );
         }
         break;

      case HB_EA_STATEMENT:
         HB_COMP_ERROR_SYNTAX( pSelf );
         break;

      case HB_EA_DELETE:
         hb_compExprDelOperator( pSelf, HB_COMP_PARAM );
         break;
   }
   return pSelf;
}

static HB_EXPR_FUNC( hb_compExprUseNot )
{
   switch( iMessage )
   {
      case HB_EA_REDUCE:
      {
         PHB_EXPR pExpr;

         pSelf->value.asOperator.pLeft = HB_EXPR_USE( pSelf->value.asOperator.pLeft, HB_EA_REDUCE );
         pExpr = pSelf->value.asOperator.pLeft;

         if( pExpr->ExprType == HB_ET_LOGICAL )
         {
            pExpr->value.asLogical = ! pExpr->value.asLogical;
            HB_COMP_EXPR_CLEAR( pSelf );
            pSelf = pExpr;
         }
         else if( pExpr->ExprType == HB_EO_NOT && HB_SUPPORT_EXTOPT )
         {
            /* NOTE: This will not generate a runtime error if incompatible
             * data type is used
             */
            pExpr->ExprType = HB_ET_NONE;  /* do not delete operator parameter - we are still using it */
            pExpr = pExpr->value.asOperator.pLeft;
            HB_COMP_EXPR_FREE( pSelf );
            pSelf = pExpr;
         }
         break;
      }
      case HB_EA_ARRAY_AT:
         HB_COMP_ERROR_TYPE( pSelf );
         break;

      case HB_EA_ARRAY_INDEX:
         hb_compErrorIndex( HB_COMP_PARAM, pSelf );
         break;

      case HB_EA_LVALUE:
         hb_compErrorLValue( HB_COMP_PARAM, pSelf );
         break;

      case HB_EA_PUSH_PCODE:
         HB_EXPR_USE( pSelf->value.asOperator.pLeft, HB_EA_PUSH_PCODE );
         HB_GEN_FUNC1( PCode1, HB_P_NOT );
         break;

      case HB_EA_POP_PCODE:
         break;

      case HB_EA_PUSH_POP:
         if( HB_SUPPORT_HARBOUR )
         {
            /* NOTE: This will not generate a runtime error if incompatible
             * data type is used
             */
            HB_EXPR_USE( pSelf->value.asOperator.pLeft, HB_EA_PUSH_POP );
         }
         else
         {
            HB_EXPR_USE( pSelf, HB_EA_PUSH_PCODE );
            HB_GEN_FUNC1( PCode1, HB_P_POP );
         }
         break;

      case HB_EA_STATEMENT:
         HB_COMP_ERROR_SYNTAX( pSelf );
         break;

      case HB_EA_DELETE:
         HB_COMP_EXPR_FREE( pSelf->value.asOperator.pLeft );
         break;
   }
   return pSelf;
}

/* handler for = operator
 */
static HB_EXPR_FUNC( hb_compExprUseEqual )
{
   switch( iMessage )
   {
      case HB_EA_REDUCE:
         pSelf->value.asOperator.pLeft  = HB_EXPR_USE( pSelf->value.asOperator.pLeft, HB_EA_REDUCE );
         pSelf->value.asOperator.pRight = HB_EXPR_USE( pSelf->value.asOperator.pRight, HB_EA_REDUCE );
         pSelf = hb_compExprReduceEQ( pSelf, HB_COMP_PARAM );
         break;

      case HB_EA_ARRAY_AT:
         HB_COMP_ERROR_TYPE( pSelf );
         break;

      case HB_EA_ARRAY_INDEX:
         break;

      case HB_EA_LVALUE:
         hb_compErrorLValue( HB_COMP_PARAM, pSelf );
         break;
      case HB_EA_PUSH_PCODE:
         HB_EXPR_USE( pSelf->value.asOperator.pLeft, HB_EA_PUSH_PCODE );
         HB_EXPR_USE( pSelf->value.asOperator.pRight, HB_EA_PUSH_PCODE );
         HB_GEN_FUNC1( PCode1, HB_P_EQUAL );
         break;

      case HB_EA_POP_PCODE:
         break;

      case HB_EA_PUSH_POP:
         if( HB_SUPPORT_HARBOUR )
         {
            /* NOTE: This will not generate a runtime error if incompatible
             * data type is used
             */
            HB_EXPR_USE( pSelf->value.asOperator.pLeft, HB_EA_PUSH_POP );
            HB_EXPR_USE( pSelf->value.asOperator.pRight, HB_EA_PUSH_POP );
         }
         else
         {
            HB_EXPR_USE( pSelf, HB_EA_PUSH_PCODE );
            HB_GEN_FUNC1( PCode1, HB_P_POP );
         }
         break;

      case HB_EA_STATEMENT:
         HB_COMP_ERROR_SYNTAX( pSelf );
         break;

      case HB_EA_DELETE:
         hb_compExprDelOperator( pSelf, HB_COMP_PARAM );
         break;
   }
   return pSelf;
}

/* handler for == operator
 */
static HB_EXPR_FUNC( hb_compExprUseEQ )
{
   switch( iMessage )
   {
      case HB_EA_REDUCE:
         pSelf->value.asOperator.pLeft  = HB_EXPR_USE( pSelf->value.asOperator.pLeft, HB_EA_REDUCE );
         pSelf->value.asOperator.pRight = HB_EXPR_USE( pSelf->value.asOperator.pRight, HB_EA_REDUCE );
         pSelf = hb_compExprReduceEQ( pSelf, HB_COMP_PARAM );
         break;

      case HB_EA_ARRAY_AT:
         HB_COMP_ERROR_TYPE( pSelf );
         break;

      case HB_EA_ARRAY_INDEX:
         break;

      case HB_EA_LVALUE:
         hb_compErrorLValue( HB_COMP_PARAM, pSelf );
         break;
      case HB_EA_PUSH_PCODE:
         HB_EXPR_USE( pSelf->value.asOperator.pLeft, HB_EA_PUSH_PCODE );
         HB_EXPR_USE( pSelf->value.asOperator.pRight, HB_EA_PUSH_PCODE );
         HB_GEN_FUNC1( PCode1, HB_P_EXACTLYEQUAL );
         break;

      case HB_EA_POP_PCODE:
         break;

      case HB_EA_PUSH_POP:
         if( HB_SUPPORT_HARBOUR )
         {
            /* NOTE: This will not generate a runtime error if incompatible
             * data type is used
             */
            HB_EXPR_USE( pSelf->value.asOperator.pLeft, HB_EA_PUSH_POP );
            HB_EXPR_USE( pSelf->value.asOperator.pRight, HB_EA_PUSH_POP );
         }
         else
         {
            HB_EXPR_USE( pSelf, HB_EA_PUSH_PCODE );
            HB_GEN_FUNC1( PCode1, HB_P_POP );
         }
         break;

      case HB_EA_STATEMENT:
         HB_COMP_ERROR_SYNTAX( pSelf );
         break;

      case HB_EA_DELETE:
         hb_compExprDelOperator( pSelf, HB_COMP_PARAM );
         break;
   }
   return pSelf;
}

static HB_EXPR_FUNC( hb_compExprUseLT )
{
   switch( iMessage )
   {
      case HB_EA_REDUCE:
         pSelf->value.asOperator.pLeft  = HB_EXPR_USE( pSelf->value.asOperator.pLeft, HB_EA_REDUCE );
         pSelf->value.asOperator.pRight = HB_EXPR_USE( pSelf->value.asOperator.pRight, HB_EA_REDUCE );
         pSelf = hb_compExprReduceLT( pSelf, HB_COMP_PARAM );
         break;

      case HB_EA_ARRAY_AT:
         HB_COMP_ERROR_TYPE( pSelf );
         break;

      case HB_EA_ARRAY_INDEX:
         break;

      case HB_EA_LVALUE:
         hb_compErrorLValue( HB_COMP_PARAM, pSelf );
         break;
      case HB_EA_PUSH_PCODE:
         HB_EXPR_USE( pSelf->value.asOperator.pLeft, HB_EA_PUSH_PCODE );
         HB_EXPR_USE( pSelf->value.asOperator.pRight, HB_EA_PUSH_PCODE );
         HB_GEN_FUNC1( PCode1, HB_P_LESS );
         break;

      case HB_EA_POP_PCODE:
         break;

      case HB_EA_PUSH_POP:
         if( HB_SUPPORT_HARBOUR )
         {
            /* NOTE: This will not generate a runtime error if incompatible
             * data type is used
             */
            HB_EXPR_USE( pSelf->value.asOperator.pLeft, HB_EA_PUSH_POP );
            HB_EXPR_USE( pSelf->value.asOperator.pRight, HB_EA_PUSH_POP );
         }
         else
         {
            HB_EXPR_USE( pSelf, HB_EA_PUSH_PCODE );
            HB_GEN_FUNC1( PCode1, HB_P_POP );
         }
         break;

      case HB_EA_STATEMENT:
         HB_COMP_ERROR_SYNTAX( pSelf );
         break;

      case HB_EA_DELETE:
         hb_compExprDelOperator( pSelf, HB_COMP_PARAM );
         break;
   }
   return pSelf;
}

static HB_EXPR_FUNC( hb_compExprUseGT )
{
   switch( iMessage )
   {
      case HB_EA_REDUCE:
         pSelf->value.asOperator.pLeft  = HB_EXPR_USE( pSelf->value.asOperator.pLeft, HB_EA_REDUCE );
         pSelf->value.asOperator.pRight = HB_EXPR_USE( pSelf->value.asOperator.pRight, HB_EA_REDUCE );
         pSelf = hb_compExprReduceGT( pSelf, HB_COMP_PARAM );
         break;

      case HB_EA_ARRAY_AT:
         HB_COMP_ERROR_TYPE( pSelf );
         break;

      case HB_EA_ARRAY_INDEX:
         break;

      case HB_EA_LVALUE:
         hb_compErrorLValue( HB_COMP_PARAM, pSelf );
         break;
      case HB_EA_PUSH_PCODE:
         HB_EXPR_USE( pSelf->value.asOperator.pLeft, HB_EA_PUSH_PCODE );
         HB_EXPR_USE( pSelf->value.asOperator.pRight, HB_EA_PUSH_PCODE );
         HB_GEN_FUNC1( PCode1, HB_P_GREATER );
         break;

      case HB_EA_POP_PCODE:
         break;

      case HB_EA_PUSH_POP:
         if( HB_SUPPORT_HARBOUR )
         {
            /* NOTE: This will not generate a runtime error if incompatible
             * data type is used
             */
            HB_EXPR_USE( pSelf->value.asOperator.pLeft, HB_EA_PUSH_POP );
            HB_EXPR_USE( pSelf->value.asOperator.pRight, HB_EA_PUSH_POP );
         }
         else
         {
            HB_EXPR_USE( pSelf, HB_EA_PUSH_PCODE );
            HB_GEN_FUNC1( PCode1, HB_P_POP );
         }
         break;

      case HB_EA_STATEMENT:
         HB_COMP_ERROR_SYNTAX( pSelf );
         break;

      case HB_EA_DELETE:
         hb_compExprDelOperator( pSelf, HB_COMP_PARAM );
         break;
   }
   return pSelf;
}

static HB_EXPR_FUNC( hb_compExprUseLE )
{
   switch( iMessage )
   {
      case HB_EA_REDUCE:
         pSelf->value.asOperator.pLeft  = HB_EXPR_USE( pSelf->value.asOperator.pLeft, HB_EA_REDUCE );
         pSelf->value.asOperator.pRight = HB_EXPR_USE( pSelf->value.asOperator.pRight, HB_EA_REDUCE );
         pSelf = hb_compExprReduceLE( pSelf, HB_COMP_PARAM );
         break;

      case HB_EA_ARRAY_AT:
         HB_COMP_ERROR_TYPE( pSelf );
         break;

      case HB_EA_ARRAY_INDEX:
         break;

      case HB_EA_LVALUE:
         hb_compErrorLValue( HB_COMP_PARAM, pSelf );
         break;

      case HB_EA_PUSH_PCODE:
         HB_EXPR_USE( pSelf->value.asOperator.pLeft, HB_EA_PUSH_PCODE );
         HB_EXPR_USE( pSelf->value.asOperator.pRight, HB_EA_PUSH_PCODE );
         HB_GEN_FUNC1( PCode1, HB_P_LESSEQUAL );
         break;

      case HB_EA_POP_PCODE:
         break;

      case HB_EA_PUSH_POP:
         if( HB_SUPPORT_HARBOUR )
         {
            /* NOTE: This will not generate a runtime error if incompatible
             * data type is used
             */
            HB_EXPR_USE( pSelf->value.asOperator.pLeft, HB_EA_PUSH_POP );
            HB_EXPR_USE( pSelf->value.asOperator.pRight, HB_EA_PUSH_POP );
         }
         else
         {
            HB_EXPR_USE( pSelf, HB_EA_PUSH_PCODE );
            HB_GEN_FUNC1( PCode1, HB_P_POP );
         }
         break;

      case HB_EA_STATEMENT:
         HB_COMP_ERROR_SYNTAX( pSelf );
         break;

      case HB_EA_DELETE:
         hb_compExprDelOperator( pSelf, HB_COMP_PARAM );
         break;
   }
   return pSelf;
}

static HB_EXPR_FUNC( hb_compExprUseGE )
{
   switch( iMessage )
   {
      case HB_EA_REDUCE:
         pSelf->value.asOperator.pLeft  = HB_EXPR_USE( pSelf->value.asOperator.pLeft, HB_EA_REDUCE );
         pSelf->value.asOperator.pRight = HB_EXPR_USE( pSelf->value.asOperator.pRight, HB_EA_REDUCE );
         pSelf = hb_compExprReduceGE( pSelf, HB_COMP_PARAM );
         break;

      case HB_EA_ARRAY_AT:
         HB_COMP_ERROR_TYPE( pSelf );
         break;

      case HB_EA_ARRAY_INDEX:
         break;

      case HB_EA_LVALUE:
         hb_compErrorLValue( HB_COMP_PARAM, pSelf );
         break;

      case HB_EA_PUSH_PCODE:
         HB_EXPR_USE( pSelf->value.asOperator.pLeft, HB_EA_PUSH_PCODE );
         HB_EXPR_USE( pSelf->value.asOperator.pRight, HB_EA_PUSH_PCODE );
         HB_GEN_FUNC1( PCode1, HB_P_GREATEREQUAL );
         break;

      case HB_EA_POP_PCODE:
         break;

      case HB_EA_PUSH_POP:
         if( HB_SUPPORT_HARBOUR )
         {
            /* NOTE: This will not generate a runtime error if incompatible
             * data type is used
             */
            HB_EXPR_USE( pSelf->value.asOperator.pLeft, HB_EA_PUSH_POP );
            HB_EXPR_USE( pSelf->value.asOperator.pRight, HB_EA_PUSH_POP );
         }
         else
         {
            HB_EXPR_USE( pSelf, HB_EA_PUSH_PCODE );
            HB_GEN_FUNC1( PCode1, HB_P_POP );
         }
         break;

      case HB_EA_STATEMENT:
         HB_COMP_ERROR_SYNTAX( pSelf );
         break;

      case HB_EA_DELETE:
         hb_compExprDelOperator( pSelf, HB_COMP_PARAM );
         break;
   }
   return pSelf;
}

static HB_EXPR_FUNC( hb_compExprUseNE )
{
   switch( iMessage )
   {
      case HB_EA_REDUCE:
         pSelf->value.asOperator.pLeft  = HB_EXPR_USE( pSelf->value.asOperator.pLeft, HB_EA_REDUCE );
         pSelf->value.asOperator.pRight = HB_EXPR_USE( pSelf->value.asOperator.pRight, HB_EA_REDUCE );
         pSelf = hb_compExprReduceNE( pSelf, HB_COMP_PARAM );
         break;

      case HB_EA_ARRAY_AT:
         HB_COMP_ERROR_TYPE( pSelf );
         break;

      case HB_EA_ARRAY_INDEX:
         break;

      case HB_EA_LVALUE:
         hb_compErrorLValue( HB_COMP_PARAM, pSelf );
         break;

      case HB_EA_PUSH_PCODE:
         HB_EXPR_USE( pSelf->value.asOperator.pLeft, HB_EA_PUSH_PCODE );
         HB_EXPR_USE( pSelf->value.asOperator.pRight, HB_EA_PUSH_PCODE );
         HB_GEN_FUNC1( PCode1, HB_P_NOTEQUAL );
         break;

      case HB_EA_POP_PCODE:
         break;

      case HB_EA_PUSH_POP:
         if( HB_SUPPORT_HARBOUR )
         {
            /* NOTE: This will not generate a runtime error if incompatible
             * data type is used
             */
            HB_EXPR_USE( pSelf->value.asOperator.pLeft, HB_EA_PUSH_POP );
            HB_EXPR_USE( pSelf->value.asOperator.pRight, HB_EA_PUSH_POP );
         }
         else
         {
            HB_EXPR_USE( pSelf, HB_EA_PUSH_PCODE );
            HB_GEN_FUNC1( PCode1, HB_P_POP );
         }
         break;

      case HB_EA_STATEMENT:
         HB_COMP_ERROR_SYNTAX( pSelf );
         break;

      case HB_EA_DELETE:
         hb_compExprDelOperator( pSelf, HB_COMP_PARAM );
         break;
   }
   return pSelf;
}

static HB_EXPR_FUNC( hb_compExprUseIN )
{
   switch( iMessage )
   {
      case HB_EA_REDUCE:
         pSelf->value.asOperator.pLeft  = HB_EXPR_USE( pSelf->value.asOperator.pLeft, HB_EA_REDUCE );
         pSelf->value.asOperator.pRight = HB_EXPR_USE( pSelf->value.asOperator.pRight, HB_EA_REDUCE );
         pSelf = hb_compExprReduceIN( pSelf, HB_COMP_PARAM );
         break;

      case HB_EA_ARRAY_AT:
         HB_COMP_ERROR_TYPE( pSelf );
         break;

      case HB_EA_ARRAY_INDEX:
         break;

      case HB_EA_LVALUE:
         hb_compErrorLValue( HB_COMP_PARAM, pSelf );
         break;

      case HB_EA_PUSH_PCODE:
         HB_EXPR_USE( pSelf->value.asOperator.pLeft, HB_EA_PUSH_PCODE );
         HB_EXPR_USE( pSelf->value.asOperator.pRight, HB_EA_PUSH_PCODE );
         HB_GEN_FUNC1( PCode1, HB_P_INSTRING );
         break;

      case HB_EA_POP_PCODE:
         break;

      case HB_EA_PUSH_POP:
         if( HB_SUPPORT_HARBOUR )
         {
            /* NOTE: This will not generate a runtime error if incompatible
             * data type is used
             */
            HB_EXPR_USE( pSelf->value.asOperator.pLeft, HB_EA_PUSH_POP );
            HB_EXPR_USE( pSelf->value.asOperator.pRight, HB_EA_PUSH_POP );
         }
         else
         {
            HB_EXPR_USE( pSelf, HB_EA_PUSH_PCODE );
            HB_GEN_FUNC1( PCode1, HB_P_POP );
         }
         break;

      case HB_EA_STATEMENT:
         HB_COMP_ERROR_SYNTAX( pSelf );
         break;

      case HB_EA_DELETE:
         hb_compExprDelOperator( pSelf, HB_COMP_PARAM );
         break;
   }
   return pSelf;
}

static HB_EXPR_FUNC( hb_compExprUsePlus )
{
   switch( iMessage )
   {
      case HB_EA_REDUCE:
         pSelf->value.asOperator.pLeft  = HB_EXPR_USE( pSelf->value.asOperator.pLeft, HB_EA_REDUCE );
         pSelf->value.asOperator.pRight = HB_EXPR_USE( pSelf->value.asOperator.pRight, HB_EA_REDUCE );
         pSelf = hb_compExprReducePlus( pSelf, HB_COMP_PARAM );
         break;

      case HB_EA_ARRAY_AT:
         HB_COMP_ERROR_TYPE( pSelf );
         break;

      case HB_EA_ARRAY_INDEX:
         break;

      case HB_EA_LVALUE:
         hb_compErrorLValue( HB_COMP_PARAM, pSelf );
         break;

      case HB_EA_PUSH_PCODE:
         if( HB_SUPPORT_EXTOPT )
         {
            PHB_EXPR pLeft, pRight;
            pLeft  = pSelf->value.asOperator.pLeft;
            pRight = pSelf->value.asOperator.pRight;
            if( pLeft->ExprType == HB_ET_NUMERIC )
            {
               if( pLeft->value.asNum.NumType == HB_ET_LONG ?
                   pLeft->value.asNum.val.l == 1 :
                   pLeft->value.asNum.val.d == 1 )
               {
                  HB_EXPR_USE( pRight, HB_EA_PUSH_PCODE );
                  HB_GEN_FUNC1( PCode1, HB_P_INC );
                  break;
               }
               else if( pLeft->value.asNum.NumType == HB_ET_LONG ?
                        pLeft->value.asNum.val.l == -1 :
                        pLeft->value.asNum.val.d == -1 )
               {
                  HB_EXPR_USE( pRight, HB_EA_PUSH_PCODE );
                  HB_GEN_FUNC1( PCode1, HB_P_DEC );
                  break;
               }
            }
            else if( pRight->ExprType == HB_ET_NUMERIC )
            {
               if( pRight->value.asNum.NumType == HB_ET_LONG ?
                   pRight->value.asNum.val.l == 1 :
                   pRight->value.asNum.val.d == 1 )
               {
                  HB_EXPR_USE( pLeft, HB_EA_PUSH_PCODE );
                  HB_GEN_FUNC1( PCode1, HB_P_INC );
                  break;
               }
               else if( pRight->value.asNum.NumType == HB_ET_LONG ?
                        pRight->value.asNum.val.l == -1 :
                        pRight->value.asNum.val.d == -1 )
               {
                  HB_EXPR_USE( pLeft, HB_EA_PUSH_PCODE );
                  HB_GEN_FUNC1( PCode1, HB_P_DEC );
                  break;
               }
            }
         }
         HB_EXPR_USE( pSelf->value.asOperator.pLeft,  HB_EA_PUSH_PCODE );
         HB_EXPR_USE( pSelf->value.asOperator.pRight, HB_EA_PUSH_PCODE );
         HB_GEN_FUNC1( PCode1, HB_P_PLUS );
         break;

      case HB_EA_POP_PCODE:
         break;

      case HB_EA_PUSH_POP:
         if( HB_SUPPORT_HARBOUR )
         {
            /* NOTE: This will not generate a runtime error if incompatible
             * data type is used
             */
            HB_EXPR_USE( pSelf->value.asOperator.pLeft, HB_EA_PUSH_POP );
            HB_EXPR_USE( pSelf->value.asOperator.pRight, HB_EA_PUSH_POP );
         }
         else
         {
            HB_EXPR_USE( pSelf, HB_EA_PUSH_PCODE );
            HB_GEN_FUNC1( PCode1, HB_P_POP );
         }
         break;

      case HB_EA_STATEMENT:
         HB_COMP_ERROR_SYNTAX( pSelf );
         break;

      case HB_EA_DELETE:
         hb_compExprDelOperator( pSelf, HB_COMP_PARAM );
         break;
   }
   return pSelf;
}

static HB_EXPR_FUNC( hb_compExprUseMinus )
{
   switch( iMessage )
   {
      case HB_EA_REDUCE:
         pSelf->value.asOperator.pLeft  = HB_EXPR_USE( pSelf->value.asOperator.pLeft, HB_EA_REDUCE );
         pSelf->value.asOperator.pRight = HB_EXPR_USE( pSelf->value.asOperator.pRight, HB_EA_REDUCE );
         pSelf = hb_compExprReduceMinus( pSelf, HB_COMP_PARAM );
         break;

      case HB_EA_ARRAY_AT:
         HB_COMP_ERROR_TYPE( pSelf );
         break;

      case HB_EA_ARRAY_INDEX:
         break;

      case HB_EA_LVALUE:
         hb_compErrorLValue( HB_COMP_PARAM, pSelf );
         break;

      case HB_EA_PUSH_PCODE:
         if( HB_SUPPORT_EXTOPT )
         {
            PHB_EXPR pRight = pSelf->value.asOperator.pRight;
            if( pRight->ExprType == HB_ET_NUMERIC )
            {
               if( pRight->value.asNum.NumType == HB_ET_LONG ?
                   pRight->value.asNum.val.l == 1 :
                   pRight->value.asNum.val.d == 1 )
               {
                  HB_EXPR_USE( pSelf->value.asOperator.pLeft, HB_EA_PUSH_PCODE );
                  HB_GEN_FUNC1( PCode1, HB_P_DEC );
                  break;
               }
               else if( pRight->value.asNum.NumType == HB_ET_LONG ?
                        pRight->value.asNum.val.l == -1 :
                        pRight->value.asNum.val.d == -1 )
               {
                  HB_EXPR_USE( pSelf->value.asOperator.pLeft, HB_EA_PUSH_PCODE );
                  HB_GEN_FUNC1( PCode1, HB_P_INC );
                  break;
               }
            }
         }
         HB_EXPR_USE( pSelf->value.asOperator.pLeft,  HB_EA_PUSH_PCODE );
         HB_EXPR_USE( pSelf->value.asOperator.pRight, HB_EA_PUSH_PCODE );
         HB_GEN_FUNC1( PCode1, HB_P_MINUS );
         break;

      case HB_EA_POP_PCODE:
         break;

      case HB_EA_PUSH_POP:
         if( HB_SUPPORT_HARBOUR )
         {
            /* NOTE: This will not generate a runtime error if incompatible
             * data type is used
             */
            HB_EXPR_USE( pSelf->value.asOperator.pLeft, HB_EA_PUSH_POP );
            HB_EXPR_USE( pSelf->value.asOperator.pRight, HB_EA_PUSH_POP );
         }
         else
         {
            HB_EXPR_USE( pSelf, HB_EA_PUSH_PCODE );
            HB_GEN_FUNC1( PCode1, HB_P_POP );
         }
         break;

      case HB_EA_STATEMENT:
         HB_COMP_ERROR_SYNTAX( pSelf );
         break;

      case HB_EA_DELETE:
         hb_compExprDelOperator( pSelf, HB_COMP_PARAM );
         break;
   }
   return pSelf;
}

static HB_EXPR_FUNC( hb_compExprUseMult )
{
   switch( iMessage )
   {
      case HB_EA_REDUCE:
         pSelf->value.asOperator.pLeft  = HB_EXPR_USE( pSelf->value.asOperator.pLeft, HB_EA_REDUCE );
         pSelf->value.asOperator.pRight = HB_EXPR_USE( pSelf->value.asOperator.pRight, HB_EA_REDUCE );
         pSelf = hb_compExprReduceMult( pSelf, HB_COMP_PARAM );
         break;

      case HB_EA_ARRAY_AT:
         HB_COMP_ERROR_TYPE( pSelf );
         break;

      case HB_EA_ARRAY_INDEX:
         break;

      case HB_EA_LVALUE:
         hb_compErrorLValue( HB_COMP_PARAM, pSelf );
         break;

      case HB_EA_PUSH_PCODE:
         HB_EXPR_USE( pSelf->value.asOperator.pLeft,  HB_EA_PUSH_PCODE );
         HB_EXPR_USE( pSelf->value.asOperator.pRight, HB_EA_PUSH_PCODE );
         HB_GEN_FUNC1( PCode1, HB_P_MULT );
         break;

      case HB_EA_POP_PCODE:
         break;

      case HB_EA_PUSH_POP:
         if( HB_SUPPORT_HARBOUR )
         {
            /* NOTE: This will not generate a runtime error if incompatible
             * data type is used
             */
            HB_EXPR_USE( pSelf->value.asOperator.pLeft, HB_EA_PUSH_POP );
            HB_EXPR_USE( pSelf->value.asOperator.pRight, HB_EA_PUSH_POP );
         }
         else
         {
            HB_EXPR_USE( pSelf, HB_EA_PUSH_PCODE );
            HB_GEN_FUNC1( PCode1, HB_P_POP );
         }
         break;

      case HB_EA_STATEMENT:
         HB_COMP_ERROR_SYNTAX( pSelf );
         break;

      case HB_EA_DELETE:
         hb_compExprDelOperator( pSelf, HB_COMP_PARAM );
         break;
   }
   return pSelf;
}

static HB_EXPR_FUNC( hb_compExprUseDiv )
{
   switch( iMessage )
   {
      case HB_EA_REDUCE:
         pSelf->value.asOperator.pLeft  = HB_EXPR_USE( pSelf->value.asOperator.pLeft, HB_EA_REDUCE );
         pSelf->value.asOperator.pRight = HB_EXPR_USE( pSelf->value.asOperator.pRight, HB_EA_REDUCE );
         pSelf = hb_compExprReduceDiv( pSelf, HB_COMP_PARAM );
         break;

      case HB_EA_ARRAY_AT:
         HB_COMP_ERROR_TYPE( pSelf );
         break;

      case HB_EA_ARRAY_INDEX:
         break;

      case HB_EA_LVALUE:
         hb_compErrorLValue( HB_COMP_PARAM, pSelf );
         break;

      case HB_EA_PUSH_PCODE:
         HB_EXPR_USE( pSelf->value.asOperator.pLeft,  HB_EA_PUSH_PCODE );
         HB_EXPR_USE( pSelf->value.asOperator.pRight, HB_EA_PUSH_PCODE );
         HB_GEN_FUNC1( PCode1, HB_P_DIVIDE );
         break;

      case HB_EA_POP_PCODE:
         break;

      case HB_EA_PUSH_POP:
         if( HB_SUPPORT_HARBOUR )
         {
            /* NOTE: This will not generate a runtime error if incompatible
             * data type is used
             */
            HB_EXPR_USE( pSelf->value.asOperator.pLeft, HB_EA_PUSH_POP );
            HB_EXPR_USE( pSelf->value.asOperator.pRight, HB_EA_PUSH_POP );
         }
         else
         {
            HB_EXPR_USE( pSelf, HB_EA_PUSH_PCODE );
            HB_GEN_FUNC1( PCode1, HB_P_POP );
         }
         break;

      case HB_EA_STATEMENT:
         HB_COMP_ERROR_SYNTAX( pSelf );
         break;

      case HB_EA_DELETE:
         hb_compExprDelOperator( pSelf, HB_COMP_PARAM );
         break;
   }
   return pSelf;
}

static HB_EXPR_FUNC( hb_compExprUseMod )
{
   switch( iMessage )
   {
      case HB_EA_REDUCE:
         pSelf->value.asOperator.pLeft  = HB_EXPR_USE( pSelf->value.asOperator.pLeft, HB_EA_REDUCE );
         pSelf->value.asOperator.pRight = HB_EXPR_USE( pSelf->value.asOperator.pRight, HB_EA_REDUCE );
         pSelf = hb_compExprReduceMod( pSelf, HB_COMP_PARAM );
         break;

      case HB_EA_ARRAY_AT:
         HB_COMP_ERROR_TYPE( pSelf );
         break;

      case HB_EA_ARRAY_INDEX:
         break;

      case HB_EA_LVALUE:
         hb_compErrorLValue( HB_COMP_PARAM, pSelf );
         break;

      case HB_EA_PUSH_PCODE:
         HB_EXPR_USE( pSelf->value.asOperator.pLeft,  HB_EA_PUSH_PCODE );
         HB_EXPR_USE( pSelf->value.asOperator.pRight, HB_EA_PUSH_PCODE );
         HB_GEN_FUNC1( PCode1, HB_P_MODULUS );
         break;

      case HB_EA_POP_PCODE:
         break;

      case HB_EA_PUSH_POP:
         if( HB_SUPPORT_HARBOUR )
         {
            /* NOTE: This will not generate a runtime error if incompatible
             * data type is used
             */
            HB_EXPR_USE( pSelf->value.asOperator.pLeft, HB_EA_PUSH_POP );
            HB_EXPR_USE( pSelf->value.asOperator.pRight, HB_EA_PUSH_POP );
         }
         else
         {
            HB_EXPR_USE( pSelf, HB_EA_PUSH_PCODE );
            HB_GEN_FUNC1( PCode1, HB_P_POP );
         }
         break;

      case HB_EA_STATEMENT:
         HB_COMP_ERROR_SYNTAX( pSelf );
         break;

      case HB_EA_DELETE:
         hb_compExprDelOperator( pSelf, HB_COMP_PARAM );
         break;
   }
   return pSelf;
}

static HB_EXPR_FUNC( hb_compExprUsePower )
{
   switch( iMessage )
   {
      case HB_EA_REDUCE:
         pSelf->value.asOperator.pLeft  = HB_EXPR_USE( pSelf->value.asOperator.pLeft, HB_EA_REDUCE );
         pSelf->value.asOperator.pRight = HB_EXPR_USE( pSelf->value.asOperator.pRight, HB_EA_REDUCE );
         if( HB_SUPPORT_HARBOUR )   /* Clipper doesn't optimize it */
            pSelf = hb_compExprReducePower( pSelf, HB_COMP_PARAM );
         break;

      case HB_EA_ARRAY_AT:
         HB_COMP_ERROR_TYPE( pSelf );
         break;

      case HB_EA_ARRAY_INDEX:
         break;

      case HB_EA_LVALUE:
         hb_compErrorLValue( HB_COMP_PARAM, pSelf );
         break;

      case HB_EA_PUSH_PCODE:
         HB_EXPR_USE( pSelf->value.asOperator.pLeft,  HB_EA_PUSH_PCODE );
         HB_EXPR_USE( pSelf->value.asOperator.pRight, HB_EA_PUSH_PCODE );
         HB_GEN_FUNC1( PCode1, HB_P_POWER );
         break;

      case HB_EA_POP_PCODE:
         break;

      case HB_EA_PUSH_POP:
         if( HB_SUPPORT_HARBOUR )
         {
            /* NOTE: This will not generate a runtime error if incompatible
             * data type is used
             */
            HB_EXPR_USE( pSelf->value.asOperator.pLeft, HB_EA_PUSH_POP );
            HB_EXPR_USE( pSelf->value.asOperator.pRight, HB_EA_PUSH_POP );
         }
         else
         {
            HB_EXPR_USE( pSelf, HB_EA_PUSH_PCODE );
            HB_GEN_FUNC1( PCode1, HB_P_POP );
         }
         break;

      case HB_EA_STATEMENT:
         HB_COMP_ERROR_SYNTAX( pSelf );
         break;

      case HB_EA_DELETE:
         hb_compExprDelOperator( pSelf, HB_COMP_PARAM );
         break;
   }
   return pSelf;
}

static HB_EXPR_FUNC( hb_compExprUseNegate )
{
   switch( iMessage )
   {
      case HB_EA_REDUCE:
         pSelf->value.asOperator.pLeft = HB_EXPR_USE( pSelf->value.asOperator.pLeft, HB_EA_REDUCE );
         pSelf = hb_compExprReduceNegate( pSelf, HB_COMP_PARAM );
         break;

      case HB_EA_ARRAY_AT:
         HB_COMP_ERROR_TYPE( pSelf );
         break;

      case HB_EA_ARRAY_INDEX:
         break;

      case HB_EA_LVALUE:
         hb_compErrorLValue( HB_COMP_PARAM, pSelf );
         break;

      case HB_EA_PUSH_PCODE:
         HB_EXPR_USE( pSelf->value.asOperator.pLeft,  HB_EA_PUSH_PCODE );
         HB_GEN_FUNC1( PCode1, HB_P_NEGATE );
         break;

      case HB_EA_POP_PCODE:
         break;

      case HB_EA_PUSH_POP:
         if( HB_SUPPORT_HARBOUR )
         {
            /* NOTE: This will not generate a runtime error if incompatible
             * data type is used
             */
            HB_EXPR_USE( pSelf->value.asOperator.pLeft, HB_EA_PUSH_POP );
         }
         else
         {
            HB_EXPR_USE( pSelf, HB_EA_PUSH_PCODE );
            HB_GEN_FUNC1( PCode1, HB_P_POP );
         }
         break;

      case HB_EA_STATEMENT:
         HB_COMP_ERROR_SYNTAX( pSelf );
         break;

      case HB_EA_DELETE:
         if( pSelf->value.asOperator.pLeft )
            HB_COMP_EXPR_FREE( pSelf->value.asOperator.pLeft );
         break;
   }
   return pSelf;
}

static HB_EXPR_FUNC( hb_compExprUsePreInc )
{
   switch( iMessage )
   {
      case HB_EA_REDUCE:
         pSelf->value.asOperator.pLeft = HB_EXPR_USE( pSelf->value.asOperator.pLeft, HB_EA_REDUCE );
#if ! defined( HB_MACRO_SUPPORT )
         if( ! HB_SUPPORT_HARBOUR )
            pSelf->value.asOperator.pLeft = hb_compExprListStrip( pSelf->value.asOperator.pLeft, HB_COMP_PARAM );
#endif
         HB_EXPR_USE( pSelf->value.asOperator.pLeft, HB_EA_LVALUE );
         break;

      case HB_EA_ARRAY_AT:
         HB_COMP_ERROR_TYPE( pSelf );
         break;

      case HB_EA_ARRAY_INDEX:
         break;

      case HB_EA_LVALUE:
         hb_compErrorLValue( HB_COMP_PARAM, pSelf );
         break;

      case HB_EA_PUSH_PCODE:
         hb_compExprPushPreOp( pSelf, HB_P_INC, HB_COMP_PARAM );
         break;

      case HB_EA_POP_PCODE:
         break;

      case HB_EA_PUSH_POP:
      case HB_EA_STATEMENT:
         hb_compExprUsePreOp( pSelf, HB_P_INC, HB_COMP_PARAM );
         break;

      case HB_EA_DELETE:
         if( pSelf->value.asOperator.pLeft )
            HB_COMP_EXPR_FREE( pSelf->value.asOperator.pLeft );
         break;
   }
   return pSelf;
}

static HB_EXPR_FUNC( hb_compExprUsePreDec )
{
   switch( iMessage )
   {
      case HB_EA_REDUCE:
         pSelf->value.asOperator.pLeft = HB_EXPR_USE( pSelf->value.asOperator.pLeft, HB_EA_REDUCE );
#if ! defined( HB_MACRO_SUPPORT )
         if( ! HB_SUPPORT_HARBOUR )
            pSelf->value.asOperator.pLeft = hb_compExprListStrip( pSelf->value.asOperator.pLeft, HB_COMP_PARAM );
#endif
         HB_EXPR_USE( pSelf->value.asOperator.pLeft, HB_EA_LVALUE );
         break;

      case HB_EA_ARRAY_AT:
         HB_COMP_ERROR_TYPE( pSelf );
         break;

      case HB_EA_ARRAY_INDEX:
         break;

      case HB_EA_LVALUE:
         hb_compErrorLValue( HB_COMP_PARAM, pSelf );
         break;

      case HB_EA_PUSH_PCODE:
         hb_compExprPushPreOp( pSelf, HB_P_DEC, HB_COMP_PARAM );
         break;

      case HB_EA_POP_PCODE:
         break;

      case HB_EA_PUSH_POP:
      case HB_EA_STATEMENT:
         hb_compExprUsePreOp( pSelf, HB_P_DEC, HB_COMP_PARAM );
         break;

      case HB_EA_DELETE:
         if( pSelf->value.asOperator.pLeft )
            HB_COMP_EXPR_FREE( pSelf->value.asOperator.pLeft );
         break;
   }
   return pSelf;
}

/* ************************************************************************* */

/* This generates a push pcode for a codeblock (with no macro expression or
   with late evaluation of a macro)
 */
#if defined( HB_MACRO_SUPPORT )
static void hb_compExprCodeblockPush( PHB_EXPR pSelf, HB_COMP_DECL )
#else
static HB_BOOL hb_compExprCodeblockPush( PHB_EXPR pSelf, int iEarlyEvalPass, HB_COMP_DECL )
#endif
{
   PHB_EXPR pExpr, pNext;
   PHB_EXPR * pPrev;

   /* Define requested local variables
    */
#if defined( HB_MACRO_SUPPORT )
   hb_macroCodeBlockStart( HB_COMP_PARAM );
   HB_PCODE_DATA->pLocals = pSelf->value.asCodeblock.pLocals;
   HB_PCODE_DATA->fVParams =
                  ( pSelf->value.asCodeblock.flags & HB_BLOCK_VPARAMS ) != 0;
#else
   hb_compCodeBlockStart( HB_COMP_PARAM, iEarlyEvalPass );
   HB_COMP_PARAM->functions.pLast->fVParams =
                  ( pSelf->value.asCodeblock.flags & HB_BLOCK_VPARAMS ) != 0;

   {
      PHB_CBVAR pVar;

      HB_COMP_PARAM->iVarScope = HB_VSCOMP_PARAMETER;
      pVar = pSelf->value.asCodeblock.pLocals;
      while( pVar )
      {
         hb_compVariableAdd( HB_COMP_PARAM, pVar->szName, hb_compVarTypeNew( HB_COMP_PARAM, pVar->bType, NULL ) );
         pVar = pVar->pNext;
      }
   }

   hb_compLinePushIfDebugger( HB_COMP_PARAM );
#endif

   pExpr = pSelf->value.asCodeblock.pExprList;
   pPrev = &pSelf->value.asCodeblock.pExprList;
   while( pExpr )
   {
      if( pExpr->ExprType == HB_ET_MACRO &&
          pExpr->value.asMacro.SubType != HB_ET_MACRO_SYMBOL &&
          pExpr->value.asMacro.SubType != HB_ET_MACRO_REFER &&
          pExpr->value.asMacro.SubType != HB_ET_MACRO_ALIASED )
      {
         /* Clipper allows for list expressions in a codeblock
          * macro := "1,2"
          * Eval( {|| &macro} )
          */
         pExpr->value.asMacro.SubType |= HB_ET_MACRO_PARE;
      }

      /* store next expression in case the current  will be reduced
       * NOTE: During reduction the expression can be replaced by the
       *    new one - this will break the linked list of expressions.
       */
      pNext = pExpr->pNext; /* store next expression in case the current will be reduced */
      if( ( pSelf->value.asCodeblock.flags & HB_BLOCK_REDUCE ) != 0 ||
          HB_SUPPORT_HARBOUR )
      {
         *pPrev = pExpr = HB_EXPR_USE( pExpr, HB_EA_REDUCE );
         pExpr->pNext = pNext;  /* restore the link to next expression */
      }

      /* Generate push/pop pcodes for all expresions except the last one
       * The value of the last expression is used as a return value
       * of a codeblock evaluation
       */
      /* NOTE: This will genereate warnings if constant value is
       * used as an expression - some operators will generate it too
       * e.g.
       * Eval( {|| 3+5, func()} )
       */
#if defined( HB_MACRO_SUPPORT )
      if( pNext )
         HB_EXPR_USE( pExpr, HB_EA_PUSH_POP );
      else
         HB_EXPR_USE( pExpr, HB_EA_PUSH_PCODE );
#else
      if( pNext && ( iEarlyEvalPass == 0 || HB_SUPPORT_MACRODECL ) )
         HB_EXPR_USE( pExpr, HB_EA_PUSH_POP );
      else
         HB_EXPR_USE( pExpr, HB_EA_PUSH_PCODE );
#endif
      pPrev = &pExpr->pNext;
      pExpr = pNext;
   }
#if defined( HB_MACRO_SUPPORT )
   hb_macroCodeBlockEnd( HB_COMP_PARAM );
#else
   if( HB_COMP_PARAM->functions.pLast->iEarlyEvalPass == 0 )
   {
      hb_compCodeBlockEnd( HB_COMP_PARAM );
      return HB_TRUE;
   }
   else
   {
      hb_compCodeBlockRewind( HB_COMP_PARAM );
      return HB_FALSE;
   }
#endif
}

/* This generates a push pcode for early evaluation of a macro
 */
#if ! defined( HB_MACRO_SUPPORT )
static void hb_compExprCodeblockExtPush( PHB_EXPR pSelf, HB_COMP_DECL )
{
   hb_compGenPCodeN( ( HB_BYTE * ) pSelf->value.asCodeblock.string,
                     pSelf->nLength, HB_COMP_PARAM );
}

static void hb_compExprCodeblockEarly( PHB_EXPR pSelf, HB_COMP_DECL )
{
   PHB_EXPR pExpr;

   /* check first expression */
   pExpr = pSelf->value.asCodeblock.pExprList;
   if( pExpr->ExprType == HB_ET_MACRO && pExpr->value.asMacro.cMacroOp &&
       pExpr->pNext == NULL )
   {
      /* simple macro variable expansion: &variable
       * 'szMacro' is a variable name
       * {|| &variable} => &( '{||' + variable +'}' )
       */
      PHB_EXPR pVar, pNew;

      pVar = hb_compExprNewVar( pExpr->value.asMacro.szMacro, HB_COMP_PARAM );
      pNew = hb_compExprNewString( "{||", 3, HB_FALSE, HB_COMP_PARAM );
      pNew = hb_compExprSetOperand( hb_compExprNewPlus( pNew, HB_COMP_PARAM ), pVar, HB_COMP_PARAM );
      pNew = hb_compExprSetOperand( hb_compExprNewPlus( pNew, HB_COMP_PARAM ), hb_compExprNewString( "}", 1, HB_FALSE, HB_COMP_PARAM ), HB_COMP_PARAM );
      pNew = hb_compExprNewMacro( pNew, 0, NULL, HB_COMP_PARAM );
      HB_EXPR_USE( pNew, HB_EA_PUSH_PCODE );
      HB_COMP_EXPR_FREE( pNew );
   }
   else
   {
      /* everything else is macro compiled at runtime
       * {|| &variable+1} => &( '{|| &variable+1}' )
       */
      if( ! hb_compExprCodeblockPush( pSelf, 1, HB_COMP_PARAM ) )
      {
         HB_BOOL fMacroText = ( HB_COMP_PARAM->supported & HB_COMPFLAG_MACROTEXT ) != 0;
         HB_COMP_PARAM->supported |= HB_COMPFLAG_MACROTEXT;
         HB_COMP_PARAM->functions.pLast->iEarlyEvalPass = 2;
         pExpr = hb_compExprNewMacro( hb_compExprNewString( pSelf->value.asCodeblock.string, pSelf->nLength, HB_FALSE, HB_COMP_PARAM ), 0, NULL, HB_COMP_PARAM );
         HB_EXPR_USE( pExpr, HB_EA_PUSH_PCODE );
         HB_COMP_EXPR_FREE( pExpr );
         hb_compCodeBlockStop( HB_COMP_PARAM );
         if( ! fMacroText )
            HB_COMP_PARAM->supported &= ~HB_COMPFLAG_MACROTEXT;
      }
   }
}
#endif      /*HB_MACRO_SUPPORT*/


static void hb_compExprPushSendPop( PHB_EXPR pSelf, HB_COMP_DECL )
{
   if( pSelf->value.asMessage.pObject )
   {
      /* Push _message */
      if( pSelf->value.asMessage.szMessage )
      {
         HB_GEN_FUNC2( MessageData, pSelf->value.asMessage.szMessage, HB_TRUE );
      }
      else
      {
         if( pSelf->value.asMessage.pMessage->ExprType == HB_ET_MACRO )
            /* o:&macro := value
             * set ASSIGN flag in macro expression
             * it's cleared just after use
             */
            pSelf->value.asMessage.pMessage->value.asMacro.SubType |= HB_ET_MACRO_ASSIGN;

         HB_EXPR_USE( pSelf->value.asMessage.pMessage, HB_EA_PUSH_PCODE );
      }
      /* Push object */
      HB_EXPR_USE( pSelf->value.asMessage.pObject, HB_EA_PUSH_PCODE );
   }
   else /* WITH OBJECT */
   {
      /* Push _message and object */
      if( pSelf->value.asMessage.szMessage )
      {
         HB_GEN_FUNC2( MessageData, pSelf->value.asMessage.szMessage, HB_FALSE );
      }
      else
      {
         if( pSelf->value.asMessage.pMessage->ExprType == HB_ET_MACRO )
            /* o:&macro := value
             * set ASSIGN flag in macro expression
             * it's cleared just after use
             */
            pSelf->value.asMessage.pMessage->value.asMacro.SubType |= HB_ET_MACRO_ASSIGN;

         HB_EXPR_USE( pSelf->value.asMessage.pMessage, HB_EA_PUSH_PCODE );
         /* Push object using WITHOBJECTMESSAGE pcode */
         HB_GEN_FUNC2( Message, NULL, HB_FALSE );
      }
   }
}

static void hb_compExprPushSendPush( PHB_EXPR pSelf, HB_COMP_DECL )
{
   if( pSelf->value.asMessage.pObject )
   {
      /* Push message */
      if( pSelf->value.asMessage.szMessage )
      {
         HB_GEN_FUNC2( Message, pSelf->value.asMessage.szMessage, HB_TRUE );
      }
      else
      {
         HB_EXPR_USE( pSelf->value.asMessage.pMessage, HB_EA_PUSH_PCODE );
      }
      /* Push object */
      HB_EXPR_USE( pSelf->value.asMessage.pObject, HB_EA_PUSH_PCODE );
   }
   else /* WITH OBJECT */
   {
      if( pSelf->value.asMessage.szMessage )
      {
         /* Push message and object */
         HB_GEN_FUNC2( Message, pSelf->value.asMessage.szMessage, HB_FALSE );
      }
      else
      {
         /* Push message */
         HB_EXPR_USE( pSelf->value.asMessage.pMessage, HB_EA_PUSH_PCODE );
         /* Push object using WITHOBJECTMESSAGE pcode */
         HB_GEN_FUNC2( Message, NULL, HB_FALSE );
      }
   }
}

static void hb_compExprPushSendPopPush( PHB_EXPR pObj, PHB_EXPR pValue,
                                        HB_BOOL fPreOp, HB_BYTE bOper, HB_COMP_DECL )
{
   if( HB_SUPPORT_HARBOUR )
   {
      hb_compExprPushSendPop( pObj, HB_COMP_PARAM );
      /* duplicate object variable */
      HB_GEN_FUNC1( PCode1, HB_P_DUPLICATE );
      /* Push message */
      if( pObj->value.asMessage.szMessage )
      {
         /* HB_TRUE used intnetionally to not push object variable in WITH OBJECT */
         HB_GEN_FUNC2( Message, pObj->value.asMessage.szMessage, HB_TRUE );
      }
      else
      {
         HB_EXPR_USE( pObj->value.asMessage.pMessage, HB_EA_PUSH_PCODE );
      }
      HB_GEN_FUNC2( PCode2, HB_P_SWAP, 0 );
      HB_GEN_FUNC2( PCode2, HB_P_SENDSHORT, 0 );
      if( fPreOp )
      {
         /* push the result on the stack */
         HB_GEN_FUNC1( PCode1, HB_P_DUPLICATE );
         HB_GEN_FUNC2( PCode2, HB_P_SWAP, 2 );
      }
   }
   else
   {
      if( fPreOp )
      {
         /* push current value - it will be a result of whole expression */
         HB_EXPR_USE( pObj, HB_EA_PUSH_PCODE );
      }
      hb_compExprPushSendPop( pObj, HB_COMP_PARAM );
      hb_compExprPushSendPush( pObj, HB_COMP_PARAM );
      HB_GEN_FUNC2( PCode2, HB_P_SENDSHORT, 0 );
   }
   /* push increment value */
   if( pValue )
   {
      HB_EXPR_USE( pValue, HB_EA_PUSH_PCODE );
   }
   /* do operation */
   HB_GEN_FUNC1( PCode1, bOper );
   /* Now do the assignment - call pop message with one argument */
   HB_GEN_FUNC2( PCode2, HB_P_SENDSHORT, 1 );
   if( fPreOp )
   {
      /* pop the unneeded value left by assignment message from the stack */
      HB_GEN_FUNC1( PCode1, HB_P_POP );
   }
}

/* Generates pcodes for compound operators    += -= *= /= %= ^=
 *
 * pExpr is an expression created by hb_compExprNew<operator>Eq functions
 */
/* NOTE: COMPATIBILITY ISSUE:
 * The HB_SUPPORT_HARBOUR in code below determines
 * the way the chained send messages are handled.
 * For example, the following code:
 *
 * a:b( COUNT() ):c += 1
 *
 * will be handled as:
 *
 * a:b( COUNT() ):c := a:b( COUNT() ):c + 1
 *
 * in strict Clipper compatibility mode
 * (HB_SUPPORT_HARBOUR is not set: -kc compiler switch ) and
 *
 * temp := a:b( COUNT() ), temp:c += 1
 *
 * in non-strict mode (-kh).
 * In practice in Clipper it will call COUNT() function two times: the
 * first time before addition and the second one after addition - in Harbour,
 * COUNT() function will be called only once, before addition.
 * The Harbour (non-strict) method is:
 * 1) faster
 * 2) it guarantees that the same instance variable of the same object will
 *   be changed
 */

static void hb_compExprPushOperEq( PHB_EXPR pSelf, HB_BYTE bOpEq, HB_COMP_DECL )
{
   HB_BYTE bNewOp;

   if( HB_SUPPORT_HARBOUR )
   {
      switch( bOpEq )
      {
         case HB_P_PLUS:
            bNewOp = HB_P_PLUSEQ;
            break;
         case HB_P_MINUS:
            bNewOp = HB_P_MINUSEQ;
            break;
         case HB_P_MULT:
            bNewOp = HB_P_MULTEQ;
            break;
         case HB_P_DIVIDE:
            bNewOp = HB_P_DIVEQ;
            break;
         case HB_P_MODULUS:
            bNewOp = HB_P_MODEQ;
            break;
         case HB_P_POWER:
            bNewOp = HB_P_EXPEQ;
            break;
         default:
            bNewOp = bOpEq;
            break;
      }
   }
   else
      bNewOp = bOpEq;

   /* NOTE: an object instance variable needs special handling
    */
   if( pSelf->value.asOperator.pLeft->ExprType == HB_ET_SEND )
   {
#ifdef HB_USE_OBJMSG_REF
      if( HB_SUPPORT_EXTOPT && bOpEq != bNewOp )
      {
         hb_compExprPushSendPop( pSelf->value.asOperator.pLeft, HB_COMP_PARAM );
         HB_GEN_FUNC1( PCode1, HB_P_PUSHOVARREF );
         /* push increment value */
         HB_EXPR_USE( pSelf->value.asOperator.pRight, HB_EA_PUSH_PCODE );
         HB_GEN_FUNC1( PCode1, bNewOp );
      }
      else
#endif
      {
         hb_compExprPushSendPopPush( pSelf->value.asOperator.pLeft,
                                     pSelf->value.asOperator.pRight,
                                     HB_FALSE, bOpEq, HB_COMP_PARAM );
      }
      return;
   }
   else if( bOpEq != bNewOp )
   {
      if( pSelf->value.asOperator.pLeft->ExprType == HB_ET_MACRO )
      {
         HB_USHORT usType = pSelf->value.asOperator.pLeft->value.asMacro.SubType;
         if( usType == HB_ET_MACRO_VAR )
         {
            /* NOTE: direct type change */
            pSelf->value.asOperator.pLeft->value.asMacro.SubType = HB_ET_MACRO_REFER;
            HB_EXPR_USE( pSelf->value.asOperator.pLeft, HB_EA_PUSH_PCODE );
            HB_EXPR_USE( pSelf->value.asOperator.pRight, HB_EA_PUSH_PCODE );
            HB_GEN_FUNC1( PCode1, bNewOp );
            pSelf->value.asOperator.pLeft->value.asMacro.SubType = usType;
            return;
         }
      }
#ifdef HB_USE_ARRAYAT_REF
      /* NOTE: code for arrays is differ to correctly handle a[ i++ ]++ */
      else if( pSelf->value.asOperator.pLeft->ExprType == HB_ET_ARRAYAT )
      {
         /* Note: change type to array reference */
         pSelf->value.asOperator.pLeft->value.asList.reference = HB_TRUE;
         HB_EXPR_USE( pSelf->value.asOperator.pLeft, HB_EA_PUSH_PCODE );
         pSelf->value.asOperator.pLeft->value.asList.reference = HB_FALSE;

         HB_EXPR_USE( pSelf->value.asOperator.pRight, HB_EA_PUSH_PCODE );
         HB_GEN_FUNC1( PCode1, bNewOp );
         return;
      }
#endif
      else if( pSelf->value.asOperator.pLeft->ExprType == HB_ET_VARIABLE )
      {
#if defined( HB_MACRO_SUPPORT )
         {
#else
         int iVar, iScope;

         hb_compVariableFind( HB_COMP_PARAM, pSelf->value.asOperator.pLeft->value.asSymbol.name, &iVar, &iScope );
         if( iScope != HB_VS_LOCAL_FIELD && iScope != HB_VS_GLOBAL_FIELD &&
             iScope != HB_VS_UNDECLARED )
         {
            if( iScope == HB_VS_LOCAL_VAR &&
                pSelf->value.asOperator.pRight->ExprType == HB_ET_NUMERIC &&
                ( bOpEq == HB_P_PLUS || bOpEq == HB_P_MINUS ) )
            {
               if( hb_compExprIsInteger( pSelf->value.asOperator.pRight ) )
               {
                  short iIncrement = ( short ) pSelf->value.asOperator.pRight->value.asNum.val.l;

                  if( bOpEq != HB_P_MINUS || iIncrement >= -INT16_MAX )
                  {
                     HB_BYTE buffer[ 5 ];

                     if( bOpEq == HB_P_MINUS )
                        iIncrement = -iIncrement;

                     buffer[ 0 ] = HB_P_LOCALADDINT;
                     buffer[ 1 ] = HB_LOBYTE( iVar );
                     buffer[ 2 ] = HB_HIBYTE( iVar );
                     buffer[ 3 ] = HB_LOBYTE( iIncrement );
                     buffer[ 4 ] = HB_HIBYTE( iIncrement );
                     HB_GEN_FUNC2( PCodeN, buffer, 5 );

                     HB_EXPR_USE( pSelf->value.asOperator.pLeft, HB_EA_PUSH_PCODE );
                     return;
                  }
               }
            }
#endif
            /* NOTE: direct type change */
            pSelf->value.asOperator.pLeft->ExprType = HB_ET_VARREF;

            HB_EXPR_USE( pSelf->value.asOperator.pLeft, HB_EA_PUSH_PCODE );
            HB_EXPR_USE( pSelf->value.asOperator.pRight, HB_EA_PUSH_PCODE );
            HB_GEN_FUNC1( PCode1, bNewOp );
            return;
         }
      }
   }
   /* push old value */
   HB_EXPR_USE( pSelf->value.asOperator.pLeft, HB_EA_PUSH_PCODE );
   /* push increment value */
   HB_EXPR_USE( pSelf->value.asOperator.pRight, HB_EA_PUSH_PCODE );
   /* perform operation and duplicate the new value */
   HB_GEN_FUNC1( PCode1, bOpEq );
   HB_GEN_FUNC1( PCode1, HB_P_DUPLICATE );
   /* pop the new value into variable and leave the copy on the stack */
   HB_EXPR_USE( pSelf->value.asOperator.pLeft, HB_EA_POP_PCODE );
}

/* Generates pcodes for <operator>= syntax
 * used standalone as a statement (it cannot leave the value on the stack)
 */
static void hb_compExprUseOperEq( PHB_EXPR pSelf, HB_BYTE bOpEq, HB_COMP_DECL )
{
   HB_BYTE bNewOp;

   if( HB_SUPPORT_HARBOUR )
   {
      switch( bOpEq )
      {
         case HB_P_PLUS:
            bNewOp = HB_P_PLUSEQPOP;
            break;
         case HB_P_MINUS:
            bNewOp = HB_P_MINUSEQPOP;
            break;
         case HB_P_MULT:
            bNewOp = HB_P_MULTEQPOP;
            break;
         case HB_P_DIVIDE:
            bNewOp = HB_P_DIVEQPOP;
            break;
         case HB_P_MODULUS:
            bNewOp = HB_P_MODEQPOP;
            break;
         case HB_P_POWER:
            bNewOp = HB_P_EXPEQPOP;
            break;
         default:
            bNewOp = bOpEq;
            break;
      }
   }
   else
      bNewOp = bOpEq;

   /* NOTE: an object instance variable needs special handling
    */
   if( pSelf->value.asOperator.pLeft->ExprType == HB_ET_SEND )
   {
#ifdef HB_USE_OBJMSG_REF
      if( HB_SUPPORT_EXTOPT && bOpEq != bNewOp )
      {
         hb_compExprPushSendPop( pSelf->value.asOperator.pLeft, HB_COMP_PARAM );
         HB_GEN_FUNC1( PCode1, HB_P_PUSHOVARREF );
         /* push increment value */
         HB_EXPR_USE( pSelf->value.asOperator.pRight, HB_EA_PUSH_PCODE );
         HB_GEN_FUNC1( PCode1, bNewOp );
      }
      else
#endif
      {
         hb_compExprPushSendPopPush( pSelf->value.asOperator.pLeft,
                                     pSelf->value.asOperator.pRight,
                                     HB_FALSE, bOpEq, HB_COMP_PARAM );
         /* pop the unneeded value from the stack */
         HB_GEN_FUNC1( PCode1, HB_P_POP );
      }
      return;
   }
   else if( bOpEq != bNewOp )
   {
      if( pSelf->value.asOperator.pLeft->ExprType == HB_ET_MACRO )
      {
         HB_USHORT usType = pSelf->value.asOperator.pLeft->value.asMacro.SubType;
         if( usType == HB_ET_MACRO_VAR )
         {
            /* NOTE: direct type change */
            pSelf->value.asOperator.pLeft->value.asMacro.SubType = HB_ET_MACRO_REFER;
            HB_EXPR_USE( pSelf->value.asOperator.pLeft, HB_EA_PUSH_PCODE );
            HB_EXPR_USE( pSelf->value.asOperator.pRight, HB_EA_PUSH_PCODE );
            HB_GEN_FUNC1( PCode1, bNewOp );
            pSelf->value.asOperator.pLeft->value.asMacro.SubType = usType;
            return;
         }
      }
#ifdef HB_USE_ARRAYAT_REF
      /* NOTE: code for arrays is differ to correctly handle a[ i++ ]++ */
      else if( pSelf->value.asOperator.pLeft->ExprType == HB_ET_ARRAYAT )
      {
         /* Note: change type to array reference */
         pSelf->value.asOperator.pLeft->value.asList.reference = HB_TRUE;
         HB_EXPR_USE( pSelf->value.asOperator.pLeft, HB_EA_PUSH_PCODE );
         pSelf->value.asOperator.pLeft->value.asList.reference = HB_FALSE;

         HB_EXPR_USE( pSelf->value.asOperator.pRight, HB_EA_PUSH_PCODE );
         HB_GEN_FUNC1( PCode1, bNewOp );
         return;
      }
#endif
      else if( pSelf->value.asOperator.pLeft->ExprType == HB_ET_VARIABLE )
      {
         HB_EXPRTYPE iOldType;
#if defined( HB_MACRO_SUPPORT )
         {
#else
         int iVar, iScope;

         hb_compVariableFind( HB_COMP_PARAM, pSelf->value.asOperator.pLeft->value.asSymbol.name, &iVar, &iScope );
         if( iScope != HB_VS_LOCAL_FIELD && iScope != HB_VS_GLOBAL_FIELD &&
             iScope != HB_VS_UNDECLARED )
         {
            if( iScope == HB_VS_LOCAL_VAR &&
                pSelf->value.asOperator.pRight->ExprType == HB_ET_NUMERIC &&
                ( bOpEq == HB_P_PLUS || bOpEq == HB_P_MINUS ) )
            {
               if( hb_compExprIsInteger( pSelf->value.asOperator.pRight ) )
               {
                  short iIncrement = ( short ) pSelf->value.asOperator.pRight->value.asNum.val.l;

                  if( bOpEq != HB_P_MINUS || iIncrement >= -INT16_MAX )
                  {
                     HB_BYTE buffer[ 5 ];

                     if( bOpEq == HB_P_MINUS )
                        iIncrement = -iIncrement;

                     buffer[ 0 ] = HB_P_LOCALADDINT;
                     buffer[ 1 ] = HB_LOBYTE( iVar );
                     buffer[ 2 ] = HB_HIBYTE( iVar );
                     buffer[ 3 ] = HB_LOBYTE( iIncrement );
                     buffer[ 4 ] = HB_HIBYTE( iIncrement );
                     HB_GEN_FUNC2( PCodeN, buffer, 5 );
                     return;
                  }
               }
            }
#endif
            /* NOTE: direct type change */
            iOldType = pSelf->value.asOperator.pLeft->ExprType;
            pSelf->value.asOperator.pLeft->ExprType = HB_ET_VARREF;

            HB_EXPR_USE( pSelf->value.asOperator.pLeft, HB_EA_PUSH_PCODE );
            HB_EXPR_USE( pSelf->value.asOperator.pRight, HB_EA_PUSH_PCODE );
            HB_GEN_FUNC1( PCode1, bNewOp );
            /* restore original expression type */
            pSelf->value.asOperator.pLeft->ExprType = iOldType;
            return;
         }
      }
   }
   /* push old value */
   HB_EXPR_USE( pSelf->value.asOperator.pLeft, HB_EA_PUSH_PCODE );
   /* push increment value */
   HB_EXPR_USE( pSelf->value.asOperator.pRight, HB_EA_PUSH_PCODE );
   /* add */
   HB_GEN_FUNC1( PCode1, bOpEq );
   /* pop the new value into variable and remove it from the stack */
   HB_EXPR_USE( pSelf->value.asOperator.pLeft, HB_EA_POP_PCODE );
}

/* Generates the pcodes for pre- increment/decrement expressions
 */
static void hb_compExprPushPreOp( PHB_EXPR pSelf, HB_BYTE bOper, HB_COMP_DECL )
{
   /* NOTE: an object instance variable needs special handling
    */
   if( pSelf->value.asOperator.pLeft->ExprType == HB_ET_SEND )
   {
#ifdef HB_USE_OBJMSG_REF
      if( HB_SUPPORT_EXTOPT )
      {
         hb_compExprPushSendPop( pSelf->value.asOperator.pLeft, HB_COMP_PARAM );
         HB_GEN_FUNC1( PCode1, HB_P_PUSHOVARREF );
         /* increase/decrease operation, leave unreferenced value on stack */
         HB_GEN_FUNC1( PCode1, ( HB_BYTE ) ( ( bOper == HB_P_INC ) ? HB_P_INCEQ : HB_P_DECEQ ) );
      }
      else
#endif
      {
         hb_compExprPushSendPopPush( pSelf->value.asOperator.pLeft, NULL,
                                     HB_FALSE, bOper, HB_COMP_PARAM );
      }
      return;
   }
   else if( HB_SUPPORT_HARBOUR )
   {
      if( pSelf->value.asOperator.pLeft->ExprType == HB_ET_MACRO &&
          pSelf->value.asOperator.pLeft->value.asMacro.SubType == HB_ET_MACRO_VAR )
      {
         HB_USHORT usType = pSelf->value.asOperator.pLeft->value.asMacro.SubType;
         /* NOTE: direct type change */
         pSelf->value.asOperator.pLeft->value.asMacro.SubType = HB_ET_MACRO_REFER;
         HB_EXPR_USE( pSelf->value.asOperator.pLeft, HB_EA_PUSH_PCODE );
         pSelf->value.asOperator.pLeft->value.asMacro.SubType = usType;

         /* increase/decrease operation, leave unreferenced value on stack */
         HB_GEN_FUNC1( PCode1, ( HB_BYTE ) ( bOper == HB_P_INC ? HB_P_INCEQ : HB_P_DECEQ ) );
         return;
      }
#ifdef HB_USE_ARRAYAT_REF
      /* NOTE: code for arrays is differ to correctly handle a[ i++ ]++ */
      else if( pSelf->value.asOperator.pLeft->ExprType == HB_ET_ARRAYAT )
      {
         /* push reference to current value */
         /* Note: change type to array reference */
         pSelf->value.asOperator.pLeft->value.asList.reference = HB_TRUE;
         HB_EXPR_USE( pSelf->value.asOperator.pLeft, HB_EA_PUSH_PCODE );
         pSelf->value.asOperator.pLeft->value.asList.reference = HB_FALSE;

         /* increase/decrease operation, leave unreferenced value on stack */
         HB_GEN_FUNC1( PCode1, ( HB_BYTE ) ( bOper == HB_P_INC ? HB_P_INCEQ : HB_P_DECEQ ) );
         return;
      }
#endif
#if ! defined( HB_MACRO_SUPPORT )
      else if( pSelf->value.asOperator.pLeft->ExprType == HB_ET_VARIABLE )
      {
         int iVar, iScope;

         hb_compVariableFind( HB_COMP_PARAM, pSelf->value.asOperator.pLeft->value.asSymbol.name, &iVar, &iScope );
         if( iScope != HB_VS_LOCAL_FIELD && iScope != HB_VS_GLOBAL_FIELD &&
             iScope != HB_VS_UNDECLARED )
         {
            if( iScope == HB_VS_LOCAL_VAR )
            {
               if( bOper == HB_P_INC )
               {
                  HB_GEN_FUNC3( PCode3, HB_P_LOCALINCPUSH, HB_LOBYTE( iVar ), HB_HIBYTE( iVar ) );
               }
               else
               {
                  HB_GEN_FUNC3( PCode3, HB_P_LOCALDEC, HB_LOBYTE( iVar ), HB_HIBYTE( iVar ) );
                  /* Push current value */
                  HB_EXPR_USE( pSelf->value.asOperator.pLeft, HB_EA_PUSH_PCODE );
               }
            }
            else
            {
               /* NOTE: direct type change */
               HB_EXPRTYPE iOldType = pSelf->value.asOperator.pLeft->ExprType;
               pSelf->value.asOperator.pLeft->ExprType = HB_ET_VARREF;
               HB_EXPR_USE( pSelf->value.asOperator.pLeft, HB_EA_PUSH_PCODE );
               HB_GEN_FUNC1( PCode1, ( HB_BYTE ) ( bOper == HB_P_INC ? HB_P_INCEQ : HB_P_DECEQ ) );
               /* restore original expression type */
               pSelf->value.asOperator.pLeft->ExprType = iOldType;
            }
            return;
         }
      }
#endif
   }

   /* Push current value */
   HB_EXPR_USE( pSelf->value.asOperator.pLeft, HB_EA_PUSH_PCODE );
   /* Increment */
   HB_GEN_FUNC1( PCode1, bOper );
   /* duplicate a value */
   HB_GEN_FUNC1( PCode1, HB_P_DUPLICATE );
   /* pop new value and leave the duplicated copy of it on the stack */
   HB_EXPR_USE( pSelf->value.asOperator.pLeft, HB_EA_POP_PCODE );
}

/* Generates the pcodes for post- increment/decrement expressions
 */
static void hb_compExprPushPostOp( PHB_EXPR pSelf, HB_BYTE bOper, HB_COMP_DECL )
{
   /* NOTE: an object instance variable needs special handling
    */
   if( pSelf->value.asOperator.pLeft->ExprType == HB_ET_SEND )
   {
#ifdef HB_USE_OBJMSG_REF
      if( HB_SUPPORT_EXTOPT )
      {
         /* push reference to current value */
         hb_compExprPushSendPop( pSelf->value.asOperator.pLeft, HB_COMP_PARAM );
         HB_GEN_FUNC1( PCode1, HB_P_PUSHOVARREF );
         /* Duplicate the reference and unref the original one -
          * it will be the result of whole expression
          */
         HB_GEN_FUNC1( PCode1, HB_P_DUPLUNREF );
         /* increment/decrement the value */
         HB_GEN_FUNC1( PCode1, ( HB_BYTE ) ( ( bOper == HB_P_INC ) ? HB_P_INCEQPOP : HB_P_DECEQPOP ) );
      }
      else
#endif
      {
         hb_compExprPushSendPopPush( pSelf->value.asOperator.pLeft, NULL,
                                     HB_TRUE, bOper, HB_COMP_PARAM );
      }
      return;
   }
   else if( HB_SUPPORT_HARBOUR )
   {
      if( pSelf->value.asOperator.pLeft->ExprType == HB_ET_MACRO &&
          pSelf->value.asOperator.pLeft->value.asMacro.SubType == HB_ET_MACRO_VAR )
      {
         HB_USHORT usType = pSelf->value.asOperator.pLeft->value.asMacro.SubType;
         /* NOTE: direct type change */
         pSelf->value.asOperator.pLeft->value.asMacro.SubType = HB_ET_MACRO_REFER;
         HB_EXPR_USE( pSelf->value.asOperator.pLeft, HB_EA_PUSH_PCODE );
         pSelf->value.asOperator.pLeft->value.asMacro.SubType = usType;

         /* Duplicate the reference and unref the original one -
          * it will be the result of whole expression
          */
         HB_GEN_FUNC1( PCode1, HB_P_DUPLUNREF );
         /* increase/decrease operation */
         HB_GEN_FUNC1( PCode1, ( HB_BYTE ) ( bOper == HB_P_INC ? HB_P_INCEQPOP : HB_P_DECEQPOP ) );
         return;
      }
#ifdef HB_USE_ARRAYAT_REF
      /* NOTE: code for arrays is differ to correctly handle a[ i++ ]++ */
      else if( pSelf->value.asOperator.pLeft->ExprType == HB_ET_ARRAYAT )
      {
         /* push reference to current value */
         /* Note: change type to array reference */
         pSelf->value.asOperator.pLeft->value.asList.reference = HB_TRUE;
         HB_EXPR_USE( pSelf->value.asOperator.pLeft, HB_EA_PUSH_PCODE );
         pSelf->value.asOperator.pLeft->value.asList.reference = HB_FALSE;

         /* Duplicate the reference and unref the original one -
          * it will be the result of whole expression
          */
         HB_GEN_FUNC1( PCode1, HB_P_DUPLUNREF );
         /* increase/decrease operation */
         HB_GEN_FUNC1( PCode1, ( HB_BYTE ) ( bOper == HB_P_INC ? HB_P_INCEQPOP : HB_P_DECEQPOP ) );
         return;
      }
#endif
#if ! defined( HB_MACRO_SUPPORT )
      else if( pSelf->value.asOperator.pLeft->ExprType == HB_ET_VARIABLE )
      {
         int iVar, iScope;

         hb_compVariableFind( HB_COMP_PARAM, pSelf->value.asOperator.pLeft->value.asSymbol.name, &iVar, &iScope );
         if( iScope != HB_VS_LOCAL_FIELD && iScope != HB_VS_GLOBAL_FIELD &&
             iScope != HB_VS_UNDECLARED )
         {
            if( iScope == HB_VS_LOCAL_VAR )
            {
               /* Push current value */
               HB_EXPR_USE( pSelf->value.asOperator.pLeft, HB_EA_PUSH_PCODE );
               HB_GEN_FUNC3( PCode3, ( HB_BYTE ) ( bOper == HB_P_INC ? HB_P_LOCALINC : HB_P_LOCALDEC ),
                             HB_LOBYTE( iVar ), HB_HIBYTE( iVar ) );
            }
            else
            {
               /* NOTE: direct type change */
               HB_EXPRTYPE iOldType = pSelf->value.asOperator.pLeft->ExprType;
               pSelf->value.asOperator.pLeft->ExprType = HB_ET_VARREF;
               HB_EXPR_USE( pSelf->value.asOperator.pLeft, HB_EA_PUSH_PCODE );
               HB_GEN_FUNC1( PCode1, HB_P_DUPLUNREF );
               HB_GEN_FUNC1( PCode1, ( HB_BYTE ) ( bOper == HB_P_INC ? HB_P_INCEQPOP : HB_P_DECEQPOP ) );
               /* restore original expression type */
               pSelf->value.asOperator.pLeft->ExprType = iOldType;
            }
            return;
         }
      }
#endif
   }

   /* Push current value */
   HB_EXPR_USE( pSelf->value.asOperator.pLeft, HB_EA_PUSH_PCODE );
   /* Duplicate value */
   HB_GEN_FUNC1( PCode1, HB_P_DUPLICATE );
   /* Increment */
   HB_GEN_FUNC1( PCode1, bOper );
   /* pop new value from the stack */
   HB_EXPR_USE( pSelf->value.asOperator.pLeft, HB_EA_POP_PCODE );
}

/* Generates the pcodes for increment/decrement operations
 * used standalone as a statement
 */
static void hb_compExprUsePreOp( PHB_EXPR pSelf, HB_BYTE bOper, HB_COMP_DECL )
{
   /* NOTE: an object instance variable needs special handling
    */
   if( pSelf->value.asOperator.pLeft->ExprType == HB_ET_SEND )
   {
#ifdef HB_USE_OBJMSG_REF
      if( HB_SUPPORT_EXTOPT )
      {
         /* push reference to current value */
         hb_compExprPushSendPop( pSelf->value.asOperator.pLeft, HB_COMP_PARAM );
         HB_GEN_FUNC1( PCode1, HB_P_PUSHOVARREF );
         /* increment/decrement the value */
         HB_GEN_FUNC1( PCode1, ( HB_BYTE ) ( ( bOper == HB_P_INC ) ? HB_P_INCEQPOP : HB_P_DECEQPOP ) );
      }
      else
#endif
      {
         hb_compExprPushSendPopPush( pSelf->value.asOperator.pLeft, NULL,
                                     HB_FALSE, bOper, HB_COMP_PARAM );
         /* pop the value from the stack */
         HB_GEN_FUNC1( PCode1, HB_P_POP );
      }
      return;
   }
   else if( HB_SUPPORT_HARBOUR )
   {
      if( pSelf->value.asOperator.pLeft->ExprType == HB_ET_MACRO &&
          pSelf->value.asOperator.pLeft->value.asMacro.SubType == HB_ET_MACRO_VAR )
      {
         HB_USHORT usType = pSelf->value.asOperator.pLeft->value.asMacro.SubType;
         /* NOTE: direct type change */
         pSelf->value.asOperator.pLeft->value.asMacro.SubType = HB_ET_MACRO_REFER;
         HB_EXPR_USE( pSelf->value.asOperator.pLeft, HB_EA_PUSH_PCODE );
         pSelf->value.asOperator.pLeft->value.asMacro.SubType = usType;

         /* increase/decrease operation */
         HB_GEN_FUNC1( PCode1, ( HB_BYTE ) ( bOper == HB_P_INC ? HB_P_INCEQPOP : HB_P_DECEQPOP ) );
         return;
      }
#ifdef HB_USE_ARRAYAT_REF
      /* NOTE: code for arrays is differ to correctly handle a[ i++ ]++ */
      else if( pSelf->value.asOperator.pLeft->ExprType == HB_ET_ARRAYAT )
      {
         /* push reference to current value */
         /* Note: change type to array reference */
         pSelf->value.asOperator.pLeft->value.asList.reference = HB_TRUE;
         HB_EXPR_USE( pSelf->value.asOperator.pLeft, HB_EA_PUSH_PCODE );
         pSelf->value.asOperator.pLeft->value.asList.reference = HB_FALSE;
         /* increase/decrease operation */
         HB_GEN_FUNC1( PCode1, ( HB_BYTE ) ( bOper == HB_P_INC ? HB_P_INCEQPOP : HB_P_DECEQPOP ) );
         return;
      }
#endif
#if ! defined( HB_MACRO_SUPPORT )
      else if( pSelf->value.asOperator.pLeft->ExprType == HB_ET_VARIABLE )
      {
         int iVar, iScope;

         hb_compVariableFind( HB_COMP_PARAM, pSelf->value.asOperator.pLeft->value.asSymbol.name, &iVar, &iScope );
         if( iScope != HB_VS_LOCAL_FIELD && iScope != HB_VS_GLOBAL_FIELD &&
             iScope != HB_VS_UNDECLARED )
         {
            if( iScope == HB_VS_LOCAL_VAR )
            {
               HB_GEN_FUNC3( PCode3, ( HB_BYTE ) ( bOper == HB_P_INC ? HB_P_LOCALINC : HB_P_LOCALDEC ),
                             HB_LOBYTE( iVar ), HB_HIBYTE( iVar ) );
            }
            else
            {
               /* NOTE: direct type change */
               HB_EXPRTYPE iOldType = pSelf->value.asOperator.pLeft->ExprType;
               pSelf->value.asOperator.pLeft->ExprType = HB_ET_VARREF;
               HB_EXPR_USE( pSelf->value.asOperator.pLeft, HB_EA_PUSH_PCODE );
               HB_GEN_FUNC1( PCode1, ( HB_BYTE ) ( bOper == HB_P_INC ? HB_P_INCEQPOP : HB_P_DECEQPOP ) );
               /* restore original expression type */
               pSelf->value.asOperator.pLeft->ExprType = iOldType;
            }
            return;
         }
      }
#endif
   }

   /* Push current value */
   HB_EXPR_USE( pSelf->value.asOperator.pLeft, HB_EA_PUSH_PCODE );
   /* Increment */
   HB_GEN_FUNC1( PCode1, bOper );
   /* pop new value from the stack */
   HB_EXPR_USE( pSelf->value.asOperator.pLeft, HB_EA_POP_PCODE );
}

/* Generate pcode for aliased expression which contains macro operator on
 * the left or right side of the alias operator
 * expression->&macro or &macro->expression or &macro->&macro
 */
static void hb_compExprUseAliasMacro( PHB_EXPR pAliasedVar, HB_BYTE bAction, HB_COMP_DECL )
{
   PHB_EXPR pAlias, pVar;

   /* Alias->Var
    */
   pAlias = pAliasedVar->value.asAlias.pAlias;
   pVar   = pAliasedVar->value.asAlias.pVar;
   if( pAlias->ExprType == HB_ET_ALIAS )
   {
      /* database alias */
      /* Push alias identifier as string so it can be joined with
       * variable at runtime
       * NOTE:
       *    ALIAS->&var is the same as &( "ALIAS->" + var )
       *
       */
      HB_GEN_FUNC2( PushString, pAlias->value.asSymbol.name, strlen( pAlias->value.asSymbol.name ) + 1 );
      HB_EXPR_USE( pVar, HB_EA_PUSH_PCODE );
      if( bAction == HB_EA_PUSH_PCODE )
         HB_GEN_FUNC1( PCode1, HB_P_MACROPUSHALIASED );
      else
         HB_GEN_FUNC1( PCode1, HB_P_MACROPOPALIASED );
   }
   else if( pVar->ExprType == HB_ET_VARIABLE )
   {
      /* NOTE:
       *    &macro->var is the  same as: &( macro + "->var" )
       */
      HB_EXPR_USE( pAlias, HB_EA_PUSH_PCODE );
      HB_GEN_FUNC2( PushString, pVar->value.asSymbol.name, strlen( pVar->value.asSymbol.name ) + 1 );
      if( bAction == HB_EA_PUSH_PCODE )
         HB_GEN_FUNC1( PCode1, HB_P_MACROPUSHALIASED );
      else
         HB_GEN_FUNC1( PCode1, HB_P_MACROPOPALIASED );
   }
   else
   {
      HB_EXPR_USE( pAlias, HB_EA_PUSH_PCODE );
      HB_EXPR_USE( pVar, HB_EA_PUSH_PCODE );
      if( bAction == HB_EA_PUSH_PCODE )
         HB_GEN_FUNC1( PCode1, HB_P_MACROPUSHALIASED );
      else
         HB_GEN_FUNC1( PCode1, HB_P_MACROPOPALIASED );
   }

   /* Always add byte to pcode indicating requested macro compiler flag. */
   HB_GEN_FUNC1( PCode1, ( HB_BYTE ) HB_MACRO_GENFLAGS );
}


/* Reduces the list of expressions
 *
 * pExpr is the first expression on the list
 */
static PHB_EXPR hb_compExprReduceList( PHB_EXPR pList, HB_COMP_DECL )
{
   PHB_EXPR * pExpr;

   /* NOTE: During optimalization an expression on the list can be
    * replaced by the new one
    */

   pExpr = &pList->value.asList.pExprList;
   while( *pExpr )
   {
      PHB_EXPR pNext = ( *pExpr )->pNext; /* store next expression in case the current will be reduced */
      *pExpr = HB_EXPR_USE( *pExpr, HB_EA_REDUCE );
      ( *pExpr )->pNext = pNext;             /* restore the link to next expression */
      pExpr = &( *pExpr )->pNext;
   }
   return pList;
}

/* reduce ( "alias" )-> to ALIAS->
 */
static PHB_EXPR hb_compExprReduceAliasString( PHB_EXPR pExpr, PHB_EXPR pAlias, HB_COMP_DECL )
{
   const char * szAlias = pAlias->value.asString.string;

   if( HB_ISFIRSTIDCHAR( *szAlias ) )
   {
      HB_SIZE nLen = pAlias->nLength;
      if( nLen <= HB_SYMBOL_NAME_LEN )
      {
         HB_BOOL fLower = HB_FALSE;
         while( nLen )
         {
            char c = szAlias[ nLen - 1 ];
            if( ! HB_ISNEXTIDCHAR( c ) )
               break;
            if( HB_ISLOWER( c ) )
               fLower = HB_TRUE;
            --nLen;
         }
         if( nLen == 0 )
         {
#if defined( HB_MACRO_SUPPORT )
            if( fLower )
               szAlias = hb_macroIdentNew( HB_COMP_PARAM, hb_strupr( hb_strdup( szAlias ) ) );
            else if( pAlias->value.asString.dealloc )
               szAlias = hb_macroIdentNew( HB_COMP_PARAM, hb_strdup( szAlias ) );
#else
            if( fLower )
               szAlias = hb_compIdentifierNew( HB_COMP_PARAM, hb_strupr( hb_strdup( szAlias ) ), HB_IDENT_FREE );
            else if( pAlias->value.asString.dealloc )
               szAlias = hb_compIdentifierNew( HB_COMP_PARAM, szAlias, HB_IDENT_COPY );
#endif
            HB_COMP_EXPR_FREE( pExpr );
            pExpr = hb_compExprNewAlias( szAlias, HB_COMP_PARAM );
         }
      }
   }
   return pExpr;
}

static HB_BOOL hb_compExprIsMemvarAlias( const char * szAlias )
{
   int iLen = ( int ) strlen( szAlias );

   /* @M-> @MEMVAR-> or @MEMVA-> or @MEMV-> */
   return ( iLen == 1 || ( iLen >= 4 && iLen <= 6 ) ) &&
          memcmp( szAlias, "MEMVAR", iLen ) == 0;
}<|MERGE_RESOLUTION|>--- conflicted
+++ resolved
@@ -1922,35 +1922,16 @@
                   case HB_F_I18N_NGETTEXT:
                   case HB_F_I18N_NGETTEXT_NOOP:
                   case HB_F_I18N_NGETTEXT_STRICT:
-<<<<<<< HEAD
+                  {
                      if( pParms )
-=======
-                  {
-                     PHB_EXPR     pCount = NULL, pBadParam = NULL, pArg;
-                     int          iWarning = 0;
-                     const char * szExpect = NULL;
-                     const char * szContext = NULL;
-                     HB_BOOL      fStrict, fNoop, fPlural;
-
-                     pArg = usCount ? pParms->value.asList.pExprList : NULL;
-
-                     fStrict = funcID == HB_F_I18N_GETTEXT_STRICT ||
-                               funcID == HB_F_I18N_NGETTEXT_STRICT;
-                     fNoop   = funcID == HB_F_I18N_GETTEXT_NOOP ||
-                               funcID == HB_F_I18N_NGETTEXT_NOOP;
-                     fPlural = funcID == HB_F_I18N_NGETTEXT ||
-                               funcID == HB_F_I18N_NGETTEXT_NOOP ||
-                               funcID == HB_F_I18N_NGETTEXT_STRICT;
-
-                     if( fPlural && usCount )
->>>>>>> 085e7eb3
                      {
-                        PHB_EXPR     pArg = pParms->value.asList.pExprList,
-                                     pCount = NULL, pBadParam = NULL;
+                        PHB_EXPR     pCount = NULL, pBadParam = NULL, pArg;
                         int          iWarning = 0;
                         const char * szExpect = NULL;
                         const char * szContext = NULL;
                         HB_BOOL      fStrict, fNoop, fPlural;
+
+                        pArg = usCount ? pParms->value.asList.pExprList : NULL;
 
                         fStrict = funcID == HB_F_I18N_GETTEXT_STRICT ||
                                   funcID == HB_F_I18N_NGETTEXT_STRICT;
@@ -2109,6 +2090,7 @@
 
                         break;
                      }
+                  }
 #endif
                   default:
                      /* to pacify enum warning */
