--- conflicted
+++ resolved
@@ -5064,11 +5064,6 @@
 #endif
       else if( pSelf->value.asOperator.pLeft->ExprType == HB_ET_VARIABLE )
       {
-<<<<<<< HEAD
-         HB_EXPRTYPE iOldType;
-
-=======
->>>>>>> 8abcba1b
 #if defined( HB_MACRO_SUPPORT )
          {
 #else
