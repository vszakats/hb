--- conflicted
+++ resolved
@@ -104,12 +104,6 @@
 #define RDDI_DECIMALS            46   /* Get/Set default number of decimal places for numeric fields if it's undefined */
 #define RDDI_SETHEADER           47   /* DBF header updating modes */
 
-<<<<<<< HEAD
-/* Constants for SELF_ORDINFO() */
-#define DBOI_CONDITION            1   /* The order's conditional expression */
-#define DBOI_EXPRESSION           2   /* The order's key expression */
-#define DBOI_POSITION             3   /* The current key position in scope and filter */
-=======
 /* SQL */
 #define RDDI_CONNECT             61   /* connect to database */
 #define RDDI_DISCONNECT          62   /* disconnect from database */
@@ -120,14 +114,10 @@
 #define RDDI_AFFECTEDROWS        67   /* number of affected rows after UPDATE */
 #define RDDI_QUERY               68   /* last executed query */
 
-/*
-   Constants for SELF_ORDINFO ()
-*/
-
+/* Constants for SELF_ORDINFO() */
 #define DBOI_CONDITION            1   /* The order's conditional expression     */
 #define DBOI_EXPRESSION           2   /* The order's key expression             */
 #define DBOI_POSITION             3   /* The current key position in scope and filter  */
->>>>>>> 6a6f4d96
 #define DBOI_RECNO                4   /* The current key position disregarding filters */
 #define DBOI_NAME                 5   /* The name of the order */
 #define DBOI_NUMBER               6   /* The numeric position in the list of orders */
