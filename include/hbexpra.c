/*
 * Compiler Expression Optimizer
 *
 * Copyright 1999 Ryszard Glab
 *
 * This program is free software; you can redistribute it and/or modify
 * it under the terms of the GNU General Public License as published by
 * the Free Software Foundation; either version 2, or (at your option)
 * any later version.
 *
 * This program is distributed in the hope that it will be useful,
 * but WITHOUT ANY WARRANTY; without even the implied warranty of
 * MERCHANTABILITY or FITNESS FOR A PARTICULAR PURPOSE.  See the
 * GNU General Public License for more details.
 *
 * You should have received a copy of the GNU General Public License
 * along with this software; see the file COPYING.txt.  If not, write to
 * the Free Software Foundation, Inc., 59 Temple Place, Suite 330,
 * Boston, MA 02111-1307 USA (or visit the web site https://www.gnu.org/).
 *
 * As a special exception, the Harbour Project gives permission for
 * additional uses of the text contained in its release of Harbour.
 *
 * The exception is that, if you link the Harbour libraries with other
 * files to produce an executable, this does not by itself cause the
 * resulting executable to be covered by the GNU General Public License.
 * Your use of that executable is in no way restricted on account of
 * linking the Harbour library code into it.
 *
 * This exception does not however invalidate any other reasons why
 * the executable file might be covered by the GNU General Public License.
 *
 * This exception applies only to the code released by the Harbour
 * Project under the name Harbour.  If you copy code from other
 * Harbour Project or Free Software Foundation releases into a copy of
 * Harbour, as the General Public License permits, the exception does
 * not apply to the code that you add in this way.  To avoid misleading
 * anyone as to the status of such modified files, you must delete
 * this exception notice from them.
 *
 * If you write modifications of your own for Harbour, it is your choice
 * whether to permit this exception to apply to your modifications.
 * If you do not wish that, delete this exception notice.
 *
 */


#include "hbcomp.h"

/* ************************************************************************ */

#ifndef HB_MACRO_SUPPORT
HB_SIZE hb_compExprListEval( HB_COMP_DECL, PHB_EXPR pExpr, PHB_COMP_CARGO_FUNC pEval )
{
   HB_SIZE nLen = 0;

   if( pEval && ( pExpr->ExprType == HB_ET_LIST ||
                  pExpr->ExprType == HB_ET_ARGLIST ) )
   {
      pExpr = pExpr->value.asList.pExprList;
      while( pExpr )
      {
         ( pEval )( HB_COMP_PARAM, ( void * ) pExpr );
         pExpr = pExpr->pNext;
         ++nLen;
      }
   }
   return nLen;
}

HB_SIZE hb_compExprListEval2( HB_COMP_DECL, PHB_EXPR pExpr1, PHB_EXPR pExpr2, PHB_COMP_CARGO2_FUNC pEval )
{
   HB_SIZE nLen = 0;

   if( ! pEval )
      return nLen;

   if( ( pExpr1->ExprType == HB_ET_LIST || pExpr1->ExprType == HB_ET_ARGLIST )
       &&
       ( pExpr2->ExprType == HB_ET_LIST || pExpr2->ExprType == HB_ET_ARGLIST ) )
   {
      pExpr1 = pExpr1->value.asList.pExprList;
      pExpr2 = pExpr2->value.asList.pExprList;
      while( pExpr1 && pExpr2 )
      {
         ( pEval )( HB_COMP_PARAM, ( void * ) pExpr1, ( void * ) pExpr2 );
         pExpr1 = pExpr1->pNext;
         pExpr2 = pExpr2->pNext;
         ++nLen;
      }
   }
   else if( pExpr1->ExprType == HB_ET_LIST || pExpr1->ExprType == HB_ET_ARGLIST )
   {
      pExpr1 = pExpr1->value.asList.pExprList;
      while( pExpr1 )
      {
         ( pEval )( HB_COMP_PARAM, ( void * ) pExpr1, ( void * ) pExpr2 );
         pExpr1 = pExpr1->pNext;
         ++nLen;
      }
   }
   return nLen;
}
#endif

/* Create function call
 */
#ifdef HB_MACRO_SUPPORT
PHB_EXPR hb_macroExprNewFunCall( PHB_EXPR pName, PHB_EXPR pParms, HB_COMP_DECL )
#else
PHB_EXPR hb_compExprNewFunCall( PHB_EXPR pName, PHB_EXPR pParms, HB_COMP_DECL )
#endif
{
   PHB_EXPR pExpr;

#ifdef HB_MACRO_SUPPORT
   if( pName->ExprType == HB_ET_VARIABLE )
   {
      /* My&var.1() executed by macro compiler
       */
      /* NOTE: direct type change */
      pName->ExprType = HB_ET_FUNNAME;
      pName->value.asSymbol.name =
                              hb_compGetFuncID( pName->value.asSymbol.name,
                                                &pName->value.asSymbol.funcid,
                                                &pName->value.asSymbol.flags );
   }
#endif

   if( pName->ExprType == HB_ET_FUNNAME )
   {
      /* The name of a function is specified at compile time
       * e.g. MyFunc()
       *
       * NOTE:  'pName' can be a macro expression that will be resolved
       * at runtime - in this case pName is an expression of HB_ET_MACRO type
       * e.g. &MyVar()
       */

      HB_TRACE( HB_TR_DEBUG, ( "hb_compExprNewFunCall(%s)", pName->value.asSymbol.name ) );

#if ! defined( HB_MACRO_SUPPORT ) && defined( HB_USE_ENUM_FUNCTIONS )
      {
         int iLen = strlen( pName->value.asSymbol.name );
         if( iLen >= 10 && iLen <= 14 && memcmp( "HB_ENUM", pName->value.asSymbol.name, 7 ) == 0 )
         {
            const char * szMessage = pName->value.asSymbol.name + 7;

            if( iLen == 12 && memcmp( "INDEX", szMessage, 5 ) == 0 )
               szMessage = "__ENUMINDEX";
            else if( iLen == 12 && memcmp( "VALUE", szMessage, 5 ) == 0 )
               szMessage = "__ENUMVALUE";
            else if( iLen == 11 && memcmp( "BASE", szMessage, 4 ) == 0 )
               szMessage = "__ENUMBASE";
            else if( iLen == 10 && memcmp( "KEY", szMessage, 3 ) == 0 )
               szMessage = "__ENUMKEY";
            else if( iLen == 14 && memcmp( "ISFIRST", szMessage, 7 ) == 0 )
               szMessage = "__ENUMISFIRST";
            else if( iLen == 13 && memcmp( "ISLAST", szMessage, 6 ) == 0 )
               szMessage = "__ENUMISLAST";
            else
               szMessage = NULL;

            if( szMessage )
            {
               int iCount = ( int ) hb_compExprParamListLen( pParms );
               PHB_ENUMERATOR pForVar, pEnumVar = NULL;

               pForVar = HB_COMP_PARAM->functions.pLast->pEnum;

               if( iCount == 0 )
               {
                  while( pForVar )
                  {
                     if( pForVar->iForEachDir != 0 )
                        pEnumVar = pForVar;
                     pForVar = pForVar->pNext;
                  }
               }
               else if( iCount == 1 )
               {
                  if( pParms->value.asList.pExprList->ExprType == HB_ET_VARIABLE ||
                      pParms->value.asList.pExprList->ExprType == HB_ET_VARREF )
                  {
                     const char * szName = pParms->value.asList.pExprList->value.asSymbol.name;

                     while( pForVar )
                     {
                        if( pForVar->iForEachDir != 0 &&
                            strcmp( pEnumVar->szName, szName ) == 0 )
                        {
                           pEnumVar = pForVar;
                           break;
                        }
                        pForVar = pForVar->pNext;
                     }
                  }
               }
               if( pEnumVar )
               {
#if 0
                  if( pEnumVar->iForEachDir < 0 )
                  {
                     if( strcmp( "__ENUMISFIRST", szMessage ) == 0 )
                        szMessage = "__ENUMISLAST";
                     else if( strcmp( "__ENUMISLAST",  szMessage ) == 0 )
                        szMessage = "__ENUMISFIRST";
                  }
#endif
                  if( pParms )
                     HB_COMP_EXPR_FREE( pParms );
                  HB_COMP_EXPR_FREE( pName );
                  return hb_compExprNewMethodObject(
                                 hb_compExprNewSend( szMessage, HB_COMP_PARAM ),
                                 hb_compExprNewVar( pEnumVar->szName, HB_COMP_PARAM ) );
               }
            }
         }
      }
#endif
      if( pName->value.asSymbol.funcid == HB_F_EVAL &&
          hb_compExprParamListLen( pParms ) != 0 )
      {
         /* Optimize Eval( bBlock, [ArgList] ) to: bBlock:Eval( [ArgList] ) */
         PHB_EXPR pEval;

         pEval = hb_compExprNewMethodCall(
                        hb_compExprNewMethodObject(
                              hb_compExprNewSend( "EVAL", HB_COMP_PARAM ),
                              pParms->value.asList.pExprList ),
                        hb_compExprNewArgList(
                              pParms->value.asList.pExprList->pNext,
                              HB_COMP_PARAM ) );
#if ! defined( HB_MACRO_SUPPORT )
         /* force reduction */
         pEval->nLength = 1;
#endif
         pParms->value.asList.pExprList = NULL;
         HB_COMP_EXPR_FREE( pParms );
         HB_COMP_EXPR_FREE( pName );
         return pEval;
      }
      else if( pName->value.asSymbol.funcid == HB_F__GET_ &&
               hb_compExprParamListLen( pParms ) != 0 )
      {
         /* Reserved Clipper function used to handle GET variables
          */
         PHB_EXPR pArg, pNext;

         /* pArg has to be reduced to eliminate possible problems with
          * cloned expressions in SETGET block
          */
         if( HB_SUPPORT_HARBOUR )
         {
            pParms = HB_EXPR_USE( pParms, HB_EA_REDUCE );
            pArg = pParms->value.asList.pExprList;
         }
         else
         {
            pArg = pParms->value.asList.pExprList;
            pNext = pArg->pNext;
            pArg->pNext = NULL;
            pArg = hb_compExprListStrip( HB_EXPR_USE( pArg, HB_EA_REDUCE ), HB_COMP_PARAM );
            pArg->pNext = pNext;
            pParms->value.asList.pExprList = pArg;
         }

         if( pArg->ExprType == HB_ET_ARRAYAT )
         {
            HB_USHORT uiCount;

            /* replace:
               _GET_( a[1], "a[1]", , , )
               into:
               __GetA( {||a }, "a", , , , { 1 } )
             */
            PHB_EXPR pIndex, pVar;
            PHB_EXPR pBase;

            pName->value.asSymbol.name = "__GETA";
            /* NOTE: a[ i, j ] is stored as: (pExprList)->(pIndex)
             * ( ( a->[ i ] )->[ j ] )
             */
            pVar = HB_EXPR_USE( pArg->value.asList.pExprList, HB_EA_REDUCE );
            pBase = pVar->ExprType == HB_ET_ARRAYAT ? pVar : NULL;
            pIndex = HB_EXPR_USE( pArg->value.asList.pIndex, HB_EA_REDUCE );
            pIndex->pNext = NULL;
            while( pVar->ExprType == HB_ET_ARRAYAT )
            {
               /* traverse back to a leftmost expression and build a list
                * of index expressions
                */
               pVar->value.asList.pIndex->pNext = pIndex;
               pIndex = pVar->value.asList.pIndex;
               pVar = pVar->value.asList.pExprList;
            }

            /* create a set only codeblock */
            if( pVar->ExprType == HB_ET_MACRO )
            {
               /* &var[ 1 ] */
               HB_COMP_EXPR_FREE( pVar );
               pVar = hb_compExprNewNil( HB_COMP_PARAM );
            }
            else
            {
               pVar = hb_compExprAddCodeblockExpr( hb_compExprNewCodeBlock( NULL, 0, 0, HB_COMP_PARAM ), pVar );
            }

            /* pVar will be the first argument now
             */
            pParms->value.asList.pExprList = pVar;
            /* link the rest of parameters
             */
            pVar->pNext = pArg->pNext;
            /* Delete an argument that was the first one
             */
            pArg->value.asList.pIndex = NULL;
            pArg->value.asList.pExprList = NULL;
            HB_COMP_EXPR_CLEAR( pArg );
            /* Create an array with index elements
             */
            pIndex = hb_compExprNewArray( hb_compExprNewList( pIndex, HB_COMP_PARAM ), HB_COMP_PARAM );
            /* The array with index elements have to be the sixth argument
             * of __GetA() call
             */
            uiCount = 1;
            while( ++uiCount < 6 )
            {
               if( pVar->pNext == NULL )
                  pVar->pNext = hb_compExprNewNil( HB_COMP_PARAM );
               pVar = pVar->pNext;
            }
            if( pVar->pNext ) /* Delete 6-th argument if present */
            {
               pIndex->pNext = pVar->pNext->pNext;
               HB_COMP_EXPR_FREE( pVar->pNext );
            }
            pVar->pNext = pIndex;   /* Set a new 6-th argument */

            /* Remove the index expression from a string representation
             */
            pVar = pParms->value.asList.pExprList->pNext;
            if( pVar->ExprType == HB_ET_STRING )
            {
               HB_SIZE i = 0;
               char * szVar = pVar->value.asString.string;

               /* NOTE: Clipper strips a string at the first '[' character too
                */
               while( ++i < pVar->nLength )
               {
                  if( szVar[ i ] == '[' )
                  {
                     if( ! pVar->value.asString.dealloc )
                     {
                        szVar = pVar->value.asString.string = ( char * )
                           hb_xmemdup( pVar->value.asString.string, i + 1 );
                        pVar->value.asString.dealloc = HB_TRUE;
                     }
                     szVar[ i ] = 0;
                     pVar->nLength = i;
                     break;
                  }
               }
            }
            /* clear expressions no longer used */
            if( pBase )
            {
               while( pBase->ExprType == HB_ET_ARRAYAT )
               {
                  pVar = pBase->value.asList.pExprList;
                  pBase->value.asList.pExprList = NULL;
                  HB_COMP_EXPR_CLEAR( pBase );
                  pBase = pVar;
               }
            }
         }
         else if( pArg->ExprType == HB_ET_MACRO ||
                  ( pArg->ExprType == HB_ET_ALIASVAR &&
                    ( pArg->value.asAlias.pAlias->ExprType == HB_ET_MACRO ||
                      pArg->value.asAlias.pVar->ExprType == HB_ET_MACRO ) ) )
         {
            const char * szText = NULL;

            if( pArg->ExprType == HB_ET_ALIASVAR )
            {
               const char * szAlias = NULL, * szAliasPref = "",
                          * szVar = NULL, * szVarPref = "";

<<<<<<< HEAD
               pFirst = pArg;                /* first argument */
               pNext  = pFirst->pNext;       /* second argument */
               if( pNext )
                  pNext = pNext->pNext;      /* third argument */
=======
               if( pArg->value.asAlias.pAlias->ExprType == HB_ET_ALIAS )
                  szAlias = pArg->value.asAlias.pAlias->value.asSymbol.name;
               else if( pArg->value.asAlias.pAlias->ExprType == HB_ET_MACRO &&
                        pArg->value.asAlias.pAlias->value.asMacro.pExprList == NULL )
               {
                  szAlias = pArg->value.asAlias.pAlias->value.asMacro.szMacro;
                  if( pArg->value.asAlias.pAlias->value.asMacro.cMacroOp == '&' )
                     szAliasPref = "&";
               }
>>>>>>> 34775e51

               if( pArg->value.asAlias.pVar->ExprType == HB_ET_VARIABLE )
                  szVar = pArg->value.asAlias.pVar->value.asSymbol.name;
               else if( pArg->value.asAlias.pVar->ExprType == HB_ET_MACRO &&
                        pArg->value.asAlias.pVar->value.asMacro.pExprList == NULL )
               {
                  szVar = pArg->value.asAlias.pVar->value.asMacro.szMacro;
                  if( pArg->value.asAlias.pVar->value.asMacro.cMacroOp == '&' )
                     szVarPref = "&";
               }

               if( szAlias != NULL && szVar != NULL )
               {
                  if( pArg->pNext && pArg->pNext->ExprType == HB_ET_STRING )
                     szText = "";
                  else
                     szText = hb_xstrcpy( NULL, szAliasPref, szAlias, "->", szVarPref, szVar, NULL );
               }
            }
            else if( pArg->value.asMacro.pExprList == NULL )
               /* Simple macro expansion (not a parenthesized expressions) */
               szText = pArg->value.asMacro.szMacro;

            pName->value.asSymbol.name = "__GET";
            if( szText == NULL )
            {
               /* @ 0,0 GET &(var)
                * @ 0,0 GET &(var)->var
                * @ 0,0 GET var->&(var)
                */
#if defined( HB_MACRO_SUPPORT )
               hb_macroError( EG_SYNTAX, HB_COMP_PARAM );
#else
               hb_compGenError( HB_COMP_PARAM, hb_comp_szErrors, 'E', HB_COMP_ERR_GET_COMPLEX_MACRO, NULL, NULL );
#endif
            }
            else
            {
               /* @ 0,0 GET &var          => __Get( NIL, var,... )
                * @ 0,0 GET var&var       => __Get( NIL, "var&var",... )
                * @ 0,0 GET &var->var     => __Get( NIL, "&var->var",... )
                * @ 0,0 GET var->var&var  => __Get( NIL, "var->var&var",... )
                * @ 0,0 GET var&var->&var => __Get( NIL, "var&var->&var",... )
                */
               PHB_EXPR pFirst = pArg; /* save first argument */

               pArg = hb_compExprNewNil( HB_COMP_PARAM ); /* replace 1-st with NIL */
               if( pFirst->pNext && pFirst->pNext->ExprType == HB_ET_STRING )
                  pArg->pNext = pFirst->pNext;
               else
               {
                  if( pArg->ExprType == HB_ET_ALIASVAR )
                     pArg->pNext = hb_compExprNewString( szText, strlen( szText ), HB_TRUE, HB_COMP_PARAM );
                  else if( pFirst->value.asMacro.cMacroOp == '&' )
                     /* simple &variable - replace the second argument with
                      * a variable name
                      */
                     pArg->pNext = hb_compExprNewVar( szText, HB_COMP_PARAM );
                  else
                     /* text substitution text&variable - replace the second
                      * argument with a string
                      */
                     pArg->pNext = hb_compExprNewString( szText, strlen( szText ), HB_FALSE, HB_COMP_PARAM );

                  if( pFirst->pNext )
                  {
                     pArg->pNext->pNext = pFirst->pNext->pNext;
                     HB_COMP_EXPR_FREE( pFirst->pNext ); /* delete a second argument */
                  }
               }
               HB_COMP_EXPR_FREE( pFirst ); /* delete first argument */
               /* set an updated list of arguments */
               pParms->value.asList.pExprList = pArg;
            }
         }
         else
         {
            pName->value.asSymbol.name = "__GET";

            /* store second and a rest of arguments */
            pNext = pArg->pNext;
            pArg->pNext = NULL;
            /* replace first argument with a set/get codeblock */
#if ! defined( HB_MACRO_SUPPORT )
            if( pArg->ExprType == HB_ET_VARIABLE &&
                ! hb_compVariableFind( HB_COMP_PARAM, pArg->value.asSymbol.name, NULL, NULL ) )
            {
               /* Undeclared variable name - create a set/get codeblock
                * at runtime
                */
               if( HB_COMP_PARAM->iWarnings >= 2 )
                  hb_compGenWarning( HB_COMP_PARAM, hb_comp_szWarnings, 'W', HB_COMP_WARN_AMBIGUOUS_VAR, pArg->value.asSymbol.name, NULL );
               HB_COMP_EXPR_FREE( pArg );
               pArg = hb_compExprNewNil( HB_COMP_PARAM );
            }
            else
#endif
            {
               pArg = hb_compExprSetGetBlock( pArg, HB_COMP_PARAM );
            }
            /* restore next arguments */
            pArg->pNext = pNext;
            /* set an updated list of arguments */
            pParms->value.asList.pExprList = pArg;
         }

         pName->value.asSymbol.name =
                              hb_compGetFuncID( pName->value.asSymbol.name,
                                                &pName->value.asSymbol.funcid,
                                                &pName->value.asSymbol.flags );
      }
   }
   else if( pName->ExprType == HB_ET_MACRO )
   {
      /* Signal that macro compiler have to generate a pcode that will
       * return function name as symbol instead of usual value
       */
      pName->value.asMacro.SubType = HB_ET_MACRO_SYMBOL;

      HB_TRACE( HB_TR_DEBUG, ( "hb_compExprNewFunCall(&)" ) );
   }

   pExpr = HB_COMP_EXPR_NEW( HB_ET_FUNCALL );
   pExpr->value.asFunCall.pParms = pParms;
   pExpr->value.asFunCall.pFunName = pName;

   return pExpr;
}

/* Creates new array access expression
 *    pArray[ pIndex ]
 * NOTE: In case of multiple indexes it is called recursively
 *    array[ idx1, idx2 ] => ( array[ idx1 ] )[ idx2 ]
 */
#ifdef HB_MACRO_SUPPORT
PHB_EXPR hb_macroExprNewArrayAt( PHB_EXPR pArray, PHB_EXPR pIndex, HB_COMP_DECL )
#else
PHB_EXPR hb_compExprNewArrayAt( PHB_EXPR pArray, PHB_EXPR pIndex, HB_COMP_DECL )
#endif
{
   PHB_EXPR pExpr;

#ifdef HB_MACRO_SUPPORT
   HB_TRACE( HB_TR_DEBUG, ( "hb_macroExprNewArrayAt()" ) );
#else
   HB_TRACE( HB_TR_DEBUG, ( "hb_compExprNewArrayAt()" ) );
#endif

   pExpr = HB_COMP_EXPR_NEW( HB_ET_ARRAYAT );

   /* Check if this expression can be indexed */
   if( ! HB_SUPPORT_ARRSTR )
      HB_EXPR_USE( pArray, HB_EA_ARRAY_AT );
   /* Check if this expression can be an index */
   HB_EXPR_USE( pIndex, HB_EA_ARRAY_INDEX );
   pExpr->value.asList.pExprList = pArray;
   pExpr->value.asList.pIndex = pIndex;
   pExpr->value.asList.reference = HB_FALSE;

   return pExpr;
}


/* ************************************************************************* */

#ifndef HB_MACRO_SUPPORT

/* List of functions which can be used as static initializers */
static const char * s_szStaticFun[] = {
   "HB_MUTEXCREATE",
   "__BREAKBLOCK"
};

static HB_BOOL hb_compStaticFunction( const char * szName )
{
   unsigned int ui;

   for( ui = 0; ui < HB_SIZEOFARRAY( s_szStaticFun ); ++ui )
   {
      if( strcmp( szName, s_szStaticFun[ ui ] ) == 0 )
         return HB_TRUE;
   }
   return HB_FALSE;
}


static void hb_compExprCheckStaticInitializer( PHB_EXPR pLeftExpr, PHB_EXPR pRightExpr, HB_COMP_DECL )
{
   if( ( pRightExpr->ExprType > HB_ET_FUNREF ||
         pRightExpr->ExprType == HB_ET_SELF ) &&
       ! ( pRightExpr->ExprType == HB_ET_FUNCALL &&
           pRightExpr->value.asFunCall.pFunName->ExprType == HB_ET_FUNNAME &&
           hb_compStaticFunction( pRightExpr->value.asFunCall.pFunName->
                                  value.asSymbol.name ) &&
           hb_compExprParamListLen( pRightExpr->value.asFunCall.pParms ) == 0 ) )
   {
      /* Illegal initializer for static variable (not a constant value)
       */
      hb_compErrorStatic( HB_COMP_PARAM, pLeftExpr->value.asSymbol.name, pRightExpr );
   }
}

static void hb_compExprCheckStaticListInitializers( PHB_EXPR pLeftExpr, PHB_EXPR pRightExpr, HB_COMP_DECL )
{
   PHB_EXPR * pExpr = &pRightExpr->value.asList.pExprList;

   while( *pExpr )
   {
      if( ! HB_SUPPORT_HARBOUR )
      {
         /* When -kc switch is used expression list is not stripped
          * in reduce operation
          */
         /* NOTE: During reduction the expression can be replaced by the
          *       new one - this will break the linked list of expressions.
          *       (classical case of replacing an item in a linked list)
          */
         PHB_EXPR pNext = ( *pExpr )->pNext; /* store next expression in case the current will be reduced */
         *pExpr = hb_compExprListStrip( *pExpr, HB_COMP_PARAM );
         ( *pExpr )->pNext = pNext;             /* restore the link to next expression */
      }

      if( ( *pExpr )->ExprType == HB_ET_ARRAY ||
          ( *pExpr )->ExprType == HB_ET_HASH )
      {
         hb_compExprCheckStaticListInitializers( pLeftExpr, *pExpr, HB_COMP_PARAM );
      }
      else
      {
         hb_compExprCheckStaticInitializer( pLeftExpr, *pExpr, HB_COMP_PARAM );
      }
      pExpr = &( *pExpr )->pNext;
   }
}

/* It initializes static variable.
 *    It is called in the following context:
 * STATIC sVar := expression
 *
 * pLeftExpr - is a variable name
 * pRightExpr - can be an expression of any type
 */
PHB_EXPR hb_compExprAssignStatic( PHB_EXPR pLeftExpr, PHB_EXPR pRightExpr, HB_COMP_DECL )
{
   PHB_EXPR pExpr;

   HB_TRACE( HB_TR_DEBUG, ( "hb_compExprAssignStatic()" ) );

   pExpr = HB_COMP_EXPR_NEW( HB_EO_ASSIGN );

   pExpr->value.asOperator.pLeft  = pLeftExpr;
   /* Try to reduce the assigned value */
   pRightExpr = HB_EXPR_USE( pRightExpr, HB_EA_REDUCE );
   /* When -kc switch is used expression list is not stripped
    * in reduce operation
    */
   if( ! HB_SUPPORT_HARBOUR )
      pRightExpr = hb_compExprListStrip( pRightExpr, HB_COMP_PARAM );

   pExpr->value.asOperator.pRight = pRightExpr;

   if( pRightExpr->ExprType == HB_ET_ARGLIST )
   {
      /* HB_ET_ARGLIST is used in case of STATIC var[dim1, dim2, dimN]
       * was used - we have to check if all array dimensions are
       * constant values
       */
      hb_compExprCheckStaticListInitializers( pLeftExpr, pRightExpr, HB_COMP_PARAM );
   }
   else if( pRightExpr->ExprType == HB_ET_ARRAY )
   {
      /* { elem1, elem2, elemN } was used as initializer
       * Scan an array for illegal initializers.
       * An array item have to be a const value too.
       */
      hb_compExprCheckStaticListInitializers( pLeftExpr, pRightExpr, HB_COMP_PARAM );
   }
   else if( pRightExpr->ExprType == HB_ET_HASH )
   {
      /* { idx1=>var1, idx2=>var2, idxN=>varN } was used as initializer
       * Scan a hash array for illegal initializers.
       * A hash item have to be a const value too.
       */
      hb_compExprCheckStaticListInitializers( pLeftExpr, pRightExpr, HB_COMP_PARAM );
   }
   else
   {
      hb_compExprCheckStaticInitializer( pLeftExpr, pRightExpr, HB_COMP_PARAM );
   }

   return pExpr;
}

PHB_EXPR hb_compExprSetCodeblockBody( PHB_EXPR pExpr, HB_BYTE * pCode, HB_SIZE nLen )
{
   HB_TRACE( HB_TR_DEBUG, ( "hb_compExprSetCodeblockBody(%p,%p,%" HB_PFS "u)", pExpr, pCode, nLen ) );

   pExpr->value.asCodeblock.string = ( char * ) hb_xgrab( nLen + 1 );
   memcpy( pExpr->value.asCodeblock.string, pCode, nLen );
   pExpr->value.asCodeblock.string[ nLen ] = '\0';
   pExpr->nLength = nLen;

   return pExpr;
}
#endif

/* ************************************************************************* */

#if defined( HB_MACRO_SUPPORT )

/* Generates pcode to push an expressions
 * NOTE: It pushes a value on the stack and leaves this value on the stack
 */
PHB_EXPR hb_macroExprGenPush( PHB_EXPR pExpr, HB_COMP_DECL )
{
   HB_TRACE( HB_TR_DEBUG, ( "hb_macroExprGenPush(%i)", pExpr->ExprType ) );

   pExpr = HB_EXPR_USE( pExpr, HB_EA_REDUCE );
   return HB_EXPR_USE( pExpr, HB_EA_PUSH_PCODE );
}

/* Generates pcode to pop an expressions
 */
PHB_EXPR hb_macroExprGenPop( PHB_EXPR pExpr, HB_COMP_DECL )
{
   HB_TRACE( HB_TR_DEBUG, ( "hb_macroExprGenPop(%i)", pExpr->ExprType ) );

   pExpr = HB_EXPR_USE( pExpr, HB_EA_REDUCE );
   HB_EXPR_USE( pExpr, HB_EA_LVALUE );
   return HB_EXPR_USE( pExpr, HB_EA_POP_PCODE );
}

#else

/* Generates pcode to push an expressions
 * NOTE: It pushes a value on the stack and leaves this value on the stack
 */
PHB_EXPR hb_compExprGenPush( PHB_EXPR pExpr, HB_COMP_DECL )
{
   HB_TRACE( HB_TR_DEBUG, ( "hb_compExprGenPush(%i)", pExpr->ExprType ) );

   pExpr = HB_EXPR_USE( pExpr, HB_EA_REDUCE );
   return HB_EXPR_USE( pExpr, HB_EA_PUSH_PCODE );
}

/* Generates pcode to pop an expressions
 */
PHB_EXPR hb_compExprGenPop( PHB_EXPR pExpr, HB_COMP_DECL )
{
   HB_TRACE( HB_TR_DEBUG, ( "hb_compExprGenPop(%i)", pExpr->ExprType ) );

   HB_EXPR_USE( pExpr, HB_EA_LVALUE );
   return HB_EXPR_USE( pExpr, HB_EA_POP_PCODE );
}

/* Generates pcode for inline expression used as a statement
 * NOTE: It doesn't not leave any value on the eval stack
 */
PHB_EXPR hb_compExprGenStatement( PHB_EXPR pExpr, HB_COMP_DECL )
{
   HB_TRACE( HB_TR_DEBUG, ( "hb_compExprGenStatement(%p)", pExpr ) );
   if( pExpr )
   {
      if( pExpr->ExprType == HB_EO_EQUAL )
      {
         /* NOTE: direct type change */
         pExpr->ExprType = HB_EO_ASSIGN;
      }

      pExpr = HB_EXPR_USE( pExpr, HB_EA_REDUCE );
      HB_EXPR_USE( pExpr, HB_EA_STATEMENT );
   }
   return pExpr;
}

PHB_EXPR hb_compExprReduce( PHB_EXPR pExpr, HB_COMP_DECL )
{
   return HB_EXPR_USE( pExpr, HB_EA_REDUCE );
}
#endif

/* ************************************************************************* */<|MERGE_RESOLUTION|>--- conflicted
+++ resolved
@@ -388,12 +388,6 @@
                const char * szAlias = NULL, * szAliasPref = "",
                           * szVar = NULL, * szVarPref = "";
 
-<<<<<<< HEAD
-               pFirst = pArg;                /* first argument */
-               pNext  = pFirst->pNext;       /* second argument */
-               if( pNext )
-                  pNext = pNext->pNext;      /* third argument */
-=======
                if( pArg->value.asAlias.pAlias->ExprType == HB_ET_ALIAS )
                   szAlias = pArg->value.asAlias.pAlias->value.asSymbol.name;
                else if( pArg->value.asAlias.pAlias->ExprType == HB_ET_MACRO &&
@@ -403,7 +397,6 @@
                   if( pArg->value.asAlias.pAlias->value.asMacro.cMacroOp == '&' )
                      szAliasPref = "&";
                }
->>>>>>> 34775e51
 
                if( pArg->value.asAlias.pVar->ExprType == HB_ET_VARIABLE )
                   szVar = pArg->value.asAlias.pVar->value.asSymbol.name;
