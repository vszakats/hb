/*
 * Header file for the GTINFO API
 *
 * Copyright 2004 Mauricio Abre <maurifull@datafull.com>
 *
 * This program is free software; you can redistribute it and/or modify
 * it under the terms of the GNU General Public License as published by
 * the Free Software Foundation; either version 2, or (at your option)
 * any later version.
 *
 * This program is distributed in the hope that it will be useful,
 * but WITHOUT ANY WARRANTY; without even the implied warranty of
 * MERCHANTABILITY or FITNESS FOR A PARTICULAR PURPOSE.  See the
 * GNU General Public License for more details.
 *
 * You should have received a copy of the GNU General Public License
 * along with this program; see the file LICENSE.txt.  If not, write to
 * the Free Software Foundation, Inc., 51 Franklin Street, Fifth Floor,
 * Boston, MA 02110-1301 USA (or visit https://www.gnu.org/licenses/).
 *
 * As a special exception, the Harbour Project gives permission for
 * additional uses of the text contained in its release of Harbour.
 *
 * The exception is that, if you link the Harbour libraries with other
 * files to produce an executable, this does not by itself cause the
 * resulting executable to be covered by the GNU General Public License.
 * Your use of that executable is in no way restricted on account of
 * linking the Harbour library code into it.
 *
 * This exception does not however invalidate any other reasons why
 * the executable file might be covered by the GNU General Public License.
 *
 * This exception applies only to the code released by the Harbour
 * Project under the name Harbour.  If you copy code from other
 * Harbour Project or Free Software Foundation releases into a copy of
 * Harbour, as the General Public License permits, the exception does
 * not apply to the code that you add in this way.  To avoid misleading
 * anyone as to the status of such modified files, you must delete
 * this exception notice from them.
 *
 * If you write modifications of your own for Harbour, it is your choice
 * whether to permit this exception to apply to your modifications.
 * If you do not wish that, delete this exception notice.
 *
 */

/* NOTE: This file is also used by C code. */

#ifndef HB_GTINFO_CH_
#define HB_GTINFO_CH_

#define HB_GTI_ISGRAPHIC        0   /* 1 if GT has graphic support / pixel oriented */
#define HB_GTI_SCREENWIDTH      1   /* Get/set width of application window in pixels */
#define HB_GTI_SCREENHEIGHT     2   /* Get/set height of application window in pixels */
#define HB_GTI_SCREENDEPTH      3   /* Amount of bits used for colors in the application */
#define HB_GTI_FONTSIZE         4   /* Get/set height of application font in pixels */
#define HB_GTI_FONTWIDTH        5   /* Get/set width of application font characters */
#define HB_GTI_DESKTOPWIDTH     6   /* Get width of desktop in pixels */
#define HB_GTI_DESKTOPHEIGHT    7   /* Get height of desktop in pixels */
#define HB_GTI_DESKTOPDEPTH     8   /* Amount of bits used for colors in system */
#define HB_GTI_COMPATBUFFER     9   /* Use DOS CGA/EGA/VGA character/attribute buffer in SAVE/REST SCREEN */
#define HB_GTI_KBDSHIFTS        10  /* Keyboard shift/ctrl/alt, caps/num/scroll/windows keys' state */
#define HB_GTI_KBDSPECIAL       11  /* This will get/set the status of the top row
                                       shift state handling. Enable to correct a
                                       documented keyboard handling bug under Win9x.
                                       Enable if the caps-lock key affects the top
                                       row keys. (Alternate language keys are not
                                       handled properly by this temporary fix.
                                       Default is disabled. */
#define HB_GTI_KBDALT           12  /* This will get/set the status of the Alt-NumPad
                                       key handling.
                                       Default is Enabled. */
#define HB_GTI_ISSCREENPOS      13  /* Is full screen cursor positioning supported by GT driver? */
#define HB_GTI_FULLSCREEN       HB_GTI_ISSCREENPOS /* Compatibility. Do not use it. */
#define HB_GTI_KBDSUPPORT       14  /* Is it keyboard input supported? */
#define HB_GTI_CLIPBOARDDATA    15  /* Get/Set clipboard */
#define HB_GTI_CLIPBOARDPASTE   16  /* Paste clipboard data into keyboard buffer */
#define HB_GTI_CURSORBLINKRATE  19  /* Get/Set cursor blinking rate in milliseconds */
#define HB_GTI_DESKTOPROWS      20  /* Get Size of desktop in character rows */
#define HB_GTI_DESKTOPCOLS      21  /* Get Size of desktop in character cols */
#define HB_GTI_FONTWEIGHT       22  /* Get/set the weight of the font used in application */
#define HB_GTI_FONTQUALITY      23  /* Get/set quality of font rendering in the application */
#define HB_GTI_FONTNAME         24  /* Set-only font name */
#define HB_GTI_CODEPAGE         25  /* codepage */
#define HB_GTI_WINTITLE         26  /* title */
#define HB_GTI_ICONFILE         27  /* icon file */
#define HB_GTI_ICONRES          28  /* icon resource */
#define HB_GTI_MOUSESTATUS      29  /* mouse enabled = 1 mouse disabled = 0 */

#define HB_GTI_INPUTFD          30  /* Get Standard input stream of application/GT */
#define HB_GTI_OUTPUTFD         31  /* Get Standard output stream of application/GT */
#define HB_GTI_ERRORFD          32  /* Get Standard error stream of application/GT */

#define HB_GTI_ESCDELAY         33  /* Get/Set escape key delay */

/* these 2 are used for MaxCol(?) and MaxRow(?) */
#define HB_GTI_VIEWMAXHEIGHT    34  /* Maximum viewable height: for current mode */
#define HB_GTI_VIEWMAXWIDTH     35  /* Maximum viewable width: either window or full screen */

#define HB_GTI_VIEWPORTHEIGHT   36  /* Current viewport height: for current mode */
#define HB_GTI_VIEWPORTWIDTH    37  /* Current viewport width: either window or full screen */

#define HB_GTI_STDOUTCON        38  /* redirect STDOUT to console */
#define HB_GTI_STDERRCON        39  /* redirect STDERR to console */

#define HB_GTI_ISCTWIN          40  /* is CTWIN supported? */
#define HB_GTI_ISMULTIWIN       41  /* is multi window supported? */
#define HB_GTI_GETWIN           42  /* get current window handle or screen settings */
#define HB_GTI_SETWIN           43  /* restore window or screen settings */
#define HB_GTI_NEWWIN           44  /* create new window */

#define HB_GTI_ADDKEYMAP        45  /* add key escape sequences */
#define HB_GTI_DELKEYMAP        46  /* del key escape sequences */

#define HB_GTI_ISUNICODE        47  /* is Unicode input/output enabled? */

#define HB_GTI_SELECTCOPY       48  /* toggles screen content selection and copy to clipboard (supported by: GTWVT) */
#define HB_GTI_RESIZABLE        49  /* toggles ability to resize window (supported by: GTWVT) */
#define HB_GTI_CLOSABLE         50  /* toggles ability to close window (supported by: GTWVT) */

/* Additional constants to enhance GT */
#define HB_GTI_NOTIFIERBLOCK    51  /* Deprecated. Use HB_K_* inkey.ch events instead. */
#define HB_GTI_SCREENSIZE       52  /* Get/Set height/width of application window in pixels */
#define HB_GTI_PALETTE          53  /* Get/Set console colors 0 - 15 given an array of 16 elements containing RGB colors */

#define HB_GTI_RESIZEMODE       54  /* Get/Set console resize mode : HB_GTI_RESIZEMODE_FONT | HB_GTI_RESIZEMODE_ROWS */
#define HB_GTI_SETPOS_XY        55  /* Get/Set current top-left position coordinates of the window by pixels */
#define HB_GTI_SETPOS_ROWCOL    56  /* Set current top-left position coordinates of the window by row/cols */

#define HB_GTI_BOXCP            57  /* Codepage used for box drawing */

#define HB_GTI_CARGO            58  /* Storage of any user defined value */
#define HB_GTI_FONTSEL          59  /* X11 style font selecting */

#define HB_GTI_INKEYFILTER      60  /* Get/Set inkey keycodes filter */
#define HB_GTI_INKEYREAD        61  /* Get/Set inkey read block */

#define HB_GTI_ALTENTER         62  /* Toggles Alt+Enter as full screen switch (supported by: GTWVT) */
#define HB_GTI_ISFULLSCREEN     63  /* Is the GT windows using the full physical display? (supported by: GTWIN, GTWVT) */
#define HB_GTI_ONLINE           64  /* Is terminal connected? */
#define HB_GTI_VERSION          65  /* Get terminal version string */

#define HB_GTI_MAXIMIZED        66  /* Get/Set Window's Maximized status (supported by: GTWVT) */
#define HB_GTI_FONTATTRIBUTE    67  /* Get/Set font attribute */
#define HB_GTI_UNITRANS         68  /* Set translation table for UNICODE characters */
#define HB_GTI_WINHANDLE        69  /* Get console window low-level handle */
#define HB_GTI_MOUSEPOS_XY      70  /* Get mouse position in pixels */
#define HB_GTI_DISPIMAGE        71  /* Display image with given name */
#define HB_GTI_REDRAWMAX        72  /* Maximum number of unchanged neighboring chars in redrawn line */
#define HB_GTI_RESIZESTEP       73  /* Enable/Disable window resizing steps */
#define HB_GTI_CLOSEMODE        74  /* Close event: 0 terminate application, >=1 generate HB_K_CLOSE, 2 disable close button */
#define HB_GTI_MINIMIZED        75  /* Get/Set Window's Minimized status (supported by: GTQTC, GTXWC) */
#define HB_GTI_QUICKEDIT        76  /* Enable/Disable quick edit mode (supported by: GTWVT) */
<<<<<<< HEAD
=======
#define HB_GTI_SYSMENUADD       77  /* Add item to window system menu with keycode to generate when selected (supported by: GTWVT) */
>>>>>>> 31e48774

/* Font weights */
#define HB_GTI_FONTW_THIN       1
#define HB_GTI_FONTW_NORMAL     2
#define HB_GTI_FONTW_BOLD       3

/* Font qualities */
#define HB_GTI_FONTQ_DRAFT      1
#define HB_GTI_FONTQ_NORMAL     2
#define HB_GTI_FONTQ_HIGH       3

/* Font attributes */
#define HB_GTI_FONTA_FIXMETRIC  0x0001
#define HB_GTI_FONTA_CLRBKG     0x0002
#define HB_GTI_FONTA_DRAWBOX    0x0004
#define HB_GTI_FONTA_CTRLCHARS  0x0008
#define HB_GTI_FONTA_NOSTRETCH  0x0010

/* Keyboard shifts states */
#define HB_GTI_KBD_SHIFT        0x000001
#define HB_GTI_KBD_CTRL         0x000002
#define HB_GTI_KBD_ALT          0x000004
#define HB_GTI_KBD_KEYPAD       0x000008
#define HB_GTI_KBD_SCROLOCK     0x000010
#define HB_GTI_KBD_NUMLOCK      0x000020
#define HB_GTI_KBD_CAPSLOCK     0x000040
#define HB_GTI_KBD_INSERT       0x000080
#define HB_GTI_KBD_LSHIFT       0x000100
#define HB_GTI_KBD_RSHIFT       0x000200
#define HB_GTI_KBD_LCTRL        0x000400
#define HB_GTI_KBD_RCTRL        0x000800
#define HB_GTI_KBD_LALT         0x001000
#define HB_GTI_KBD_RALT         0x002000
#define HB_GTI_KBD_LWIN         0x004000
#define HB_GTI_KBD_RWIN         0x008000
#define HB_GTI_KBD_MENU         0x010000

#ifdef HB_LEGACY_LEVEL4
/* Harbour GT callback events - WORK IN PROGRESS */
#define HB_GTE_ACTIVATE         1
#define HB_GTE_SETFOCUS         2
#define HB_GTE_KILLFOCUS        3
#define HB_GTE_CLOSE            4
#define HB_GTE_RESIZED          5
#endif

/* Harbour GT resizing mode constants */
#define HB_GTI_RESIZEMODE_FONT  0   /* Default */
#define HB_GTI_RESIZEMODE_ROWS  1

#endif /* HB_GTINFO_CH_ */<|MERGE_RESOLUTION|>--- conflicted
+++ resolved
@@ -151,10 +151,7 @@
 #define HB_GTI_CLOSEMODE        74  /* Close event: 0 terminate application, >=1 generate HB_K_CLOSE, 2 disable close button */
 #define HB_GTI_MINIMIZED        75  /* Get/Set Window's Minimized status (supported by: GTQTC, GTXWC) */
 #define HB_GTI_QUICKEDIT        76  /* Enable/Disable quick edit mode (supported by: GTWVT) */
-<<<<<<< HEAD
-=======
 #define HB_GTI_SYSMENUADD       77  /* Add item to window system menu with keycode to generate when selected (supported by: GTWVT) */
->>>>>>> 31e48774
 
 /* Font weights */
 #define HB_GTI_FONTW_THIN       1
