/*
 * Header file for file management functions
 *
 * Copyright 1999 David G. Holm <dholm@jsd-llc.com>
 *
 * This program is free software; you can redistribute it and/or modify
 * it under the terms of the GNU General Public License as published by
 * the Free Software Foundation; either version 2, or (at your option)
 * any later version.
 *
 * This program is distributed in the hope that it will be useful,
 * but WITHOUT ANY WARRANTY; without even the implied warranty of
 * MERCHANTABILITY or FITNESS FOR A PARTICULAR PURPOSE.  See the
 * GNU General Public License for more details.
 *
 * You should have received a copy of the GNU General Public License
 * along with this software; see the file COPYING.txt.  If not, write to
 * the Free Software Foundation, Inc., 59 Temple Place, Suite 330,
 * Boston, MA 02111-1307 USA (or visit the web site https://www.gnu.org/).
 *
 * As a special exception, the Harbour Project gives permission for
 * additional uses of the text contained in its release of Harbour.
 *
 * The exception is that, if you link the Harbour libraries with other
 * files to produce an executable, this does not by itself cause the
 * resulting executable to be covered by the GNU General Public License.
 * Your use of that executable is in no way restricted on account of
 * linking the Harbour library code into it.
 *
 * This exception does not however invalidate any other reasons why
 * the executable file might be covered by the GNU General Public License.
 *
 * This exception applies only to the code released by the Harbour
 * Project under the name Harbour.  If you copy code from other
 * Harbour Project or Free Software Foundation releases into a copy of
 * Harbour, as the General Public License permits, the exception does
 * not apply to the code that you add in this way.  To avoid misleading
 * anyone as to the status of such modified files, you must delete
 * this exception notice from them.
 *
 * If you write modifications of your own for Harbour, it is your choice
 * whether to permit this exception to apply to your modifications.
 * If you do not wish that, delete this exception notice.
 *
 */

/* NOTE: This file is also used by C code. */

#ifndef _FILEIO_CH
#define _FILEIO_CH

/* File create flags */
#define FC_NORMAL          0           /* No file attributes are set */
#define FC_READONLY        1           /* Read-only file attribute is set */
#define FC_HIDDEN          2           /* Hidden file attribute is set */
#define FC_SYSTEM          4           /* System file attribute is set */

/* File attributes flags */
#define HB_FA_ALL          0x00000000

#define HB_FA_READONLY     0x00000001  /* R */
#define HB_FA_HIDDEN       0x00000002  /* H */
#define HB_FA_SYSTEM       0x00000004  /* S */
#define HB_FA_LABEL        0x00000008  /* V */
#define HB_FA_DIRECTORY    0x00000010  /* D | S_ISDIR() */
#define HB_FA_ARCHIVE      0x00000020  /* A | S_ISREG() */
#define HB_FA_DEVICE       0x00000040  /* I | S_ISBLK() */
#define HB_FA_NORMAL       0x00000080  /*   */

#define HB_FA_ANY          ( HB_FA_READONLY + HB_FA_HIDDEN + HB_FA_SYSTEM + HB_FA_DIRECTORY + HB_FA_ARCHIVE )

#define HB_FA_TEMPORARY    0x00000100  /* T | S_ISFIFO()??? */
#define HB_FA_SPARSE       0x00000200  /* P | S_ISSOCK()??? */
#define HB_FA_REPARSE      0x00000400  /* L | S_ISLNK() */
#define HB_FA_COMPRESSED   0x00000800  /* C | S_ISCHR()??? */
#define HB_FA_OFFLINE      0x00001000  /* O */
#define HB_FA_NOTINDEXED   0x00002000  /* X */
#define HB_FA_ENCRYPTED    0x00004000  /* E */
#define HB_FA_VOLCOMP      0x00008000  /* M volume supports compression. */

/* POSIX file permission */
#define HB_FA_SUID         0x08000000  /* 4000 set user ID on execution */
#define HB_FA_SGID         0x04000000  /* 2000 set group ID on execution */
#define HB_FA_SVTX         0x02000000  /* 1000 sticky bit */
#define HB_FA_RUSR         0x01000000  /* 0400 read by owner */
#define HB_FA_WUSR         0x00800000  /* 0200 write by owner */
#define HB_FA_XUSR         0x00400000  /* 0100 execute/search by owner */
#define HB_FA_RGRP         0x00200000  /* 0040 read by group */
#define HB_FA_WGRP         0x00100000  /* 0020 write by group */
#define HB_FA_XGRP         0x00080000  /* 0010 execute/search by group */
#define HB_FA_ROTH         0x00040000  /* 0004 read by others */
#define HB_FA_WOTH         0x00020000  /* 0002 write by others */
#define HB_FA_XOTH         0x00010000  /* 0001 execute/search by others */

/* File access flags */
#define FO_READ            0           /* File is opened for reading */
#define FO_WRITE           1           /* File is opened for writing */
#define FO_READWRITE       2           /* File is opened for reading and writing */

/* File open flags */
<<<<<<< HEAD
#define HB_FO_CREAT        0x0100      /* create and open file */
#define HB_FO_TRUNC        0x0200      /* open with truncation */
#define HB_FO_EXCL         0x0400      /* create and open only if file doesn't exist */
#define HB_FO_DEFAULTS     0x1000      /* Use SET command defaults */

/* Constants breaking Cl*pper namespace.
   Leaving it here for compatibility */
#define FO_CREAT           HB_FO_CREAT /* Harbour extension */
#define FO_TRUNC           HB_FO_TRUNC /* Harbour extension */
#define FO_EXCL            HB_FO_EXCL  /* Harbour extension */
=======
#define FO_CREAT           0x0100      /* create and open file */
#define FO_TRUNC           0x0200      /* open with truncation */
#define FO_EXCL            0x0400      /* create and open only if file doesn't exist */
#define FO_DEFAULTS        0x1000      /* Use SET command defaults */
>>>>>>> a173d31a

/* File sharing flags */
#define FO_COMPAT          0           /* No sharing specified */
#define FO_EXCLUSIVE       16          /* Deny further attempts to open the file */
#define FO_DENYWRITE       32          /* Deny further attempts to open the file for writing */
#define FO_DENYREAD        48          /* Deny further attempts to open the file for reading */
#define FO_DENYNONE        64          /* Do not deny any further attempts to open the file */
#define FO_SHARED          FO_DENYNONE

/* File seek mode flags */
#define FS_SET             0           /* Seek from beginning of file */
#define FS_RELATIVE        1           /* Seek from current file pointer */
#define FS_END             2           /* Seek from end of file */

/* File mode flags */
#define FD_BINARY          1           /* Binary mode (raw) */
#define FD_RAW             FD_BINARY
#define FD_TEXT            2           /* Text mode (cooked) */
#define FD_COOKED          FD_TEXT
#define FD_ASCII           FD_TEXT

/* File system error codes */
#define F_ERROR            ( -1 )      /* Unspecified error */

/* hb_FLock() extended file locking flags */
#define HB_FLX_EXCLUSIVE   0x0000      /* Exclusive lock */
#define HB_FLX_SHARED      0x0100      /* Shared lock */
#define HB_FLX_NO_WAIT     0x0000      /* Do not wait for successful lock */
#define HB_FLX_WAIT        0x0200      /* Wait for lock until success */

/* hb_DiskSpace() types */
#define HB_DISK_AVAIL      0
#define HB_DISK_FREE       1
#define HB_DISK_USED       2
#define HB_DISK_TOTAL      3

#endif /* _FILEIO_CH */<|MERGE_RESOLUTION|>--- conflicted
+++ resolved
@@ -98,7 +98,6 @@
 #define FO_READWRITE       2           /* File is opened for reading and writing */
 
 /* File open flags */
-<<<<<<< HEAD
 #define HB_FO_CREAT        0x0100      /* create and open file */
 #define HB_FO_TRUNC        0x0200      /* open with truncation */
 #define HB_FO_EXCL         0x0400      /* create and open only if file doesn't exist */
@@ -106,15 +105,10 @@
 
 /* Constants breaking Cl*pper namespace.
    Leaving it here for compatibility */
-#define FO_CREAT           HB_FO_CREAT /* Harbour extension */
-#define FO_TRUNC           HB_FO_TRUNC /* Harbour extension */
-#define FO_EXCL            HB_FO_EXCL  /* Harbour extension */
-=======
-#define FO_CREAT           0x0100      /* create and open file */
-#define FO_TRUNC           0x0200      /* open with truncation */
-#define FO_EXCL            0x0400      /* create and open only if file doesn't exist */
-#define FO_DEFAULTS        0x1000      /* Use SET command defaults */
->>>>>>> a173d31a
+#define FO_CREAT           HB_FO_CREAT     /* Harbour extension */
+#define FO_TRUNC           HB_FO_TRUNC     /* Harbour extension */
+#define FO_EXCL            HB_FO_EXCL      /* Harbour extension */
+#define FO_DEFAULTS        HB_FO_DEFAULTS  /* Use SET command defaults */
 
 /* File sharing flags */
 #define FO_COMPAT          0           /* No sharing specified */
