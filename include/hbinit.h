--- conflicted
+++ resolved
@@ -60,20 +60,8 @@
    defined but not used static variable initialized with this method. */
 #if defined( __cplusplus ) && ! defined( HB_STATIC_STARTUP ) && \
     ! defined( HB_PRAGMA_STARTUP ) && ! defined( HB_GNUC_STARTUP ) && \
-<<<<<<< HEAD
-    ! defined( HB_INITSEG_STARTUP ) && ! defined( HB_DATASEG_STARTUP )
-
-   /* GCC 5.x will show 'defined but not used [Wunused-variable]' warning
-      for the static variable initialized with the init function, so we're
-      using the native GCC method instead. */
-   #if !( defined( __GNUC__ ) && ( __GNUC__ - 0 >= 5 ) )
-      #define HB_STATIC_STARTUP
-   #endif
-=======
-    ! defined( HB_INITSEG_STARTUP ) && ! defined( HB_DATASEG_STARTUP ) && \
     ! defined( __GNUC__ )
    #define HB_STATIC_STARTUP
->>>>>>> 35fe3bec
 #endif
 
 #define HB_INIT_SYMBOLS_COUNT ( sizeof( symbols_table ) / sizeof( HB_SYMB ) )
