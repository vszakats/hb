--- conflicted
+++ resolved
@@ -83,12 +83,7 @@
 #define HB_VSCOMP_MEMVAR     ( HB_VSCOMP_PUBLIC | HB_VSCOMP_PRIVATE )
 #define HB_VSCOMP_TH_STATIC  ( HB_VSCOMP_STATIC | HB_VSCOMP_THREAD )
 
-<<<<<<< HEAD
 /* return detailed information about a class of variable */
-extern int hb_compVariableScope( HB_COMP_DECL, const char * );
-=======
-/* return detailed information about a class of variable  */
->>>>>>> 5f1da37f
 #define HB_VS_UNDECLARED      0
 /* variables declared in a current codeblock/function/procedure */
 #define HB_VS_CBLOCAL_VAR     1     /* func/proc local variables and parameters used in codeblock (detached) */
