--- conflicted
+++ resolved
@@ -369,31 +369,19 @@
 #command REPLACE [<f1> WITH <x1> [, <fN> WITH <xN>]] ;
                  [FOR <for>] [WHILE <while>] [NEXT <next>] ;
                  [RECORD <rec>] [<rest:REST>] [ALL] => ;
-<<<<<<< HEAD
-         dbEval( {|| _FIELD-><f1> := <x1> [, _FIELD-><fN> := <xN>] }, ;
-=======
-         DBEval( {|| _FIELD-><f1> := <x1>[, _FIELD-><fN> := <xN>] }, ;
->>>>>>> e5403607
+         dbEval( {|| _FIELD-><f1> := <x1>[, _FIELD-><fN> := <xN>] }, ;
                  <{for}>, <{while}>, <next>, <rec>, <.rest.> )
 #command REPLACE <f1> WITH <v1>[, <fN> WITH <vN>] => ;
          _FIELD-><f1> := <v1> [; _FIELD-><fN> := <vN>]
 
 #command DELETE [FOR <for>] [WHILE <while>] [NEXT <next>] ;
                 [RECORD <rec>] [<rest:REST>] [ALL] => ;
-<<<<<<< HEAD
          dbEval( {|| dbDelete() }, <{for}>, <{while}>, <next>, <rec>, <.rest.> )
-=======
-         DBEval( {|| dbDelete() }, <{for}>, <{while}>, <next>, <rec>, <.rest.> )
->>>>>>> e5403607
 #command DELETE                  =>  dbDelete()
 
 #command RECALL [FOR <for>] [WHILE <while>] [NEXT <next>] ;
                 [RECORD <rec>] [<rest:REST>] [ALL] => ;
-<<<<<<< HEAD
          dbEval( {|| dbRecall() }, <{for}>, <{while}>, <next>, <rec>, <.rest.> )
-=======
-         DBEval( {|| dbRecall() }, <{for}>, <{while}>, <next>, <rec>, <.rest.> )
->>>>>>> e5403607
 #command RECALL                  =>  dbRecall()
 
 #command CREATE <(db)> [FROM <(src)>] [VIA <rdd>] [ALIAS <a>] ;
@@ -460,11 +448,7 @@
 #command UPDATE [FROM <(alias)>] [ON <key>] [<rand:RANDOM>] ;
                 [REPLACE <f1> WITH <x1> [, <fN> WITH <xN>]] => ;
          __dbUpdate( <(alias)>, <{key}>, <.rand.>, ;
-<<<<<<< HEAD
-                     {|| _FIELD-><f1> := <x1> [, _FIELD-><fN> := <xN>] } )
-=======
                      {|| _FIELD-><f1> := <x1>[, _FIELD-><fN> := <xN>] } )
->>>>>>> e5403607
 
 #command JOIN [WITH <(alias)>] [TO <f>] [FIELDS <fields,...>] [FOR <for>] => ;
          __dbJoin( <(alias)>, <(f)>, { <(fields)> }, ;
@@ -473,37 +457,22 @@
 #command COUNT [TO <v>] ;
                [FOR <for>] [WHILE <while>] [NEXT <next>] ;
                [RECORD <rec>] [<rest:REST>] [ALL] => ;
-<<<<<<< HEAD
          <v> := 0 ; dbEval( {|| <v> := <v> + 1 }, ;
-=======
-         <v> := 0 ; DBEval( {|| <v> := <v> + 1 }, ;
->>>>>>> e5403607
                             <{for}>, <{while}>, <next>, <rec>, <.rest.> )
 
 #command SUM [ <x1>[, <xN>]  TO  <v1> [, <vN>]] ;
              [FOR <for>] [WHILE <while>] [NEXT <next>] ;
              [RECORD <rec>] [<rest:REST>] [ALL] => ;
-<<<<<<< HEAD
-         <v1> := [ <vN> := ] 0 ;;
-         dbEval( {|| <v1> := <v1> + <x1> [, <vN> := <vN> + <xN> ] }, ;
-=======
          <v1> :=[ <vN> :=] 0 ;;
-         DBEval( {|| <v1> := <v1> + <x1>[, <vN> := <vN> + <xN>] }, ;
->>>>>>> e5403607
+         dbEval( {|| <v1> := <v1> + <x1>[, <vN> := <vN> + <xN>] }, ;
                  <{for}>, <{while}>, <next>, <rec>, <.rest.> )
 
 #command AVERAGE [ <x1> [, <xN>]  TO  <v1>[, <vN>]] ;
                  [FOR <for>] [WHILE <while>] [NEXT <next>] ;
                  [RECORD <rec>] [<rest:REST>] [ALL] => ;
-<<<<<<< HEAD
-         M->__Avg := <v1> := [ <vN> := ] 0 ;;
+         M->__Avg := <v1> :=[ <vN> :=] 0 ;;
          dbEval( {|| M->__Avg := M->__Avg + 1, ;
-                 <v1> := <v1> + <x1> [, <vN> := <vN> + <xN>] }, ;
-=======
-         M->__Avg := <v1> :=[ <vN> :=] 0 ;;
-         DBEval( {|| M->__Avg := M->__Avg + 1, ;
                  <v1> := <v1> + <x1>[, <vN> := <vN> + <xN>] }, ;
->>>>>>> e5403607
                  <{for}>, <{while}>, <next>, <rec>, <.rest.> ) ;;
          <v1> := <v1> / M->__Avg[ ; <vN> := <vN> / M->__Avg]
 
