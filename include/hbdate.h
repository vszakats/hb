/*
 * Header file for the Date API
 *
 * Copyright 1999-2001 Viktor Szakats (vszakats.net/harbour)
 *
 * This program is free software; you can redistribute it and/or modify
 * it under the terms of the GNU General Public License as published by
 * the Free Software Foundation; either version 2, or (at your option)
 * any later version.
 *
 * This program is distributed in the hope that it will be useful,
 * but WITHOUT ANY WARRANTY; without even the implied warranty of
 * MERCHANTABILITY or FITNESS FOR A PARTICULAR PURPOSE.  See the
 * GNU General Public License for more details.
 *
 * You should have received a copy of the GNU General Public License
 * along with this software; see the file COPYING.txt.  If not, write to
 * the Free Software Foundation, Inc., 59 Temple Place, Suite 330,
 * Boston, MA 02111-1307 USA (or visit the web site https://www.gnu.org/).
 *
 * As a special exception, the Harbour Project gives permission for
 * additional uses of the text contained in its release of Harbour.
 *
 * The exception is that, if you link the Harbour libraries with other
 * files to produce an executable, this does not by itself cause the
 * resulting executable to be covered by the GNU General Public License.
 * Your use of that executable is in no way restricted on account of
 * linking the Harbour library code into it.
 *
 * This exception does not however invalidate any other reasons why
 * the executable file might be covered by the GNU General Public License.
 *
 * This exception applies only to the code released by the Harbour
 * Project under the name Harbour.  If you copy code from other
 * Harbour Project or Free Software Foundation releases into a copy of
 * Harbour, as the General Public License permits, the exception does
 * not apply to the code that you add in this way.  To avoid misleading
 * anyone as to the status of such modified files, you must delete
 * this exception notice from them.
 *
 * If you write modifications of your own for Harbour, it is your choice
 * whether to permit this exception to apply to your modifications.
 * If you do not wish that, delete this exception notice.
 *
 */

#ifndef HB_DATE_H_
#define HB_DATE_H_

#include "hbdefs.h"

HB_EXTERN_BEGIN

extern HB_EXPORT double hb_secondsCPU( int n );

extern HB_EXPORT double hb_dateSeconds( void );
/* return UTC julian timestamp in milliseconds */
extern HB_EXPORT HB_MAXUINT hb_dateMilliSeconds( void );

/* functions to operate on julian date values */

extern HB_EXPORT void   hb_dateTimeStr( char * pszTime );
extern HB_EXPORT void   hb_dateToday( int * piYear, int * piMonth, int * piDay );

extern HB_EXPORT long   hb_dateEncode( int iYear, int iMonth, int iDay );
extern HB_EXPORT void   hb_dateDecode( long julian, int * piYear, int * piMonth, int * piDay );
extern HB_EXPORT void   hb_dateStrPut( char * szDate, int iYear, int iMonth, int iDay );
extern HB_EXPORT void   hb_dateStrGet( const char * szDate, int * piYear, int * piMonth, int * piDay );
extern HB_EXPORT char * hb_dateDecStr( char * szDate, long lJulian );
extern HB_EXPORT long   hb_dateEncStr( const char * szDate );
extern HB_EXPORT int    hb_dateDOW( int iYear, int iMonth, int iDay );
extern HB_EXPORT int    hb_dateJulianDOW( long lJulian );

/* RTL functions */
extern HB_EXPORT const char * hb_dateCMonth( int iMonth );
extern HB_EXPORT const char * hb_dateCDOW( int iDay );
extern HB_EXPORT char *       hb_dateFormat( const char * szDate, char * szFormattedDate, const char * szDateFormat );
extern HB_EXPORT long         hb_dateUnformat( const char * szDate, const char * szDateFormat );

/* functions to operate on time values */

extern HB_EXPORT long   hb_timeEncode( int iHour, int iMinutes, int iSeconds, int iMSec );
extern HB_EXPORT void   hb_timeDecode( long lMilliSec, int * piHour, int * piMinutes,
                                       int * piSeconds, int * piMSec );
extern HB_EXPORT char * hb_timeStr( char * szTime, long lMilliSec );
extern HB_EXPORT HB_BOOL hb_timeStrGet( const char * szTime,
                                        int * piHour, int * piMinutes,
                                        int * piSeconds, int * piMSec );

extern HB_EXPORT void   hb_timeStrRawGet( const char * szTime,
                                          int * piHour, int * piMinutes,
                                          int * piSeconds, int * piMSec );

/* functions to operate on date and time values */

extern HB_EXPORT void hb_timeStampGetLocal( int * piYear, int * piMonth, int * piDay,
                                            int * piHour, int * piMinutes,
                                            int * piSeconds, int * piMSec );
extern HB_EXPORT void   hb_timeStampGet( long * plJulian, long * plMilliSec );

extern HB_EXPORT long   hb_timeUTCOffset( void ); /* in seconds */
extern HB_EXPORT double hb_timeLocalToUTC( double dTimeStamp );
extern HB_EXPORT long hb_timeStampUTCOffset( int iYear, int iMonth, int iDay,
                                             int iHour, int iMinutes, int iSeconds );

extern HB_EXPORT char * hb_timeStampStrRawPut( char * szDateTime, long lJulian, long lMilliSec );
extern HB_EXPORT void   hb_timeStampStrRawGet( const char * szDateTime, long * plJulian, long * plMilliSec );

extern HB_EXPORT char * hb_timeStampStr( char * szDateTime, long lJulian, long lMilliSec );
extern HB_EXPORT HB_BOOL hb_timeStampStrGet( const char * szDateTime,
                                            int * piYear, int * piMonth, int * piDay,
                                            int * piHour, int * piMinutes, int * piSeconds,
                                            int * piMSec );
extern HB_EXPORT HB_BOOL hb_timeStampStrGetDT( const char * szDateTime,
                                              long * plJulian, long * plMilliSec );

extern HB_EXPORT double hb_timeStampPackDT( long lJulian, long lMilliSec );
extern HB_EXPORT void   hb_timeStampUnpackDT( double dTimeStamp,
                                              long * plJulian, long * plMilliSec );
extern HB_EXPORT double hb_timeStampPack( int iYear, int iMonth, int iDay,
                                          int iHour, int iMinutes, int iSeconds, int iMSec );
extern HB_EXPORT void   hb_timeStampUnpack( double dTimeStamp,
                                            int * piYear, int * piMonth, int * piDay,
                                            int * piHour, int * piMinutes, int * piSeconds,
                                            int * piMSec );
extern HB_EXPORT double hb_timeStampPackD( int iYear, int iMonth, int iDay,
                                           int iHour, int iMinutes, double dSeconds );
extern HB_EXPORT void   hb_timeStampUnpackD( double dTimeStamp,
                                             int * piYear, int * piMonth, int * piDay,
                                             int * piHour, int * piMinutes, double * pdSeconds );

/* RTL functions */
extern HB_EXPORT char * hb_timeFormat( char * szBuffer, const char * szTimeFormat, long lMilliSec );
extern HB_EXPORT char * hb_timeStampFormat( char * szBuffer,
                                            const char * szDateFormat, const char * szTimeFormat,
                                            long lJulian, long lMilliSec );

extern HB_EXPORT long   hb_timeUnformat( const char * szTime, const char * szTimeFormat );
extern HB_EXPORT void   hb_timeStampUnformat( const char * szDateTime,
                                              const char * szDateFormat, const char * szTimeFormat,
                                              long * plJulian, long * plMilliSec );

HB_EXTERN_END

#define HB_MINUTES_PER_DAY    ( 24 * 60 )
#define HB_SECONDS_PER_DAY    ( HB_MINUTES_PER_DAY * 60 )
#define HB_MILLISECS_PER_DAY  ( HB_SECONDS_PER_DAY * 1000 )

#define HB_TIMEDIFF_DEC       6     /* default number of decimal places in numeric timestamp diff values */

<<<<<<< HEAD
#if ( defined( _POSIX_C_SOURCE ) || defined( _XOPEN_SOURCE ) || \
      defined( _BSD_SOURCE ) || defined( _SVID_SOURCE ) || \
      defined( HB_OS_SUNOS ) || defined( HB_OS_BEOS ) || \
      defined( HB_OS_ANDROID ) ) && \
   ! defined( HB_OS_DARWIN_5 ) && ! defined( HB_HAS_LOCALTIME_R )
   #define HB_HAS_LOCALTIME_R
=======
#if ! defined( HB_HAS_LOCALTIME_R )
#  if ( defined( _POSIX_C_SOURCE ) || defined( _XOPEN_SOURCE ) || \
        defined( _BSD_SOURCE ) || defined( _SVID_SOURCE ) || \
        defined( HB_OS_SUNOS ) || defined( HB_OS_BEOS ) || \
        defined( HB_OS_ANDROID ) ) && \
      ! defined( HB_OS_DARWIN_5 )
#     define HB_HAS_LOCALTIME_R
#  elif defined( __WATCOMC__ )
#     if defined(__STDC_WANT_LIB_EXT1__) && __STDC_WANT_LIB_EXT1__ == 1
#        define HB_HAS_LOCALTIME_R
#        define localtime_r   localtime_s
#        define gmtime_r      gmtime_s
#     elif ! defined( NO_EXT_KEYS )
#        define HB_HAS_LOCALTIME_R
#        define localtime_r   _localtime
#        define gmtime_r      _gmtime
#     endif
#  endif
>>>>>>> dc326d6f
#endif

#endif /* HB_DATE_H_ */<|MERGE_RESOLUTION|>--- conflicted
+++ resolved
@@ -148,14 +148,6 @@
 
 #define HB_TIMEDIFF_DEC       6     /* default number of decimal places in numeric timestamp diff values */
 
-<<<<<<< HEAD
-#if ( defined( _POSIX_C_SOURCE ) || defined( _XOPEN_SOURCE ) || \
-      defined( _BSD_SOURCE ) || defined( _SVID_SOURCE ) || \
-      defined( HB_OS_SUNOS ) || defined( HB_OS_BEOS ) || \
-      defined( HB_OS_ANDROID ) ) && \
-   ! defined( HB_OS_DARWIN_5 ) && ! defined( HB_HAS_LOCALTIME_R )
-   #define HB_HAS_LOCALTIME_R
-=======
 #if ! defined( HB_HAS_LOCALTIME_R )
 #  if ( defined( _POSIX_C_SOURCE ) || defined( _XOPEN_SOURCE ) || \
         defined( _BSD_SOURCE ) || defined( _SVID_SOURCE ) || \
@@ -174,7 +166,6 @@
 #        define gmtime_r      _gmtime
 #     endif
 #  endif
->>>>>>> dc326d6f
 #endif
 
 #endif /* HB_DATE_H_ */