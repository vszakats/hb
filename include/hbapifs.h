/*
 * Harbour Project source code:
 * Header file for the Filesys API
 *
 * Copyright 1999 David G. Holm <dholm@jsd-llc.com>
 * www - http://harbour-project.org
 *
 * This program is free software; you can redistribute it and/or modify
 * it under the terms of the GNU General Public License as published by
 * the Free Software Foundation; either version 2, or (at your option)
 * any later version.
 *
 * This program is distributed in the hope that it will be useful,
 * but WITHOUT ANY WARRANTY; without even the implied warranty of
 * MERCHANTABILITY or FITNESS FOR A PARTICULAR PURPOSE.  See the
 * GNU General Public License for more details.
 *
 * You should have received a copy of the GNU General Public License
 * along with this software; see the file COPYING.txt.  If not, write to
 * the Free Software Foundation, Inc., 59 Temple Place, Suite 330,
 * Boston, MA 02111-1307 USA (or visit the web site https://www.gnu.org/).
 *
 * As a special exception, the Harbour Project gives permission for
 * additional uses of the text contained in its release of Harbour.
 *
 * The exception is that, if you link the Harbour libraries with other
 * files to produce an executable, this does not by itself cause the
 * resulting executable to be covered by the GNU General Public License.
 * Your use of that executable is in no way restricted on account of
 * linking the Harbour library code into it.
 *
 * This exception does not however invalidate any other reasons why
 * the executable file might be covered by the GNU General Public License.
 *
 * This exception applies only to the code released by the Harbour
 * Project under the name Harbour.  If you copy code from other
 * Harbour Project or Free Software Foundation releases into a copy of
 * Harbour, as the General Public License permits, the exception does
 * not apply to the code that you add in this way.  To avoid misleading
 * anyone as to the status of such modified files, you must delete
 * this exception notice from them.
 *
 * If you write modifications of your own for Harbour, it is your choice
 * whether to permit this exception to apply to your modifications.
 * If you do not wish that, delete this exception notice.
 *
 */

#ifndef HB_APIFS_H_
#define HB_APIFS_H_

#include "hbapi.h"
#include "fileio.ch"

HB_EXTERN_BEGIN

#define FS_ERROR ( HB_FHANDLE ) F_ERROR

/* File locking flags */
#define FL_LOCK       0x0000   /* Lock a region */
#define FL_UNLOCK     0x0001   /* Unlock a region */
#define FL_MASK       0x00FF   /* Mask for lock type */

/* Extended file locking flags */
#define FLX_EXCLUSIVE HB_FLX_EXCLUSIVE  /* Exclusive lock */
#define FLX_SHARED    HB_FLX_SHARED     /* Shared lock */
#define FLX_WAIT      HB_FLX_WAIT       /* Wait for lock until success */

/* File inheritance flags */
#define FO_INHERITED  0x0000   /* Spawned processes can inherit this file handle */
#define FO_PRIVATE    0x0080   /* Spawned processes can not inherit this file handle */

/* Extended file open mode flags */
#define FXO_TRUNCATE  0x0100   /* Create (truncate if exists) */
#define FXO_APPEND    0x0200   /* Create (append if exists) */
#define FXO_UNIQUE    0x0400   /* Create unique file FO_EXCL ??? */
#define FXO_FORCEEXT  0x0800   /* Force default extension */
#define FXO_DEFAULTS  0x1000   /* Use SET command defaults */
#define FXO_DEVICERAW 0x2000   /* Open devices in raw mode */
/* Harbour extension */
#define FXO_NOSEEKPOS FXO_DEVICERAW /* seek pos not needed in regular file */
#define FXO_SHARELOCK 0x4000        /* emulate MS-DOS SH_DENY* mode in POSIX OS */
#define FXO_COPYNAME  0x8000        /* copy final szPath into pszFileName */

/* these definitions should be cleared,
 * now they only help to clean lower level code
 */
#define HB_FA_FIFO            HB_FA_TEMPORARY   /* S_ISFIFO() */
#define HB_FA_FILE            HB_FA_ARCHIVE     /* S_ISREG() */
#define HB_FA_BLKDEVICE       HB_FA_DEVICE      /* S_ISBLK() */
#define HB_FA_CHRDEVICE       HB_FA_COMPRESSED  /* S_ISCHR() */
#define HB_FA_SOCKET          HB_FA_SPARSE      /* S_ISSOCK() */
#define HB_FA_LINK            HB_FA_REPARSE     /* S_ISLNK() */

#define HB_FA_UGVS            ( HB_FA_SUID | HB_FA_SGID | HB_FA_SVTX )
#define HB_FA_RWXU            ( HB_FA_RUSR | HB_FA_WUSR | HB_FA_XUSR )
#define HB_FA_RWXG            ( HB_FA_RGRP | HB_FA_WGRP | HB_FA_XGRP )
#define HB_FA_RWXO            ( HB_FA_ROTH | HB_FA_WOTH | HB_FA_XOTH )

#if defined( HB_OS_VXWORKS ) && ! defined( S_ISVTX )
#  define S_ISVTX 0
#endif

/* macros to convert Harbour attributes to POSIX ones */
#define HB_FA_POSIX_SID(a)    ( ( ( ( a ) & HB_FA_SVTX ) ? S_ISVTX : 0 ) | \
                                ( ( ( a ) & HB_FA_SGID ) ? S_ISGID : 0 ) | \
                                ( ( ( a ) & HB_FA_SUID ) ? S_ISUID : 0 ) )
#define HB_FA_POSIX_OTH(a)    ( ( ( ( a ) & HB_FA_XOTH ) ? S_IXOTH : 0 ) | \
                                ( ( ( a ) & HB_FA_WOTH ) ? S_IWOTH : 0 ) | \
                                ( ( ( a ) & HB_FA_ROTH ) ? S_IROTH : 0 ) )
#define HB_FA_POSIX_GRP(a)    ( ( ( ( a ) & HB_FA_XGRP ) ? S_IXGRP : 0 ) | \
                                ( ( ( a ) & HB_FA_WGRP ) ? S_IWGRP : 0 ) | \
                                ( ( ( a ) & HB_FA_RGRP ) ? S_IRGRP : 0 ) )
#define HB_FA_POSIX_USR(a)    ( ( ( ( a ) & HB_FA_XUSR ) ? S_IXUSR : 0 ) | \
                                ( ( ( a ) & HB_FA_WUSR ) ? S_IWUSR : 0 ) | \
                                ( ( ( a ) & HB_FA_RUSR ) ? S_IRUSR : 0 ) )

#define HB_FA_POSIX_ATTR(a)   ( HB_FA_POSIX_OTH(a) | \
                                HB_FA_POSIX_GRP(a) | \
                                HB_FA_POSIX_USR(a) | \
                                HB_FA_POSIX_SID(a) )

extern HB_EXPORT HB_BOOL    hb_fsChDir       ( const char * pszDirName ); /* change working directory */
extern HB_EXPORT HB_ERRCODE hb_fsChDrv       ( int iDrive ); /* change working drive */
extern HB_EXPORT void       hb_fsClose       ( HB_FHANDLE hFileHandle ); /* close a file */
extern HB_EXPORT void       hb_fsCommit      ( HB_FHANDLE hFileHandle ); /* commit updates of a file */
extern HB_EXPORT HB_FHANDLE hb_fsCreate      ( const char * pszFileName, HB_FATTR ulAttr ); /* create a file */
extern HB_EXPORT HB_FHANDLE hb_fsCreateEx    ( const char * pszFileName, HB_FATTR ulAttr, HB_USHORT uiFlags ); /* create a file, with specific open mode */
extern HB_EXPORT HB_FHANDLE hb_fsCreateTemp  ( const char * pszDir, const char * pszPrefix, HB_FATTR ulAttr, char * pszName ); /* create a temporary file from components */
extern HB_EXPORT HB_FHANDLE hb_fsCreateTempEx( char * pszName, const char * pszDir, const char * pszPrefix, const char * pszExt, HB_FATTR ulAttr ); /* create a temporary file from components */
extern HB_EXPORT HB_ERRCODE hb_fsTempDir     ( char * pszDir ); /* full buffer with system temp directory (or empty on error) */
extern HB_EXPORT const char * hb_fsCurDir    ( int iDrive ); /* retrieve a static pointer containing current directory for specified drive */
extern HB_EXPORT HB_ERRCODE hb_fsCurDirBuff  ( int iDrive, char * pbyBuffer, HB_SIZE nLen ); /* copy current directory for given drive into a buffer */
extern HB_EXPORT void       hb_fsBaseDirBuff ( char * pbyBuffer ); /* retrieve the base dir of the executable */
extern HB_EXPORT int        hb_fsCurDrv      ( void ); /* retrieve current drive number */
extern HB_EXPORT HB_BOOL    hb_fsDelete      ( const char * pszFileName ); /* delete a file */
extern HB_EXPORT HB_BOOL    hb_fsEof         ( HB_FHANDLE hFileHandle ); /* determine if an open file is position at end-of-file */
extern HB_EXPORT HB_ERRCODE hb_fsError       ( void ); /* retrieve file system error */
extern HB_EXPORT HB_ERRCODE hb_fsOsError     ( void ); /* retrieve system dependant file system error */
extern HB_EXPORT HB_BOOL    hb_fsFile        ( const char * pszFileName ); /* determine if a file exists */
extern HB_EXPORT HB_BOOL    hb_fsIsDirectory ( const char * pszFileName );
extern HB_EXPORT HB_FOFFSET hb_fsFSize       ( const char * pszFileName, HB_BOOL bUseDirEntry ); /* determine the size of a file */
extern HB_EXPORT HB_FHANDLE hb_fsExtOpen     ( const char * pszFileName, const char * pDefExt,
                                               HB_USHORT uiFlags, const char * pPaths, PHB_ITEM pError ); /* open a file using default extension and a list of paths */
extern HB_EXPORT char *     hb_fsExtName     ( const char * pszFileName, const char * pDefExt,
                                               HB_USHORT uiExFlags, const char * pPaths ); /* convert file name for hb_fsExtOpen, caller must free the returned buffer */
extern HB_EXPORT HB_ERRCODE hb_fsIsDrv       ( int iDrive ); /* determine if a drive number is a valid drive */
extern HB_EXPORT HB_BOOL    hb_fsIsDevice    ( HB_FHANDLE hFileHandle ); /* determine if a file is attached to a device (console?) */
extern HB_EXPORT HB_BOOL    hb_fsLock        ( HB_FHANDLE hFileHandle, HB_ULONG ulStart, HB_ULONG ulLength, HB_USHORT uiMode ); /* request a lock on a portion of a file */
extern HB_EXPORT HB_BOOL    hb_fsLockLarge   ( HB_FHANDLE hFileHandle, HB_FOFFSET nStart,
                                               HB_FOFFSET nLength, HB_USHORT uiMode ); /* request a lock on a portion of a file using 64bit API */
extern HB_EXPORT int        hb_fsLockTest    ( HB_FHANDLE hFileHandle, HB_FOFFSET nStart,
                                               HB_FOFFSET nLength, HB_USHORT uiMode );
extern HB_EXPORT HB_BOOL    hb_fsMkDir       ( const char * pszDirName ); /* create a directory */
extern HB_EXPORT HB_FHANDLE hb_fsOpen        ( const char * pszFileName, HB_USHORT uiFlags ); /* open a file */
extern HB_EXPORT HB_USHORT  hb_fsRead        ( HB_FHANDLE hFileHandle, void * pBuff, HB_USHORT uiCount ); /* read contents of a file into a buffer (<=64K) */
extern HB_EXPORT HB_SIZE    hb_fsReadLarge   ( HB_FHANDLE hFileHandle, void * pBuff, HB_SIZE nCount ); /* read contents of a file into a buffer (>64K) */
extern HB_EXPORT HB_SIZE    hb_fsReadAt      ( HB_FHANDLE hFileHandle, void * pBuff, HB_SIZE nCount, HB_FOFFSET nOffset ); /* read from given offset contents of a file into a buffer (>64K) */
extern HB_EXPORT HB_BOOL    hb_fsRmDir       ( const char * pszDirName ); /* remove a directory */
extern HB_EXPORT HB_BOOL    hb_fsRename      ( const char * pszOldName, const char * pszNewName ); /* rename a file */
extern HB_EXPORT HB_ULONG   hb_fsSeek        ( HB_FHANDLE hFileHandle, HB_LONG lOffset, HB_USHORT uiMode ); /* reposition an open file */
extern HB_EXPORT HB_FOFFSET hb_fsSeekLarge   ( HB_FHANDLE hFileHandle, HB_FOFFSET nOffset, HB_USHORT uiFlags ); /* reposition an open file using 64bit API */
extern HB_EXPORT HB_FOFFSET hb_fsTell        ( HB_FHANDLE hFileHandle ); /* retrieve the current position of a file */
extern HB_EXPORT int        hb_fsSetDevMode  ( HB_FHANDLE hFileHandle, int iDevMode ); /* change the device mode of a file (text/binary) */
extern HB_EXPORT HB_BOOL    hb_fsGetFileTime ( const char * pszFileName, long * plJulian, long * plMillisec );
extern HB_EXPORT HB_BOOL    hb_fsSetFileTime ( const char * pszFileName, long lJulian, long lMillisec );
extern HB_EXPORT HB_BOOL    hb_fsGetAttr     ( const char * pszFileName, HB_FATTR * pulAttr );
extern HB_EXPORT HB_BOOL    hb_fsSetAttr     ( const char * pszFileName, HB_FATTR ulAttr );
extern HB_EXPORT HB_BOOL    hb_fsGetCWD      ( char * pszBuffer, HB_SIZE nSize );
extern HB_EXPORT HB_BOOL    hb_fsSetCWD      ( const char * pszDirName );
extern HB_EXPORT void       hb_fsSetError    ( HB_ERRCODE uiError ); /* set the file system OS error number */
extern HB_EXPORT void       hb_fsSetIOError  ( HB_BOOL fResult, HB_USHORT uiOperation ); /* set the file system error number after IO operation */
extern HB_EXPORT HB_BOOL    hb_fsTruncAt     ( HB_FHANDLE hFileHandle, HB_FOFFSET nOffset ); /* truncate file to given size */
extern HB_EXPORT HB_USHORT  hb_fsWrite       ( HB_FHANDLE hFileHandle, const void * pBuff, HB_USHORT uiCount ); /* write to an open file from a buffer (<=64K) */
extern HB_EXPORT HB_SIZE    hb_fsWriteLarge  ( HB_FHANDLE hFileHandle, const void * pBuff, HB_SIZE nCount ); /* write to an open file from a buffer (>64K) */
extern HB_EXPORT HB_SIZE    hb_fsWriteAt     ( HB_FHANDLE hFileHandle, const void * pBuff, HB_SIZE nCount, HB_FOFFSET nOffset ); /* write to an open file at given offset from a buffer (>64K) */
extern HB_EXPORT HB_FHANDLE hb_fsPOpen       ( const char * pszFileName, const char * pszMode );
extern HB_EXPORT HB_BOOL    hb_fsPipeCreate  ( HB_FHANDLE hPipe[ 2 ] );
extern HB_EXPORT HB_BOOL    hb_fsPipeUnblock ( HB_FHANDLE hPipeHandle );
extern HB_EXPORT HB_SIZE    hb_fsPipeIsData  ( HB_FHANDLE hPipeHandle, HB_SIZE nBufferSize, HB_MAXINT nTimeOut );
extern HB_EXPORT HB_SIZE    hb_fsPipeRead    ( HB_FHANDLE hPipeHandle, void * buffer, HB_SIZE nSize, HB_MAXINT nTimeOut );
extern HB_EXPORT int        hb_fsIsPipeOrSock( HB_FHANDLE hPipeHandle );
extern HB_EXPORT HB_FHANDLE hb_fsGetOsHandle ( HB_FHANDLE hFileHandle );
extern HB_EXPORT HB_ERRCODE hb_fsGetFError   ( void ); /* get FError() flag */
extern HB_EXPORT void       hb_fsSetFError   ( HB_ERRCODE uiError ); /* set FError() flag */
extern HB_EXPORT HB_BOOL    hb_fsNameExists  ( const char * pszFileName ); /* check if a name exists in the filesystem (wildcard chars not accepted). */
extern HB_EXPORT HB_BOOL    hb_fsFileExists  ( const char * pszFileName ); /* check if a file exists (wildcard chars not accepted). */
extern HB_EXPORT HB_BOOL    hb_fsDirExists   ( const char * pszDirName ); /* check if a directory exists (wildcard chars not accepted). */
extern HB_EXPORT HB_BOOL    hb_fsCopy        ( const char * pszSource, const char * pszDest ); /* copy file */
extern HB_EXPORT double     hb_fsDiskSpace   ( const char * pszDirName, HB_USHORT uiType );
extern HB_EXPORT PHB_ITEM   hb_fsDirectory   ( const char * pszDirSpec, const char * pszAttributes, HB_BOOL fDateTime );
extern HB_EXPORT HB_BOOL    hb_fsLink        ( const char * pszExisting, const char * pszNewFile ); /* create hard link */
extern HB_EXPORT HB_BOOL    hb_fsLinkSym     ( const char * pszTarget, const char * pszNewFile ); /* create symbolic (soft) link */
extern HB_EXPORT char *     hb_fsLinkRead    ( const char * pszFileName ); /* returns the link pointed to */

#define hb_fsFLock( h, s, l )   hb_fsLock( h, s, l, FL_LOCK )
#define hb_fsFUnlock( h, s, l ) hb_fsLock( h, s, l, FL_UNLOCK )

#if defined( HB_OS_UNIX ) && ! defined( HB_USE_SHARELOCKS_OFF )
#  define HB_USE_SHARELOCKS
#  define HB_SHARELOCK_POS          0x7fffffffUL
#  define HB_SHARELOCK_SIZE         0x1UL
#  if defined( HB_USE_BSDLOCKS_OFF )
#     undef HB_USE_BSDLOCKS
#  elif defined( HB_OS_LINUX ) && \
        ! defined( __WATCOMC__ ) && ! defined( HB_USE_BSDLOCKS )
      /* default usage of BSD locks in *BSD systems for emulating
       * MS-DOS/Windows DENY_* flags has been disabled because tests
       * on FreeBSD 6.2 and OS X shows that this implementation
       * can create self deadlock when used simultaneously with
       * POSIX locks - thanks to Phil and Lorenzo for locating the
       * problem and tests [druzus]
       */
#     define HB_USE_BSDLOCKS
#  endif
#endif

#define HB_MAX_DRIVE_LENGTH   10
#define HB_MAX_FILE_EXT       10

/* FileName support */
typedef struct
{
   const char * szPath;
   const char * szName;
   const char * szExtension;
   const char * szDrive;
   char   szBuffer[ HB_PATH_MAX + HB_MAX_DRIVE_LENGTH + 6 ];
} HB_FNAME, * PHB_FNAME;

extern HB_EXPORT PHB_FNAME  hb_fsFNameSplit( const char * pszFileName ); /* Split given filename into path, name and extension */
extern HB_EXPORT char *     hb_fsFNameMerge( char * pszFileName, PHB_FNAME pFileName ); /* This function joins path, name and extension into a string with a filename */

/* Searchable path support */
typedef struct _HB_PATHNAMES
{
   char * szPath;
   struct _HB_PATHNAMES * pNext;
   HB_BOOL fFree;
} HB_PATHNAMES;

extern HB_EXPORT void       hb_fsAddSearchPath( const char * szPath, HB_PATHNAMES ** pSearchList );
extern HB_EXPORT void       hb_fsFreeSearchPath( HB_PATHNAMES * pSearchList );

extern HB_EXPORT HB_BOOL    hb_spFile( const char * pszFileName, char * pRetPath );
extern HB_EXPORT HB_BOOL    hb_spFileExists( const char * pszFileName, char * pRetPath );
extern HB_EXPORT HB_FHANDLE hb_spOpen( const char * pszFileName, HB_USHORT uiFlags );
extern HB_EXPORT HB_FHANDLE hb_spCreate( const char * pszFileName, HB_FATTR ulAttr );
extern HB_EXPORT HB_FHANDLE hb_spCreateEx( const char * pszFileName, HB_FATTR ulAttr, HB_USHORT uiFlags );

/* File Find API structure */
typedef struct
{
   char        szName[ HB_PATH_MAX ];
   char        szDate[ 9 ]; /* in YYYYMMDD format */
   char        szTime[ 9 ]; /* in HH:MM:SS format */
   long        lDate;
   long        lTime;
   HB_FATTR    attr;
   HB_FOFFSET  size;

#if defined( _HB_FFIND_INTERNAL_ )
   /* Private */
   const char * pszFileMask;
   HB_FATTR     attrmask;
   HB_BOOL      bFirst;
   char *       pszFree;

   void * info; /* Pointer to the platform specific find info */
#endif
} HB_FFIND, * PHB_FFIND;

/* File Find API functions */
extern HB_EXPORT PHB_FFIND hb_fsFindFirst( const char * pszFileName, HB_FATTR ulAttrMask );
extern HB_EXPORT HB_BOOL   hb_fsFindNext( PHB_FFIND ffind );
extern HB_EXPORT void      hb_fsFindClose( PHB_FFIND ffind );

/* functions to create, wait and terminate processes */
extern HB_EXPORT HB_FHANDLE hb_fsProcessOpen( const char * pszFileName,
                                              HB_FHANDLE * phStdin, HB_FHANDLE * phStdout,
                                              HB_FHANDLE * phStderr,
                                              HB_BOOL fDetach, HB_ULONG * pulPID );
extern HB_EXPORT int        hb_fsProcessRun( const char * pszFileName,
                                             const char * pStdInBuf, HB_SIZE nStdInLen,
                                             char ** pStdOutPtr, HB_SIZE * pnStdOut,
                                             char ** pStdErrPtr, HB_SIZE * pnStdErr,
                                             HB_BOOL fDetach );
extern HB_EXPORT int        hb_fsProcessValue( HB_FHANDLE hProcess, HB_BOOL fWait );
extern HB_EXPORT HB_BOOL    hb_fsProcessClose( HB_FHANDLE hProcess, HB_BOOL fGentle );

/* Misc helper functions */
extern HB_EXPORT HB_FATTR   hb_fsAttrFromRaw( HB_FATTR raw_attr );
extern HB_EXPORT HB_FATTR   hb_fsAttrToRaw( HB_FATTR ulAttr );
extern HB_EXPORT HB_FATTR   hb_fsAttrEncode( const char * szAttr );
extern HB_EXPORT char *     hb_fsAttrDecode( HB_FATTR ulAttr, char * szAttr );

extern HB_EXPORT HB_BOOL      hb_fsMaxFilesError( void );
extern HB_EXPORT const char * hb_fsNameConv( const char * pszFileName, char ** pszFree );
#if defined( HB_OS_WIN )
extern HB_EXPORT HB_WCHAR *   hb_fsNameConvU16( const char * pszFileName );
#endif

/* Harbour file functions with shared file handles and locks
 * (buffers in the future)
 */

#if defined( _HB_FILE_IMPLEMENTATION_ ) || defined( _HB_FILE_INTERNAL_ )

#  define HB_FILE_TYPE_MAX    64

   struct _HB_FILE;
   typedef struct _HB_FILE * PHB_FILE;
   typedef const struct _HB_FILE_FUNCS * PHB_FILE_FUNCS;

   typedef struct _HB_FILE_FUNCS
   {
<<<<<<< HEAD
      HB_BOOL     ( * Accept )      ( const char * pszFileName );

      HB_BOOL     ( * Exists )      ( const char * pszFileName, char * pRetPath );
      HB_BOOL     ( * Delete )      ( const char * pszFileName );
      HB_BOOL     ( * Rename )      ( const char * pszFileName, const char * pszNewName );
      HB_BOOL     ( * Copy )        ( const char * pszSrcFile, const char * pszDstFile );

      HB_BOOL     ( * DirExists )   ( const char * pszDirName );
      HB_BOOL     ( * DirMake )     ( const char * pszDirName );
      HB_BOOL     ( * DirRemove )   ( const char * pszDirName );
      double      ( * DirSpace )    ( const char * pszDirName, HB_USHORT uiType );
      PHB_ITEM    ( * Directory )   ( const char * pszDirSpec, const char * pszAttr, HB_BOOL fDateTime );

      HB_BOOL     ( * TimeGet )     ( const char * pszFileName, long * plJulian, long * plMillisec );
      HB_BOOL     ( * TimeSet )     ( const char * pszFileName, long lJulian, long lMillisec );
      HB_BOOL     ( * AttrGet )     ( const char * pszFileName, HB_FATTR * pulAttr );
      HB_BOOL     ( * AttrSet )     ( const char * pszFileName, HB_FATTR ulAttr );

      HB_BOOL     ( * Link )        ( const char * pszExisting, const char * pszNewName );
      HB_BOOL     ( * LinkSym )     ( const char * pszTarget, const char * pszNewName );
      char *      ( * LinkRead )    ( const char * pszFileName );

      PHB_FILE    ( * Open )        ( const char * pszFileName, const char * pDefExt,
                                      HB_USHORT uiExFlags, const char * pPaths,
                                      PHB_ITEM pError );
=======
      HB_BOOL     ( * Accept )      ( PHB_FILE_FUNCS pFuncs, const char * pszFileName );

      HB_BOOL     ( * Exists )      ( PHB_FILE_FUNCS pFuncs, const char * pszFileName, char * pRetPath );
      HB_BOOL     ( * Delete )      ( PHB_FILE_FUNCS pFuncs, const char * pszFileName );
      HB_BOOL     ( * Rename )      ( PHB_FILE_FUNCS pFuncs, const char * pszFileName, const char * pszNewName );
      HB_BOOL     ( * Copy )        ( PHB_FILE_FUNCS pFuncs, const char * pszSrcFile, const char * pszDstFile );

      HB_BOOL     ( * DirExists )   ( PHB_FILE_FUNCS pFuncs, const char * pszDirName );
      HB_BOOL     ( * DirMake )     ( PHB_FILE_FUNCS pFuncs, const char * pszDirName );
      HB_BOOL     ( * DirRemove )   ( PHB_FILE_FUNCS pFuncs, const char * pszDirName );
      double      ( * DirSpace )    ( PHB_FILE_FUNCS pFuncs, const char * pszDirName, HB_USHORT uiType );
      PHB_ITEM    ( * Directory )   ( PHB_FILE_FUNCS pFuncs, const char * pszDirSpec, const char * pszAttr );

      HB_BOOL     ( * TimeGet )     ( PHB_FILE_FUNCS pFuncs, const char * pszFileName, long * plJulian, long * plMillisec );
      HB_BOOL     ( * TimeSet )     ( PHB_FILE_FUNCS pFuncs, const char * pszFileName, long lJulian, long lMillisec );
      HB_BOOL     ( * AttrGet )     ( PHB_FILE_FUNCS pFuncs, const char * pszFileName, HB_FATTR * pulAttr );
      HB_BOOL     ( * AttrSet )     ( PHB_FILE_FUNCS pFuncs, const char * pszFileName, HB_FATTR ulAttr );

      HB_BOOL     ( * Link )        ( PHB_FILE_FUNCS pFuncs, const char * pszExisting, const char * pszNewName );
      HB_BOOL     ( * LinkSym )     ( PHB_FILE_FUNCS pFuncs, const char * pszTarget, const char * pszNewName );
      char *      ( * LinkRead )    ( PHB_FILE_FUNCS pFuncs, const char * pszFileName );

      PHB_FILE    ( * Open )        ( PHB_FILE_FUNCS pFuncs, const char * pszFileName, const char * pDefExt,
                                      HB_USHORT uiExFlags, const char * pPaths, PHB_ITEM pError );

>>>>>>> fc14c595
      void        ( * Close )       ( PHB_FILE pFile );
      HB_BOOL     ( * Lock )        ( PHB_FILE pFile, HB_FOFFSET nStart, HB_FOFFSET nLen, int iType );
      int         ( * LockTest )    ( PHB_FILE pFile, HB_FOFFSET nStart, HB_FOFFSET nLen, int iType );
      HB_SIZE     ( * Read )        ( PHB_FILE pFile, void * buffer, HB_SIZE nSize, HB_MAXINT nTimeout );
      HB_SIZE     ( * Write )       ( PHB_FILE pFile, const void * buffer, HB_SIZE nSize, HB_MAXINT nTimeout );
      HB_SIZE     ( * ReadAt )      ( PHB_FILE pFile, void * buffer, HB_SIZE nSize, HB_FOFFSET nOffset );
      HB_SIZE     ( * WriteAt )     ( PHB_FILE pFile, const void * buffer, HB_SIZE nSize, HB_FOFFSET nOffset );
      HB_BOOL     ( * TruncAt )     ( PHB_FILE pFile, HB_FOFFSET nOffset );
      HB_FOFFSET  ( * Seek )        ( PHB_FILE pFile, HB_FOFFSET nOffset, HB_USHORT uiFlags );
      HB_FOFFSET  ( * Size )        ( PHB_FILE pFile );
      HB_BOOL     ( * Eof )         ( PHB_FILE pFile );
      void        ( * Flush )       ( PHB_FILE pFile, HB_BOOL fDirty );
      void        ( * Commit )      ( PHB_FILE pFile );
      HB_BOOL     ( * Configure )   ( PHB_FILE pFile, int iIndex, PHB_ITEM pValue );
      HB_FHANDLE  ( * Handle )      ( PHB_FILE pFile );
   }
   HB_FILE_FUNCS;

   extern HB_EXPORT HB_BOOL hb_fileRegisterFull( const HB_FILE_FUNCS * pFuncs );
   extern HB_EXPORT HB_BOOL hb_fileRegisterPart( HB_FILE_FUNCS * pFuncs );
#else
   typedef void * PHB_FILE;
#endif

extern HB_EXPORT HB_BOOL      hb_fileExists     ( const char * pszFileName, char * pRetPath );
extern HB_EXPORT HB_BOOL      hb_fileDelete     ( const char * pszFileName );
extern HB_EXPORT HB_BOOL      hb_fileRename     ( const char * pszFileName, const char * pszNewName );
extern HB_EXPORT HB_BOOL      hb_fileCopy       ( const char * pszSrcFile, const char * pszDstFile );

extern HB_EXPORT HB_BOOL      hb_fileDirExists  ( const char * pszDirName );
extern HB_EXPORT HB_BOOL      hb_fileDirMake    ( const char * pszDirName );
extern HB_EXPORT HB_BOOL      hb_fileDirRemove  ( const char * pszDirName );
extern HB_EXPORT double       hb_fileDirSpace   ( const char * pszDirName, HB_USHORT uiType );
extern HB_EXPORT PHB_ITEM     hb_fileDirectory  ( const char * pszDirSpec, const char * pszAttr, HB_BOOL fDateTime );

extern HB_EXPORT HB_BOOL      hb_fileTimeGet    ( const char * pszFileName, long * plJulian, long * plMillisec );
extern HB_EXPORT HB_BOOL      hb_fileTimeSet    ( const char * pszFileName, long lJulian, long lMillisec );
extern HB_EXPORT HB_BOOL      hb_fileAttrGet    ( const char * pszFileName, HB_FATTR * pulAttr );
extern HB_EXPORT HB_BOOL      hb_fileAttrSet    ( const char * pszFileName, HB_FATTR ulAttr );

extern HB_EXPORT HB_BOOL      hb_fileLink       ( const char * pszExisting, const char * pszNewName );
extern HB_EXPORT HB_BOOL      hb_fileLinkSym    ( const char * pszTarget, const char * pszNewName );
extern HB_EXPORT char *       hb_fileLinkRead   ( const char * pszFileName );

extern HB_EXPORT PHB_FILE     hb_fileExtOpen    ( const char * pszFileName, const char * pDefExt,
                                                  HB_USHORT uiExFlags, const char * pPaths,
                                                  PHB_ITEM pError );
extern HB_EXPORT void         hb_fileClose      ( PHB_FILE pFile );
extern HB_EXPORT HB_BOOL      hb_fileLock       ( PHB_FILE pFile, HB_FOFFSET nStart, HB_FOFFSET nLen, int iType );
extern HB_EXPORT int          hb_fileLockTest   ( PHB_FILE pFile, HB_FOFFSET nStart, HB_FOFFSET nLen, int iType );
extern HB_EXPORT HB_SIZE      hb_fileRead       ( PHB_FILE pFile, void * buffer, HB_SIZE nSize, HB_MAXINT nTimeout );
extern HB_EXPORT HB_SIZE      hb_fileWrite      ( PHB_FILE pFile, const void * buffer, HB_SIZE nSize, HB_MAXINT nTimeout );
extern HB_EXPORT HB_SIZE      hb_fileReadAt     ( PHB_FILE pFile, void * buffer, HB_SIZE nSize, HB_FOFFSET nOffset );
extern HB_EXPORT HB_SIZE      hb_fileWriteAt    ( PHB_FILE pFile, const void * buffer, HB_SIZE nSize, HB_FOFFSET nOffset );
extern HB_EXPORT HB_BOOL      hb_fileTruncAt    ( PHB_FILE pFile, HB_FOFFSET nOffset );
extern HB_EXPORT HB_FOFFSET   hb_fileSeek       ( PHB_FILE pFile, HB_FOFFSET nOffset, HB_USHORT uiFlags );
extern HB_EXPORT HB_FOFFSET   hb_fileSize       ( PHB_FILE pFile );
extern HB_EXPORT HB_BOOL      hb_fileEof        ( PHB_FILE pFile );
extern HB_EXPORT void         hb_fileFlush      ( PHB_FILE pFile, HB_BOOL fDirty );
extern HB_EXPORT void         hb_fileCommit     ( PHB_FILE pFile );
extern HB_EXPORT HB_BOOL      hb_fileConfigure  ( PHB_FILE pFile, int iIndex, PHB_ITEM pValue );
extern HB_EXPORT HB_FHANDLE   hb_fileHandle     ( PHB_FILE pFile );

extern HB_EXPORT PHB_FILE     hb_fileCreateTemp ( const char * pszDir, const char * pszPrefix,
                                                  HB_FATTR ulAttr, char * pszName );
extern HB_EXPORT PHB_FILE     hb_fileCreateTempEx( char * pszName,
                                                   const char * pszDir,
                                                   const char * pszPrefix,
                                                   const char * pszExt,
                                                   HB_FATTR ulAttr );
extern HB_EXPORT PHB_FILE     hb_filePOpen( const char * pszFileName, const char * pszMode );
extern HB_EXPORT PHB_FILE     hb_fileFromHandle( HB_FHANDLE hFile );
extern HB_EXPORT HB_BOOL      hb_fileDetach( PHB_FILE pFile );
extern HB_EXPORT HB_BOOL      hb_fileIsLocal( PHB_FILE pFile );
extern HB_EXPORT HB_BOOL      hb_fileIsLocalName( const char * pszFileName );

/* interface to PRG level hb_vf*() file pointer items */
extern HB_EXPORT PHB_FILE     hb_fileParam( int iParam );
extern HB_EXPORT PHB_FILE     hb_fileItemGet( PHB_ITEM pItem );
extern HB_EXPORT PHB_ITEM     hb_fileItemPut( PHB_ITEM pItem, PHB_FILE pFile );
extern HB_EXPORT void         hb_fileItemClear( PHB_ITEM pItem );


/* wrapper to fopen() which calls hb_fsNameConv() */
extern HB_EXPORT FILE *       hb_fopen( const char *path, const char *mode );

HB_EXTERN_END

#endif /* HB_APIFS_H_ */<|MERGE_RESOLUTION|>--- conflicted
+++ resolved
@@ -314,33 +314,6 @@
 
    typedef struct _HB_FILE_FUNCS
    {
-<<<<<<< HEAD
-      HB_BOOL     ( * Accept )      ( const char * pszFileName );
-
-      HB_BOOL     ( * Exists )      ( const char * pszFileName, char * pRetPath );
-      HB_BOOL     ( * Delete )      ( const char * pszFileName );
-      HB_BOOL     ( * Rename )      ( const char * pszFileName, const char * pszNewName );
-      HB_BOOL     ( * Copy )        ( const char * pszSrcFile, const char * pszDstFile );
-
-      HB_BOOL     ( * DirExists )   ( const char * pszDirName );
-      HB_BOOL     ( * DirMake )     ( const char * pszDirName );
-      HB_BOOL     ( * DirRemove )   ( const char * pszDirName );
-      double      ( * DirSpace )    ( const char * pszDirName, HB_USHORT uiType );
-      PHB_ITEM    ( * Directory )   ( const char * pszDirSpec, const char * pszAttr, HB_BOOL fDateTime );
-
-      HB_BOOL     ( * TimeGet )     ( const char * pszFileName, long * plJulian, long * plMillisec );
-      HB_BOOL     ( * TimeSet )     ( const char * pszFileName, long lJulian, long lMillisec );
-      HB_BOOL     ( * AttrGet )     ( const char * pszFileName, HB_FATTR * pulAttr );
-      HB_BOOL     ( * AttrSet )     ( const char * pszFileName, HB_FATTR ulAttr );
-
-      HB_BOOL     ( * Link )        ( const char * pszExisting, const char * pszNewName );
-      HB_BOOL     ( * LinkSym )     ( const char * pszTarget, const char * pszNewName );
-      char *      ( * LinkRead )    ( const char * pszFileName );
-
-      PHB_FILE    ( * Open )        ( const char * pszFileName, const char * pDefExt,
-                                      HB_USHORT uiExFlags, const char * pPaths,
-                                      PHB_ITEM pError );
-=======
       HB_BOOL     ( * Accept )      ( PHB_FILE_FUNCS pFuncs, const char * pszFileName );
 
       HB_BOOL     ( * Exists )      ( PHB_FILE_FUNCS pFuncs, const char * pszFileName, char * pRetPath );
@@ -352,7 +325,7 @@
       HB_BOOL     ( * DirMake )     ( PHB_FILE_FUNCS pFuncs, const char * pszDirName );
       HB_BOOL     ( * DirRemove )   ( PHB_FILE_FUNCS pFuncs, const char * pszDirName );
       double      ( * DirSpace )    ( PHB_FILE_FUNCS pFuncs, const char * pszDirName, HB_USHORT uiType );
-      PHB_ITEM    ( * Directory )   ( PHB_FILE_FUNCS pFuncs, const char * pszDirSpec, const char * pszAttr );
+      PHB_ITEM    ( * Directory )   ( PHB_FILE_FUNCS pFuncs, const char * pszDirSpec, const char * pszAttr, HB_BOOL fDateTime );
 
       HB_BOOL     ( * TimeGet )     ( PHB_FILE_FUNCS pFuncs, const char * pszFileName, long * plJulian, long * plMillisec );
       HB_BOOL     ( * TimeSet )     ( PHB_FILE_FUNCS pFuncs, const char * pszFileName, long lJulian, long lMillisec );
@@ -366,7 +339,6 @@
       PHB_FILE    ( * Open )        ( PHB_FILE_FUNCS pFuncs, const char * pszFileName, const char * pDefExt,
                                       HB_USHORT uiExFlags, const char * pPaths, PHB_ITEM pError );
 
->>>>>>> fc14c595
       void        ( * Close )       ( PHB_FILE pFile );
       HB_BOOL     ( * Lock )        ( PHB_FILE pFile, HB_FOFFSET nStart, HB_FOFFSET nLen, int iType );
       int         ( * LockTest )    ( PHB_FILE pFile, HB_FOFFSET nStart, HB_FOFFSET nLen, int iType );
