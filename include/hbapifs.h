--- conflicted
+++ resolved
@@ -304,11 +304,7 @@
 
 #if defined( _HB_FILE_IMPLEMENTATION_ ) || defined( _HB_FILE_INTERNAL_ )
 
-<<<<<<< HEAD
-   #define HB_FILE_TYPE_MAX    64
-=======
-#  define HB_FILE_TYPE_MAX    128
->>>>>>> bc7ff4d5
+   #define HB_FILE_TYPE_MAX    128
 
    struct _HB_FILE;
    typedef struct _HB_FILE * PHB_FILE;
