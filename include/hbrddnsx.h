/*
 * DBFNSX RDD
 *
 * Copyright 2008 Przemyslaw Czerpak <druzus / at / priv.onet.pl>
 *
 * This program is free software; you can redistribute it and/or modify
 * it under the terms of the GNU General Public License as published by
 * the Free Software Foundation; either version 2, or (at your option)
 * any later version.
 *
 * This program is distributed in the hope that it will be useful,
 * but WITHOUT ANY WARRANTY; without even the implied warranty of
 * MERCHANTABILITY or FITNESS FOR A PARTICULAR PURPOSE.  See the
 * GNU General Public License for more details.
 *
 * You should have received a copy of the GNU General Public License
 * along with this software; see the file COPYING.txt.  If not, write to
 * the Free Software Foundation, Inc., 59 Temple Place, Suite 330,
 * Boston, MA 02111-1307 USA (or visit the web site https://www.gnu.org/).
 *
 * As a special exception, the Harbour Project gives permission for
 * additional uses of the text contained in its release of Harbour.
 *
 * The exception is that, if you link the Harbour libraries with other
 * files to produce an executable, this does not by itself cause the
 * resulting executable to be covered by the GNU General Public License.
 * Your use of that executable is in no way restricted on account of
 * linking the Harbour library code into it.
 *
 * This exception does not however invalidate any other reasons why
 * the executable file might be covered by the GNU General Public License.
 *
 * This exception applies only to the code released by the Harbour
 * Project under the name Harbour.  If you copy code from other
 * Harbour Project or Free Software Foundation releases into a copy of
 * Harbour, as the General Public License permits, the exception does
 * not apply to the code that you add in this way.  To avoid misleading
 * anyone as to the status of such modified files, you must delete
 * this exception notice from them.
 *
 * If you write modifications of your own for Harbour, it is your choice
 * whether to permit this exception to apply to your modifications.
 * If you do not wish that, delete this exception notice.
 *
 */

/*
NSX description:
1. Keys are stored in interior (branch) and exterior (leaf) nodes
   like in NTX not a CDX where all keys are in leaf nodes and keys
   in interior nodes are duplicated higher key value in subnodes.
2. The hidden part of index key is record number what causes that
   keys are always unique (like in CDX not in NTX)
3. Because the leaf and branch nodes have different internal structure
   it's necessary to keep the index tree well balanced (all leaf
   nodes have to be located at the same level). The number of keys
   in leaf pages is variable and the keys in interior node records
   are not duplicated in leafs so when index is created it's impossible
   to calculate the optimal tree in one pass. To resolve this problem
   at the end empty pages (without keys) must be added to the tree.
   Then the keys in the two last pages at each level can be balanced
   if we want to keep strict minimum keys in page factor or want to
   eliminate empty pages though it's not necessary in interior nodes.
   Only last leaf page cannot be empty because it breaks classic index
   navigation code. To resolve this problem SIX3 NSX RDD moves the
   last key added to index from branch node to the last empty leaf
   node and then moves the last key from the leaf node before last
   to the branch page from which the last index key was taken. It
   does not balance the right most pages. This may not work correctly
   for unique indexes if the last key is not added to the index because
   it's replicated. In such case SIX3 creates buggy indexes - Harbour
   will report them as corrupted after dbGoBottom(). Harbour creates
   correct indexes.
4. All numbers are in little endian byte order
5. The numeric and date key values are modified IEEE754 double value
   8 bytes length (the same format as in CDX), the logical values are
   1-byte length "T" or "F"
6. Minimum RecNoLen used by SIX3 driver seems to be 2 and maximum 3!!!
   It means that tables with more then 167772165 are not supported.
   SIX3 RDD creates indexes for them but they are buggy and the most
   important byte in record number is lost. It cannot be easy detected
   in normal navigation so Harbour will report corruption error only
   during update operation if previous key value with valid record
   number cannot be located. Harbour RDD does not have such limit
   and can support 2^32-2 records = 4294967294.
7. Branch nodes have also field to mark record len (RecNoLen) but
   it seems to be unused (filled with 0 or 4) and record number is
   always stored in 4 bytes.
8. Maximum key len is set to 250 but in fact with 4 bytes record len
   such keys cannot be supported without adding some hack because
   RecNoLen[4] + Size[1] + DupCount[1] + 250 gives 256 and it cannot
   be stored in 1 byte (Size). We can add support for such long
   indexes but we have to define that Size=0 means Size=256. It can
   be done because Size=0 cannot appear in other way. I implemented
   it and Harbour works well with such indexes.
9. In root header is address of 1-st available free page in index file,
   addresses of next pages are stored in the free pages at the same
   position as in root header (offset = 6)
10.Leaf nodes use for duplicate compression keys' values from upper
   interior nodes so it's necessary to keep them on the index tree
   stack. The first key in index is not compressed at all.
11.Non duplicated part of key in leaf page is compressed by RLE
   algorithm and special RLE char is 0xFF.
12.During indexing SIX3 NSX RDD adds key to leaf node only if it can be
   added in raw form without any compression. It checks if free space
   in leaf node is at least KEY_LEN + RECNO_LEN + 2 and if it is
   then it always adds key. It should be safe but seems that it uses
   hard coded RECNO_LEN=2 value so when RECNO_LEN is 3 (DBF has more
   then 64645 records) the last byte from key can be lost!!! and corrupted
   index is created. Harbour NSX RDD checks if there is enough space for
   fully compressed key. It also means that it can hold more records in
   leaf nodes and total index size is usually smaller then in SIX3.
   SIX3 can use Harbour indexes though I cannot be sure if they will not
   cause some other memory buffer overflows like the one described above
   in SIX3 code. I only hope that not or at least they will not be critical.
13.During index update SIX3 NSX do not execute any code to balance key in
   index nodes to keep some minimum number of keys in page. It may cause
   that in systems with a lot of updates indexes will be much bigger then
   they should. It means that it's good to make some temporary reindexing.
   The base Harbour implementation replicate this behavior but it may
   change in the future and I'll add some code to keep keys in index
   pages well balanced. In well balanced indexes exist some conditions
   which can make whole code much simpler but unfortunately if we want
   to be SIX3 compatible we cannot use them because after updating index
   by SIX3 we will lost them.
14.Harbour do not use any tricks with byte oriented sorting and pass
   whole index keys for comparison to CP compare function which respects
   all national settings. Such tricks may speed up some operations but
   they break sorting in languages which uses multibyte characters or
   accented characters with the same weight as normal ones.
15.The default memo type in DBFNSX is set to SMT. It will affect only
   newly created files (dbCreate()). When DBF table is open memo type
   is detected automatically in all DBF* Harbour's RDDs. If you want
   to change default memo type for new DBF files then use:
      rddInfo( RDDI_MEMOTYPE, DB_MEMO_FPT, "DBFNSX" )
   or:
      rddInfo( RDDI_MEMOTYPE, DB_MEMO_DBT, "DBFNSX" )
16.Harbour NSX implementation in default format supports NSX files
   upto 4GB. This is maximum keeping binary compatibility with SIX3
   NSX RDD. But Harbour can support files up to 4TB - it's a little
   bit modified format with 'I' instead of 'i' in index header signature.
   Such indexes are created when locking mode is set to 64bit. On open
   Harbour RDDs automatically recognize type of index files so it
   can use new format also with different locking schemes. SIX3 NSX
   cannot use new index.
17.This version do not have yet any speed optimization in navigation
   and index update code for easier detecting any problems with SIX3
   compatibility. I'll add it later.

LEAF KEY COMPRESSION:
   a. store record number (RecNo)
   b. count duplicated characters
   c. if full key is duplicated then key size = n + 1 and goto @g
   d. count trailng characters to the duplicate limit
   e. if rest of key value (without dup and trail chars) is not empty
      then store it using RLE compression:
      - replace each repeated 3 or more characters with with FF xx yy
      - replace each FF character with FF 01
      - if compressed key size is greater or equal then KEY_SIZE - DupCount
        break compression and store the key as raw data coping source,
        key size = KEY_SIZE - DupCount + n + 2
   f. store number of duplicated characters (DupCount)
   g. store key size (Size)
   Harbour NSX RDD has small extension here and also compressed two
   repeated 0xFF character so instead of FF 01 FF 01 it stores FF 02 FF
   It saves one byte and can be still decoded by SIX3 NSX RDD
*/


#ifndef HB_RDDNSX_H_
#define HB_RDDNSX_H_

#include "hbrdddbf.h"

HB_EXTERN_BEGIN

#define NSX_INDEXEXT        ".nsx"

#define NSX_PAGELEN_BITS      10    /* Size of NSX page in bits */
#define NSX_PAGELEN           (1<<NSX_PAGELEN_BITS)  /* Size of page in NSX file */
#define NSX_MAXEXPLEN         256
#define NSX_MAXKEYLEN         250
#define NSX_MAXTAGS            50
#define NSX_TAGNAME            11
#define NSX_BRANCHPAGE          0
#define NSX_ROOTPAGE            1
#define NSX_LEAFPAGE            2
#define NSX_LEAFKEYOFFSET       6
#define NSX_LEAFSPLITOFFSET   592   /* minimum value to avoid anomalies in some worst cases */
#define NSX_PAGE_BUFFER         8
#define NSX_STACKSIZE          32   /* Maximum page stack size */
#define NSX_SIGNATURE         'i'
#define NSX_SIGNATURE_LARGE   'I'
#define NSX_RLE_CHAR          0xFF
#define NSX_DUMMYNODE         0xFFFFFFFFUL
#define NSX_IGNORE_REC_NUM    0x0UL
#define NSX_MAX_REC_NUM       0xFFFFFFFFUL

#define NSX_ROOTHEAD_HEADSIZE 14
#define NSX_TAGHEAD_HEADSIZE  6


/*
 * type of key expression
 * these are the same values as in CL5.3 extend.api
 * #define S_LNUM             2
 * #define S_DNUM             8
 * #define S_LDATE           32
 * #define S_LOG            128
 * #define S_CHAR          1024
 * #define S_ANYNUM     (S_LNUM | S_DNUM)
 * #define S_ANYEXP     (S_ANYNUM | S_CHAR | S_LDATE | S_LOG)
 */
#define NSX_TYPE_LNUM      0x0002
#define NSX_TYPE_DNUM      0x0008
#define NSX_TYPE_LDATE     0x0020
#define NSX_TYPE_TIMESTAMP 0x0040   /* Harbour extension */
#define NSX_TYPE_LOG       0x0080
#define NSX_TYPE_CHAR      0x0400
#define NSX_TYPE_ANYNUM    ( NSX_TYPE_LNUM | NSX_TYPE_DNUM )
#define NSX_TYPE_ANYEXP    ( NSX_TYPE_ANYNUM | NSX_TYPE_CHAR | NSX_TYPE_LDATE | NSX_TYPE_TIMESTAMP | NSX_TYPE_LOG )

#define NSX_CMP_EXACT      0x00     /* exact comparision */
#define NSX_CMP_PREFIX     0x01     /* prefix comparision */
#define NSX_CMP_DATE       0x02     /* date comparision */

#define NSX_TAG_FULLUPDT   0x00
#define NSX_TAG_PARTIAL    0x01
#define NSX_TAG_TEMPLATE   0x02
#define NSX_TAG_CHGONLY    0x04
#define NSX_TAG_NOUPDATE   0x08
#define NSX_TAG_SHADOW     0x10
#define NSX_TAG_MULTIKEY   0x20

/*
sx_Chill()  => if ( indexFlag & ( NSX_TAG_NOUPDATE | NSX_TAG_TEMPLATE ) == 0 )
                  indexFlag |= NSX_TAG_CHGONLY | NSX_TAG_PARTIAL;
sx_Warm()   => if ( indexFlag & ( NSX_TAG_NOUPDATE | NSX_TAG_TEMPLATE ) == 0 )
                  indexFlag &= ~NSX_TAG_CHGONLY
                  indexFlag |= NSX_TAG_PARTIAL // I do not like this
sx_Freeze() => indexFlag |= NSX_TAG_NOUPDATE | NSX_TAG_PARTIAL
               indexFlag &= ~NSX_TAG_CHGONLY

sx_Thermometer() => if ( NSX_TAG_NOUPDATE | NSX_TAG_TEMPLATE ) -> 4
                    if ( NSX_TAG_CHGONLY )                     -> 3
                    if ( NSX_TAG_PARTIAL )                     -> 2
                    else                                       -> 1
         1 - NSX_TAG_FULLUPDT
         2 - NSX_TAG_PARTIAL
         3 - NSX_TAG_CHGONLY
         4 - NSX_TAG_NOUPDATE | NSX_TAG_TEMPLATE
*/

/* index file structures - defined in HB_BYTEs to avoid alignment problems */

typedef struct _NSXTAGITEM
{
   HB_UCHAR TagName[ NSX_TAGNAME + 1 ];  /* name of tag in ASCIIZ */
   HB_UCHAR TagOffset[ 4 ];              /* Tag header offset */
} NSXTAGITEM;
typedef NSXTAGITEM * LPNSXTAGITEM;

typedef struct _NSXROOTHEADER
{
   HB_UCHAR Signature[ 1 ];           /* "i" = 0x69 */
   HB_UCHAR IndexFlags[ 1 ];          /* 0x00 */
   HB_UCHAR TagCount[ 2 ];            /* number of tags in index file */
   HB_UCHAR Version[ 2 ];             /* cyclic counter for concurrent access */
   HB_UCHAR FreePage[ 4 ];            /* offset of first free page in index file */
   HB_UCHAR FileSize[ 4 ];            /* the index file length */
   NSXTAGITEM TagList[ NSX_MAXTAGS ];
   HB_UCHAR Unused[ NSX_PAGELEN - 14 - NSX_MAXTAGS * sizeof( NSXTAGITEM ) ];
} NSXROOTHEADER;
typedef NSXROOTHEADER * LPNSXROOTHEADER;

typedef struct _NSXTAGHEADER
{
   HB_UCHAR Signature[ 1 ];           /* "i" = 0x69 */
   HB_UCHAR TagFlags[ 1 ];            /* update flags: NSX_TAG_* */
   HB_UCHAR RootPage[ 4 ];            /* offset of tag root page */
   HB_UCHAR KeyType[ 2 ];             /* index key type: NSX_TYPE_* */
   HB_UCHAR KeySize[ 2 ];             /* index key size */
   HB_UCHAR Unique[ 2 ];              /* 0x0001 for UNIQUE indexes */
   HB_UCHAR Descend[ 2 ];             /* 0x0001 for descond indexes */
   HB_UCHAR KeyExpr[ NSX_MAXEXPLEN ]; /* index KEY expression ASCIIZ */
   HB_UCHAR ForExpr[ NSX_MAXEXPLEN ]; /* index FOR expression ASCIIZ */
   HB_UCHAR Unused[ NSX_PAGELEN - 14 - NSX_MAXEXPLEN - NSX_MAXEXPLEN ];
} NSXTAGHEADER;
typedef NSXTAGHEADER * LPNSXTAGHEADER;

typedef struct
{
   HB_UCHAR Signature[ 1 ];           /* "i" = 0x69 */
   HB_UCHAR TagFlags[ 1 ];            /* update flags: NSX_TAG_* */
   HB_UCHAR RootPage[ 4 ];            /* offset of tag root page */
} NSXTAGHEADERUPDT;

typedef struct _NSXBRANCHPAGE
{
   HB_UCHAR NodeID[ 1 ];              /* NSX_BRANCHPAGE | ( lRoot ? NSX_ROOTPAGE : 0 ) */
   HB_UCHAR RecNoLen[ 1 ];            /* number of bytes for recno in branch keys - seems to be unused */
   HB_UCHAR KeyCount[ 2 ];            /* number of key in page */
   HB_UCHAR LowerPage[ 4 ];           /* offset to the page with lower keys */
   HB_UCHAR KeyData[ NSX_PAGELEN - 8 ];  /* with branch keys */
} NSXBRANCHPAGE;
typedef NSXBRANCHPAGE * LPNSXBRANCHPAGE;

typedef struct _NSXLEAFPAGE
{
   HB_UCHAR NodeID[ 1 ];              /* NSX_LEAFPAGE | ( lRoot ? NSX_ROOTPAGE : 0 ) */
   HB_UCHAR RecNoLen[ 1 ];            /* number of bytes for recno in leaf keys */
   HB_UCHAR KeyCount[ 2 ];            /* number of key in page */
   HB_UCHAR UsedArea[ 2 ];            /* arrea used in page -> offset to free area */
   HB_UCHAR KeyData[ NSX_PAGELEN - NSX_LEAFKEYOFFSET ];  /* with branch keys */
} NSXLEAFPAGE;
typedef NSXLEAFPAGE * LPNSXLEAFPAGE;

#if 0
/* meta structures for description only, cannot be compiled due to
   variable member sizes */
typedef struct _NSXBRANCHKEY
{
   HB_UCHAR Page[ 4 ];        /* page offset wih higher keys values */
   HB_UCHAR RecNo[ n ];       /* where n is RecNoLen */
   HB_UCHAR KeyData[ l ];     /* key value where l is KeySize */
} NSXBRANCHKEY;
typedef NSXBRANCHKEY * LPNSXBRANCHKEY;

typedef struct _NSXLEAFKEY
{
   HB_UCHAR RecNo[ n ];       /* where n is RecNoLen */
   HB_UCHAR Size[ 1 ];        /* key data size with this byte and n RecNo HB_BYTEs
                               * if Size == n + 1 then key is fully duplicated
                               */
<<<<<<< HEAD
   HB_UCHAR DupCount[ 1 ];    /* number of bytes from previous key */
   HB_UCHAR KeyData[ l ];     /* rest of key value with RLE compression:
=======
   HB_UCHAR DupCount[1];      /* number of bytes from previous key */
   HB_UCHAR KeyData[m];       /* rest of key value with RLE compression:
>>>>>>> ff1288dc
                               *    FF xx yy => Replicate(yy, xx)
                               *    FF 01    => FF
                               * m = Size - n - 2
                               * if m == KEY_SIZE - DupCount then key value
                               * is stored as raw data and can be copied as is
                               * if after decompression size of key value is
                               * smaller then KEY_SIZE then rest if filled with
                               * trailing character (\0 for numeric and date
                               * indexes and  SPACE for others (character
                               * and logical))
                               */
} NSXLEAFKEY;
typedef NSXLEAFKEY * LPNSXLEAFKEY;
#endif


/* forward declarations
 */
struct _RDDFUNCS;
struct _NSXAREA;
struct _TAGINFO;
struct _NSXINDEX;

typedef struct _KEYINFO
{
   HB_ULONG page;     /* page number */
   HB_ULONG rec;      /* record number */
   int      mode;     /* comparison mode NSX_CMP_* */
   HB_UCHAR val[ 1 ]; /* key value */
} KEYINFO;
typedef KEYINFO * LPKEYINFO;

typedef struct _TREE_STACK
{
   HB_ULONG page;
   HB_SHORT ikey;
   HB_UCHAR * value;
}  TREE_STACK;
typedef TREE_STACK * LPTREESTACK;

typedef struct _HB_PAGEINFO
{
   HB_ULONG   Page;
   HB_BOOL    Changed;
   int        iUsed;
   HB_USHORT  uiKeys;
   HB_USHORT  uiOffset;
   struct _HB_PAGEINFO * pNext;
   struct _HB_PAGEINFO * pPrev;
#ifdef HB_NSX_EXTERNAL_PAGEBUFFER
   union
   {
      HB_UCHAR *        buffer;
      LPNSXROOTHEADER   rootHeader;
      LPNSXTAGHEADER    tagHeader;
   } data;
#else
   union
   {
      HB_UCHAR       buffer[ NSX_PAGELEN ];
      NSXROOTHEADER  rootHeader;
      NSXTAGHEADER   tagHeader;
   } data;
#endif
} HB_PAGEINFO;
typedef HB_PAGEINFO * LPPAGEINFO;

typedef union
{
   HB_UCHAR *        buffer;
   LPNSXROOTHEADER   header;
} HB_NSXPAGEHEAD;

typedef struct _HB_NSXSCOPE
{
   PHB_ITEM   scopeItem;
   LPKEYINFO  scopeKey;
   HB_USHORT  scopeKeyLen;
} HB_NSXSCOPE;
typedef HB_NSXSCOPE * PHB_NSXSCOPE;

typedef struct _TAGINFO
{
   char *      TagName;
   char *      KeyExpr;
   char *      ForExpr;
   PHB_ITEM    pKeyItem;
   PHB_ITEM    pForItem;
   HB_NSXSCOPE top;
   HB_NSXSCOPE bottom;


   HB_BOOL     fUsrDescend;
   HB_BOOL     AscendKey;
   HB_BOOL     UniqueKey;

   HB_BOOL     Custom;
   HB_BOOL     ChgOnly;
   HB_BOOL     Partial;
   HB_BOOL     Template;
   HB_BOOL     MultiKey;

   HB_BOOL     HdrChanged;
   HB_BOOL     TagBOF;
   HB_BOOL     TagEOF;
   HB_BOOL     HotFor;

   HB_ULONG    HeadBlock;
   HB_ULONG    RootBlock;

   HB_UCHAR    TagFlags;
   HB_UCHAR    KeyType;
   HB_UCHAR    TrailChar;
   HB_USHORT   KeyLength;
   HB_USHORT   nField;
   HB_USHORT   uiNumber;
   HB_USHORT   MaxKeys;

   HB_USHORT   CurKeyOffset;
   HB_USHORT   CurKeyNo;

   HB_USHORT   stackSize;
   HB_USHORT   stackLevel;
   LPTREESTACK stack;

   HB_ULONG    keyCount;
   LPKEYINFO   CurKeyInfo;
   LPKEYINFO   HotKeyInfo;

   struct     _NSXINDEX * pIndex;
} TAGINFO;
typedef TAGINFO * LPTAGINFO;

typedef struct _NSXINDEX
{
   char *      IndexName;
   char *      RealName;
   HB_ULONG    Version;       /* index VERSION filed to signal index updates for other stations */
   HB_ULONG    NextAvail;     /* next free page in index file */
   HB_ULONG    FileSize;      /* index file size */
   struct     _NSXAREA * pArea;
   PHB_FILE    pFile;
   HB_BOOL     fDelete;       /* delete on close flag */
   HB_BOOL     fReadonly;
   HB_BOOL     fShared;
   HB_BOOL     fFlush;
   HB_BOOL     LargeFile;
   HB_BOOL     Changed;
   HB_BOOL     Update;
   HB_BOOL     Production;    /* Production index */
   HB_DBFLOCKDATA lockData;   /* index lock data */
   int         lockWrite;     /* number of write lock set */
   int         lockRead;      /* number of read lock set */

   NSXROOTHEADER  HeaderBuff;
   HB_BOOL     fValidHeader;
   int         iTags;
   LPTAGINFO * lpTags;

   HB_ULONG    ulPages;
   HB_ULONG    ulPageLast;
   HB_ULONG    ulPagesDepth;
   LPPAGEINFO *pages;
   LPPAGEINFO  pChanged;
   LPPAGEINFO  pFirst;
   LPPAGEINFO  pLast;

   struct     _NSXINDEX * pNext;   /* The next index in the list */
} NSXINDEX;
typedef NSXINDEX * LPNSXINDEX;

/* for index creation */
typedef struct
{
   HB_FOFFSET  nOffset;    /* offset in temporary file */
   HB_ULONG    ulKeys;     /* number of keys in page */
   HB_ULONG    ulKeyBuf;   /* number of keys in memory buffer */
   HB_ULONG    ulCurKey;   /* current key in memory buffer */
   HB_UCHAR *  pKeyPool;   /* memory buffer */
} NSXSWAPPAGE;
typedef NSXSWAPPAGE * LPNSXSWAPPAGE;

typedef struct
{
   LPTAGINFO  pTag;           /* current Tag */
   PHB_FILE   pTempFile;      /* handle to temporary file */
   char *     szTempFileName; /* temporary file name */
   int        keyLen;         /* key length */
   HB_UCHAR   trailChar;      /* index key trail character */
   HB_UCHAR   recSize;        /* record size in leaf keys */
   HB_BOOL    fUnique;        /* HB_TRUE if index is unique */
   HB_BOOL    fReindex;       /* HB_TRUE if reindexing is in process */
   HB_ULONG   ulMaxRec;       /* the highest record number */
   HB_ULONG   ulTotKeys;      /* total number of keys indexed */
   HB_ULONG   ulKeys;         /* keys in curently created page */
   HB_ULONG   ulPages;        /* number of pages */
   HB_ULONG   ulCurPage;      /* current page */
   HB_ULONG   ulPgKeys;       /* maximum number of key in page memory buffer */
   HB_ULONG   ulMaxKey;       /* maximum number of keys in single page */
   HB_UCHAR * pKeyPool;       /* memory buffer for current page then for pages */
   HB_UCHAR * pStartKey;      /* begining of key pool after sorting */
   LPNSXSWAPPAGE pSwapPage;   /* list of pages */
   LPPAGEINFO NodeList[ NSX_STACKSIZE ]; /* Stack of pages */
   HB_ULONG   ulFirst;
   HB_ULONG * pSortedPages;
   HB_UCHAR   pLastKey[ NSX_MAXKEYLEN ]; /* last key val */
   HB_ULONG   ulLastRec;
   HB_ULONG   ulLastLeaf;     /* last non empty leaf page written to tag */

   HB_UCHAR * pBuffIO;        /* index IO buffer */
   HB_ULONG   ulSizeIO;       /* size of IO buffer in index pages */
   HB_ULONG   ulPagesIO;      /* number of index pages in buffer */
   HB_ULONG   ulFirstIO;      /* first page in buffer */
   HB_ULONG   ulLastIO;       /* last page in buffer */
} NSXSORTINFO;
typedef NSXSORTINFO * LPNSXSORTINFO;

/*
 *  DBF WORKAREA
 *  ------------
 *  The Workarea Structure of DBFNSX RDD
 *
 */

typedef struct _NSXAREA
{
   DBFAREA dbfarea;

   /*
   *  NSX's additions to the workarea structure
   *
   *  Warning: The above section MUST match DBFAREA exactly! Any
   *  additions to the structure MUST be added below, as in this
   *  example.
   */

   HB_BOOL        fIdxAppend;       /* HB_TRUE if new record is added */
   HB_BOOL        fSetTagNumbers;   /* Tag number should be recreated */
   LPNSXINDEX     lpIndexes;        /* Pointer to list of indexes */
   LPTAGINFO      lpCurTag;         /* Pointer to current order */
   LPNSXSORTINFO  pSort;            /* Index build structure */

} NSXAREA;
typedef NSXAREA * LPNSXAREA;

#ifndef NSXAREAP
#define NSXAREAP LPNSXAREA
#endif

#undef  SUPERTABLE
#define SUPERTABLE                         ( &nsxSuper )

HB_EXTERN_END

#endif /* HB_RDDNSX_H_ */<|MERGE_RESOLUTION|>--- conflicted
+++ resolved
@@ -332,13 +332,8 @@
    HB_UCHAR Size[ 1 ];        /* key data size with this byte and n RecNo HB_BYTEs
                                * if Size == n + 1 then key is fully duplicated
                                */
-<<<<<<< HEAD
    HB_UCHAR DupCount[ 1 ];    /* number of bytes from previous key */
-   HB_UCHAR KeyData[ l ];     /* rest of key value with RLE compression:
-=======
-   HB_UCHAR DupCount[1];      /* number of bytes from previous key */
-   HB_UCHAR KeyData[m];       /* rest of key value with RLE compression:
->>>>>>> ff1288dc
+   HB_UCHAR KeyData[ m ];     /* rest of key value with RLE compression:
                                *    FF xx yy => Replicate(yy, xx)
                                *    FF 01    => FF
                                * m = Size - n - 2
