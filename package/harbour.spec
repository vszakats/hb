# ---------------------------------------------------------------
# Copyright 2003 Przemyslaw Czerpak <druzus@polbox.com>,
# Dave Pearson <davep@davep.org>
# Harbour RPM spec file
#
# See COPYING.txt for licensing terms.
# ---------------------------------------------------------------

# ---------------------------------------------------------------
# HOWTO .rpm docs:
#    https://fedoraproject.org/wiki/PackageMaintainers/CreatingPackageHowTo
#    https://gurulabs.com/downloads/GURULABS-RPM-LAB/GURULABS-RPM-GUIDE-v1.0.PDF
# ---------------------------------------------------------------

######################################################################
## Definitions.
######################################################################

# please add your distro suffix if it does not belong to the ones recognized below
# and remember that order checking can be important

%define platform %(release=$(rpm -q --queryformat='%{VERSION}' mandriva-release-common 2>/dev/null) && echo "mdv$release"|tr -d ".")
%if "%{platform}" == ""
%define platform %(release=$(rpm -q --queryformat='%{VERSION}' fedora-release 2>/dev/null) && echo "fc$release"|tr -d ".")
%if "%{platform}" == ""
%define platform %(release=$(rpm -q --queryformat='%{VERSION}' centos-release 2>/dev/null) && echo "el$release"|tr -d ".")
%if "%{platform}" == ""
%define platform %(release=$(rpm -q --queryformat='%{VERSION}' suse-release 2>/dev/null) && echo "sus$release"|tr -d ".")
%if "%{platform}" == ""
%define platform %(release=$(rpm -q --queryformat='%{VERSION}' openSUSE-release 2>/dev/null) && echo "sus$release"|tr -d ".")
%if "%{platform}" == ""
%define platform %(release=$(rpm -q --queryformat='%{VERSION}' redhat-release 2>/dev/null) && echo "rh$release"|tr -d ".")
%if "%{platform}" == ""
%define platform %([ -f /etc/pld-release ] && cat /etc/pld-release|sed -e '/1/ !d' -e 's/[^0-9]//g' -e 's/^/pld/')
%if "%{platform}" == ""
%undefine platform
%endif
%endif
%endif
%endif
%endif
%endif
%endif

%define hb_ldconf %([ -d /etc/ld.so.conf.d ] && echo /etc/ld.so.conf.d)
%if "%{hb_ldconf}" == ""
%undefine hb_ldconf
%endif

%define name      harbour
%define dname     Harbour
%define version   3.4.0
%define releasen  0.1
%define alphatag  dev
%define hb_etcdir /etc/%{name}
%define hb_plat   export HB_PLATFORM=linux
%define hb_cc     export HB_COMPILER=gcc
%define hb_cflag  export HB_USER_CFLAGS=
%define hb_lflag  export HB_USER_LDFLAGS=
%define hb_dflag  export HB_USER_DFLAGS=
%define shl_path  export LD_LIBRARY_PATH=${LD_LIBRARY_PATH:+${LD_LIBRARY_PATH}:}`pwd`/lib/${HB_PLATFORM}/${HB_COMPILER}${HB_BUILD_NAME}
%define hb_gpm    export HB_WITH_GPM=%{!?_without_gpm:yes}%{?_without_gpm:no}
%define hb_crs    export HB_WITH_CURSES=%{!?_without_curses:yes}%{?_without_curses:no}
%define hb_sln    export HB_WITH_SLANG=%{!?_without_slang:yes}%{?_without_slang:no}
%define hb_x11    export HB_WITH_X11=%{!?_without_x11:yes}%{?_without_x11:no}
%define hb_ssl    export HB_WITH_OPENSSL=%{?_with_openssl:yes}%{!?_with_openssl:no}
%define hb_local  export HB_WITH_ZLIB=%{?_with_localzlib:local} ; export HB_WITH_PCRE=%{?_with_localpcre:local}
%define hb_proot  export HB_INSTALL_PKG_ROOT=${RPM_BUILD_ROOT}
%define hb_bdir   export HB_INSTALL_BIN=${RPM_BUILD_ROOT}%{_bindir}
%define hb_idir   export HB_INSTALL_INC=${RPM_BUILD_ROOT}%{_includedir}/%{name}
%define hb_ldir   export HB_INSTALL_LIB=${RPM_BUILD_ROOT}%{_libdir}/%{name}
%define hb_ddir   export HB_INSTALL_DYN=${RPM_BUILD_ROOT}%{_libdir}/%{name}
%define hb_edir   export HB_INSTALL_ETC=${RPM_BUILD_ROOT}%{hb_etcdir}
%define hb_mdir   export HB_INSTALL_MAN=${RPM_BUILD_ROOT}%{_mandir}
%define hb_tdir   export HB_INSTALL_DOC=${RPM_BUILD_ROOT}%{_docdir}
%define hb_blds   export HB_BUILD_STRIP=all
%define hb_bldsh  export HB_BUILD_SHARED=%{!?_with_static:yes}
%define hb_cmrc   export HB_BUILD_NOGPLLIB=%{?_without_gpllib:yes}
%define hb_ctrb   export HB_BUILD_CONTRIBS="hbblink hbct hbgt hbmisc hbmzip hbbz2 hbnetio hbtip hbtpathy hbcomm hbhpdf hbziparc hbfoxpro hbsms hbfship hbxpp xhb rddbm rddsql hbsqlit3 sddsqlt3 hbnf hbhttpd hbformat hbunix hbzebra hblzf hbmemio hbmlzo hbmxml hbexpat %{?_with_allegro:gtalleg} %{?_with_cairo:hbcairo} %{?_with_cups:hbcups} %{?_with_curl:hbcurl} %{?_with_freeimage:hbfimage} %{?_with_gd:hbgd} %{?_with_firebird:hbfbird sddfb} %{?_with_mysql:hbmysql sddmy} %{?_with_odbc:hbodbc sddodbc} %{?_with_pgsql:hbpgsql sddpg} %{?_with_ads:rddads} hbrun"
%define hb_env    %{hb_plat} ; %{hb_cc} ; %{hb_cflag} ; %{hb_lflag} ; %{hb_dflag} ; %{shl_path} ; %{hb_gpm} ; %{hb_crs} ; %{hb_sln} ; %{hb_x11} ; %{hb_ssl} ; %{hb_local} ; %{hb_proot} ; %{hb_bdir} ; %{hb_idir} ; %{hb_ldir} ; %{hb_ddir} ; %{hb_edir} ; %{hb_mdir} ; %{hb_tdir} ; %{hb_ctrb} ; %{hb_cmrc} ; %{hb_blds} ; %{hb_bldsh}
######################################################################
## Preamble.
######################################################################
Summary:        Free software Clipper compatible compiler
Summary(pl):    Darmowy kompilator kompatybilny z językiem Clipper.
Summary(pt_BR): Um compilador Clipper compativel Gratis
Summary(ru):    Свободный компилятор, совместимый с языком Clipper.
Summary(hu):    Szabad szoftver Clipper kompatibilis fordító
Name:           %{name}
Version:        %{version}
Release:        %{releasen}%{?alphatag:.%{alphatag}}%{?platform:.%{platform}}
License:        GPL (plus exception)
Group:          Development/Languages
URL:            https://github.com/vszakats/harbour-core/
Source:         %{name}-%{version}.src.tar.gz
BuildRequires:  gcc binutils %{!?_without_curses: ncurses-devel} %{!?_without_gpm: gpm-devel}
Requires:       gcc binutils sh-utils %{name}-lib = %{?epoch:%{epoch}:}%{version}-%{release}
Provides:       %{name} harbour lib%{name}.so
BuildRoot:      /tmp/%{name}-%{version}-root

%define         _noautoreq    'libharbour.*'

%description
%{dname} is a CA-Cl*pper compatible compiler for multiple platforms. This
package includes a compiler, pre-processor, header files, virtual machine
and documentation.

%description -l pl
%{dname} to kompatybilny z językiem CA-Cl*pper kompilator rozwijany na
wielu różnych platformach. Ten pakiet zawiera kompilator, preprocesor,
zbiory nagłówkowe, wirtualn+ maszynę oraz dokumentację.

%description -l pt_BR
%{dname} é um compilador Clipper compativel para multiplas plataformas.
Esse pacote contem um compilador, um pré-processador, arquivos de cabeçalho
uma maquina virtual e documentaçăo.

%description -l ru
%{dname} - многоплатформенный компилятор, совместимый с языком CA-Cl*pper.
Этот пакет содержит компилятор, препроцессор, файлы заголовков, виртуальную
машину и документацию.

%description -l hu
%{dname} egy több platformon is működő CA-Cl*pper kompatibilis
fordítóprogram. A csomag része a fordító maga, az előfordító, fejléc
állományok, a virtuális gép és függvénykönyvtárak, valamint a dokumentáció.

######################################################################
## main shared lib
######################################################################

%package lib
Summary:        Shared runtime libaries for %{dname} compiler
Summary(pl):    Dzielone bilioteki dla kompilatora %{dname}
Summary(ru):    Совместно используемые библиотеки для компилятора %{dname}
Summary(hu):    Megosztott könyvtárak a(z) %{dname} fordítóhoz
Group:          Development/Languages
Provides:       lib%{name}.so

%description lib
%{dname} is a Clipper compatible compiler.
This package provides %{dname} runtime shared libraries for programs
linked dynamically.

%description -l pl lib
%{dname} to kompatybilny z językiem CA-Cl*pper kompilator.
Ten pakiet udostępnia dzielone bilioteki kompilatora %{dname}
dla programów konsolidowanych dynamicznie.

%description -l pt_BR lib
%{dname} é um compilador compativel com o Clipper.
Esse pacote %{dname} provem as bibliotecas compartilhadas para programas
linkados dinamicamente.

%description -l ru lib
%{dname} - компилятор, совместимый с языком CA-Cl*pper.
Этот пакет содержит совместно используемые библиотеки %{dname},
необходимые для работы динамически скомпонованных программ.

%description -l hu lib
A(z) %{dname} egy Clipper kompatibilis fordítóprogram.
Ez a csomag biztosítja a dinamikusan szerkesztett %{dname}
programokhoz szükséges megosztott (dinamikus) futtatókönyvtárakat.

######################################################################
## contrib libs (without package requirements)
######################################################################

%package contrib
Summary:        Contrib runtime libaries for %{dname} compiler
Summary(pl):    Bilioteki z drzewa contrib dla kompilatora %{dname}
Summary(pt_BR): Libs contrib para %{dname}
Summary(ru):    Библиотеки из дерева contrib для компилятора %{dname}
Summary(hu):    Kiegészítő könyvtárak a(z) %{dname} fordítóhoz
Group:          Development/Languages
Requires:       %{name} = %{?epoch:%{epoch}:}%{version}-%{release}

%description contrib
%{dname} is a Clipper compatible compiler.
This package provides %{dname} contrib libraries for program linking.

%description -l pl contrib
%{dname} to kompatybilny z językiem CA-Cl*pper kompilator.
Ten pakiet udostępnia statyczne bilioteki z drzewa contrib dla
kompilatora %{dname}.

%description -l pt_BR contrib
%{dname} é um compilador compativel com o clippe.
Esse pacote %{dname} provem as bibliotecas contrib para linkagem
dos programas.

%description -l ru contrib
%{dname} - компилятор, совместимый с языком CA-Cl*pper.
Этот пакет содержит статические библиотеки %{dname} из дерева contrib.

%description -l hu contrib
A(z) %{dname} egy Clipper kompatibilis fordítóprogram.
Ez a csomag kiegészítő (contrib) könyvtárakat biztosít
statikus szerkesztéshez.

######################################################################
## contrib libs (with package requirements)
######################################################################

## ADS RDD
%{?_with_ads:%package ads}
%{?_with_ads:Summary:        ADS RDDs for %{dname} compiler}
%{?_with_ads:Summary(pl):    Bilioteka sterowników (RDDs) ADS dla kompilatora %{dname}}
%{?_with_ads:Group:          Development/Languages}
%{?_with_ads:Requires:       %{name} = %{?epoch:%{epoch}:}%{version}-%{release}}

%{?_with_ads:%description ads}
%{?_with_ads:%{dname} is a Clipper compatible compiler.}
%{?_with_ads:This package provides %{dname} ADS RDDs for program linking.}

%{?_with_ads:%description -l pl ads}
%{?_with_ads:%{dname} to kompatybilny z językiem CA-Cl*pper kompilator.}
%{?_with_ads:Ten pakiet udostępnia sterowniki (RDD) ADS dla kompilatora %{dname}.}

## allegro library
%{?_with_allegro:%package allegro}
%{?_with_allegro:Summary:        Allegro GT for %{dname} compiler}
%{?_with_allegro:Summary(pl):    Allegro GT dla kompilatora %{dname}}
%{?_with_allegro:Group:          Development/Languages}
%{?_with_allegro:Requires:       %{name} = %{?epoch:%{epoch}:}%{version}-%{release}}

%{?_with_allegro:%description allegro}
%{?_with_allegro:%{dname} is a Clipper compatible compiler.}
%{?_with_allegro:This package provides %{dname} Allegro GT library for program linking.}

%{?_with_allegro:%description -l pl allegro}
%{?_with_allegro:%{dname} to kompatybilny z językiem CA-Cl*pper kompilator.}
%{?_with_allegro:Ten pakiet udostępnia statyczn+ biliotekę Allegro GT dla kompilatora %{dname}.}

## cairo library
%{?_with_cairo:%package cairo}
%{?_with_cairo:Summary:        Cairo library bindings for %{dname} compiler}
%{?_with_cairo:Summary(pl):    Bilioteka Cairo dla kompilatora %{dname}}
%{?_with_cairo:Group:          Development/Languages}
%{?_with_cairo:Requires:       %{name} = %{?epoch:%{epoch}:}%{version}-%{release}}

%{?_with_cairo:%description cairo}
%{?_with_cairo:%{dname} is a Clipper compatible compiler.}
%{?_with_cairo:This package provides %{dname} Cairo library for program linking.}

%{?_with_cairo:%description -l pl cairo}
%{?_with_cairo:%{dname} to kompatybilny z językiem CA-Cl*pper kompilator.}
%{?_with_cairo:Ten pakiet udostępnia statyczn+ biliotekę Cairo dla kompilatora %{dname}.}

## cups library
%{?_with_cups:%package cups}
%{?_with_cups:Summary:        CUPS library bindings for %{dname} compiler}
%{?_with_cups:Summary(pl):    Bilioteka CUPS dla kompilatora %{dname}}
%{?_with_cups:Group:          Development/Languages}
%{?_with_cups:Requires:       %{name} = %{?epoch:%{epoch}:}%{version}-%{release}}

%{?_with_cups:%description cups}
%{?_with_cups:%{dname} is a Clipper compatible compiler.}
%{?_with_cups:This package provides %{dname} CUPS library for program linking.}

%{?_with_cups:%description -l pl cups}
%{?_with_cups:%{dname} to kompatybilny z językiem CA-Cl*pper kompilator.}
%{?_with_cups:Ten pakiet udostępnia statyczn+ biliotekę CUPS dla kompilatora %{dname}.}

## curl library
%{?_with_curl:%package curl}
%{?_with_curl:Summary:        CURL library bindings for %{dname} compiler}
%{?_with_curl:Summary(pl):    Bilioteka CURL dla kompilatora %{dname}}
%{?_with_curl:Group:          Development/Languages}
%{?_with_curl:Requires:       %{name} = %{?epoch:%{epoch}:}%{version}-%{release}}

%{?_with_curl:%description curl}
%{?_with_curl:%{dname} is a Clipper compatible compiler.}
%{?_with_curl:This package provides %{dname} CURL library for program linking.}

%{?_with_curl:%description -l pl curl}
%{?_with_curl:%{dname} to kompatybilny z językiem CA-Cl*pper kompilator.}
%{?_with_curl:Ten pakiet udostępnia statyczn+ biliotekę CURL dla kompilatora %{dname}.}

## firebird library
%{?_with_firebird:%package firebird}
%{?_with_firebird:Summary:        Firebird library bindings for %{dname} compiler}
%{?_with_firebird:Summary(pl):    Bilioteka Firebird dla kompilatora %{dname}}
%{?_with_firebird:Group:          Development/Languages}
%{?_with_firebird:Requires:       %{name} = %{?epoch:%{epoch}:}%{version}-%{release}}

%{?_with_firebird:%description firebird}
%{?_with_firebird:%{dname} is a Clipper compatible compiler.}
%{?_with_firebird:This package provides %{dname} Firebird library for program linking.}

%{?_with_firebird:%description -l pl firebird}
%{?_with_firebird:%{dname} to kompatybilny z językiem CA-Cl*pper kompilator.}
%{?_with_firebird:Ten pakiet udostępnia statyczn+ biliotekę Firebird dla kompilatora %{dname}.}

## freeimage library
#%{?_with_freeimage:%package freeimage}
#%{?_with_freeimage:Summary:        FreeImage library bindings for %{dname} compiler}
#%{?_with_freeimage:Summary(pl):    Bilioteka FreeImage dla kompilatora %{dname}}
#%{?_with_freeimage:Group:          Development/Languages}
#%{?_with_freeimage:Requires:       %{name} = %{?epoch:%{epoch}:}%{version}-%{release}}

#%{?_with_freeimage:%description freeimage}
#%{?_with_freeimage:%{dname} is a Clipper compatible compiler.}
#%{?_with_freeimage:This package provides %{dname} FreeImage library for program linking.}

#%{?_with_freeimage:%description -l pl freeimage}
#%{?_with_freeimage:%{dname} to kompatybilny z językiem CA-Cl*pper kompilator.}
#%{?_with_freeimage:Ten pakiet udostępnia statyczn+ biliotekę FreeImage dla kompilatora %{dname}.}

## gd library
%{?_with_gd:%package gd}
%{?_with_gd:Summary:        GD library bindings for %{dname} compiler}
%{?_with_gd:Summary(pl):    Bilioteka GD dla kompilatora %{dname}}
%{?_with_gd:Group:          Development/Languages}
%{?_with_gd:Requires:       %{name} = %{?epoch:%{epoch}:}%{version}-%{release}}

%{?_with_gd:%description gd}
%{?_with_gd:%{dname} is a Clipper compatible compiler.}
%{?_with_gd:This package provides %{dname} GD library for program linking.}

%{?_with_gd:%description -l pl gd}
%{?_with_gd:%{dname} to kompatybilny z językiem CA-Cl*pper kompilator.}
%{?_with_gd:Ten pakiet udostępnia statyczn+ biliotekę GD dla kompilatora %{dname}.}

## mysql library
%{?_with_mysql:%package mysql}
%{?_with_mysql:Summary:        MariaDB/MYSQL library bindings for %{dname} compiler}
%{?_with_mysql:Summary(pl):    Bilioteka MariaDB/MYSQL dla kompilatora %{dname}}
%{?_with_mysql:Group:          Development/Languages}
%{?_with_mysql:Requires:       %{name} = %{?epoch:%{epoch}:}%{version}-%{release}}

%{?_with_mysql:%description mysql}
%{?_with_mysql:%{dname} is a Clipper compatible compiler.}
%{?_with_mysql:This package provides %{dname} MariaDB/MYSQL library for program linking.}

%{?_with_mysql:%description -l pl mysql}
%{?_with_mysql:%{dname} to kompatybilny z językiem CA-Cl*pper kompilator.}
%{?_with_mysql:Ten pakiet udostępnia statyczn+ biliotekę MariaDB/MYSQL dla kompilatora %{dname}.}

## odbc library
%{?_with_odbc:%package odbc}
%{?_with_odbc:Summary:        ODBC library bindings for %{dname} compiler}
%{?_with_odbc:Summary(pl):    Bilioteka ODBC dla kompilatora %{dname}}
%{?_with_odbc:Group:          Development/Languages}
%{?_with_odbc:Requires:       %{name} = %{?epoch:%{epoch}:}%{version}-%{release}}

%{?_with_odbc:%description odbc}
%{?_with_odbc:%{dname} is a Clipper compatible compiler.}
%{?_with_odbc:This package provides %{dname} ODBC library for program linking.}

%{?_with_odbc:%description -l pl odbc}
%{?_with_odbc:%{dname} to kompatybilny z językiem CA-Cl*pper kompilator.}
%{?_with_odbc:Ten pakiet udostępnia statyczn+ biliotekę ODBC dla kompilatora %{dname}.}

## pgsql library
%{?_with_pgsql:%package pgsql}
%{?_with_pgsql:Summary:        PGSQL library bindings for %{dname} compiler}
%{?_with_pgsql:Summary(pl):    Bilioteka PGSQL dla kompilatora %{dname}}
%{?_with_pgsql:Group:          Development/Languages}
%{?_with_pgsql:Requires:       %{name} = %{?epoch:%{epoch}:}%{version}-%{release}}

%{?_with_pgsql:%description pgsql}
%{?_with_pgsql:%{dname} is a Clipper compatible compiler.}
%{?_with_pgsql:This package provides %{dname} PGSQL library for program linking.}

%{?_with_pgsql:%description -l pl pgsql}
%{?_with_pgsql:%{dname} to kompatybilny z językiem CA-Cl*pper kompilator.}
%{?_with_pgsql:Ten pakiet udostępnia statyczn+ biliotekę PGSQL dla kompilatora %{dname}.}


######################################################################
## Preperation.
######################################################################

%prep
%setup -c %{name}
rm -rf $RPM_BUILD_ROOT

######################################################################
## Build.
######################################################################

%build
%{hb_env}

make %{?_smp_mflags}

######################################################################
## Install.
######################################################################

# Install harbour itself.

%install
%{hb_env}

# necessary for shared linked hbmk2 used to execute postinst.hb
export LD_LIBRARY_PATH=$HB_INSTALL_LIB

make install %{?_smp_mflags}

%{?_without_curses:rm -f $HB_INSTALL_LIB/libgtcrs.a}
%{?_without_slang:rm -f $HB_INSTALL_LIB/libgtsln.a}
%{!?_with_openssl:rm -f $HB_INSTALL_LIB/libhbssl.a}
rm -fR %{!?hb_ldconf:$HB_INSTALL_ETC/ld.so.conf.d}
rm -f %{?hb_ldconf:$RPM_BUILD_ROOT/%{_libdir}/*.so*}
rm -f $RPM_BUILD_ROOT/%{_bindir}/{3rdpatch.hb,check.hb,commit.hb,harbour.ucf}
rm -f $HB_INSTALL_LIB/libbz2.a \
      $HB_INSTALL_LIB/libjpeg.a \
      $HB_INSTALL_LIB/liblibhpdf.a \
      $HB_INSTALL_LIB/libpng.a \
      $HB_INSTALL_LIB/libsqlite3.a \
      $HB_INSTALL_LIB/libexpat.a \
      $HB_INSTALL_LIB/liblzf.a \
<<<<<<< HEAD
      $HB_INSTALL_LIB/libminilzo.a \
      $HB_INSTALL_LIB/libmxml.a \
      $HB_INSTALL_LIB/libtiff.a
=======
      $HB_INSTALL_LIB/libminilzo.a
>>>>>>> 05fa5c05

######################################################################
## Post install/uninstall scripts
######################################################################
%post  lib
/sbin/ldconfig

%postun  lib
/sbin/ldconfig

%clean
######################################################################
## Clean.
######################################################################
rm -rf $RPM_BUILD_ROOT

######################################################################
## File list.
######################################################################
%files
%defattr(-,root,root,755)
%{_docdir}/*

%dir %{hb_etcdir}
%verify(not md5 mtime) %config %{hb_etcdir}/hb-charmap.def
%{_bindir}/harbour
%{_bindir}/hbpp
%{_bindir}/hbtest
%{_bindir}/hbrun
%{_bindir}/hbi18n
%{_bindir}/hbmk2
%{_bindir}/hbmk2.*.hbl
%{_bindir}/contrib.hbr
%{_mandir}/man1/*.1*
%dir %{_includedir}/%{name}
%attr(644,root,root) %{_includedir}/%{name}/*

%defattr(644,root,root,755)
%dir %{_libdir}/%{name}
%{_libdir}/%{name}/libhbcpage.a
%{_libdir}/%{name}/libhbcommon.a
%{_libdir}/%{name}/libhbcplr.a
%{_libdir}/%{name}/libhbdebug.a
%{_libdir}/%{name}/librddfpt.a
%{_libdir}/%{name}/librddcdx.a
%{_libdir}/%{name}/librddntx.a
%{_libdir}/%{name}/librddnsx.a
%{_libdir}/%{name}/libgt[^a]*.a
%{_libdir}/%{name}/libhblang.a
%{_libdir}/%{name}/libhbmacro.a
%{_libdir}/%{name}/libhbextern.a
%{_libdir}/%{name}/libhbnulrdd.a
%{_libdir}/%{name}/libhbnortl.a
%{_libdir}/%{name}/libhbpp.a
%{_libdir}/%{name}/libhbrdd.a
%{_libdir}/%{name}/libhbhsx.a
%{_libdir}/%{name}/libhbsix.a
%{_libdir}/%{name}/libhbrtl.a
%{_libdir}/%{name}/libhbvm.a
%{_libdir}/%{name}/libhbvmmt.a
%{_libdir}/%{name}/libhbusrrdd.a
%{_libdir}/%{name}/libhbuddall.a
%{_libdir}/%{name}/libhbbz2.a
%{_libdir}/%{name}/libhbcomm.a
%{_libdir}/%{name}/libhbexpat.a
%{_libdir}/%{name}/libhbformat.a
%{_libdir}/%{name}/libhblzf.a
%{_libdir}/%{name}/libhbmemio.a
%{_libdir}/%{name}/libhbmlzo.a
%{_libdir}/%{name}/libhbmxml.a
%{_libdir}/%{name}/libhbsqlit3.a
%{_libdir}/%{name}/libhbunix.a
%{_libdir}/%{name}/libhbzebra.a
%{_libdir}/%{name}/libhbhttpd.a
%{?_with_localzlib:%{_libdir}/%{name}/libhbzlib.a}
%{?_with_localpcre:%{_libdir}/%{name}/libhbpcre.a}

%files lib
%defattr(755,root,root,755)
%dir %{_libdir}/%{name}
%{_libdir}/%{name}/libharbour*.so*
%{!?hb_ldconf:%{_libdir}/libharbour*.so*}
%attr(644,root,root) %{?hb_ldconf:%{hb_ldconf}/%{name}.conf}

%files contrib
%defattr(644,root,root,755)
%dir %{_libdir}/%{name}
%{_libdir}/%{name}/libhbnf.a
%{_libdir}/%{name}/libhbblink.a
%{_libdir}/%{name}/libhbmisc.a
%{_libdir}/%{name}/libmxml.a
%{_libdir}/%{name}/libhbmxml.a
%{_libdir}/%{name}/libminizip.a
%{_libdir}/%{name}/libhbmzip.a
%{_libdir}/%{name}/libhbnetio.a
%{_libdir}/%{name}/libhbct.a
%{_libdir}/%{name}/libhbtip*.a
%{_libdir}/%{name}/libhbfoxpro.a
%{_libdir}/%{name}/libhbfship.a
%{_libdir}/%{name}/libhbxpp.a
%{_libdir}/%{name}/libxhb.a
%{_libdir}/%{name}/libhbhpdf.a
%{_libdir}/%{name}/libhbgt.a
%{_libdir}/%{name}/libhbtpathy.a
%{_libdir}/%{name}/libhbziparc.a
%{_libdir}/%{name}/librddbm.a
%{_libdir}/%{name}/librddsql.a
%{_libdir}/%{name}/libsddsqlt3.a
%{_libdir}/%{name}/libhbsms.a
%{?_with_openssl:%{_libdir}/%{name}/libhbssl.a}

%{?_with_ads:%files ads}
%{?_with_ads:%defattr(644,root,root,755)}
%{?_with_ads:%dir %{_libdir}/%{name}}
%{?_with_ads:%{_libdir}/%{name}/librddads.a}

%{?_with_allegro:%files allegro}
%{?_with_allegro:%defattr(644,root,root,755)}
%{?_with_allegro:%dir %{_libdir}/%{name}}
%{?_with_allegro:%{_libdir}/%{name}/libgtalleg.a}

%{?_with_cairo:%files cairo}
%{?_with_cairo:%defattr(644,root,root,755)}
%{?_with_cairo:%dir %{_libdir}/%{name}}
%{?_with_cairo:%{_libdir}/%{name}/libhbcairo.a}

%{?_with_cups:%files cups}
%{?_with_cups:%defattr(644,root,root,755)}
%{?_with_cups:%dir %{_libdir}/%{name}}
%{?_with_cups:%{_libdir}/%{name}/libhbcups.a}

%{?_with_curl:%files curl}
%{?_with_curl:%defattr(644,root,root,755)}
%{?_with_curl:%dir %{_libdir}/%{name}}
%{?_with_curl:%{_libdir}/%{name}/libhbcurl.a}

%{?_with_firebird:%files firebird}
%{?_with_firebird:%defattr(644,root,root,755)}
%{?_with_firebird:%dir %{_libdir}/%{name}}
%{?_with_firebird:%{_libdir}/%{name}/libhbfbird.a}
%{?_with_firebird:%{_libdir}/%{name}/libsddfb.a}

#%{?_with_freeimage:%files freeimage}
#%{?_with_freeimage:%defattr(644,root,root,755)}
#%{?_with_freeimage:%dir %{_libdir}/%{name}}
#%{?_with_freeimage:%{_libdir}/%{name}/libhbfimage.a}

%{?_with_gd:%files gd}
%{?_with_gd:%defattr(644,root,root,755)}
%{?_with_gd:%dir %{_libdir}/%{name}}
%{?_with_gd:%{_libdir}/%{name}/libhbgd.a}

%{?_with_mysql:%files mysql}
%{?_with_mysql:%defattr(644,root,root,755)}
%{?_with_mysql:%dir %{_libdir}/%{name}}
%{?_with_mysql:%{_libdir}/%{name}/libhbmysql.a}
%{?_with_mysql:%{_libdir}/%{name}/libsddmy.a}

%{?_with_odbc:%files odbc}
%{?_with_odbc:%defattr(644,root,root,755)}
%{?_with_odbc:%dir %{_libdir}/%{name}}
%{?_with_odbc:%{_libdir}/%{name}/libhbodbc.a}
%{?_with_odbc:%{_libdir}/%{name}/libsddodbc.a}

%{?_with_pgsql:%files pgsql}
%{?_with_pgsql:%defattr(644,root,root,755)}
%{?_with_pgsql:%dir %{_libdir}/%{name}}
%{?_with_pgsql:%{_libdir}/%{name}/libhbpgsql.a}
%{?_with_pgsql:%{_libdir}/%{name}/libsddpg.a}

######################################################################
## Spec file Changelog.
######################################################################

%changelog
* Thu Aug 05 2008 Viktor Szakats (vszakats.net/harbour)
- removed hbdot, hbverfix, hbpptest
- hbrun now fully replaces hbdot.

* Thu Aug 23 2007 Przemyslaw Czerpak <druzus@priv.onet.pl>
+ added hbdot
- removed PP package

* Fri Mar 23 2005 Przemyslaw Czerpak <druzus@priv.onet.pl>
- removed bison and flex from dependences list

* Sat Aug 09 2003 Przemyslaw Czerpak <druzus@polbox.com>
- removed ${RPM_OPT_FLAGS} from HB_USER_CFLAGS

* Wed Jul 23 2003 Przemyslaw Czerpak <druzus@polbox.com>
- fixed file (user and group) owner for RPMs builded from non root account
- shared lib names changed from [x]harbour{mt,}.so to
  [x]harbour{mt,}-<version>.so and soft links with short names created
- 0.82 version set

* Wed Apr 30 2003 Przemyslaw Czerpak <druzus@polbox.com>
- new tool "hb-build" (hbcmp, hblnk, hbmk) added -
  compiler/linker wrapper.
- new tool "hb-mkdyn" (build shared libraries from static ones and object
  files).
- shared libraries added.
- binary package divided.

* Fri Mar 08 2002 Dave Pearson <davep@davep.org>
- Fixed gharbour so that it should work no matter the case of the name of
  the PRG file.

* Wed Feb 13 2002 Dave Pearson <davep@davep.org>
- Fixed a bug in harbour-link which meant that, since the environment
  changes of Jan 17 2002, users could not specify which GT library they
  wanted their application linked against.

* Tue Jan 22 2002 Dave Pearson <davep@davep.org>
- Used the "name" macro a lot more, especially in some paths.

* Thu Jan 17 2002 Dave Pearson <davep@davep.org>
- Removed the use of the /etc/profile.d scripts for setting the
  harbour environment variables. The settings are now placed
  directly in gharbour and harbour-link. This means that this .spec
  file should be more useful on RPM using platforms other than RedHat.

* Wed Dec 19 2001 Dave Pearson <davep@davep.org>
- Added a platform ID to the name of the RPM.

* Mon Dec 17 2001 Dave Pearson <davep@davep.org>
- todo.txt is now called TODO.

* Tue Aug 21 2001 Dave Pearson <davep@davep.org>
- Added todo.txt as a doc file.

* Sun Jul 22 2001 Dave Pearson <davep@davep.org>
- harbour-link now fully respects the setting of $HB_GT_LIB.
- HB_GT_LIB wasn't set in the csh startup script. Fixed.

* Fri Jul 20 2001 Dave Pearson <davep@davep.org>
- Added the setting of $HB_GT_LIB to the environment (ncurses is used).
- Added support for installing hbmake.

* Mon Jun 28 2001 Dave Pearson <davep@davep.org>
- Changed the gharbour script so that it only invokes the C compiler if a C
  file was output. This stops any error messages when someone is using the
  -g option to output other target types.

* Mon Mar 19 2001 Dave Pearson <davep@davep.org>
- Reinstated hbrun in the files section.

* Tue Feb 20 2001 Dave Pearson <davep@davep.org>
- Added README.RPM to the documentation directory.

* Sat Jan 06 2001 Dave Pearson <davep@davep.org>
- The gharbour script now passes the harbour include directory, using -I,
  to harbour.

* Thu Aug 24 2000 Dave Pearson <davep@davep.org>
- Changed the files section so that hbrun doesn't get installed. It isn't
  useful on GNU/Linux systems.

* Tue Aug 22 2000 Dave Pearson <davep@davep.org>
- Changed the 'egcs' requirement to 'gcc'.

* Mon Aug 21 2000 Przemyslaw Czerpak <druzus@polbox.com>
- Polish translation added
- BuildRoot marco added. Now you can build the package from normal user
  account.
- bison and flex added to BuildPrereq list
- Debug information is stripped from installed files.

* Wed Aug 02 2000 Dave Pearson <davep@davep.org>
- Removed hbtest from the list of files installed into the bin directory.
- Added 'bash' and 'sh-utils' to the list of required packages.

* Tue Aug 01 2000 Dave Pearson <davep@davep.org>
- Added harbour environment scripts to /etc/profile.d.
- Added generation of gharbour and harbour-link commands.

* Mon Jul 31 2000 Dave Pearson <davep@davep.org>
- Re-worked the layout of the spec file to make it cleaner and easier to
  read and maintain.
- The latest harbour ChangeLog.txt is now installed into the RPM's doc
  directory.
- The content of the RPM's doc directory reflects the layout and content of
  the harbour source's doc directory.<|MERGE_RESOLUTION|>--- conflicted
+++ resolved
@@ -412,13 +412,9 @@
       $HB_INSTALL_LIB/libsqlite3.a \
       $HB_INSTALL_LIB/libexpat.a \
       $HB_INSTALL_LIB/liblzf.a \
-<<<<<<< HEAD
       $HB_INSTALL_LIB/libminilzo.a \
       $HB_INSTALL_LIB/libmxml.a \
       $HB_INSTALL_LIB/libtiff.a
-=======
-      $HB_INSTALL_LIB/libminilzo.a
->>>>>>> 05fa5c05
 
 ######################################################################
 ## Post install/uninstall scripts
