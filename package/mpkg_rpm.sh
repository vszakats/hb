--- conflicted
+++ resolved
@@ -80,12 +80,8 @@
    v=`rpm -q --whatprovides gd-devel --qf "%{VERSION}"|sed -e "s/[^0-9]*\([0-9]*\).*/\1/g"`
    [ "$v" -ge 2 ] && INST_PARAM="${INST_PARAM} --with gd"
 fi
-<<<<<<< HEAD
-if test_reqrpm "libmariadbd-devel" || test_reqrpm "libmysqlclient-devel" || test_reqrpm "MySQL-devel" || test_reqrpm "mysql-devel"
-=======
-if ( test_reqrpm "MySQL-devel" || test_reqrpm "mysql-devel" ) && \
+if ( test_reqrpm "libmariadbd-devel" || test_reqrpm "libmysqlclient-devel" || test_reqrpm "MySQL-devel" || test_reqrpm "mysql-devel" ) && \
    [ "$HB_WITH_MYSQL" != "no" ]
->>>>>>> 05fa5c05
 then
    INST_PARAM="${INST_PARAM} --with mysql"
 fi
