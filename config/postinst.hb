--- conflicted
+++ resolved
@@ -184,17 +184,12 @@
          cDynVersionComp := GetEnvC( "HB_DYNLIB_PREF" ) + GetEnvC( "HB_DYNLIB_BASE" ) + GetEnvC( "HB_DYNLIB_POSC" ) + GetEnvC( "HB_DYNLIB_EXT" ) + GetEnvC( "HB_DYNLIB_PEXC" )
          cDynVersionless := GetEnvC( "HB_DYNLIB_PREF" ) + GetEnvC( "HB_DYNLIB_BASE" )                               + GetEnvC( "HB_DYNLIB_EXT" )
 
-<<<<<<< HEAD
-         mk_hb_vfLinkSym( cDynVersionFull, hb_DirSepToOS( GetEnvC( "HB_INSTALL_DYN" ) ) + hb_ps() + cDynVersionComp )
-         mk_hb_vfLinkSym( cDynVersionFull, hb_DirSepToOS( GetEnvC( "HB_INSTALL_DYN" ) ) + hb_ps() + cDynVersionless )
-=======
          IF ! cDynVersionFull == cDynVersionComp
-            mk_hb_FLinkSym( cDynVersionFull, hb_DirSepToOS( GetEnvC( "HB_INSTALL_DYN" ) ) + hb_ps() + cDynVersionComp )
+            mk_hb_vfLinkSym( cDynVersionFull, hb_DirSepToOS( GetEnvC( "HB_INSTALL_DYN" ) ) + hb_ps() + cDynVersionComp )
          ENDIF
          IF ! cDynVersionFull == cDynVersionless
-            mk_hb_FLinkSym( cDynVersionFull, hb_DirSepToOS( GetEnvC( "HB_INSTALL_DYN" ) ) + hb_ps() + cDynVersionless )
-         ENDIF
->>>>>>> 1eb4121b
+            mk_hb_vfLinkSym( cDynVersionFull, hb_DirSepToOS( GetEnvC( "HB_INSTALL_DYN" ) ) + hb_ps() + cDynVersionless )
+         ENDIF
 
          DO CASE
          CASE hb_RightEq( GetEnvC( "HB_INSTALL_DYN" ), "/usr/lib/harbour" ) .OR. ;
@@ -202,19 +197,13 @@
               hb_RightEq( GetEnvC( "HB_INSTALL_DYN" ), "/usr/local/lib/harbour" ) .OR. ;
               hb_RightEq( GetEnvC( "HB_INSTALL_DYN" ), "/usr/local/lib64/harbour" )
 
-<<<<<<< HEAD
-            mk_hb_vfLinkSym( "harbour" + hb_ps() + cDynVersionFull, hb_DirSepToOS( GetEnvC( "HB_INSTALL_DYN" ) + "/../" ) + cDynVersionless )
-            mk_hb_vfLinkSym( "harbour" + hb_ps() + cDynVersionFull, hb_DirSepToOS( GetEnvC( "HB_INSTALL_DYN" ) + "/../" ) + cDynVersionComp )
+            IF ! cDynVersionFull == cDynVersionless
+               mk_hb_vfLinkSym( "harbour" + hb_ps() + cDynVersionFull, hb_DirSepToOS( GetEnvC( "HB_INSTALL_DYN" ) + "/../" ) + cDynVersionless )
+            ENDIF
+            IF ! cDynVersionFull == cDynVersionComp
+               mk_hb_vfLinkSym( "harbour" + hb_ps() + cDynVersionFull, hb_DirSepToOS( GetEnvC( "HB_INSTALL_DYN" ) + "/../" ) + cDynVersionComp )
+            ENDIF
             mk_hb_vfLinkSym( "harbour" + hb_ps() + cDynVersionFull, hb_DirSepToOS( GetEnvC( "HB_INSTALL_DYN" ) + "/../" ) + cDynVersionFull )
-=======
-            IF ! cDynVersionFull == cDynVersionless
-               mk_hb_FLinkSym( "harbour" + hb_ps() + cDynVersionFull, hb_DirSepToOS( GetEnvC( "HB_INSTALL_DYN" ) ) + hb_ps() + ".." + hb_ps() + cDynVersionless )
-            ENDIF
-            IF ! cDynVersionFull == cDynVersionComp
-               mk_hb_FLinkSym( "harbour" + hb_ps() + cDynVersionFull, hb_DirSepToOS( GetEnvC( "HB_INSTALL_DYN" ) ) + hb_ps() + ".." + hb_ps() + cDynVersionComp )
-            ENDIF
-            mk_hb_FLinkSym( "harbour" + hb_ps() + cDynVersionFull, hb_DirSepToOS( GetEnvC( "HB_INSTALL_DYN" ) ) + hb_ps() + ".." + hb_ps() + cDynVersionFull )
->>>>>>> 1eb4121b
 
          CASE GetEnvC( "HB_INSTALL_DYN" ) == "/usr/local/harbour/lib"
             /* FIXME: Rewrite this in .prg:
