/*
 * Harbour Project source code:
 *    Harbour FILE IO redirector: IOTCP
 *    example of IOUSR usage
 *
 * Copyright 2014 Przemyslaw Czerpak <druzus / at / priv.onet.pl>
 * www - http://harbour-project.org
 *
 * This program is free software; you can redistribute it and/or modify
 * it under the terms of the GNU General Public License as published by
 * the Free Software Foundation; either version 2, or (at your option)
 * any later version.
 *
 * This program is distributed in the hope that it will be useful,
 * but WITHOUT ANY WARRANTY; without even the implied warranty of
 * MERCHANTABILITY or FITNESS FOR A PARTICULAR PURPOSE.  See the
 * GNU General Public License for more details.
 *
 * You should have received a copy of the GNU General Public License
 * along with this software; see the file COPYING.txt.  If not, write to
 * the Free Software Foundation, Inc., 59 Temple Place, Suite 330,
 * Boston, MA 02111-1307 USA (or visit the web site https://www.gnu.org/).
 *
 * As a special exception, the Harbour Project gives permission for
 * additional uses of the text contained in its release of Harbour.
 *
 * The exception is that, if you link the Harbour libraries with other
 * files to produce an executable, this does not by itself cause the
 * resulting executable to be covered by the GNU General Public License.
 * Your use of that executable is in no way restricted on account of
 * linking the Harbour library code into it.
 *
 * This exception does not however invalidate any other reasons why
 * the executable file might be covered by the GNU General Public License.
 *
 * This exception applies only to the code released by the Harbour
 * Project under the name Harbour.  If you copy code from other
 * Harbour Project or Free Software Foundation releases into a copy of
 * Harbour, as the General Public License permits, the exception does
 * not apply to the code that you add in this way.  To avoid misleading
 * anyone as to the status of such modified files, you must delete
 * this exception notice from them.
 *
 * If you write modifications of your own for Harbour, it is your choice
 * whether to permit this exception to apply to your modifications.
 * If you do not wish that, delete this exception notice.
 *
 */

#include "hbiousr.ch"
#include "hbsocket.ch"
#include "fileio.ch"
#include "error.ch"

ANNOUNCE HB_IOTCP

#define IOTCP_SOCKET          1
#define IOTCP_EOF             2
#define IOTCP_TIMEOUT         3

#define IOTCP_ERRORBASE       10000

#define IOTCP_NEW( sd, tout ) { sd, .F., tout }

/*
 * NOTE: cDefExt, cPaths and oError can be NIL
 */
STATIC FUNCTION IOTCP_Open( cFile, cDefExt, nFlags, cPaths, oError )

   LOCAL nTimeout := 10000, nError, hSock := NIL, aFile := NIL
   LOCAL cAddr, cRest, nPort := 0, aAddr
   LOCAL nAt

   HB_SYMBOL_UNUSED( cDefExt )
   HB_SYMBOL_UNUSED( cPaths )

   /* strip "tcp:" prefix */
   cAddr := SubStr( cFile, 5 )

   /* take host, port and timeout from "<host>:<port>[:<timeout>]" string */
   IF ( nAt := At( ":", cAddr ) ) > 1
      cRest := SubStr( cAddr, nAt + 1 )
      cAddr := Left( cAddr, nAt - 1 )
      IF ( nPort := Val( cRest ) ) > 0
         WHILE IsDigit( cRest )
            cRest := SubStr( cRest, 2 )
         ENDDO
         IF cRest = ":"
            cRest := SubStr( cRest, 2 )
            IF IsDigit( cRest ) .AND. ( nTimeout := Val( cRest ) ) > 0
               WHILE IsDigit( cRest )
                  cRest := SubStr( cRest, 2 )
               ENDDO
               IF cRest = ":"
                  cRest := ""
               ENDIF
            ENDIF
         ENDIF
         IF ! cRest == ""
            nPort := 0
         ENDIF
      ENDIF
   ENDIF

   IF nPort != 0
      IF ! Empty( aAddr := hb_socketResolveINetAddr( cAddr, nPort ) ) .AND. ;
         ! Empty( hSock := hb_socketOpen() )
         hb_socketSetKeepAlive( hSock, .T. )
         IF hb_socketConnect( hSock, aAddr, nTimeout )
            IF ! Empty( hSock )
               SWITCH hb_bitAnd( nFlags, hb_bitOr( FO_READ, FO_WRITE, FO_READWRITE ) )
               CASE FO_READ
                  hb_socketShutdown( hSock, HB_SOCKET_SHUT_WR )
                  EXIT
               CASE FO_WRITE
                  hb_socketShutdown( hSock, HB_SOCKET_SHUT_RD )
                  EXIT
               ENDSWITCH
               aFile := IOTCP_NEW( hSock, nTimeout )
            ENDIF
         ENDIF
         IF aFile == NIL
            nError := hb_socketGetError()
            hb_socketClose( hSock )
         ENDIF
      ENDIF
      IF nError == 0 .AND. aFile == NIL
         nError := hb_socketGetError()
      ENDIF
   ELSE
      nError := HB_SOCKET_ERR_WRONGADDR
   ENDIF

   IOUSR_SetError( nError, IOTCP_ERRORBASE )

   IF oError != NIL
      oError:filename := cFile
      IF aFile == NIL
         oError:osCode := nError
         oError:genCode := EG_OPEN
      ENDIF
   ENDIF

   RETURN aFile /* if aFile == NIL indicates error */


STATIC FUNCTION IOTCP_Close( aFile )
<<<<<<< HEAD

   hb_socketClose( aFile[ IOTCP_SCOKET ] )
=======
   hb_socketClose( aFile[ IOTCP_SOCKET ] )
>>>>>>> d2ceb0e3
   IOUSR_SetError( hb_socketGetError(), IOTCP_ERRORBASE )

   RETURN NIL


STATIC FUNCTION IOTCP_Read( aFile, /*@*/ cData, nLen, nTimeout )

   LOCAL nRead := 0, nError

   IF ! aFile[ IOTCP_EOF ]
      IF nTimeout == -1
         nTimeout := aFile[ IOTCP_TIMEOUT ]
      ENDIF
      nRead := hb_socketRecv( aFile[ IOTCP_SOCKET ], @cData, nLen, 0, nTimeout )
      nError := hb_socketGetError()
      IF nRead <= 0
         SWITCH nError
         CASE HB_SOCKET_ERR_TIMEOUT
         CASE HB_SOCKET_ERR_AGAIN
         CASE HB_SOCKET_ERR_TRYAGAIN
            EXIT
         OTHERWISE
            aFile[ IOTCP_EOF ] := .F.
         ENDSWITCH
         nRead := 0
      ENDIF
      IOUSR_SetError( nError, IOTCP_ERRORBASE )
   ENDIF

   RETURN nRead


STATIC FUNCTION IOTCP_Write( aFile, cData, nLen, nTimeout )

   IF nTimeout == -1
      nTimeout := aFile[ IOTCP_TIMEOUT ]
   ENDIF
   nLen := hb_socketSend( aFile[ IOTCP_SOCKET ], cData, nLen, 0, nTimeout )
   IOUSR_SetError( hb_socketGetError(), IOTCP_ERRORBASE )

   RETURN iif( nLen < 0, 0, nLen )


STATIC FUNCTION IOTCP_Eof( aFile )
   RETURN aFile[ IOTCP_EOF ]


STATIC FUNCTION IOTCP_Configure( aFile, nIndex, xValue )

   HB_SYMBOL_UNUSED( aFile )
   HB_SYMBOL_UNUSED( nIndex )
   HB_SYMBOL_UNUSED( xValue )

   RETURN .F.


STATIC FUNCTION IOTCP_Handle( aFile )

   IOUSR_SetError( 0, IOTCP_ERRORBASE )
<<<<<<< HEAD

   RETURN hb_socketGetFD( aFile[ IOTCP_SCOKET ] )
=======
RETURN hb_socketGetFD( aFile[ IOTCP_SOCKET ] )
>>>>>>> d2ceb0e3


INIT PROCEDURE CLIPINIT

   LOCAL aMethods[ IOUSR_METHODCOUNT ]

   aMethods[ IOUSR_OPEN      ] := @IOTCP_Open()
   aMethods[ IOUSR_CLOSE     ] := @IOTCP_Close()
   aMethods[ IOUSR_READ      ] := @IOTCP_Read()
   aMethods[ IOUSR_WRITE     ] := @IOTCP_Write()
   aMethods[ IOUSR_EOF       ] := @IOTCP_Eof()
   aMethods[ IOUSR_CONFIGURE ] := @IOTCP_Configure()
   aMethods[ IOUSR_HANDLE    ] := @IOTCP_Handle()

   IOUSR_Register( aMethods, "tcp:" )

   RETURN



/* test code */

REQUEST HB_IOTCP

PROCEDURE Main( cAddr )

   LOCAL hFile, cData, cSend, cEOL, nLen

   IF Empty( cAddr )
      cAddr := "tcp:smtp.gmail.com:25:10000"
   ENDIF

   ? "open:", cAddr
   IF Empty( hFile := hb_vfOpen( cAddr, FO_READWRITE ) )
      ? "Open error:", FError()
   ELSE
      cData := Space( 1024 )
      cEOL := e"\r\n"
      IF ( nLen := hb_vfRead( hFile, @cData,, 10000 ) ) > 0
         ? "<<", StrTran( hb_BLeft( cData, nLen ), cEOL, cEOL + "<< " )
      ENDIF
      cSend := "EHLO" + cEOL
      nLen := hb_vfWrite( hFile, cSend,, 1000 )
      ? ">>", StrTran( hb_BLeft( cSend, nLen ), cEOL, cEOL + ">> " )
      IF nLen != hb_BLen( cSend )
         ? "WRITE ERROR:", FError()
      ENDIF
      IF ( nLen := hb_vfRead( hFile, @cData,, 10000 ) ) > 0
         ? "<<", StrTran( hb_BLeft( cData, nLen ), cEOL, cEOL + "<< " )
      ENDIF
      cSend := "QUIT" + cEOL
      nLen := hb_vfWrite( hFile, cSend,, 1000 )
      ? ">>", StrTran( hb_BLeft( cSend, nLen ), cEOL, cEOL + ">> " )
      IF nLen != hb_BLen( cSend )
         ? "WRITE ERROR:", FError()
      ENDIF
      IF ( nLen := hb_vfRead( hFile, @cData,, 10000 ) ) > 0
         ? "<<", StrTran( hb_BLeft( cData, nLen ), cEOL, cEOL + "<< " )
      ENDIF
      hb_vfClose( hFile )
      ? "closed, error:", FError()
   ENDIF
   ?
   WAIT

   RETURN<|MERGE_RESOLUTION|>--- conflicted
+++ resolved
@@ -145,12 +145,8 @@
 
 
 STATIC FUNCTION IOTCP_Close( aFile )
-<<<<<<< HEAD
-
-   hb_socketClose( aFile[ IOTCP_SCOKET ] )
-=======
+
    hb_socketClose( aFile[ IOTCP_SOCKET ] )
->>>>>>> d2ceb0e3
    IOUSR_SetError( hb_socketGetError(), IOTCP_ERRORBASE )
 
    RETURN NIL
@@ -210,12 +206,8 @@
 STATIC FUNCTION IOTCP_Handle( aFile )
 
    IOUSR_SetError( 0, IOTCP_ERRORBASE )
-<<<<<<< HEAD
-
-   RETURN hb_socketGetFD( aFile[ IOTCP_SCOKET ] )
-=======
-RETURN hb_socketGetFD( aFile[ IOTCP_SOCKET ] )
->>>>>>> d2ceb0e3
+
+   RETURN hb_socketGetFD( aFile[ IOTCP_SOCKET ] )
 
 
 INIT PROCEDURE CLIPINIT
