/*
 * Demonstration/test code for GT keyboard input
 *
 * Copyright 2007 Przemyslaw Czerpak <druzus / at / priv.onet.pl>
 *
 */

#include "inkey.ch"

#ifdef __HARBOUR__
#include "hbgtinfo.ch"
REQUEST HB_CODEPAGE_PLMAZ
REQUEST HB_CODEPAGE_PLISO
REQUEST HB_CODEPAGE_PL852
REQUEST HB_CODEPAGE_PLWIN
REQUEST HB_CODEPAGE_UTF8EX
#else
<<<<<<< HEAD
#include "clipper.ch"
=======
#xtranslate hb_keyStd( <n> )  => ( <n> )
#xtranslate hb_keyCode( <n> ) => Asc( <n> )
#xtranslate hb_keyChar( <c> ) => iif( <c> >= 32 .AND. <c> <= 255 .AND. <c> != 127, Chr( <c> ), "" )
#xtranslate hb_ntos( <n> )    => LTrim( Str( <n> ) )
>>>>>>> 05d1a60e
#endif

#ifndef HB_K_RESIZE
#define HB_K_RESIZE 1101
#endif

PROCEDURE Main( cTermCP, cHostCP, lBoxChar, lRawKey )

   LOCAL k, kX, i, s
   LOCAL aKeys := { ;
<<<<<<< HEAD
      { "K_UP",             K_UP,             "Up arrow, Ctrl-E"                }, ;
      { "K_DOWN",           K_DOWN,           "Down arrow, Ctrl-X"              }, ;
      { "K_LEFT",           K_LEFT,           "Left arrow, Ctrl-S"              }, ;
      { "K_RIGHT",          K_RIGHT,          "Right arrow, Ctrl-D"             }, ;
      { "K_HOME",           K_HOME,           "Home, Ctrl-A"                    }, ;
      { "K_END",            K_END,            "End, Ctrl-F"                     }, ;
      { "K_PGUP",           K_PGUP,           "PgUp, Ctrl-R"                    }, ;
      { "K_PGDN",           K_PGDN,           "PgDn, Ctrl-C"                    }, ;
      { "K_CTRL_UP",        K_CTRL_UP,        "Ctrl-Up arrow"                   }, ;
      { "K_CTRL_DOWN",      K_CTRL_DOWN,      "Ctrl-Down arrow"                 }, ;
      { "K_CTRL_LEFT",      K_CTRL_LEFT,      "Ctrl-Left arrow, Ctrl-Z"         }, ;
      { "K_CTRL_RIGHT",     K_CTRL_RIGHT,     "Ctrl-Right arrow, Ctrl-B"        }, ;
      { "K_CTRL_HOME",      K_CTRL_HOME,      "Ctrl-Home, Ctrl-]"               }, ;
      { "K_CTRL_END",       K_CTRL_END,       "Ctrl-End, Ctrl-W"                }, ;
      { "K_CTRL_PGUP",      K_CTRL_PGUP,      "Ctrl-PgUp, Ctrl-Hyphen"          }, ;
      { "K_CTRL_PGDN",      K_CTRL_PGDN,      "Ctrl-PgDn, Ctrl-^"               }, ;
      { "K_ALT_UP",         K_ALT_UP,         "Alt-Up arrow"                    }, ;
      { "K_ALT_DOWN",       K_ALT_DOWN,       "Alt-Down arrow"                  }, ;
      { "K_ALT_LEFT",       K_ALT_LEFT,       "Alt-Left arrow"                  }, ;
      { "K_ALT_RIGHT",      K_ALT_RIGHT,      "Alt-Right arrow"                 }, ;
      { "K_ALT_HOME",       K_ALT_HOME,       "Alt-Home"                        }, ;
      { "K_ALT_END",        K_ALT_END,        "Alt-End"                         }, ;
      { "K_ALT_PGUP",       K_ALT_PGUP,       "Alt-PgUp"                        }, ;
      { "K_ALT_PGDN",       K_ALT_PGDN,       "Alt-PgDn"                        }, ;
      { "K_ENTER",          K_ENTER,          "Enter, Ctrl-M"                   }, ;
      { "K_RETURN",         K_RETURN,         "Return, Ctrl-M"                  }, ;
      { "K_SPACE",          K_SPACE,          "Space bar"                       }, ;
      { "K_ESC",            K_ESC,            "Esc, Ctrl-["                     }, ;
      { "K_CTRL_ENTER",     K_CTRL_ENTER,     "Ctrl-Enter"                      }, ;
      { "K_CTRL_RETURN",    K_CTRL_RETURN,    "Ctrl-Return"                     }, ;
      { "K_CTRL_RET",       K_CTRL_RET,       "Ctrl-Return (Compat.)"           }, ;
      { "K_CTRL_PRTSCR",    K_CTRL_PRTSCR,    "Ctrl-Print Screen"               }, ;
      { "K_ALT_COMMA",      K_ALT_COMMA,      "Alt-,"                           }, ;
      { "K_ALT_PERIOD",     K_ALT_PERIOD,     "Alt-."                           }, ;
      { "K_CTRL_QUESTION",  K_CTRL_QUESTION,  "Ctrl-?, Alt-Slash"               }, ;
      { "K_ALT_SLASH",      K_ALT_SLASH,      "Alt-Slash"                       }, ;
      { "K_ALT_BACKSLASH",  K_ALT_BACKSLASH,  "Alt-Backslash"                   }, ;
      { "K_ALT_ENTER",      K_ALT_ENTER,      "Alt-Enter"                       }, ;
      { "K_ALT_RETURN",     K_ALT_RETURN,     "Alt-Return"                      }, ;
      { "K_ALT_MINUS",      K_ALT_MINUS,      "Alt-Minus"                       }, ;
      { "K_ALT_EQUALS",     K_ALT_EQUALS,     "Alt-Equals"                      }, ;
      { "K_ALT_ESC",        K_ALT_ESC,        "Alt-Esc"                         }, ;
      { "K_ALT_BACKQUOTE",  K_ALT_BACKQUOTE,  "Alt-backquote"                   }, ;
      { "K_ALT_OSB",        K_ALT_OSB,        "Alt-["                           }, ;
      { "K_ALT_CSB",        K_ALT_CSB,        "Alt-]"                           }, ;
      { "K_ALT_SC",         K_ALT_SC,         "Alt-;"                           }, ;
      { "K_ALT_QUOTE",      K_ALT_QUOTE,      "Alt-'"                           }, ;
      { "KP_CENTER",        KP_CENTER,        "Keypad CENTER (5)"               }, ;
      { "KP_ALT_ENTER",     KP_ALT_ENTER,     "Keypad Alt-Enter"                }, ;
      { "KP_CTRL_5",        KP_CTRL_5,        "Keypad Ctrl-5"                   }, ;
      { "KP_CTRL_SLASH",    KP_CTRL_SLASH,    "Keypad Ctrl-/"                   }, ;
      { "KP_CTRL_ASTERISK", KP_CTRL_ASTERISK, "Keypad Ctrl-*"                   }, ;
      { "KP_CTRL_MINUS",    KP_CTRL_MINUS,    "Keypad Ctrl--"                   }, ;
      { "KP_CTRL_PLUS",     KP_CTRL_PLUS,     "Keypad Ctrl-+"                   }, ;
      { "KP_ALT_5",         KP_ALT_5,         "Keypad Alt-5"                    }, ;
      { "KP_ALT_SLASH",     KP_ALT_SLASH,     "Keypad Alt-/"                    }, ;
      { "KP_ALT_ASTERISK",  KP_ALT_ASTERISK,  "Keypad Alt-*"                    }, ;
      { "KP_ALT_MINUS",     KP_ALT_MINUS,     "Keypad Alt--"                    }, ;
      { "KP_ALT_PLUS",      KP_ALT_PLUS,      "Keypad Alt-+"                    }, ;
      { "K_INS",            K_INS,            "Ins, Ctrl-V"                     }, ;
      { "K_DEL",            K_DEL,            "Del, Ctrl-G"                     }, ;
      { "K_BS",             K_BS,             "Backspace, Ctrl-H"               }, ;
      { "K_SH_BS",          K_SH_BS,          "Shift-Backspace, Ctrl-Shift-Tab" }, ;
      { "K_CTRL_SH_TAB",    K_CTRL_SH_TAB,    "Ctrl-Shift-Tab"                  }, ;
      { "K_TAB",            K_TAB,            "Tab, Ctrl-I"                     }, ;
      { "K_SH_TAB",         K_SH_TAB,         "Shift-Tab"                       }, ;
      { "K_CTRL_INS",       K_CTRL_INS,       "Ctrl-Ins"                        }, ;
      { "K_CTRL_DEL",       K_CTRL_DEL,       "Ctrl-Del"                        }, ;
      { "K_CTRL_BS",        K_CTRL_BS,        "Ctrl-Backspace"                  }, ;
      { "K_CTRL_TAB",       K_CTRL_TAB,       "Ctrl-Tab"                        }, ;
      { "K_ALT_INS",        K_ALT_INS,        "Alt-Ins"                         }, ;
      { "K_ALT_DEL",        K_ALT_DEL,        "Alt-Del"                         }, ;
      { "K_ALT_BS",         K_ALT_BS,         "Alt-Backspace"                   }, ;
      { "K_ALT_TAB",        K_ALT_TAB,        "Alt-Tab"                         } }
=======
      { "K_UP",               5, "Up arrow, Ctrl-E"                }, ;
      { "K_DOWN",            24, "Down arrow, Ctrl-X"              }, ;
      { "K_LEFT",            19, "Left arrow, Ctrl-S"              }, ;
      { "K_RIGHT",            4, "Right arrow, Ctrl-D"             }, ;
      { "K_HOME",             1, "Home, Ctrl-A"                    }, ;
      { "K_END",              6, "End, Ctrl-F"                     }, ;
      { "K_PGUP",            18, "PgUp, Ctrl-R"                    }, ;
      { "K_PGDN",             3, "PgDn, Ctrl-C"                    }, ;
      { "K_CTRL_UP",        397, "Ctrl-Up arrow"                   }, ;
      { "K_CTRL_DOWN",      401, "Ctrl-Down arrow"                 }, ;
      { "K_CTRL_LEFT",       26, "Ctrl-Left arrow, Ctrl-Z"         }, ;
      { "K_CTRL_RIGHT",       2, "Ctrl-Right arrow, Ctrl-B"        }, ;
      { "K_CTRL_HOME",       29, "Ctrl-Home, Ctrl-]"               }, ;
      { "K_CTRL_END",        23, "Ctrl-End, Ctrl-W"                }, ;
      { "K_CTRL_PGUP",       31, "Ctrl-PgUp, Ctrl-Hyphen"          }, ;
      { "K_CTRL_PGDN",       30, "Ctrl-PgDn, Ctrl-^"               }, ;
      { "K_ALT_UP",         408, "Alt-Up arrow"                    }, ;
      { "K_ALT_DOWN",       416, "Alt-Down arrow"                  }, ;
      { "K_ALT_LEFT",       411, "Alt-Left arrow"                  }, ;
      { "K_ALT_RIGHT",      413, "Alt-Right arrow"                 }, ;
      { "K_ALT_HOME",       407, "Alt-Home"                        }, ;
      { "K_ALT_END",        415, "Alt-End"                         }, ;
      { "K_ALT_PGUP",       409, "Alt-PgUp"                        }, ;
      { "K_ALT_PGDN",       417, "Alt-PgDn"                        }, ;
      { "K_ENTER",           13, "Enter, Ctrl-M"                   }, ;
      { "K_RETURN",          13, "Return, Ctrl-M"                  }, ;
      { "K_SPACE",           32, "Space bar"                       }, ;
      { "K_ESC",             27, "Esc, Ctrl-["                     }, ;
      { "K_CTRL_ENTER",      10, "Ctrl-Enter, Ctrl-J"              }, ;
      { "K_CTRL_RETURN",     10, "Ctrl-Return, Ctrl-J"             }, ;
      { "K_CTRL_RET",        10, "Ctrl-Return (Compat.)"           }, ;
      { "K_CTRL_PRTSCR",    379, "Ctrl-Print Screen, Alt-4"        }, ;
      { "K_ALT_COMMA",      307, "Alt-,"                           }, ;
      { "K_ALT_PERIOD",     308, "Alt-."                           }, ;
      { "K_CTRL_QUESTION",  309, "Ctrl-?, Alt-Slash"               }, ;
      { "K_ALT_SLASH",      309, "Alt-Slash"                       }, ;
      { "K_ALT_BACKSLASH",  299, "Alt-Backslash"                   }, ;
      { "K_ALT_ENTER",      284, "Alt-Enter"                       }, ;
      { "K_ALT_RETURN",     284, "Alt-Return"                      }, ;
      { "K_ALT_MINUS",      386, "Alt-Minus"                       }, ;
      { "K_ALT_EQUALS",     387, "Alt-Equals"                      }, ;
      { "K_ALT_ESC",        257, "Alt-Esc"                         }, ;
      { "K_ALT_BACKQUOTE",  297, "Alt-backquote"                   }, ;
      { "K_ALT_OSB",        282, "Alt-["                           }, ;
      { "K_ALT_CSB",        283, "Alt-]"                           }, ;
      { "K_ALT_SC",         295, "Alt-;"                           }, ;
      { "K_ALT_QUOTE",      296, "Alt-'"                           }, ;
      { "KP_CENTER",        332, "Keypad CENTER (5)"               }, ;
      { "KP_ALT_ENTER",     422, "Keypad Alt-Enter"                }, ;
      { "KP_CTRL_5",        399, "Keypad Ctrl-5"                   }, ;
      { "KP_CTRL_SLASH",    405, "Keypad Ctrl-/"                   }, ;
      { "KP_CTRL_ASTERISK", 406, "Keypad Ctrl-*"                   }, ;
      { "KP_CTRL_MINUS",    398, "Keypad Ctrl--"                   }, ;
      { "KP_CTRL_PLUS",     400, "Keypad Ctrl-+"                   }, ;
      { "KP_ALT_5",           5, "Keypad Alt-5"                    }, ;
      { "KP_ALT_SLASH",     420, "Keypad Alt-/"                    }, ;
      { "KP_ALT_ASTERISK",  311, "Keypad Alt-*"                    }, ;
      { "KP_ALT_MINUS",     330, "Keypad Alt--"                    }, ;
      { "KP_ALT_PLUS",      334, "Keypad Alt-+"                    }, ;
      { "K_INS",             22, "Ins, Ctrl-V"                     }, ;
      { "K_DEL",              7, "Del, Ctrl-G"                     }, ;
      { "K_BS",               8, "Backspace, Ctrl-H"               }, ;
      { "K_SH_BS",          423, "Shift-Backspace, Ctrl-Shift-Tab" }, ;
      { "K_CTRL_SH_TAB",    423, "Ctrl-Shift-Tab"                  }, ;
      { "K_TAB",              9, "Tab, Ctrl-I"                     }, ;
      { "K_SH_TAB",         271, "Shift-Tab"                       }, ;
      { "K_CTRL_INS",       402, "Ctrl-Ins"                        }, ;
      { "K_CTRL_DEL",       403, "Ctrl-Del"                        }, ;
      { "K_CTRL_BS",        127, "Ctrl-Backspace"                  }, ;
      { "K_CTRL_TAB",       404, "Ctrl-Tab"                        }, ;
      { "K_ALT_INS",        418, "Alt-Ins"                         }, ;
      { "K_ALT_DEL",        419, "Alt-Del"                         }, ;
      { "K_ALT_BS",         270, "Alt-Backspace"                   }, ;
      { "K_ALT_TAB",        421, "Alt-Tab"                         } }
>>>>>>> 05d1a60e

   AAdd( aKeys, { "K_CTRL_A",        K_CTRL_A,        "Ctrl-A, Home"                     } )
   AAdd( aKeys, { "K_CTRL_B",        K_CTRL_B,        "Ctrl-B, Ctrl-Right arrow"         } )
   AAdd( aKeys, { "K_CTRL_C",        K_CTRL_C,        "Ctrl-C, PgDn, Ctrl-ScrollLock"    } )
   AAdd( aKeys, { "K_CTRL_D",        K_CTRL_D,        "Ctrl-D, Right arrow"              } )
   AAdd( aKeys, { "K_CTRL_E",        K_CTRL_E,        "Ctrl-E, Up arrow"                 } )
   AAdd( aKeys, { "K_CTRL_F",        K_CTRL_F,        "Ctrl-F, End"                      } )
   AAdd( aKeys, { "K_CTRL_G",        K_CTRL_G,        "Ctrl-G, Del"                      } )
   AAdd( aKeys, { "K_CTRL_H",        K_CTRL_H,        "Ctrl-H, Backspace"                } )
   AAdd( aKeys, { "K_CTRL_I",        K_CTRL_I,        "Ctrl-I, Tab"                      } )
   AAdd( aKeys, { "K_CTRL_J",        K_CTRL_J,        "Ctrl-J"                           } )
   AAdd( aKeys, { "K_CTRL_K",        K_CTRL_K,        "Ctrl-K"                           } )
   AAdd( aKeys, { "K_CTRL_L",        K_CTRL_L,        "Ctrl-L"                           } )
   AAdd( aKeys, { "K_CTRL_M",        K_CTRL_M,        "Ctrl-M, Return"                   } )
   AAdd( aKeys, { "K_CTRL_N",        K_CTRL_N,        "Ctrl-N"                           } )
   AAdd( aKeys, { "K_CTRL_O",        K_CTRL_O,        "Ctrl-O"                           } )
   AAdd( aKeys, { "K_CTRL_P",        K_CTRL_P,        "Ctrl-P"                           } )
   AAdd( aKeys, { "K_CTRL_Q",        K_CTRL_Q,        "Ctrl-Q"                           } )
   AAdd( aKeys, { "K_CTRL_R",        K_CTRL_R,        "Ctrl-R, PgUp"                     } )
   AAdd( aKeys, { "K_CTRL_S",        K_CTRL_S,        "Ctrl-S, Left arrow"               } )
   AAdd( aKeys, { "K_CTRL_T",        K_CTRL_T,        "Ctrl-T"                           } )
   AAdd( aKeys, { "K_CTRL_U",        K_CTRL_U,        "Ctrl-U"                           } )
   AAdd( aKeys, { "K_CTRL_V",        K_CTRL_V,        "Ctrl-V, Ins"                      } )
   AAdd( aKeys, { "K_CTRL_W",        K_CTRL_W,        "Ctrl-W, Ctrl-End"                 } )
   AAdd( aKeys, { "K_CTRL_X",        K_CTRL_X,        "Ctrl-X, Down arrow"               } )
   AAdd( aKeys, { "K_CTRL_Y",        K_CTRL_Y,        "Ctrl-Y"                           } )
   AAdd( aKeys, { "K_CTRL_Z",        K_CTRL_Z,        "Ctrl-Z, Ctrl-Left arrow"          } )

   AAdd( aKeys, { "K_ALT_A",         K_ALT_A,         "Alt-A"                            } )
   AAdd( aKeys, { "K_ALT_B",         K_ALT_B,         "Alt-B"                            } )
   AAdd( aKeys, { "K_ALT_C",         K_ALT_C,         "Alt-C"                            } )
   AAdd( aKeys, { "K_ALT_D",         K_ALT_D,         "Alt-D"                            } )
   AAdd( aKeys, { "K_ALT_E",         K_ALT_E,         "Alt-E"                            } )
   AAdd( aKeys, { "K_ALT_F",         K_ALT_F,         "Alt-F"                            } )
   AAdd( aKeys, { "K_ALT_G",         K_ALT_G,         "Alt-G"                            } )
   AAdd( aKeys, { "K_ALT_H",         K_ALT_H,         "Alt-H"                            } )
   AAdd( aKeys, { "K_ALT_I",         K_ALT_I,         "Alt-I"                            } )
   AAdd( aKeys, { "K_ALT_J",         K_ALT_J,         "Alt-J"                            } )
   AAdd( aKeys, { "K_ALT_K",         K_ALT_K,         "Alt-K"                            } )
   AAdd( aKeys, { "K_ALT_L",         K_ALT_L,         "Alt-L"                            } )
   AAdd( aKeys, { "K_ALT_M",         K_ALT_M,         "Alt-M"                            } )
   AAdd( aKeys, { "K_ALT_N",         K_ALT_N,         "Alt-N"                            } )
   AAdd( aKeys, { "K_ALT_O",         K_ALT_O,         "Alt-O"                            } )
   AAdd( aKeys, { "K_ALT_P",         K_ALT_P,         "Alt-P"                            } )
   AAdd( aKeys, { "K_ALT_Q",         K_ALT_Q,         "Alt-Q"                            } )
   AAdd( aKeys, { "K_ALT_R",         K_ALT_R,         "Alt-R"                            } )
   AAdd( aKeys, { "K_ALT_S",         K_ALT_S,         "Alt-S"                            } )
   AAdd( aKeys, { "K_ALT_T",         K_ALT_T,         "Alt-T"                            } )
   AAdd( aKeys, { "K_ALT_U",         K_ALT_U,         "Alt-U"                            } )
   AAdd( aKeys, { "K_ALT_V",         K_ALT_V,         "Alt-V"                            } )
   AAdd( aKeys, { "K_ALT_W",         K_ALT_W,         "Alt-W"                            } )
   AAdd( aKeys, { "K_ALT_X",         K_ALT_X,         "Alt-X"                            } )
   AAdd( aKeys, { "K_ALT_Y",         K_ALT_Y,         "Alt-Y"                            } )
   AAdd( aKeys, { "K_ALT_Z",         K_ALT_Z,         "Alt-Z"                            } )
   AAdd( aKeys, { "K_ALT_1",         K_ALT_1,         "Alt-1"                            } )
   AAdd( aKeys, { "K_ALT_2",         K_ALT_2,         "Alt-2"                            } )
   AAdd( aKeys, { "K_ALT_3",         K_ALT_3,         "Alt-3"                            } )
   AAdd( aKeys, { "K_ALT_4",         K_ALT_4,         "Alt-4"                            } )
   AAdd( aKeys, { "K_ALT_5",         K_ALT_5,         "Alt-5"                            } )
   AAdd( aKeys, { "K_ALT_6",         K_ALT_6,         "Alt-6"                            } )
   AAdd( aKeys, { "K_ALT_7",         K_ALT_7,         "Alt-7"                            } )
   AAdd( aKeys, { "K_ALT_8",         K_ALT_8,         "Alt-8"                            } )
   AAdd( aKeys, { "K_ALT_9",         K_ALT_9,         "Alt-9"                            } )
   AAdd( aKeys, { "K_ALT_0",         K_ALT_0,         "Alt-0"                            } )

   AAdd( aKeys, { "K_F1",            K_F1,            "F1, Ctrl-Backslash"               } )
   AAdd( aKeys, { "K_F2",            K_F2,            "F2"                               } )
   AAdd( aKeys, { "K_F3",            K_F3,            "F3"                               } )
   AAdd( aKeys, { "K_F4",            K_F4,            "F4"                               } )
   AAdd( aKeys, { "K_F5",            K_F5,            "F5"                               } )
   AAdd( aKeys, { "K_F6",            K_F6,            "F6"                               } )
   AAdd( aKeys, { "K_F7",            K_F7,            "F7"                               } )
   AAdd( aKeys, { "K_F8",            K_F8,            "F8"                               } )
   AAdd( aKeys, { "K_F9",            K_F9,            "F9"                               } )
   AAdd( aKeys, { "K_F10",           K_F10,           "F10"                              } )
   AAdd( aKeys, { "K_F11",           K_F11,           "F11"                              } )
   AAdd( aKeys, { "K_F12",           K_F12,           "F12"                              } )
   AAdd( aKeys, { "K_CTRL_F1",       K_CTRL_F1,       "Ctrl-F1"                          } )
   AAdd( aKeys, { "K_CTRL_F2",       K_CTRL_F2,       "Ctrl-F2"                          } )
   AAdd( aKeys, { "K_CTRL_F3",       K_CTRL_F3,       "Ctrl-F4"                          } )
   AAdd( aKeys, { "K_CTRL_F4",       K_CTRL_F4,       "Ctrl-F3"                          } )
   AAdd( aKeys, { "K_CTRL_F5",       K_CTRL_F5,       "Ctrl-F5"                          } )
   AAdd( aKeys, { "K_CTRL_F6",       K_CTRL_F6,       "Ctrl-F6"                          } )
   AAdd( aKeys, { "K_CTRL_F7",       K_CTRL_F7,       "Ctrl-F7"                          } )
   AAdd( aKeys, { "K_CTRL_F8",       K_CTRL_F8,       "Ctrl-F8"                          } )
   AAdd( aKeys, { "K_CTRL_F9",       K_CTRL_F9,       "Ctrl-F9"                          } )
   AAdd( aKeys, { "K_CTRL_F10",      K_CTRL_F10,      "Ctrl-F10"                         } )
   AAdd( aKeys, { "K_CTRL_F11",      K_CTRL_F11,      "Ctrl-F11"                         } )
   AAdd( aKeys, { "K_CTRL_F12",      K_CTRL_F12,      "Ctrl-F12"                         } )
   AAdd( aKeys, { "K_ALT_F1",        K_ALT_F1,        "Alt-F1"                           } )
   AAdd( aKeys, { "K_ALT_F2",        K_ALT_F2,        "Alt-F2"                           } )
   AAdd( aKeys, { "K_ALT_F3",        K_ALT_F3,        "Alt-F3"                           } )
   AAdd( aKeys, { "K_ALT_F4",        K_ALT_F4,        "Alt-F4"                           } )
   AAdd( aKeys, { "K_ALT_F5",        K_ALT_F5,        "Alt-F5"                           } )
   AAdd( aKeys, { "K_ALT_F6",        K_ALT_F6,        "Alt-F6"                           } )
   AAdd( aKeys, { "K_ALT_F7",        K_ALT_F7,        "Alt-F7"                           } )
   AAdd( aKeys, { "K_ALT_F8",        K_ALT_F8,        "Alt-F8"                           } )
   AAdd( aKeys, { "K_ALT_F9",        K_ALT_F9,        "Alt-F9"                           } )
   AAdd( aKeys, { "K_ALT_F10",       K_ALT_F10,       "Alt-F10"                          } )
   AAdd( aKeys, { "K_ALT_F11",       K_ALT_F11,       "Alt-F11"                          } )
   AAdd( aKeys, { "K_ALT_F12",       K_ALT_F12,       "Alt-F12"                          } )
   AAdd( aKeys, { "K_SH_F1",         K_SH_F1,         "Shift-F1"                         } )
   AAdd( aKeys, { "K_SH_F2",         K_SH_F2,         "Shift-F2"                         } )
   AAdd( aKeys, { "K_SH_F3",         K_SH_F3,         "Shift-F3"                         } )
   AAdd( aKeys, { "K_SH_F4",         K_SH_F4,         "Shift-F4"                         } )
   AAdd( aKeys, { "K_SH_F5",         K_SH_F5,         "Shift-F5"                         } )
   AAdd( aKeys, { "K_SH_F6",         K_SH_F6,         "Shift-F6"                         } )
   AAdd( aKeys, { "K_SH_F7",         K_SH_F7,         "Shift-F7"                         } )
   AAdd( aKeys, { "K_SH_F8",         K_SH_F8,         "Shift-F8"                         } )
   AAdd( aKeys, { "K_SH_F9",         K_SH_F9,         "Shift-F9"                         } )
   AAdd( aKeys, { "K_SH_F10",        K_SH_F10,        "Shift-F10"                        } )
   AAdd( aKeys, { "K_SH_F11",        K_SH_F11,        "Shift-F11"                        } )
   AAdd( aKeys, { "K_SH_F12",        K_SH_F12,        "Shift-F12"                        } )

   AAdd( aKeys, { "K_MOUSEMOVE",     K_MOUSEMOVE,     "mouse move"                       } )
   AAdd( aKeys, { "K_LBUTTONDOWN",   K_LBUTTONDOWN,   "mouse left button down"           } )
   AAdd( aKeys, { "K_LBUTTONUP",     K_LBUTTONUP,     "mouse left button up"             } )
   AAdd( aKeys, { "K_RBUTTONDOWN",   K_RBUTTONDOWN,   "mouse right button down"          } )
   AAdd( aKeys, { "K_RBUTTONUP",     K_RBUTTONUP,     "mouse right button up"            } )
   AAdd( aKeys, { "K_LDBLCLK",       K_LDBLCLK,       "mouse left button double click"   } )
   AAdd( aKeys, { "K_RDBLCLK",       K_RDBLCLK,       "mouse right button double click"  } )
   AAdd( aKeys, { "K_MBUTTONDOWN",   K_MBUTTONDOWN,   "mouse middle button down"         } )
   AAdd( aKeys, { "K_MBUTTONUP",     K_MBUTTONUP,     "mouse middle button up"           } )
   AAdd( aKeys, { "K_MDBLCLK",       K_MDBLCLK,       "mouse middle button double click" } )
   AAdd( aKeys, { "K_MMLEFTDOWN",    K_MMLEFTDOWN,    "Mouse Move Left Down"             } )
   AAdd( aKeys, { "K_MMRIGHTDOWN",   K_MMRIGHTDOWN,   "Mouse Move Right Down"            } )
   AAdd( aKeys, { "K_MMMIDDLEDOWN",  K_MMMIDDLEDOWN,  "Mouse Move Middle Down"           } )
   AAdd( aKeys, { "K_MWFORWARD",     K_MWFORWARD,     "Mouse Wheel Forward"              } )
   AAdd( aKeys, { "K_MWBACKWARD",    K_MWBACKWARD,    "Mouse Wheel Backward"             } )
   AAdd( aKeys, { "K_NCMOUSEMOVE",   K_NCMOUSEMOVE,   "Non-Client Area Mouse Movement"   } )

#ifdef __HARBOUR__
   AAdd( aKeys, { "HB_K_RESIZE",     HB_K_RESIZE,     "screen dimension changed"         } )
   AAdd( aKeys, { "HB_K_CLOSE",      HB_K_CLOSE,      "close button hit"                 } )
   AAdd( aKeys, { "HB_K_GOTFOCUS",   HB_K_GOTFOCUS,   "focus restored"                   } )
   AAdd( aKeys, { "HB_K_LOSTFOCUS",  HB_K_LOSTFOCUS,  "focus lost"                       } )
   AAdd( aKeys, { "HB_K_CONNECT",    HB_K_CONNECT,    "remote terminal connected"        } )
   AAdd( aKeys, { "HB_K_DISCONNECT", HB_K_DISCONNECT, "remote terminal disconnected"     } )
   AAdd( aKeys, { "HB_K_TERMINATE",  HB_K_TERMINATE,  "terminate signal from system"     } )
   AAdd( aKeys, { "HB_K_MENU",       HB_K_MENU,       "MENU key pressed"                 } )
#endif

#ifdef __HARBOUR__
   Set( _SET_EVENTMASK, hb_bitOr( HB_INKEY_ALL, HB_INKEY_EXT ) )
   hb_gtInfo( HB_GTI_CURSORBLINKRATE, 1000 )
   hb_gtInfo( HB_GTI_ESCDELAY, 50 )
#ifdef _COMMENT_
   hb_gtinfo( HB_GTI_FONTATTRIBUTE, 0 )
   hb_gtinfo( HB_GTI_FONTATTRIBUTE, hb_bitOr( HB_GTI_FONTA_DRAWBOX, hb_gtinfo( HB_GTI_FONTATTRIBUTE ) ) )
   hb_gtinfo( HB_GTI_FONTATTRIBUTE, hb_bitOr( HB_GTI_FONTA_CTRLCHARS, hb_gtinfo( HB_GTI_FONTATTRIBUTE ) ) )
   hb_gtinfo( HB_GTI_FONTATTRIBUTE, hb_bitOr( HB_GTI_FONTA_FIXMETRIC, hb_gtinfo( HB_GTI_FONTATTRIBUTE ) ) )
   hb_gtinfo( HB_GTI_FONTATTRIBUTE, hb_bitOr( HB_GTI_FONTA_CLRBKG, hb_gtinfo( HB_GTI_FONTATTRIBUTE ) ) )
   hb_gtInfo( HB_GTI_RESIZABLE, .F. )
   hb_gtInfo( HB_GTI_RESIZEMODE, HB_GTI_RESIZEMODE_ROWS )
   hb_gtInfo( HB_GTI_RESIZEMODE, HB_GTI_RESIZEMODE_FONT )
   hb_gtInfo( HB_GTI_MAXIMIZED, .T. )
   hb_gtInfo( HB_GTI_ISFULLSCREEN, .T. )
   hb_gtInfo( HB_GTI_ALTENTER, .T. )
#endif
   hb_gtInfo( HB_GTI_CLOSABLE, .F. )
   hb_gtInfo( HB_GTI_SELECTCOPY, .T. )
<<<<<<< HEAD
   cTermCP := Upper( hb_defaultValue( cTermCP, "UTF8" ) )
   cHostCP := Upper( hb_defaultValue( cHostCP, "UTF8" ) )
=======
   IF PCount() >= 4
      lRawKey := !Empty( lRawKey )
   ELSEIF ! Empty( cTermCP ) .AND. Upper( cTermCP ) = "X"
      lRawKey := .T.
      cTermCP := NIL
   ELSE
      lRawKey := .F.
   ENDIF
   IF Empty( cTermCP )
      cTermCP := "UTF8"
   ELSE
      cTermCP := Upper( cTermCP )
   ENDIF
   IF Empty( cHostCP )
      cHostCP := "UTF8"
   ELSE
      cHostCP := Upper( cHostCP )
   ENDIF
   lBoxChar := ! Empty( lBoxChar )
>>>>>>> 05d1a60e
   hb_cdpSelect( cHostCP )
   hb_SetTermCP( cTermCP, cHostCP, ! Empty( lBoxChar ) )
#else
#ifdef _SET_EVENTMASK
   Set( _SET_EVENTMASK, INKEY_ALL )
#endif
   lRawKey := .f.
#endif

   MDblClk( 250 )
   SetCancel( .F. )
#ifdef _COMMENT_
   AltD( 0 )
#endif

   ? OS(), Version(), Date(), Time()
#ifdef __HARBOUR__
   ? hb_gtVersion( 1 ), "GT" + hb_gtVersion()
   ? "Host codpage:", hb_cdpSelect() + ", terminal codepage:", cTermCP
#endif
   ? "@ - interrupt, keycodes checking:"
   ?

   DO WHILE .T.
      kX := Inkey( 0 )
      k := hb_keyStd( kX )
<<<<<<< HEAD
      IF ( i := AScan( aKeys, {| x | x[ 2 ] == k } ) ) > 0
         ? " key:", Str( aKeys[ i ][ 2 ], 7 ), PadR( aKeys[ i ][ 1 ], 18 ) + aKeys[ i ][ 3 ]
=======
      IF ( i := AScan( aKeys, {| x | x[ 2 ] == k } ) ) != 0
         ? " key:" + Str( aKeys[ i, 2 ], 7 ) + "  " + PadR( aKeys[ i, 1 ], 18 ) + aKeys[ i, 3 ]
#ifdef __HARBOUR__
         IF kX != k
            ?? " ext: 0x" + hb_numToHex( kX, 8 ) + " -> " + ;
               hb_numToHex( hb_keyMod( kX ), 2 ) + ":" + hb_numToHex( hb_keyVal( kX ), 8 ) + ;
               " [" + hb_keyChar( k ) + "]"
         ENDIF
#endif
>>>>>>> 05d1a60e
      ELSEIF ( k >= 32 .AND. k <= 126 ) .OR. ( k >= 160 .AND. k <= 255 ) .OR. ;
             ! HB_ISNULL( hb_keyChar( k ) )
#ifdef __HARBOUR__
<<<<<<< HEAD
         ? "char:", iif( k > 256, " U+" + hb_NumToHex( hb_keyVal( k ), 4 ), Str( k, 7 ) ), ;
           " " + hb_keyChar( k )
=======
         ? "char:" + iif( k > 256, " U+" + hb_numToHex( hb_keyVal( k ), 4 ), Str( k, 7 ) ) + ;
           "  " + hb_keyChar( k )
         IF kX != k .or. k > 256
            ?? " ext: 0x" + hb_numToHex( kX, 8 ) + " -> " + ;
               hb_numToHex( hb_keyMod( kX ), 2 ) + ":" + hb_numToHex( hb_keyVal( kX ), 8 ) + ;
               " [" + hb_keyChar( k ) + "]"
         ENDIF
>>>>>>> 05d1a60e
#else
         ? "char:", Str( k, 7 ), " " + hb_keyChar( k )
#endif
      ELSE
#ifdef __HARBOUR__
<<<<<<< HEAD
         ? " key:", Str( k, 7 ), "ext: 0x" + hb_NumToHex( kX, 8 ), "->", ;
           hb_NumToHex( hb_keyMod( kX ), 2 ) + ":" + hb_NumToHex( hb_keyVal( kX ), 8 )
=======
         ? " key:" + Str( k, 7 ) + " ext: 0x" + hb_numToHex( kX, 8 ) + " -> " + ;
           hb_numToHex( hb_keyMod( kX ), 2 ) + ":" + hb_numToHex( hb_keyVal( kX ), 8 ) + ;
           " [" + hb_keyChar( k ) + "]"
>>>>>>> 05d1a60e
#else
         ? " key:", Str( k, 7 )
#endif
      ENDIF
#ifdef _COMMENT_
      ?? "  (" + hb_ntos( MaxRow() ) + ":" + hb_ntos( MaxCol() ) + ")"
#endif

      DO CASE
      CASE k == hb_keyCode( "@" ) .AND. NextKey() == 0
         EXIT
<<<<<<< HEAD
      CASE k == K_INS
=======
      ELSEIF k == K_INS .AND. ! lRawKey
>>>>>>> 05d1a60e
         Set( _SET_CURSOR, ( Set( _SET_CURSOR ) + 1 ) % 5 )
         ?? "  cursor:" + hb_ntos( Set( _SET_CURSOR ) )
      CASE k == HB_K_RESIZE
         ?? "  (" + hb_ntos( MaxRow() + 1 ) + "," + hb_ntos( MaxCol() + 1 ) + ")"
      CASE k >= 1000 .AND. k < 1100
         ?? "  mpos(" + hb_ntos( MRow() ) + "," + hb_ntos( MCol() ) + ")"
#ifdef __HARBOUR__
<<<<<<< HEAD
      CASE k == K_CTRL_INS
=======
      ELSEIF k == K_CTRL_INS .AND. ! lRawKey
>>>>>>> 05d1a60e
         IF Alert( "Would you like to show clipboard text?", { "YES", "NO" } ) == 1
            s := hb_gtInfo( HB_GTI_CLIPBOARDDATA )
            ? "Clipboard text: [" + s + "]"
         ENDIF
<<<<<<< HEAD
      CASE k == K_CTRL_END
=======
      ELSEIF k == K_CTRL_END .AND. ! lRawKey
>>>>>>> 05d1a60e
         IF Alert( "Would you like to set clipboard text?", { "YES", "NO" } ) == 1
            s := hb_TSToStr( hb_DateTime() ) + hb_eol() + ;
               "Harbour GT" + hb_gtVersion() + " clipboard test" + hb_eol()
            ? "New clipboard text: [" + s + "]"
            hb_gtInfo( HB_GTI_CLIPBOARDDATA, s )
         ENDIF
#endif
      ENDCASE
   ENDDO
   ?

   RETURN<|MERGE_RESOLUTION|>--- conflicted
+++ resolved
@@ -15,14 +15,7 @@
 REQUEST HB_CODEPAGE_PLWIN
 REQUEST HB_CODEPAGE_UTF8EX
 #else
-<<<<<<< HEAD
 #include "clipper.ch"
-=======
-#xtranslate hb_keyStd( <n> )  => ( <n> )
-#xtranslate hb_keyCode( <n> ) => Asc( <n> )
-#xtranslate hb_keyChar( <c> ) => iif( <c> >= 32 .AND. <c> <= 255 .AND. <c> != 127, Chr( <c> ), "" )
-#xtranslate hb_ntos( <n> )    => LTrim( Str( <n> ) )
->>>>>>> 05d1a60e
 #endif
 
 #ifndef HB_K_RESIZE
@@ -33,7 +26,6 @@
 
    LOCAL k, kX, i, s
    LOCAL aKeys := { ;
-<<<<<<< HEAD
       { "K_UP",             K_UP,             "Up arrow, Ctrl-E"                }, ;
       { "K_DOWN",           K_DOWN,           "Down arrow, Ctrl-X"              }, ;
       { "K_LEFT",           K_LEFT,           "Left arrow, Ctrl-S"              }, ;
@@ -62,10 +54,10 @@
       { "K_RETURN",         K_RETURN,         "Return, Ctrl-M"                  }, ;
       { "K_SPACE",          K_SPACE,          "Space bar"                       }, ;
       { "K_ESC",            K_ESC,            "Esc, Ctrl-["                     }, ;
-      { "K_CTRL_ENTER",     K_CTRL_ENTER,     "Ctrl-Enter"                      }, ;
-      { "K_CTRL_RETURN",    K_CTRL_RETURN,    "Ctrl-Return"                     }, ;
+      { "K_CTRL_ENTER",     K_CTRL_ENTER,     "Ctrl-Enter, Ctrl-J"              }, ;
+      { "K_CTRL_RETURN",    K_CTRL_RETURN,    "Ctrl-Return, Ctrl-J"             }, ;
       { "K_CTRL_RET",       K_CTRL_RET,       "Ctrl-Return (Compat.)"           }, ;
-      { "K_CTRL_PRTSCR",    K_CTRL_PRTSCR,    "Ctrl-Print Screen"               }, ;
+      { "K_CTRL_PRTSCR",    K_CTRL_PRTSCR,    "Ctrl-Print Screen, Alt-4"        }, ;
       { "K_ALT_COMMA",      K_ALT_COMMA,      "Alt-,"                           }, ;
       { "K_ALT_PERIOD",     K_ALT_PERIOD,     "Alt-."                           }, ;
       { "K_CTRL_QUESTION",  K_CTRL_QUESTION,  "Ctrl-?, Alt-Slash"               }, ;
@@ -108,82 +100,6 @@
       { "K_ALT_DEL",        K_ALT_DEL,        "Alt-Del"                         }, ;
       { "K_ALT_BS",         K_ALT_BS,         "Alt-Backspace"                   }, ;
       { "K_ALT_TAB",        K_ALT_TAB,        "Alt-Tab"                         } }
-=======
-      { "K_UP",               5, "Up arrow, Ctrl-E"                }, ;
-      { "K_DOWN",            24, "Down arrow, Ctrl-X"              }, ;
-      { "K_LEFT",            19, "Left arrow, Ctrl-S"              }, ;
-      { "K_RIGHT",            4, "Right arrow, Ctrl-D"             }, ;
-      { "K_HOME",             1, "Home, Ctrl-A"                    }, ;
-      { "K_END",              6, "End, Ctrl-F"                     }, ;
-      { "K_PGUP",            18, "PgUp, Ctrl-R"                    }, ;
-      { "K_PGDN",             3, "PgDn, Ctrl-C"                    }, ;
-      { "K_CTRL_UP",        397, "Ctrl-Up arrow"                   }, ;
-      { "K_CTRL_DOWN",      401, "Ctrl-Down arrow"                 }, ;
-      { "K_CTRL_LEFT",       26, "Ctrl-Left arrow, Ctrl-Z"         }, ;
-      { "K_CTRL_RIGHT",       2, "Ctrl-Right arrow, Ctrl-B"        }, ;
-      { "K_CTRL_HOME",       29, "Ctrl-Home, Ctrl-]"               }, ;
-      { "K_CTRL_END",        23, "Ctrl-End, Ctrl-W"                }, ;
-      { "K_CTRL_PGUP",       31, "Ctrl-PgUp, Ctrl-Hyphen"          }, ;
-      { "K_CTRL_PGDN",       30, "Ctrl-PgDn, Ctrl-^"               }, ;
-      { "K_ALT_UP",         408, "Alt-Up arrow"                    }, ;
-      { "K_ALT_DOWN",       416, "Alt-Down arrow"                  }, ;
-      { "K_ALT_LEFT",       411, "Alt-Left arrow"                  }, ;
-      { "K_ALT_RIGHT",      413, "Alt-Right arrow"                 }, ;
-      { "K_ALT_HOME",       407, "Alt-Home"                        }, ;
-      { "K_ALT_END",        415, "Alt-End"                         }, ;
-      { "K_ALT_PGUP",       409, "Alt-PgUp"                        }, ;
-      { "K_ALT_PGDN",       417, "Alt-PgDn"                        }, ;
-      { "K_ENTER",           13, "Enter, Ctrl-M"                   }, ;
-      { "K_RETURN",          13, "Return, Ctrl-M"                  }, ;
-      { "K_SPACE",           32, "Space bar"                       }, ;
-      { "K_ESC",             27, "Esc, Ctrl-["                     }, ;
-      { "K_CTRL_ENTER",      10, "Ctrl-Enter, Ctrl-J"              }, ;
-      { "K_CTRL_RETURN",     10, "Ctrl-Return, Ctrl-J"             }, ;
-      { "K_CTRL_RET",        10, "Ctrl-Return (Compat.)"           }, ;
-      { "K_CTRL_PRTSCR",    379, "Ctrl-Print Screen, Alt-4"        }, ;
-      { "K_ALT_COMMA",      307, "Alt-,"                           }, ;
-      { "K_ALT_PERIOD",     308, "Alt-."                           }, ;
-      { "K_CTRL_QUESTION",  309, "Ctrl-?, Alt-Slash"               }, ;
-      { "K_ALT_SLASH",      309, "Alt-Slash"                       }, ;
-      { "K_ALT_BACKSLASH",  299, "Alt-Backslash"                   }, ;
-      { "K_ALT_ENTER",      284, "Alt-Enter"                       }, ;
-      { "K_ALT_RETURN",     284, "Alt-Return"                      }, ;
-      { "K_ALT_MINUS",      386, "Alt-Minus"                       }, ;
-      { "K_ALT_EQUALS",     387, "Alt-Equals"                      }, ;
-      { "K_ALT_ESC",        257, "Alt-Esc"                         }, ;
-      { "K_ALT_BACKQUOTE",  297, "Alt-backquote"                   }, ;
-      { "K_ALT_OSB",        282, "Alt-["                           }, ;
-      { "K_ALT_CSB",        283, "Alt-]"                           }, ;
-      { "K_ALT_SC",         295, "Alt-;"                           }, ;
-      { "K_ALT_QUOTE",      296, "Alt-'"                           }, ;
-      { "KP_CENTER",        332, "Keypad CENTER (5)"               }, ;
-      { "KP_ALT_ENTER",     422, "Keypad Alt-Enter"                }, ;
-      { "KP_CTRL_5",        399, "Keypad Ctrl-5"                   }, ;
-      { "KP_CTRL_SLASH",    405, "Keypad Ctrl-/"                   }, ;
-      { "KP_CTRL_ASTERISK", 406, "Keypad Ctrl-*"                   }, ;
-      { "KP_CTRL_MINUS",    398, "Keypad Ctrl--"                   }, ;
-      { "KP_CTRL_PLUS",     400, "Keypad Ctrl-+"                   }, ;
-      { "KP_ALT_5",           5, "Keypad Alt-5"                    }, ;
-      { "KP_ALT_SLASH",     420, "Keypad Alt-/"                    }, ;
-      { "KP_ALT_ASTERISK",  311, "Keypad Alt-*"                    }, ;
-      { "KP_ALT_MINUS",     330, "Keypad Alt--"                    }, ;
-      { "KP_ALT_PLUS",      334, "Keypad Alt-+"                    }, ;
-      { "K_INS",             22, "Ins, Ctrl-V"                     }, ;
-      { "K_DEL",              7, "Del, Ctrl-G"                     }, ;
-      { "K_BS",               8, "Backspace, Ctrl-H"               }, ;
-      { "K_SH_BS",          423, "Shift-Backspace, Ctrl-Shift-Tab" }, ;
-      { "K_CTRL_SH_TAB",    423, "Ctrl-Shift-Tab"                  }, ;
-      { "K_TAB",              9, "Tab, Ctrl-I"                     }, ;
-      { "K_SH_TAB",         271, "Shift-Tab"                       }, ;
-      { "K_CTRL_INS",       402, "Ctrl-Ins"                        }, ;
-      { "K_CTRL_DEL",       403, "Ctrl-Del"                        }, ;
-      { "K_CTRL_BS",        127, "Ctrl-Backspace"                  }, ;
-      { "K_CTRL_TAB",       404, "Ctrl-Tab"                        }, ;
-      { "K_ALT_INS",        418, "Alt-Ins"                         }, ;
-      { "K_ALT_DEL",        419, "Alt-Del"                         }, ;
-      { "K_ALT_BS",         270, "Alt-Backspace"                   }, ;
-      { "K_ALT_TAB",        421, "Alt-Tab"                         } }
->>>>>>> 05d1a60e
 
    AAdd( aKeys, { "K_CTRL_A",        K_CTRL_A,        "Ctrl-A, Home"                     } )
    AAdd( aKeys, { "K_CTRL_B",        K_CTRL_B,        "Ctrl-B, Ctrl-Right arrow"         } )
@@ -345,10 +261,6 @@
 #endif
    hb_gtInfo( HB_GTI_CLOSABLE, .F. )
    hb_gtInfo( HB_GTI_SELECTCOPY, .T. )
-<<<<<<< HEAD
-   cTermCP := Upper( hb_defaultValue( cTermCP, "UTF8" ) )
-   cHostCP := Upper( hb_defaultValue( cHostCP, "UTF8" ) )
-=======
    IF PCount() >= 4
       lRawKey := !Empty( lRawKey )
    ELSEIF ! Empty( cTermCP ) .AND. Upper( cTermCP ) = "X"
@@ -357,18 +269,8 @@
    ELSE
       lRawKey := .F.
    ENDIF
-   IF Empty( cTermCP )
-      cTermCP := "UTF8"
-   ELSE
-      cTermCP := Upper( cTermCP )
-   ENDIF
-   IF Empty( cHostCP )
-      cHostCP := "UTF8"
-   ELSE
-      cHostCP := Upper( cHostCP )
-   ENDIF
-   lBoxChar := ! Empty( lBoxChar )
->>>>>>> 05d1a60e
+   cTermCP := Upper( hb_defaultValue( cTermCP, "UTF8" ) )
+   cHostCP := Upper( hb_defaultValue( cHostCP, "UTF8" ) )
    hb_cdpSelect( cHostCP )
    hb_SetTermCP( cTermCP, cHostCP, ! Empty( lBoxChar ) )
 #else
@@ -395,12 +297,8 @@
    DO WHILE .T.
       kX := Inkey( 0 )
       k := hb_keyStd( kX )
-<<<<<<< HEAD
-      IF ( i := AScan( aKeys, {| x | x[ 2 ] == k } ) ) > 0
+      IF ( i := AScan( aKeys, {| x | x[ 2 ] == k } ) ) != 0
          ? " key:", Str( aKeys[ i ][ 2 ], 7 ), PadR( aKeys[ i ][ 1 ], 18 ) + aKeys[ i ][ 3 ]
-=======
-      IF ( i := AScan( aKeys, {| x | x[ 2 ] == k } ) ) != 0
-         ? " key:" + Str( aKeys[ i, 2 ], 7 ) + "  " + PadR( aKeys[ i, 1 ], 18 ) + aKeys[ i, 3 ]
 #ifdef __HARBOUR__
          IF kX != k
             ?? " ext: 0x" + hb_numToHex( kX, 8 ) + " -> " + ;
@@ -408,35 +306,24 @@
                " [" + hb_keyChar( k ) + "]"
          ENDIF
 #endif
->>>>>>> 05d1a60e
       ELSEIF ( k >= 32 .AND. k <= 126 ) .OR. ( k >= 160 .AND. k <= 255 ) .OR. ;
              ! HB_ISNULL( hb_keyChar( k ) )
 #ifdef __HARBOUR__
-<<<<<<< HEAD
-         ? "char:", iif( k > 256, " U+" + hb_NumToHex( hb_keyVal( k ), 4 ), Str( k, 7 ) ), ;
+         ? "char:", iif( k > 256, " U+" + hb_numToHex( hb_keyVal( k ), 4 ), Str( k, 7 ) ), ;
            " " + hb_keyChar( k )
-=======
-         ? "char:" + iif( k > 256, " U+" + hb_numToHex( hb_keyVal( k ), 4 ), Str( k, 7 ) ) + ;
-           "  " + hb_keyChar( k )
          IF kX != k .or. k > 256
             ?? " ext: 0x" + hb_numToHex( kX, 8 ) + " -> " + ;
                hb_numToHex( hb_keyMod( kX ), 2 ) + ":" + hb_numToHex( hb_keyVal( kX ), 8 ) + ;
                " [" + hb_keyChar( k ) + "]"
          ENDIF
->>>>>>> 05d1a60e
 #else
          ? "char:", Str( k, 7 ), " " + hb_keyChar( k )
 #endif
       ELSE
 #ifdef __HARBOUR__
-<<<<<<< HEAD
-         ? " key:", Str( k, 7 ), "ext: 0x" + hb_NumToHex( kX, 8 ), "->", ;
-           hb_NumToHex( hb_keyMod( kX ), 2 ) + ":" + hb_NumToHex( hb_keyVal( kX ), 8 )
-=======
-         ? " key:" + Str( k, 7 ) + " ext: 0x" + hb_numToHex( kX, 8 ) + " -> " + ;
-           hb_numToHex( hb_keyMod( kX ), 2 ) + ":" + hb_numToHex( hb_keyVal( kX ), 8 ) + ;
-           " [" + hb_keyChar( k ) + "]"
->>>>>>> 05d1a60e
+         ? " key:", Str( k, 7 ), "ext: 0x" + hb_numToHex( kX, 8 ), "->", ;
+           hb_numToHex( hb_keyMod( kX ), 2 ) + ":" + hb_numToHex( hb_keyVal( kX ), 8 ), ;
+           "[" + hb_keyChar( k ) + "]"
 #else
          ? " key:", Str( k, 7 )
 #endif
@@ -448,11 +335,7 @@
       DO CASE
       CASE k == hb_keyCode( "@" ) .AND. NextKey() == 0
          EXIT
-<<<<<<< HEAD
-      CASE k == K_INS
-=======
-      ELSEIF k == K_INS .AND. ! lRawKey
->>>>>>> 05d1a60e
+      CASE k == K_INS .AND. ! lRawKey
          Set( _SET_CURSOR, ( Set( _SET_CURSOR ) + 1 ) % 5 )
          ?? "  cursor:" + hb_ntos( Set( _SET_CURSOR ) )
       CASE k == HB_K_RESIZE
@@ -460,20 +343,12 @@
       CASE k >= 1000 .AND. k < 1100
          ?? "  mpos(" + hb_ntos( MRow() ) + "," + hb_ntos( MCol() ) + ")"
 #ifdef __HARBOUR__
-<<<<<<< HEAD
-      CASE k == K_CTRL_INS
-=======
-      ELSEIF k == K_CTRL_INS .AND. ! lRawKey
->>>>>>> 05d1a60e
+      CASE k == K_CTRL_INS .AND. ! lRawKey
          IF Alert( "Would you like to show clipboard text?", { "YES", "NO" } ) == 1
             s := hb_gtInfo( HB_GTI_CLIPBOARDDATA )
             ? "Clipboard text: [" + s + "]"
          ENDIF
-<<<<<<< HEAD
-      CASE k == K_CTRL_END
-=======
-      ELSEIF k == K_CTRL_END .AND. ! lRawKey
->>>>>>> 05d1a60e
+      CASE k == K_CTRL_END .AND. ! lRawKey
          IF Alert( "Would you like to set clipboard text?", { "YES", "NO" } ) == 1
             s := hb_TSToStr( hb_DateTime() ) + hb_eol() + ;
                "Harbour GT" + hb_gtVersion() + " clipboard test" + hb_eol()
