/* --------------------------------------------------------------------
 * NOTE: You can add manual override which functions to include or
 *       exclude from automatically generated EXTERNAL/DYNAMIC list.
 *          Syntax: // HB_FUNC_INCLUDE <func>
 *                  // HB_FUNC_EXCLUDE <func>
 */

/* --------------------------------------------------------------------
 * WARNING: Automatically generated code below. DO NOT EDIT! (except casing)
 *          Regenerate using hbmk2 '-hbx=' option.
 */

#ifndef __HBEXTERN_CH__HBFOXPRO__
#define __HBEXTERN_CH__HBFOXPRO__

#if defined( __HBEXTREQ__ ) .OR. defined( __HBEXTERN__HBFOXPRO__ANNOUNCE )
   ANNOUNCE __HBEXTERN__HBFOXPRO__
#endif

#if defined( __HBEXTREQ__ ) .OR. defined( __HBEXTERN__HBFOXPRO__REQUEST )
   #command DYNAMIC <fncs,...> => EXTERNAL <fncs>
#endif

DYNAMIC AElement
DYNAMIC Filter
<<<<<<< HEAD
=======
DYNAMIC fox_At
DYNAMIC fox___DynCall
>>>>>>> 2a743e15
DYNAMIC FSize
DYNAMIC InsMode
DYNAMIC Key
DYNAMIC NDX
DYNAMIC Occurs
DYNAMIC Parameters
DYNAMIC PrintStatus
DYNAMIC Relation
DYNAMIC SCols
DYNAMIC SRows
DYNAMIC Sys
DYNAMIC VarRead
DYNAMIC __fox_Array
DYNAMIC __fox_DynCall
DYNAMIC __fox_Seek
DYNAMIC __fox_Used

#if defined( __HBEXTREQ__ ) .OR. defined( __HBEXTERN__HBFOXPRO__REQUEST )
   #uncommand DYNAMIC <fncs,...> => EXTERNAL <fncs>
#endif

#endif<|MERGE_RESOLUTION|>--- conflicted
+++ resolved
@@ -23,11 +23,7 @@
 
 DYNAMIC AElement
 DYNAMIC Filter
-<<<<<<< HEAD
-=======
 DYNAMIC fox_At
-DYNAMIC fox___DynCall
->>>>>>> 2a743e15
 DYNAMIC FSize
 DYNAMIC InsMode
 DYNAMIC Key
