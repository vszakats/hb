--- conflicted
+++ resolved
@@ -1,10 +1,5 @@
 /*
-<<<<<<< HEAD
- * FoxPro compatible Occurs() function
-=======
- * Harbour Project source code:
  * FoxPro compatible Occurs() and At() functions
->>>>>>> 2a743e15
  *
  * Copyright 2014 Przemyslaw Czerpak <druzus / at / priv.onet.pl>
  *
