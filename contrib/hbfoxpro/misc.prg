--- conflicted
+++ resolved
@@ -104,24 +104,5 @@
 FUNCTION AElement( aValue, ... )
    RETURN aValue[ ... ]
 
-<<<<<<< HEAD
-FUNCTION Occurs( cSub, cStr )
-
-   LOCAL nCount := 0, nFrom, nPos
-
-   IF HB_ISSTRING( cSub ) .AND. HB_ISSTRING( cStr )
-      FOR nFrom := 1 to Len( cStr )
-         IF ( nPos := hb_At( cSub, cStr, nFrom ) ) == 0
-            EXIT
-         ENDIF
-         ++nCount
-         nFrom := nPos
-      NEXT
-   ENDIF
-
-   RETURN nCount
-
-=======
->>>>>>> 8c272110
 FUNCTION InsMode( ... )
    RETURN Set( _SET_INSERT, ... )