/*
 * Misc FoxPro functions (feel free to expand/fix it as you like)
 *
 * Copyright 2010 Viktor Szakats (vszakats.net/harbour)
 * Copyright 2010-2013 Przemyslaw Czerpak <druzus / at / priv.onet.pl>
 *
 * This program is free software; you can redistribute it and/or modify
 * it under the terms of the GNU General Public License as published by
 * the Free Software Foundation; either version 2, or (at your option)
 * any later version.
 *
 * This program is distributed in the hope that it will be useful,
 * but WITHOUT ANY WARRANTY; without even the implied warranty of
 * MERCHANTABILITY or FITNESS FOR A PARTICULAR PURPOSE.  See the
 * GNU General Public License for more details.
 *
 * You should have received a copy of the GNU General Public License
 * along with this software; see the file COPYING.txt.  If not, write to
 * the Free Software Foundation, Inc., 59 Temple Place, Suite 330,
 * Boston, MA 02111-1307 USA (or visit the web site https://www.gnu.org/).
 *
 * As a special exception, the Harbour Project gives permission for
 * additional uses of the text contained in its release of Harbour.
 *
 * The exception is that, if you link the Harbour libraries with other
 * files to produce an executable, this does not by itself cause the
 * resulting executable to be covered by the GNU General Public License.
 * Your use of that executable is in no way restricted on account of
 * linking the Harbour library code into it.
 *
 * This exception does not however invalidate any other reasons why
 * the executable file might be covered by the GNU General Public License.
 *
 * This exception applies only to the code released by the Harbour
 * Project under the name Harbour.  If you copy code from other
 * Harbour Project or Free Software Foundation releases into a copy of
 * Harbour, as the General Public License permits, the exception does
 * not apply to the code that you add in this way.  To avoid misleading
 * anyone as to the status of such modified files, you must delete
 * this exception notice from them.
 *
 * If you write modifications of your own for Harbour, it is your choice
 * whether to permit this exception to apply to your modifications.
 * If you do not wish that, delete this exception notice.
 *
 */

#include "setcurs.ch"
#include "dbinfo.ch"

FUNCTION Sys( nValue, xPar1 )

<<<<<<< HEAD
   IF HB_ISNUMERIC( nValue )

      SWITCH nValue
      CASE 0
         RETURN NetName() + " # " + hb_UserName()
      CASE 2
         RETURN hb_ntos( Seconds() )
      CASE 5
         RETURN Set( _SET_DEFAULT )
      CASE 6
         RETURN Set( _SET_PRINTFILE )
      CASE 10
         RETURN hb_SToD() + hb_defaultValue( xPar1, 0 )
      CASE 100
         RETURN iif( Set( _SET_CONSOLE ), "ON", "OFF" )
      CASE 101
         RETURN Set( _SET_DEVICE )
      CASE 102
         RETURN iif( Set( _SET_PRINTER ), "ON", "OFF" )
      CASE 2002
         RETURN SetCursor( hb_defaultValue( xPar1, SC_NONE ) )
      CASE 2011
         RETURN iif( ! dbInfo( DBOI_SHARED ),     "Exclusive", ;
                iif( dbInfo( DBI_ISFLOCK ),       "File locked", ;
                iif( dbRecordInfo( DBRI_LOCKED ), "Record locked", ;
                                                  "Not locked" ) ) )
      OTHERWISE
         /* Throw RTE? */
      ENDSWITCH
   ENDIF
=======
   SWITCH nValue
   CASE 0
      RETURN Id()
   CASE 1
      RETURN hb_ntos( Date() - CToD( "" ) )
   CASE 2
      RETURN hb_ntos( Seconds() )
   CASE 5
      RETURN Set( _SET_DEFAULT )
   CASE 6
      RETURN Set( _SET_PRINTFILE )
   CASE 10
      RETURN DToC( CToD( "" ) + hb_defaultValue( xPar1, 0 ) )
   CASE 11
      RETURN hb_ntos( iif( HB_ISDATETIME( xPar1 ), xPar1, ;
                           iif( HB_ISSTRING( xPar1 ), CToD( xPar1 ), ;
                           Date() ) ) - CToD( "" ) )
   CASE 100
      RETURN iif( Set( _SET_CONSOLE ), "ON", "OFF" )
   CASE 101
      RETURN Set( _SET_DEVICE )
   CASE 102
      RETURN iif( Set( _SET_PRINTER ), "ON", "OFF" )
   CASE 2002
      RETURN SetCursor( hb_defaultValue( xPar1, SC_NONE ) )
   CASE 2003
      RETURN CurDir()
   CASE 2011
      RETURN iif( ! dbInfo( DBOI_SHARED ),     "Exclusive", ;
             iif( dbInfo( DBI_ISFLOCK ),       "File locked", ;
             iif( dbRecordInfo( DBRI_LOCKED ), "Record locked", ;
                                               "Not locked" ) ) )
   CASE 2020
      RETURN hb_DiskSpace( Set( _SET_DEFAULT ) )
   OTHERWISE
      /* Throw RTE? */
   ENDSWITCH
>>>>>>> 9e3fe580

   RETURN NIL

FUNCTION Id()
   RETURN NetName() + " # " + hb_UserName()

STATIC FUNCTION AFillNested( aValue, xVal )

   LOCAL item

   FOR EACH item IN aValue
      IF HB_ISARRAY( item )
         AFillNested( item, xVal )
      ELSE
         item := xVal
      ENDIF
   NEXT

   RETURN aValue

FUNCTION __fox_Array( ... )
   RETURN AFillNested( Array( ... ), .F. )

FUNCTION AElement( aValue, ... )
   RETURN aValue[ ... ]

FUNCTION InsMode( ... )
   RETURN Set( _SET_INSERT, ... )<|MERGE_RESOLUTION|>--- conflicted
+++ resolved
@@ -50,12 +50,13 @@
 
 FUNCTION Sys( nValue, xPar1 )
 
-<<<<<<< HEAD
    IF HB_ISNUMERIC( nValue )
 
       SWITCH nValue
       CASE 0
-         RETURN NetName() + " # " + hb_UserName()
+         RETURN Id()
+      CASE 1
+         RETURN hb_ntos( Date() - CToD( "" ) )
       CASE 2
          RETURN hb_ntos( Seconds() )
       CASE 5
@@ -63,7 +64,11 @@
       CASE 6
          RETURN Set( _SET_PRINTFILE )
       CASE 10
-         RETURN hb_SToD() + hb_defaultValue( xPar1, 0 )
+         RETURN DToC( CToD( "" ) + hb_defaultValue( xPar1, 0 ) )
+      CASE 11
+         RETURN hb_ntos( iif( HB_ISDATETIME( xPar1 ), xPar1, ;
+                              iif( HB_ISSTRING( xPar1 ), CToD( xPar1 ), ;
+                              Date() ) ) - CToD( "" ) )
       CASE 100
          RETURN iif( Set( _SET_CONSOLE ), "ON", "OFF" )
       CASE 101
@@ -72,54 +77,19 @@
          RETURN iif( Set( _SET_PRINTER ), "ON", "OFF" )
       CASE 2002
          RETURN SetCursor( hb_defaultValue( xPar1, SC_NONE ) )
+      CASE 2003
+         RETURN CurDir()
       CASE 2011
          RETURN iif( ! dbInfo( DBOI_SHARED ),     "Exclusive", ;
                 iif( dbInfo( DBI_ISFLOCK ),       "File locked", ;
                 iif( dbRecordInfo( DBRI_LOCKED ), "Record locked", ;
                                                   "Not locked" ) ) )
+      CASE 2020
+         RETURN hb_DiskSpace( Set( _SET_DEFAULT ) )
       OTHERWISE
          /* Throw RTE? */
       ENDSWITCH
    ENDIF
-=======
-   SWITCH nValue
-   CASE 0
-      RETURN Id()
-   CASE 1
-      RETURN hb_ntos( Date() - CToD( "" ) )
-   CASE 2
-      RETURN hb_ntos( Seconds() )
-   CASE 5
-      RETURN Set( _SET_DEFAULT )
-   CASE 6
-      RETURN Set( _SET_PRINTFILE )
-   CASE 10
-      RETURN DToC( CToD( "" ) + hb_defaultValue( xPar1, 0 ) )
-   CASE 11
-      RETURN hb_ntos( iif( HB_ISDATETIME( xPar1 ), xPar1, ;
-                           iif( HB_ISSTRING( xPar1 ), CToD( xPar1 ), ;
-                           Date() ) ) - CToD( "" ) )
-   CASE 100
-      RETURN iif( Set( _SET_CONSOLE ), "ON", "OFF" )
-   CASE 101
-      RETURN Set( _SET_DEVICE )
-   CASE 102
-      RETURN iif( Set( _SET_PRINTER ), "ON", "OFF" )
-   CASE 2002
-      RETURN SetCursor( hb_defaultValue( xPar1, SC_NONE ) )
-   CASE 2003
-      RETURN CurDir()
-   CASE 2011
-      RETURN iif( ! dbInfo( DBOI_SHARED ),     "Exclusive", ;
-             iif( dbInfo( DBI_ISFLOCK ),       "File locked", ;
-             iif( dbRecordInfo( DBRI_LOCKED ), "Record locked", ;
-                                               "Not locked" ) ) )
-   CASE 2020
-      RETURN hb_DiskSpace( Set( _SET_DEFAULT ) )
-   OTHERWISE
-      /* Throw RTE? */
-   ENDSWITCH
->>>>>>> 9e3fe580
 
    RETURN NIL
 
