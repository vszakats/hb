--- conflicted
+++ resolved
@@ -429,14 +429,8 @@
 
    pArea->ulRecCount = 0;
 
-<<<<<<< HEAD
-   pArea->pRow      = ( void ** ) hb_xgrabz( SQLDD_ROWSET_INIT * sizeof( void * ) );
-   pArea->pRowFlags = ( HB_BYTE * ) hb_xgrabz( SQLDD_ROWSET_INIT * sizeof( HB_BYTE ) );
-
-=======
    pArea->pRow      = ( void ** ) hb_xgrab( SQLDD_ROWSET_INIT * sizeof( void * ) );
    pArea->pRowFlags = ( HB_BYTE * ) hb_xgrab( SQLDD_ROWSET_INIT * sizeof( HB_BYTE ) );
->>>>>>> 5ac8fc0d
    pArea->ulRecMax = SQLDD_ROWSET_INIT;
 
    pArea->pRow[ 0 ] = pItemEof;
