/*
 * GD graphic library low level (client api) interface code.
 *
 * Copyright 2004-2005 Francesco Saverio Giudice <info@fsgiudice.com>
 *
 * This program is free software; you can redistribute it and/or modify
 * it under the terms of the GNU General Public License as published by
 * the Free Software Foundation; either version 2, or (at your option)
 * any later version.
 *
 * This program is distributed in the hope that it will be useful,
 * but WITHOUT ANY WARRANTY; without even the implied warranty of
 * MERCHANTABILITY or FITNESS FOR A PARTICULAR PURPOSE.  See the
 * GNU General Public License for more details.
 *
 * You should have received a copy of the GNU General Public License
 * along with this software; see the file COPYING.txt.  If not, write to
 * the Free Software Foundation, Inc., 59 Temple Place, Suite 330,
 * Boston, MA 02111-1307 USA (or visit the web site https://www.gnu.org/).
 *
 * As a special exception, the Harbour Project gives permission for
 * additional uses of the text contained in its release of Harbour.
 *
 * The exception is that, if you link the Harbour libraries with other
 * files to produce an executable, this does not by itself cause the
 * resulting executable to be covered by the GNU General Public License.
 * Your use of that executable is in no way restricted on account of
 * linking the Harbour library code into it.
 *
 * This exception does not however invalidate any other reasons why
 * the executable file might be covered by the GNU General Public License.
 *
 * This exception applies only to the code released by the Harbour
 * Project under the name Harbour.  If you copy code from other
 * Harbour Project or Free Software Foundation releases into a copy of
 * Harbour, as the General Public License permits, the exception does
 * not apply to the code that you add in this way.  To avoid misleading
 * anyone as to the status of such modified files, you must delete
 * this exception notice from them.
 *
 * If you write modifications of your own for Harbour, it is your choice
 * whether to permit this exception to apply to your modifications.
 * If you do not wish that, delete this exception notice.
 *
 */

#include "hbapi.h"
#include "hbapiitm.h"
#include "hbapierr.h"
#include "hbapifs.h"
#include "hbapigt.h"
#include "hbapistr.h"

/* NOTE: Do some initialization required by the GD headers. */
#if defined( HB_OS_WIN )
   #if ! defined( WIN32 )
      #define WIN32
   #endif
   #if ! defined( BGDWIN32 )
      #define BGDWIN32
   #endif
#endif

#include "gd.h"
#include "gdfontt.h"
#include "gdfonts.h"
#include "gdfontmb.h"
#include "gdfontl.h"
#include "gdfontg.h"

#define HB_GD_VERS( ma, mi, mu )  ( GD_MAJOR_VERSION > ma || ( GD_MAJOR_VERSION == ma && ( GD_MINOR_VERSION > mi || ( GD_MINOR_VERSION == mi && GD_RELEASE_VERSION >= mu ) ) ) )

#define IMAGE_JPEG  1
#define IMAGE_GIF   2
#define IMAGE_PNG   3
#define IMAGE_WBMP  4
#define IMAGE_GD    5

/* Internal function for handling pointers
 *
 * Code of Przemyslaw Czerpak for gdImagePtr
 * adapted also to gdFontPtr
 */

/* gdImage */

/* gdImage destructor, it's executed automatically */
static HB_GARBAGE_FUNC( hb_gdImage_Destructor )
{
   /* Retrieve image pointer holder */
   gdImagePtr * ptr = ( gdImagePtr * ) Cargo;

   /* Check if pointer is not NULL to avoid multiple freeing */
   if( *ptr )
   {
      /* Destroy the image */
      gdImageDestroy( *ptr );

      /* set pointer to NULL to avoid multiple freeing */
      *ptr = NULL;
   }
}

static const HB_GC_FUNCS s_gcGDimageFuncs =
{
   hb_gdImage_Destructor,
   hb_gcDummyMark
};

/* function returns gdImage pointer or NULL when wrong variable is
   passed or gdImage was freed before */
static gdImagePtr hb_parGdImage( int iParam )
{
   gdImagePtr * ptr = ( gdImagePtr * ) hb_parptrGC( &s_gcGDimageFuncs, iParam );

   return ptr ? *ptr : NULL;
}

static void * hb_isGdImage( int iParam )
{
   return hb_parptrGC( &s_gcGDimageFuncs, iParam );
}

/* function create in HVM stack return value item with gdImage pointer */
static void hb_retGdImage( gdImagePtr im )
{
   gdImagePtr * ptr = ( gdImagePtr * ) hb_gcAllocate( sizeof( gdImagePtr ),
                                                      &s_gcGDimageFuncs );

   *ptr = im;

   hb_retptrGC( ( void * ) ptr );
}

#if 0
/* function returns PHB_ITEM with gdImage pointer */
static PHB_ITEM hb_gdImageItemNew( gdImagePtr im )
{
   gdImagePtr * ptr = ( gdImagePtr * ) hb_gcAllocate( sizeof( gdImagePtr ),
                                                      &s_gcGDimageFuncs );

   *ptr = im;

   return hb_itemPutPtrGC( NULL, ( void * ) ptr );
}
#endif

/* gdFont */

/* gdFont destructor, it's executed automatically */
static HB_GARBAGE_FUNC( hb_gdFont_Destructor )
{
   /* Retrieve Font pointer holder */
   gdFontPtr * ptr = ( gdFontPtr * ) Cargo;

   /* Check if pointer is not NULL to avoid multiple freeing */
   if( *ptr )
   {
      /* Destroy the Font */
#if 0
      /* do nothing, GD handles it directly and gdFontDestroy() not exists */
      gdFontDestroy( *ptr );
#endif

      /* set pointer to NULL to avoid multiple freeing */
      *ptr = NULL;
   }
}

static const HB_GC_FUNCS s_gcGDfontFuncs =
{
   hb_gdFont_Destructor,
   hb_gcDummyMark
};

/* function returns gdFont pointer or NULL when wrong variable is
   passed or gdFont was freed before */
static gdFontPtr hb_parGdFont( int iParam )
{
   gdFontPtr * ptr = ( gdFontPtr * ) hb_parptrGC( &s_gcGDfontFuncs, iParam );

   return ptr ? *ptr : NULL;
}

static void * hb_isGdFont( int iParam )
{
   return hb_parptrGC( &s_gcGDfontFuncs, iParam );
}

/* function create in HVM stack return value item with gdFont pointer */
static void hb_retGdFont( gdFontPtr font )
{
   gdFontPtr * ptr = ( gdFontPtr * ) hb_gcAllocate( sizeof( gdFontPtr ),
                                                    &s_gcGDfontFuncs );

   *ptr = font;

   hb_retptrGC( ( void * ) ptr );
}

#if 0
/* function returns PHB_ITEM with gdFont pointer */
static PHB_ITEM hb_gdFontItemNew( gdFontPtr font )
{
   gdFontPtr * ptr = ( gdFontPtr * ) hb_gcAllocate( sizeof( gdFontPtr ),
                                                    &s_gcGDfontFuncs );

   *ptr = font;

   return hb_itemPutPtrGC( NULL, ( void * ) ptr );
}
#endif

static void * LoadImageFromFileObject( PHB_FILE fhandle, int sz )
{
   void * iptr = hb_xgrab( sz );

   hb_fileRead( fhandle, iptr, ( HB_SIZE ) sz, -1 );

   return iptr;
}

static void * LoadImageFromFile( const char * szFile, int * sz )
{
   HB_SIZE nSize;
   char * iptr = ( char * ) hb_fileLoad( szFile, INT_MAX - 1, &nSize );

   *sz = iptr ? ( int ) nSize : 0;

   return ( void * ) iptr;
}

static void SaveImageToFileObject( PHB_FILE fhandle, const void * iptr, int sz )
{
   hb_fileWrite( fhandle, iptr, ( HB_SIZE ) sz, -1 );
}

static void SaveImageToHandle( HB_FHANDLE fhandle, const void * iptr, int sz )
{
   PHB_FILE file = hb_fileFromHandle( fhandle );

   SaveImageToFileObject( file, iptr, sz );

   hb_fileDetach( file );
}

static void SaveImageToFile( const char * szFile, const void * iptr, int sz )
{
   PHB_FILE fhandle = hb_fileExtOpen( szFile, NULL,
                                      FO_WRITE | FO_EXCLUSIVE | FO_PRIVATE |
                                      FXO_TRUNCATE | FXO_SHARELOCK | FXO_NOSEEKPOS,
                                      NULL, NULL );

   if( fhandle )
   {
      hb_fileWrite( fhandle, iptr, ( HB_SIZE ) sz, -1 );
      hb_fileClose( fhandle );
   }
}

static void GDImageCreateFrom( int nType )
{
   gdImagePtr im = NULL;
   int        sz;
   void *     iptr;

   if( HB_ISCHAR( 1 ) )
      /* Retrieve image from file name */
      iptr = LoadImageFromFile( hb_parc( 1 ), &sz );
   else if( hb_isGdImage( 1 ) &&
            HB_ISNUM( 2 ) )
   {
      /* Retrieve image size */
      sz = hb_parni( 2 );

      /* Retrieve image pointer + size */
      iptr = hb_parGdImage( 1 );
   }
   else if( hb_fileParamGet( 1 ) &&
            HB_ISNUM( 2 ) )
   {
      /* Retrieve image size */
      sz = hb_parni( 2 );

      /* Retrieve image */
      iptr = LoadImageFromFileObject( hb_fileParamGet( 1 ), sz );
   }
   else if( HB_ISNUM( 1 ) &&
            HB_ISNUM( 2 ) )
   {
      PHB_FILE file = hb_fileFromHandle( hb_numToHandle( hb_parnintdef( 1, HB_STDIN_HANDLE ) ) );

      /* Retrieve image size */
      sz = hb_parni( 2 );

      /* Retrieve image */
      iptr = LoadImageFromFileObject( file, sz );

      hb_fileDetach( file );
   }
   else
   {
      hb_errRT_BASE_SubstR( EG_ARG, 0, NULL, HB_ERR_FUNCNAME, HB_ERR_ARGS_BASEPARAMS );
      return;
   }

   if( iptr && sz )
   {
      /* Create Image */
      switch( nType )
      {
         case IMAGE_JPEG:
            im = gdImageCreateFromJpegPtr( sz, iptr );
            break;
         case IMAGE_GIF:
            im = gdImageCreateFromGifPtr( sz, iptr );
            break;
         case IMAGE_PNG:
            im = gdImageCreateFromPngPtr( sz, iptr );
            break;
         case IMAGE_WBMP:
            im = gdImageCreateFromWBMPPtr( sz, iptr );
            break;
         case IMAGE_GD:
            im = gdImageCreateFromGdPtr( sz, iptr );
            break;
      }

      /* Return image pointer */
      hb_retGdImage( im );
   }

   if( iptr )
      hb_xfree( iptr );
}

static void GDImageSaveTo( int nType )
{
   if( hb_isGdImage( 1 ) )
   {
      gdImagePtr im = hb_parGdImage( 1 );

      int    sz    = 0;
      void * iptr  = NULL;
      int    level = 0, fg = 0;

      /* Get file name or an output handler or NIL it I want a return string */
      if( ! ( HB_ISNIL( 2 ) ||
              HB_ISCHAR( 2 ) ||
              hb_fileParamGet( 2 ) ||
              HB_ISNUM( 2 ) ) )
      {
         hb_errRT_BASE_SubstR( EG_ARG, 0,
                               "Second argument must be NIL, a file handle or a string.",
                               HB_ERR_FUNCNAME, 1, hb_paramError( 2 ) );
         return;
      }

      /* Retrieve compression level */
      /* check if is numeric */
      if( ! ( HB_ISNIL( 3 ) ||
              HB_ISNUM( 3 ) ) )
      {
         hb_errRT_BASE_SubstR( EG_ARG, 0,
                               "Third argument must be NIL or numeric.",
                               HB_ERR_FUNCNAME, 1, hb_paramError( 3 ) );
         return;
      }

      if( nType == IMAGE_JPEG )
      {
         /* check range */
         level = hb_parnidef( 3, -1 );
         if( ! ( level >= -1 && level <= 95 ) )
         {
            hb_errRT_BASE_SubstR( EG_ARG, 0,
                                  "Compression level must be -1 (default) or a value between 0 and 95.",
                                  HB_ERR_FUNCNAME, 1, hb_paramError( 3 ) );
            return;
         }
      }
      else if( nType == IMAGE_PNG )
      {
         /* check range */
         level = hb_parnidef( 3, -1 );
         if( ! ( level >= -1 && level <= 9 ) )
         {
            hb_errRT_BASE_SubstR( EG_ARG, 0,
                                  "Compression level must be -1 (default) or a value between 0 and 9.",
                                  HB_ERR_FUNCNAME, 1, hb_paramError( 3 ) );
            return;
         }
      }
      else if( nType == IMAGE_WBMP )
      {
         if( ! HB_ISNUM( 3 ) )
         {
            hb_errRT_BASE_SubstR( EG_ARG, 0,
                                  "Foreground color nedeed",
                                  HB_ERR_FUNCNAME, 1, hb_paramError( 3 ) );
            return;
         }
         fg = hb_parni( 3 );
      }

      switch( nType )
      {
         case IMAGE_JPEG:
            /* Get image Ptr */
            iptr = gdImageJpegPtr( im, &sz, level );
            break;
         case IMAGE_GIF:
            /* Get image Ptr */
            iptr = gdImageGifPtr( im, &sz );
            break;
         case IMAGE_PNG:
            /* Get image Ptr */
            iptr = gdImagePngPtrEx( im, &sz, level );
            break;
         case IMAGE_WBMP:
            /* Get image Ptr */
            iptr = gdImageWBMPPtr( im, &sz, fg );
            break;
         case IMAGE_GD:
            /* Get image Ptr */
            iptr = gdImageGdPtr( im, &sz );
            break;
      }

      /* If i get a file name */
      if( HB_ISCHAR( 2 ) )
         SaveImageToFile( hb_parc( 2 ), iptr, sz );

      /* Write to file handle */
      else if( hb_fileParamGet( 2 ) )
         SaveImageToFileObject( hb_fileParamGet( 2 ), iptr, sz );
      else if( HB_ISNUM( 2 ) )
      {
         /* Write to std output or to a passed file */
         HB_FHANDLE fhandle = hb_numToHandle( hb_parnint( 2 ) );

         if( fhandle == FS_ERROR || fhandle == 0 )
            fhandle = HB_STDOUT_HANDLE;

         /* Write Image */
         SaveImageToHandle( fhandle, iptr, sz );
      }
      /* Return image as string */
      else
         hb_retclen( ( const char * ) iptr, ( HB_SIZE ) sz );

      /* Free memory */
      gdFree( iptr );
   }
   else
      hb_errRT_BASE_SubstR( EG_ARG, 0, NULL, HB_ERR_FUNCNAME, HB_ERR_ARGS_BASEPARAMS );
}

/* WRAPPER FUNCTIONS */

HB_FUNC( HB_GD_VERSION )
{
   hb_storni( GD_MAJOR_VERSION, 1 );
   hb_storni( GD_MINOR_VERSION, 2 );
   hb_storni( GD_RELEASE_VERSION, 3 );
}

HB_FUNC( GDVERSION )
{
#if HB_GD_VERS( 2, 0, 34 )
   char szVer[ 30 ];
   hb_snprintf( szVer, sizeof( szVer ), "GD Version %s", GD_VERSION_STRING );
   hb_retc( szVer );
#elif HB_GD_VERS( 2, 0, 33 )
   hb_retc_const( "GD Version 2.0.33" );
#else
   hb_retc_const( "GD Version 2.0.28" );
#endif
}

HB_FUNC( GDVERSIONNUMBER )
{
#if HB_GD_VERS( 2, 0, 34 )
   hb_retni( GD_MAJOR_VERSION * 1000 + GD_MINOR_VERSION * 100 + GD_RELEASE_VERSION );
#elif HB_GD_VERS( 2, 0, 33 )
   hb_retni( 2033 );
#else
   hb_retni( 2028 );
#endif
}

/* IMAGE CREATION, DESTRUCTION, LOADING AND SAVING */

HB_FUNC( GDIMAGECREATE ) /* gdImagePtr gdImageCreate(sx, sy) */
{
   if( HB_ISNUM( 1 ) &&
       HB_ISNUM( 2 ) )
   {
      int sx = hb_parni( 1 );
      int sy = hb_parni( 2 );

      hb_retGdImage( gdImageCreate( sx, sy ) );
   }
   else
      hb_errRT_BASE_SubstR( EG_ARG, 0, NULL, HB_ERR_FUNCNAME, HB_ERR_ARGS_BASEPARAMS );
}

/* Alias of GDCreate() */
HB_FUNC_TRANSLATE( GDIMAGECREATEPALETTE, GDIMAGECREATE ) /* gdImagePtr gdImageCreatePalette(sx, sy) */

HB_FUNC( GDIMAGECREATETRUECOLOR )                        /* gdImageCreateTrueColor(sx, sy) */
{
   if( HB_ISNUM( 1 ) &&
       HB_ISNUM( 2 ) )
   {
      int sx = hb_parni( 1 );
      int sy = hb_parni( 2 );

      hb_retGdImage( gdImageCreateTrueColor( sx, sy ) );
   }
   else
      hb_errRT_BASE_SubstR( EG_ARG, 0, NULL, HB_ERR_FUNCNAME, HB_ERR_ARGS_BASEPARAMS );
}

HB_FUNC( GDIMAGECREATEFROMJPEG ) /* gdImageCreateFromJpegPtr(int size, void *data) */
{                                /* implementation: gdImagePtr gdImageCreateFromJpeg( char *szFile ) */
   GDImageCreateFrom( IMAGE_JPEG );
}

HB_FUNC( GDIMAGECREATEFROMGIF ) /* gdImageCreateFromGifPtr(int size, void *data) */
{                               /* implementation: gdImagePtr gdImageCreateFromGif( char *szFile ) */
   GDImageCreateFrom( IMAGE_GIF );
}

HB_FUNC( GDIMAGECREATEFROMPNG ) /* gdImageCreateFromPngPtr(int size, void *data) */
{                               /* implementation: gdImagePtr gdImageCreateFromPng( char *szFile ) */
   GDImageCreateFrom( IMAGE_PNG );
}

HB_FUNC( GDIMAGECREATEFROMWBMP ) /* gdImagePtr gdImageCreateFromWBMPPtr (int size, void *data) */
{                                /* implementation: gdImagePtr gdImageCreateFromWBMP ( char *szFile ) */
   GDImageCreateFrom( IMAGE_WBMP );
}

HB_FUNC( GDIMAGECREATEFROMGD ) /* gdImagePtr gdImageCreateFromGdPtr (int size, void *data) */
{                              /* implementation: gdImagePtr gdImageCreateFromGd ( char *szFile ) */
   GDImageCreateFrom( IMAGE_GD );
}

HB_FUNC( GDIMAGEJPEG ) /* original: void gdImageJpeg(gdImagePtr im, FILE *out) */
{                      /* implementation: void gdImageJpeg(gdImagePtr im, char *szFile) */
   GDImageSaveTo( IMAGE_JPEG );
}

HB_FUNC( GDIMAGEGIF ) /* original: void gdImageGif(gdImagePtr im, FILE *out) */
{                     /* implementation: void gdImageGif(gdImagePtr im, char *szFile) */
   GDImageSaveTo( IMAGE_GIF );
}

HB_FUNC( GDIMAGEPNG ) /* original: void gdImagePngEx(gdImagePtr im, FILE *out, int level) */
{                     /* implementation: void gdImagePng(gdImagePtr im, char *szFile [, int level] ) */
   GDImageSaveTo( IMAGE_PNG );
}

HB_FUNC( GDIMAGEWBMP ) /* original: void gdImageWBmp(gdImagePtr im, FILE *out) */
{                      /* implementation: void gdImageWBmp(gdImagePtr im, char *szFile, int fg) */
   GDImageSaveTo( IMAGE_WBMP );
}

HB_FUNC( GDIMAGEGD ) /* original: void gdImageGD(gdImagePtr im, FILE *out) */
{                    /* implementation: void gdImageGD(gdImagePtr im, char *szFile) */
   GDImageSaveTo( IMAGE_GD );
}

#if defined( HB_LEGACY_LEVEL4 )

/* After Przemek changes on hb_*ptr() functions, this is a void function held only
   for compatibility with GD library. */
HB_FUNC( GDIMAGEDESTROY ) /* gdImageDestroy(gdImagePtr im) */
{
}

#endif

/* DRAWING FUNCTIONS */

HB_FUNC( GDIMAGESETPIXEL ) /* void gdImageSetPixel(gdImagePtr im, int x, int y, int color) */
{
   if( hb_isGdImage( 1 ) &&
       HB_ISNUM( 2 ) &&
       HB_ISNUM( 3 ) &&
       HB_ISNUM( 4 ) )
   {
      gdImagePtr im = hb_parGdImage( 1 );

      int x     = hb_parni( 2 );
      int y     = hb_parni( 3 );
      int color = hb_parni( 4 );

      gdImageSetPixel( im, x, y, color );
   }
   else
      hb_errRT_BASE_SubstR( EG_ARG, 0, NULL, HB_ERR_FUNCNAME, HB_ERR_ARGS_BASEPARAMS );
}

HB_FUNC( GDIMAGELINE ) /* void gdImageLine(gdImagePtr im, int x1, int y1, int x2, int y2, int color) */
{
   if( hb_isGdImage( 1 ) &&
       HB_ISNUM( 2 ) &&
       HB_ISNUM( 3 ) &&
       HB_ISNUM( 4 ) &&
       HB_ISNUM( 5 ) &&
       HB_ISNUM( 6 ) )
   {
      gdImagePtr im = hb_parGdImage( 1 );

      int x1    = hb_parni( 2 );
      int y1    = hb_parni( 3 );
      int x2    = hb_parni( 4 );
      int y2    = hb_parni( 5 );
      int color = hb_parni( 6 );

      gdImageLine( im, x1, y1, x2, y2, color );
   }
   else
      hb_errRT_BASE_SubstR( EG_ARG, 0, NULL, HB_ERR_FUNCNAME, HB_ERR_ARGS_BASEPARAMS );
}

HB_FUNC( GDIMAGEDASHEDLINE ) /* void gdImageDashedLine(gdImagePtr im, int x1, int y1, int x2, int y2, int color) */
{
   if( hb_isGdImage( 1 ) &&
       HB_ISNUM( 2 ) &&
       HB_ISNUM( 3 ) &&
       HB_ISNUM( 4 ) &&
       HB_ISNUM( 5 ) &&
       HB_ISNUM( 6 ) )
   {
      gdImagePtr im = hb_parGdImage( 1 );

      int x1    = hb_parni( 2 );
      int y1    = hb_parni( 3 );
      int x2    = hb_parni( 4 );
      int y2    = hb_parni( 5 );
      int color = hb_parni( 6 );

      gdImageDashedLine( im, x1, y1, x2, y2, color );
   }
   else
      hb_errRT_BASE_SubstR( EG_ARG, 0, NULL, HB_ERR_FUNCNAME, HB_ERR_ARGS_BASEPARAMS );
}

HB_FUNC( GDIMAGEPOLYGON ) /* original: void gdImagePolygon(gdImagePtr im, gdPointPtr points, int pointsTotal, int color) */
{                         /* implementation: void gdImagePolygon(gdImagePtr im, gdPointPtr points, int color) */
   if( hb_isGdImage( 1 ) &&
       HB_ISARRAY( 2 ) &&
       HB_ISNUM( 3 ) )
   {
      gdImagePtr im = hb_parGdImage( 1 );

      PHB_ITEM pPoints     = hb_param( 2, HB_IT_ARRAY );
      int      pointsTotal = ( int ) hb_arrayLen( pPoints );
      int      color       = hb_parni( 3 );

      /* Max Points of polygon */
      gdPoint * points = ( gdPoint * ) hb_xgrab( sizeof( gdPoint ) * pointsTotal );
      int       i;

      for( i = 0; i < pointsTotal; i++ )
      {
         PHB_ITEM pPoint = hb_arrayGetItemPtr( pPoints, i + 1 );
         if( HB_IS_ARRAY( pPoint ) )
         {
            points[ i ].x = hb_arrayGetNI( pPoint, 1 );
            points[ i ].y = hb_arrayGetNI( pPoint, 2 );
         }
         else
         {
            points[ i ].x = 0;
            points[ i ].y = 0;
         }
      }

      /* Draw a polygon */
      gdImagePolygon( im, ( gdPointPtr ) points, pointsTotal, color );

      hb_xfree( points );
   }
   else
      hb_errRT_BASE_SubstR( EG_ARG, 0, NULL, HB_ERR_FUNCNAME, HB_ERR_ARGS_BASEPARAMS );
}

HB_FUNC( GDIMAGEOPENPOLYGON ) /* original: void gdImageOpenPolygon(gdImagePtr im, gdPointPtr points, int pointsTotal, int color) */
{                             /* implementation: void gdImageOpenPolygon(gdImagePtr im, gdPointPtr points, int color) */
#if HB_GD_VERS( 2, 0, 33 )
   if( hb_isGdImage( 1 ) &&
       HB_ISARRAY( 2 ) &&
       HB_ISNUM( 3 ) )
   {
      gdImagePtr im = hb_parGdImage( 1 );

      PHB_ITEM pPoints     = hb_param( 2, HB_IT_ARRAY );
      int      pointsTotal = ( int ) hb_arrayLen( pPoints );
      int      color       = hb_parni( 3 );

      /* Max Points of polygon */
      gdPoint * points = ( gdPoint * ) hb_xgrab( sizeof( gdPoint ) * pointsTotal );
      int       i;

      for( i = 0; i < pointsTotal; i++ )
      {
         PHB_ITEM pPoint = hb_arrayGetItemPtr( pPoints, i + 1 );
         if( HB_IS_ARRAY( pPoint ) )
         {
            points[ i ].x = hb_arrayGetNI( pPoint, 1 );
            points[ i ].y = hb_arrayGetNI( pPoint, 2 );
         }
         else
         {
            points[ i ].x = 0;
            points[ i ].y = 0;
         }
      }

      /* Draw a polygon */
      gdImageOpenPolygon( im, ( gdPointPtr ) points, pointsTotal, color );

      hb_xfree( points );
   }
   else
      hb_errRT_BASE_SubstR( EG_ARG, 0, NULL, HB_ERR_FUNCNAME, HB_ERR_ARGS_BASEPARAMS );
#endif
}

HB_FUNC( GDIMAGERECTANGLE ) /* void gdImageRectangle(gdImagePtr im, int x1, int y1, int x2, int y2, int color) */
{
   if( hb_isGdImage( 1 ) &&
       HB_ISNUM( 2 ) &&
       HB_ISNUM( 3 ) &&
       HB_ISNUM( 4 ) &&
       HB_ISNUM( 5 ) &&
       HB_ISNUM( 6 ) )
   {
      gdImagePtr im = hb_parGdImage( 1 );

      int x1    = hb_parni( 2 );
      int y1    = hb_parni( 3 );
      int x2    = hb_parni( 4 );
      int y2    = hb_parni( 5 );
      int color = hb_parni( 6 );

      gdImageRectangle( im, x1, y1, x2, y2, color );
   }
   else
      hb_errRT_BASE_SubstR( EG_ARG, 0, NULL, HB_ERR_FUNCNAME, HB_ERR_ARGS_BASEPARAMS );
}

HB_FUNC( GDIMAGEFILLEDPOLYGON ) /* original: void gdImageFilledPolygon(gdImagePtr im, gdPointPtr points, int pointsTotal, int color) */
{                               /* implementation: void gdImageFilledPolygon(gdImagePtr im, gdPointPtr points, int color) */
   if( hb_isGdImage( 1 ) &&
       HB_ISARRAY( 2 ) &&
       HB_ISNUM( 3 ) )
   {
      gdImagePtr im = hb_parGdImage( 1 );

      PHB_ITEM pPoints     = hb_param( 2, HB_IT_ARRAY );
      int      pointsTotal = ( int ) hb_arrayLen( pPoints );
      int      color       = hb_parni( 3 );

      /* Max Points of polygon */
      gdPoint * points = ( gdPoint * ) hb_xgrab( sizeof( gdPoint ) * pointsTotal );
      int       i;

      for( i = 0; i < pointsTotal; i++ )
      {
         PHB_ITEM pPoint = hb_arrayGetItemPtr( pPoints, i + 1 );
         if( HB_IS_ARRAY( pPoint ) )
         {
            points[ i ].x = hb_arrayGetNI( pPoint, 1 );
            points[ i ].y = hb_arrayGetNI( pPoint, 2 );
         }
         else
         {
            points[ i ].x = 0;
            points[ i ].y = 0;
         }
      }

      /* Draw a filled polygon */
      gdImageFilledPolygon( im, ( gdPointPtr ) points, pointsTotal, color );

      hb_xfree( points );
   }
   else
      hb_errRT_BASE_SubstR( EG_ARG, 0, NULL, HB_ERR_FUNCNAME, HB_ERR_ARGS_BASEPARAMS );
}

HB_FUNC( GDIMAGEFILLEDRECTANGLE ) /* void gdImageFilledRectangle(gdImagePtr im, int x1, int y1, int x2, int y2, int color) */
{
   if( hb_isGdImage( 1 ) &&
       HB_ISNUM( 2 ) &&
       HB_ISNUM( 3 ) &&
       HB_ISNUM( 4 ) &&
       HB_ISNUM( 5 ) &&
       HB_ISNUM( 6 ) )
   {
      gdImagePtr im = hb_parGdImage( 1 );

      int x1    = hb_parni( 2 );
      int y1    = hb_parni( 3 );
      int x2    = hb_parni( 4 );
      int y2    = hb_parni( 5 );
      int color = hb_parni( 6 );

      gdImageFilledRectangle( im, x1, y1, x2, y2, color );
   }
   else
      hb_errRT_BASE_SubstR( EG_ARG, 0, NULL, HB_ERR_FUNCNAME, HB_ERR_ARGS_BASEPARAMS );
}

HB_FUNC( GDIMAGEARC ) /* void gdImageArc(gdImagePtr im, int cx, int cy, int w, int h, int s, int e, int color) */
{
   if( hb_isGdImage( 1 ) &&
       HB_ISNUM( 2 ) &&
       HB_ISNUM( 3 ) &&
       HB_ISNUM( 4 ) &&
       HB_ISNUM( 5 ) &&
       HB_ISNUM( 6 ) &&
       HB_ISNUM( 7 ) &&
       HB_ISNUM( 8 ) )
   {
      gdImagePtr im = hb_parGdImage( 1 );

      int cx    = hb_parni( 2 );
      int cy    = hb_parni( 3 );
      int w     = hb_parni( 4 ); /* width and height */
      int h     = hb_parni( 5 );
      int s     = hb_parni( 6 ); /* starting and ending degree */
      int e     = hb_parni( 7 );
      int color = hb_parni( 8 );

      gdImageArc( im, cx, cy, w, h, s, e, color );
   }
   else
      hb_errRT_BASE_SubstR( EG_ARG, 0, NULL, HB_ERR_FUNCNAME, HB_ERR_ARGS_BASEPARAMS );
}

HB_FUNC( GDIMAGEFILLEDARC ) /* void gdImageFilledArc(gdImagePtr im, int cx, int cy, int w, int h, int s, int e, int color[, int style]) */
{
   if( hb_isGdImage( 1 ) &&
       HB_ISNUM( 2 ) &&
       HB_ISNUM( 3 ) &&
       HB_ISNUM( 4 ) &&
       HB_ISNUM( 5 ) &&
       HB_ISNUM( 6 ) &&
       HB_ISNUM( 7 ) &&
       HB_ISNUM( 8 ) )
   {
      gdImagePtr im = hb_parGdImage( 1 );

      int cx    = hb_parni( 2 );
      int cy    = hb_parni( 3 );
      int w     = hb_parni( 4 ); /* width and height */
      int h     = hb_parni( 5 );
      int s     = hb_parni( 6 ); /* starting and ending degree */
      int e     = hb_parni( 7 );
      int color = hb_parni( 8 );
      int style = hb_parnidef( 9, gdNoFill );

      gdImageFilledArc( im, cx, cy, w, h, s, e, color, style );
   }
   else
      hb_errRT_BASE_SubstR( EG_ARG, 0, NULL, HB_ERR_FUNCNAME, HB_ERR_ARGS_BASEPARAMS );
}

HB_FUNC( GDIMAGEFILLEDELLIPSE ) /* void gdImageFilledEllipse(gdImagePtr im, int cx, int cy, int w, int h, int color) */
{
   if( hb_isGdImage( 1 ) &&
       HB_ISNUM( 2 ) &&
       HB_ISNUM( 3 ) &&
       HB_ISNUM( 4 ) &&
       HB_ISNUM( 5 ) &&
       HB_ISNUM( 6 ) )
   {
      gdImagePtr im = hb_parGdImage( 1 );

      int cx    = hb_parni( 2 );
      int cy    = hb_parni( 3 );
      int w     = hb_parni( 4 );
      int h     = hb_parni( 5 );
      int color = hb_parni( 6 );

      gdImageFilledEllipse( im, cx, cy, w, h, color );
   }
   else
      hb_errRT_BASE_SubstR( EG_ARG, 0, NULL, HB_ERR_FUNCNAME, HB_ERR_ARGS_BASEPARAMS );
}

HB_FUNC( GDIMAGEFILLTOBORDER ) /* void gdImageFillToBorder(gdImagePtr im, int x, int y, int border, int color) */
{
   if( hb_isGdImage( 1 ) &&
       HB_ISNUM( 2 ) &&
       HB_ISNUM( 3 ) &&
       HB_ISNUM( 4 ) &&
       HB_ISNUM( 5 ) )
   {
      gdImagePtr im = hb_parGdImage( 1 );

      int x      = hb_parni( 2 );
      int y      = hb_parni( 3 );
      int border = hb_parni( 4 );
      int color  = hb_parni( 5 );

      gdImageFillToBorder( im, x, y, border, color );
   }
   else
      hb_errRT_BASE_SubstR( EG_ARG, 0, NULL, HB_ERR_FUNCNAME, HB_ERR_ARGS_BASEPARAMS );
}

/* Disabled, because there is a .prg implementation which
   works with all gd lib versions. [vszakats] */
#if 0
HB_FUNC( GDIMAGEELLIPSE ) /* void gdImageEllipse(gdImagePtr im, int cx, int cy, int w, int h, int color) */
{
#if HB_GD_VERS( 2, 0, 35 )
   if( hb_isGdImage( 1 ) &&
       HB_ISNUM( 2 ) &&
       HB_ISNUM( 3 ) &&
       HB_ISNUM( 4 ) &&
       HB_ISNUM( 5 ) &&
       HB_ISNUM( 6 ) )
   {
      gdImagePtr im = hb_parGdImage( 1 );

      int cx    = hb_parni( 2 );
      int cy    = hb_parni( 3 );
      int w     = hb_parni( 4 );
      int h     = hb_parni( 5 );
      int color = hb_parni( 6 );

      gdImageEllipse( im, cx, cy, w, h, color );
   }
   else
      hb_errRT_BASE_SubstR( EG_ARG, 0, NULL, HB_ERR_FUNCNAME, HB_ERR_ARGS_BASEPARAMS );
#endif
}
#endif

HB_FUNC( GDIMAGEFILL ) /* void gdImageFill(gdImagePtr im, int x, int y, int color) */
{
   if( hb_isGdImage( 1 ) &&
       HB_ISNUM( 2 ) &&
       HB_ISNUM( 3 ) &&
       HB_ISNUM( 4 ) )
   {
      gdImagePtr im = hb_parGdImage( 1 );

      int x     = hb_parni( 2 );
      int y     = hb_parni( 3 );
      int color = hb_parni( 4 );

      gdImageFill( im, x, y, color );
   }
   else
      hb_errRT_BASE_SubstR( EG_ARG, 0, NULL, HB_ERR_FUNCNAME, HB_ERR_ARGS_BASEPARAMS );
}

HB_FUNC( GDIMAGESETANTIALIASED ) /* void gdImageSetAntiAliased(gdImagePtr im, int color) */
{
   if( hb_isGdImage( 1 ) &&
       HB_ISNUM( 2 ) )
   {
      gdImagePtr im = hb_parGdImage( 1 );

      int color = hb_parni( 2 );

      gdImageSetAntiAliased( im, color );
   }
   else
      hb_errRT_BASE_SubstR( EG_ARG, 0, NULL, HB_ERR_FUNCNAME, HB_ERR_ARGS_BASEPARAMS );
}

HB_FUNC( GDIMAGESETANTIALIASEDDONTBLEND ) /* void gdImageSetAntiAliasedDontBlend(gdImagePtr im, int c, int dont_blend) */
{
   if( hb_isGdImage( 1 ) &&
       HB_ISNUM( 2 ) &&
       HB_ISNUM( 3 ) )
   {
      gdImagePtr im = hb_parGdImage( 1 );

      int color      = hb_parni( 2 );
      int dont_blend = hb_parni( 3 );

      gdImageSetAntiAliasedDontBlend( im, color, dont_blend );
   }
   else
      hb_errRT_BASE_SubstR( EG_ARG, 0, NULL, HB_ERR_FUNCNAME, HB_ERR_ARGS_BASEPARAMS );
}

HB_FUNC( GDIMAGESETBRUSH ) /* void gdImageSetBrush(gdImagePtr im, gdImagePtr brush) */
{
   if( hb_isGdImage( 1 ) &&
       hb_isGdImage( 2 ) )
   {
      gdImagePtr im    = hb_parGdImage( 1 );
      gdImagePtr brush = hb_parGdImage( 2 );

      gdImageSetBrush( im, brush );
   }
   else
      hb_errRT_BASE_SubstR( EG_ARG, 0, NULL, HB_ERR_FUNCNAME, HB_ERR_ARGS_BASEPARAMS );
}

HB_FUNC( GDIMAGESETTILE ) /* void gdImageSetTile(gdImagePtr im, gdImagePtr tile) */
{
   if( hb_isGdImage( 1 ) &&
       hb_isGdImage( 2 ) )
   {
      gdImagePtr im   = hb_parGdImage( 1 );
      gdImagePtr tile = hb_parGdImage( 2 );

      gdImageSetTile( im, tile );
   }
   else
      hb_errRT_BASE_SubstR( EG_ARG, 0, NULL, HB_ERR_FUNCNAME, HB_ERR_ARGS_BASEPARAMS );
}

HB_FUNC( GDIMAGESETSTYLE ) /* original: void gdImageSetStyle(gdImagePtr im, int *style, int styleLength) */
{                          /* implementation: void gdImageSetStyle(gdImagePtr im, int *style) */
   if( hb_isGdImage( 1 ) &&
       HB_ISARRAY( 2 ) )
   {
      gdImagePtr im = hb_parGdImage( 1 );

      PHB_ITEM pStyles     = hb_param( 2, HB_IT_ARRAY );
      int      styleLength = ( int ) hb_arrayLen( pStyles );

      /* Max numbery of Styles */
      int * styles = ( int * ) hb_xgrab( sizeof( int ) * styleLength );
      int   i;

      for( i = 0; i < styleLength; i++ )
         styles[ i ] = hb_arrayGetNI( pStyles, i + 1 );

      /* Set style */
      gdImageSetStyle( im, ( int * ) styles, styleLength );

      hb_xfree( styles );
   }
   else
      hb_errRT_BASE_SubstR( EG_ARG, 0, NULL, HB_ERR_FUNCNAME, HB_ERR_ARGS_BASEPARAMS );
}

HB_FUNC( GDIMAGESETTHICKNESS ) /* void gdImageSetThickness(gdImagePtr im, int thickness) */
{
   if( hb_isGdImage( 1 ) &&
       HB_ISNUM( 2 ) )
   {
      gdImagePtr im = hb_parGdImage( 1 );

      int thickness = hb_parni( 2 );

      /* Return previous */
      hb_retni( im->thick );

      gdImageSetThickness( im, thickness );
   }
   else
      hb_errRT_BASE_SubstR( EG_ARG, 0, NULL, HB_ERR_FUNCNAME, HB_ERR_ARGS_BASEPARAMS );
}

HB_FUNC( GDIMAGEALPHABLENDING ) /* void gdImageAlphaBlending(gdImagePtr im, int blending) */
{
   if( hb_isGdImage( 1 ) &&
       HB_ISLOG( 2 ) )
   {
      gdImagePtr im = hb_parGdImage( 1 );

      int blending = hb_parl( 2 ) ? 1 : 0;

      gdImageAlphaBlending( im, blending );
   }
   else
      hb_errRT_BASE_SubstR( EG_ARG, 0, NULL, HB_ERR_FUNCNAME, HB_ERR_ARGS_BASEPARAMS );
}

HB_FUNC( GDIMAGESAVEALPHA ) /* void gdImageSaveAlpha(gdImagePtr im, int saveFlag) */
{
   if( hb_isGdImage( 1 ) &&
       HB_ISLOG( 2 ) )
   {
      gdImagePtr im = hb_parGdImage( 1 );

      int saveFlag = hb_parl( 2 ) ? 1 : 0;

      gdImageSaveAlpha( im, saveFlag );
   }
   else
      hb_errRT_BASE_SubstR( EG_ARG, 0, NULL, HB_ERR_FUNCNAME, HB_ERR_ARGS_BASEPARAMS );
}

HB_FUNC( GDIMAGESETCLIP ) /* void gdImageSetClip(gdImagePtr im, int x1, int y1, int x2, int y2) */
{
   if( hb_isGdImage( 1 ) &&
       HB_ISNUM( 2 ) &&
       HB_ISNUM( 3 ) &&
       HB_ISNUM( 4 ) &&
       HB_ISNUM( 5 ) )
   {
      gdImagePtr im = hb_parGdImage( 1 );

      int x1 = hb_parni( 2 );
      int y1 = hb_parni( 3 );
      int x2 = hb_parni( 4 );
      int y2 = hb_parni( 5 );

      gdImageSetClip( im, x1, y1, x2, y2 );
   }
   else
      hb_errRT_BASE_SubstR( EG_ARG, 0, NULL, HB_ERR_FUNCNAME, HB_ERR_ARGS_BASEPARAMS );
}

HB_FUNC( GDIMAGEGETCLIP ) /* original: void gdImageGetClip(gdImagePtr im, int *x1P, int *y1P, int *x2P, int *y2P) */
{                         /* implementation: array gdImageGetClip(gdImagePtr im) */
   if( hb_isGdImage( 1 ) )
   {
      int      x1, y1, x2, y2;
      PHB_ITEM pClipArray;

      /* Get clipping rectangle */
      gdImageGetClip( hb_parGdImage( 1 ), &x1, &y1, &x2, &y2 );

      /* Return clipping rectangle value in an array */
      pClipArray = hb_itemArrayNew( 4 );
      hb_itemPutNI( hb_arrayGetItemPtr( pClipArray, 1 ), x1 );
      hb_itemPutNI( hb_arrayGetItemPtr( pClipArray, 2 ), y1 );
      hb_itemPutNI( hb_arrayGetItemPtr( pClipArray, 3 ), x2 );
      hb_itemPutNI( hb_arrayGetItemPtr( pClipArray, 4 ), y2 );

      /* return array */
      hb_itemReturnRelease( pClipArray );
   }
   else
      hb_errRT_BASE_SubstR( EG_ARG, 0, NULL, HB_ERR_FUNCNAME, HB_ERR_ARGS_BASEPARAMS );
}

/* QUERY FUNCTIONS */

HB_FUNC( GDIMAGECOLORSTOTAL ) /* int gdImageColorsTotal(gdImagePtr im) */
{
   if( hb_isGdImage( 1 ) )
      hb_retni( gdImageColorsTotal( hb_parGdImage( 1 ) ) );
   else
      hb_errRT_BASE_SubstR( EG_ARG, 0, NULL, HB_ERR_FUNCNAME, HB_ERR_ARGS_BASEPARAMS );
}

HB_FUNC( GDIMAGEALPHA ) /* int gdImageAlpha(gdImagePtr im, int color) */
{
   if( hb_isGdImage( 1 ) &&
       HB_ISNUM( 2 ) )
   {
      gdImagePtr im = hb_parGdImage( 1 );

      int color = hb_parni( 2 );

      hb_retni( gdImageAlpha( im, color ) );
   }
   else
      hb_errRT_BASE_SubstR( EG_ARG, 0, NULL, HB_ERR_FUNCNAME, HB_ERR_ARGS_BASEPARAMS );
}

HB_FUNC( GDIMAGERED ) /* int gdImageRed(gdImagePtr im, int color) */
{
   if( hb_isGdImage( 1 ) &&
       HB_ISNUM( 2 ) )
   {
      gdImagePtr im = hb_parGdImage( 1 );

      int color = hb_parni( 2 );

      hb_retni( gdImageRed( im, color ) );
   }
   else
      hb_errRT_BASE_SubstR( EG_ARG, 0, NULL, HB_ERR_FUNCNAME, HB_ERR_ARGS_BASEPARAMS );
}

HB_FUNC( GDIMAGEGREEN ) /* int gdImageGreen(gdImagePtr im, int color) */
{
   if( hb_isGdImage( 1 ) &&
       HB_ISNUM( 2 ) )
   {
      gdImagePtr im = hb_parGdImage( 1 );

      int color = hb_parni( 2 );

      hb_retni( gdImageGreen( im, color ) );
   }
   else
      hb_errRT_BASE_SubstR( EG_ARG, 0, NULL, HB_ERR_FUNCNAME, HB_ERR_ARGS_BASEPARAMS );
}

HB_FUNC( GDIMAGEBLUE ) /* int gdImageBlue(gdImagePtr im, int color) */
{
   if( hb_isGdImage( 1 ) &&
       HB_ISNUM( 2 ) )
   {
      gdImagePtr im = hb_parGdImage( 1 );

      int color = hb_parni( 2 );

      hb_retni( gdImageBlue( im, color ) );
   }
   else
      hb_errRT_BASE_SubstR( EG_ARG, 0, NULL, HB_ERR_FUNCNAME, HB_ERR_ARGS_BASEPARAMS );
}

HB_FUNC( GDIMAGESX ) /* int gdImageSX(gdImagePtr im) */
{
   if( hb_isGdImage( 1 ) )
      /* Get Image Width in pixels */
      hb_retni( gdImageSX( hb_parGdImage( 1 ) ) );
   else
      hb_errRT_BASE_SubstR( EG_ARG, 0, NULL, HB_ERR_FUNCNAME, HB_ERR_ARGS_BASEPARAMS );
}

HB_FUNC( GDIMAGESY ) /* int gdImageSX(gdImagePtr im) */
{
   if( hb_isGdImage( 1 ) )
      /* Get Image Height in pixels */
      hb_retni( gdImageSY( hb_parGdImage( 1 ) ) );
   else
      hb_errRT_BASE_SubstR( EG_ARG, 0, NULL, HB_ERR_FUNCNAME, HB_ERR_ARGS_BASEPARAMS );
}

HB_FUNC( GDIMAGEGETPIXEL ) /* int gdImageGetPixel(gdImagePtr im, int x, int y) */
{
   if( hb_isGdImage( 1 ) &&
       HB_ISNUM( 2 ) &&
       HB_ISNUM( 3 ) )
   {
      gdImagePtr im = hb_parGdImage( 1 );

      int x = hb_parni( 2 );
      int y = hb_parni( 3 );

      /* Get Color of a pixel */
      hb_retni( gdImageGetPixel( im, x, y ) );
   }
   else
      hb_errRT_BASE_SubstR( EG_ARG, 0, NULL, HB_ERR_FUNCNAME, HB_ERR_ARGS_BASEPARAMS );
}

HB_FUNC( GDIMAGEBOUNDSSAFE ) /* int gdImageBoundsSafe(gdImagePtr im, int x, int y) */
{
   if( hb_isGdImage( 1 ) &&
       HB_ISNUM( 2 ) &&
       HB_ISNUM( 3 ) )
   {
      gdImagePtr im = hb_parGdImage( 1 );

      int x = hb_parni( 2 );
      int y = hb_parni( 3 );

      /* Get if pixel in Clipping region */
      hb_retl( gdImageBoundsSafe( im, x, y ) != 0 );
   }
   else
      hb_errRT_BASE_SubstR( EG_ARG, 0, NULL, HB_ERR_FUNCNAME, HB_ERR_ARGS_BASEPARAMS );
}

HB_FUNC( GDIMAGEGETINTERLACED ) /* int gdImageGetInterlaced(gdImagePtr im) */
{
   if( hb_isGdImage( 1 ) )
      hb_retl( gdImageGetInterlaced( hb_parGdImage( 1 ) ) != 0 );
   else
      hb_errRT_BASE_SubstR( EG_ARG, 0, NULL, HB_ERR_FUNCNAME, HB_ERR_ARGS_BASEPARAMS );
}

HB_FUNC( GDIMAGEGETTRANSPARENT ) /* int gdImageGetTransparent(gdImagePtr im) */
{
   if( hb_isGdImage( 1 ) )
      hb_retl( gdImageGetTransparent( hb_parGdImage( 1 ) ) != 0 );
   else
      hb_errRT_BASE_SubstR( EG_ARG, 0, NULL, HB_ERR_FUNCNAME, HB_ERR_ARGS_BASEPARAMS );
}

HB_FUNC( GDIMAGETRUECOLOR ) /* int gdImageTrueColor(gdImagePtr im) */
{
   if( hb_isGdImage( 1 ) )
      hb_retl( gdImageTrueColor( hb_parGdImage( 1 ) ) != 0 );
   else
      hb_errRT_BASE_SubstR( EG_ARG, 0, NULL, HB_ERR_FUNCNAME, HB_ERR_ARGS_BASEPARAMS );
}

HB_FUNC( GDIMAGETRUECOLORTOPALETTE ) /* void gdImageTrueColorToPalette (gdImagePtr im, int ditherFlag, int colorsWanted) */
{
   if( hb_isGdImage( 1 ) &&
       HB_ISLOG( 2 ) &&
       HB_ISNUM( 3 ) )
   {
      gdImagePtr im = hb_parGdImage( 1 );

      int ditherFlag   = hb_parl( 2 ) ? 1 : 0;
      int colorsWanted = hb_parni( 3 );

      /* Converts a truecolor image to a palette-based image */
      gdImageTrueColorToPalette( im, ditherFlag, colorsWanted );
   }
   else
      hb_errRT_BASE_SubstR( EG_ARG, 0, NULL, HB_ERR_FUNCNAME, HB_ERR_ARGS_BASEPARAMS );
}

HB_FUNC( GDIMAGECREATEPALETTEFROMTRUECOLOR ) /* gdImagePtr gdImageCreatePaletteFromTrueColor(gdImagePtr im, int ditherFlag, int colorsWanted) */
{
   if( hb_isGdImage( 1 ) &&
       HB_ISLOG( 2 ) &&
       HB_ISNUM( 3 ) )
   {
      gdImagePtr im = hb_parGdImage( 1 );

      int ditherFlag   = hb_parl( 2 ) ? 1 : 0;
      int colorsWanted = hb_parni( 3 );

      /* Converts a truecolor image to a palette-based image and return the image */
      hb_retGdImage( gdImageCreatePaletteFromTrueColor( im, ditherFlag, colorsWanted ) );
   }
   else
      hb_errRT_BASE_SubstR( EG_ARG, 0, NULL, HB_ERR_FUNCNAME, HB_ERR_ARGS_BASEPARAMS );
}

HB_FUNC( GDIMAGEPALETTEPIXEL ) /* int gdImagePalettePixel(gdImagePtr im, int x, int y) */
{
   if( hb_isGdImage( 1 ) &&
       HB_ISNUM( 2 ) &&
       HB_ISNUM( 3 ) )
   {
      gdImagePtr im = hb_parGdImage( 1 );

      int x = hb_parni( 2 );
      int y = hb_parni( 3 );

      /* Get Color of a pixel */
      hb_retni( gdImagePalettePixel( im, x, y ) );
   }
   else
      hb_errRT_BASE_SubstR( EG_ARG, 0, NULL, HB_ERR_FUNCNAME, HB_ERR_ARGS_BASEPARAMS );
}

HB_FUNC( GDIMAGETRUECOLORPIXEL ) /* int gdImageTrueColorPixel(gdImagePtr im, int x, int y) */
{
   if( hb_isGdImage( 1 ) &&
       HB_ISNUM( 2 ) &&
       HB_ISNUM( 3 ) )
   {
      gdImagePtr im = hb_parGdImage( 1 );

      int x = hb_parni( 2 );
      int y = hb_parni( 3 );

      /* Get Color of a pixel */
      hb_retni( gdImageTrueColorPixel( im, x, y ) );
   }
   else
      hb_errRT_BASE_SubstR( EG_ARG, 0, NULL, HB_ERR_FUNCNAME, HB_ERR_ARGS_BASEPARAMS );
}

HB_FUNC( GDIMAGEGETTHICKNESS ) /* void gdImageGetThickness(gdImagePtr im) */
{
   if( hb_isGdImage( 1 ) )
      hb_retni( hb_parGdImage( 1 )->thick );
   else
      hb_errRT_BASE_SubstR( EG_ARG, 0, NULL, HB_ERR_FUNCNAME, HB_ERR_ARGS_BASEPARAMS );
}

/* FONTS AND TEXT-HANDLING FUNCTIONS */

HB_FUNC( GDFONTGETSMALL ) /* gdFontPtr gdFontGetSmall(void) */
{
   hb_retGdFont( gdFontGetSmall() );
}

HB_FUNC( GDFONTGETLARGE ) /* gdFontPtr gdFontGetLarge(void) */
{
   hb_retGdFont( gdFontGetLarge() );
}

HB_FUNC( GDFONTGETMEDIUMBOLD ) /* gdFontPtr gdFontGetMediumBold(void) */
{
   hb_retGdFont( gdFontGetMediumBold() );
}

HB_FUNC( GDFONTGETGIANT ) /* gdFontPtr gdFontGetGiant(void) */
{
   hb_retGdFont( gdFontGetGiant() );
}

HB_FUNC( GDFONTGETTINY ) /* gdFontPtr gdFontGetTiny(void) */
{
   hb_retGdFont( gdFontGetTiny() );
}

HB_FUNC( GDIMAGESTRING ) /* void gdImageChar(gdImagePtr im, gdFontPtr font, int x, int y, int c, int color) */
{                        /* void gdImageString(gdImagePtr im, gdFontPtr font, int x, int y, unsigned char *s, int color) */
   if( hb_isGdImage( 1 ) &&
       hb_isGdFont( 2 ) &&
       HB_ISNUM( 3 ) &&
       HB_ISNUM( 4 ) &&
       HB_ISCHAR( 5 ) &&
       HB_ISNUM( 6 ) )
   {
      gdImagePtr im   = hb_parGdImage( 1 );
      gdFontPtr  font = hb_parGdFont( 2 );

      int x     = hb_parni( 3 );
      int y     = hb_parni( 4 );
      int color = hb_parni( 6 );

      /* Write string */
      gdImageString( im, font, x, y, ( unsigned char * ) HB_UNCONST( hb_parc( 5 ) ), color );
   }
   else
      hb_errRT_BASE_SubstR( EG_ARG, 0, NULL, HB_ERR_FUNCNAME, HB_ERR_ARGS_BASEPARAMS );
}

HB_FUNC_TRANSLATE( GDIMAGECHAR, GDIMAGESTRING )

HB_FUNC( GDIMAGESTRINGUP ) /* void gdImageCharUp(gdImagePtr im, gdFontPtr font, int x, int y, int c, int color) */
{                          /* void gdImageStringUp(gdImagePtr im, gdFontPtr font, int x, int y, unsigned char *s, int color) */
   if( hb_isGdImage( 1 ) &&
       hb_isGdFont( 2 ) &&
       HB_ISNUM( 3 ) &&
       HB_ISNUM( 4 ) &&
       HB_ISCHAR( 5 ) &&
       HB_ISNUM( 6 ) )
   {
      gdImagePtr im   = hb_parGdImage( 1 );
      gdFontPtr  font = hb_parGdFont( 2 );

      int x     = hb_parni( 3 );
      int y     = hb_parni( 4 );
      int color = hb_parni( 6 );

      /* Write string */
      gdImageStringUp( im, font, x, y, ( unsigned char * ) HB_UNCONST( hb_parc( 5 ) ), color );
   }
   else
      hb_errRT_BASE_SubstR( EG_ARG, 0, NULL, HB_ERR_FUNCNAME, HB_ERR_ARGS_BASEPARAMS );
}

HB_FUNC_TRANSLATE( GDIMAGECHARUP, GDIMAGESTRINGUP )

/* char *gdImageStringFTEx(gdImagePtr im, int *brect, int fg, char *fontname, double ptsize, double angle, int x, int y, char *string, gdFTStringExtraPtr strex) */
/* implementation: cError := gdImageStringFTEx( im, aRect, int fg, cFontname, nPtSize, nAngle, x, y, cString, nLinespacing, nCharmap, nResolution ) */
HB_FUNC( GDIMAGESTRINGFTEX )
{
   if( ( HB_ISNIL( 1 ) || hb_isGdImage( 1 ) ) &&
       HB_ISARRAY( 2 ) &&
       HB_ISNUM( 3 ) &&
       HB_ISCHAR( 4 ) &&
       HB_ISNUM( 5 ) &&
       HB_ISNUM( 6 ) &&
       HB_ISNUM( 7 ) &&
       HB_ISNUM( 8 ) &&
       HB_ISCHAR( 9 ) )
   {
      gdImagePtr im = hb_parGdImage( 1 );

      PHB_ITEM     pRect    = hb_param( 2, HB_IT_ARRAY );
      int          fgcolor  = hb_parni( 3 ); /* foreground color */
      const char * fontname = hb_parc( 4 );
      double       ptsize   = hb_parnd( 5 ); /* point size */
      double       angle    = hb_parnd( 6 ); /* angle value in radians */
      int          x        = hb_parni( 7 );
      int          y        = hb_parni( 8 );

      gdFTStringExtra extra;
      int flags = 0; /* Extended flags */

      /* defaults */
      double linespacing = 1.05;
      int    charmap     = gdFTEX_Unicode;
      int    resolution  = 96;

      int    aRect[ 8 ];
      int    i;
      char * err;

      void * hText;

      /* Retrieve rectangle array */
      for( i = 0; i < 8; i++ )
         aRect[ i ] = hb_arrayGetNI( pRect, i + 1 );

      /* Retrieve line spacing */
      if( HB_ISNUM( 10 ) )
      {
         linespacing = hb_parnd( 10 );
         flags      |= gdFTEX_LINESPACE;
      }

      /* Retrieve charmap */
      if( HB_ISNUM( 11 ) )
      {
         charmap = hb_parni( 11 );
         flags  |= gdFTEX_CHARMAP;
      }

      /* Retrieve resolution */
      if( HB_ISNUM( 12 ) )
      {
         resolution = hb_parni( 12 );
         flags     |= gdFTEX_RESOLUTION;
      }

      if( flags != 0 )
      {
         extra.flags       = flags;
         extra.linespacing = ( flags & gdFTEX_LINESPACE  ) ? linespacing : 1.05;
         extra.charmap     = ( flags & gdFTEX_CHARMAP    ) ? charmap : gdFTEX_Unicode;
         extra.hdpi        = ( flags & gdFTEX_RESOLUTION ) ? resolution : 96;
         extra.vdpi        = ( flags & gdFTEX_RESOLUTION ) ? resolution : 96;
      }

      /* Write string */
<<<<<<< HEAD
      err = gdImageStringFTEx( im, &aRect[ 0 ], fgcolor, ( char * ) fontname,
                               ptsize, angle, x, y, ( char * ) hb_parstr_utf8( 9, &hText, NULL ), flags != 0 ? &extra : NULL );

      hb_strfree( hText );

=======
      err = gdImageStringFTEx( im, &aRect[ 0 ], fgcolor, ( char * ) HB_UNCONST( fontname ),
                               ptsize, angle, x, y, ( char * ) HB_UNCONST( string ),
                               ( flags != 0 ? &extra : NULL ) );
>>>>>>> ae90545e
      if( ! err )
      {
         /* Save in array the correct text rectangle dimensions */
         PHB_ITEM pArray = hb_itemArrayNew( 8 );
         for( i = 0; i < 8; i++ )
            hb_itemPutNI( hb_arrayGetItemPtr( pArray, i + 1 ), aRect[ i ] );
         hb_itemCopy( pRect, pArray );
         hb_itemRelease( pArray );
      }
      hb_retc( err );
   }
   else
      hb_errRT_BASE_SubstR( EG_ARG, 0, NULL, HB_ERR_FUNCNAME, HB_ERR_ARGS_BASEPARAMS );
}

HB_FUNC( GDIMAGESTRINGFTCIRCLE ) /* char *gdImageStringFTCircle(gdImagePtr im, int cx, int cy, double radius, double textRadius, double fillPortion, char *font, double points, char *top, char *bottom, int fgcolor) */
{
   if( hb_isGdImage( 1 ) &&
       HB_ISNUM( 2 ) &&
       HB_ISNUM( 3 ) &&
       HB_ISNUM( 4 ) &&
       HB_ISNUM( 5 ) &&
       HB_ISNUM( 6 ) &&
       HB_ISCHAR( 7 ) &&
       HB_ISNUM( 8 ) &&
       ( HB_ISNIL( 9 ) || HB_ISCHAR( 9 ) ) &&
       ( HB_ISNIL( 10 ) || HB_ISCHAR( 10 ) ) &&
       HB_ISNUM( 11 ) )
   {
      gdImagePtr im = hb_parGdImage( 1 );

      int          cx          = hb_parni( 2 );
      int          cy          = hb_parni( 3 );
      double       radius      = hb_parnd( 4 );
      double       textRadius  = hb_parnd( 5 );
      double       fillPortion = hb_parnd( 6 );
      const char * fontname    = hb_parc( 7 );
      double       points      = hb_parnd( 8 );
      int          fgcolor     = hb_parni( 11 );  /* foreground color */

      void * hTop    = NULL;
      void * hBottom = NULL;

      /* Write string */
      hb_retc( gdImageStringFTCircle( im, cx, cy, radius, textRadius, fillPortion,
<<<<<<< HEAD
                                      ( char * ) fontname, points,
                                      ( char * ) ( HB_ISCHAR( 9 ) ? hb_parstr_utf8( 9, &hTop, NULL ) : "" ),
                                      ( char * ) ( HB_ISCHAR( 10 ) ? hb_parstr_utf8( 10, &hBottom, NULL ) : "" ), fgcolor ) );

      hb_strfree( hTop );
      hb_strfree( hBottom );
=======
                                      ( char * ) HB_UNCONST( fontname ), points,
                                      ( char * ) HB_UNCONST( top ),
                                      ( char * ) HB_UNCONST( bottom ), fgcolor ) );
>>>>>>> ae90545e
   }
   else
      hb_errRT_BASE_SubstR( EG_ARG, 0, NULL, HB_ERR_FUNCNAME, HB_ERR_ARGS_BASEPARAMS );
}

HB_FUNC( GDFONTCACHESETUP ) /* int gdFontCacheSetup (void) */
{
   /* This function initializes the font cache for freetype text output functions */
   hb_retl( gdFontCacheSetup() != 0 );
}

HB_FUNC( GDFONTCACHESHUTDOWN ) /* void gdFontCacheShutdown (void) */
{
   /* This function initializes the font cache for freetype text output functions */
   gdFontCacheShutdown();
}

HB_FUNC( GDFONTGETWIDTH )
{
   if( hb_isGdFont( 1 ) )
      hb_retni( hb_parGdFont( 1 )->w );
   else
      hb_errRT_BASE_SubstR( EG_ARG, 0, NULL, HB_ERR_FUNCNAME, HB_ERR_ARGS_BASEPARAMS );
}

HB_FUNC( GDFONTGETHEIGHT )
{
   if( hb_isGdFont( 1 ) )
      hb_retni( hb_parGdFont( 1 )->h );
   else
      hb_errRT_BASE_SubstR( EG_ARG, 0, NULL, HB_ERR_FUNCNAME, HB_ERR_ARGS_BASEPARAMS );
}

/* COLOR HANDLING FUNCTIONS */

HB_FUNC( GDIMAGECOLORALLOCATE ) /* int gdImageColorAllocate(gdImagePtr im, int r, int g, int b) */
{
   if( hb_isGdImage( 1 ) &&
       HB_ISNUM( 2 ) &&
       HB_ISNUM( 3 ) &&
       HB_ISNUM( 4 ) )
   {
      gdImagePtr im = hb_parGdImage( 1 );

      int r = hb_parni( 2 ); /* RGB */
      int g = hb_parni( 3 );
      int b = hb_parni( 4 );

      /* return color */
      hb_retni( gdImageColorAllocate( im, r, g, b ) );
   }
   else
      hb_errRT_BASE_SubstR( EG_ARG, 0, NULL, HB_ERR_FUNCNAME, HB_ERR_ARGS_BASEPARAMS );
}

HB_FUNC( GDIMAGECOLORDEALLOCATE ) /* void gdImageColorDeallocate(gdImagePtr im, int color) */
{
   if( hb_isGdImage( 1 ) &&
       HB_ISNUM( 2 ) )
   {
      gdImagePtr im = hb_parGdImage( 1 );

      int color = hb_parni( 2 );

      gdImageColorDeallocate( im, color );
   }
   else
      hb_errRT_BASE_SubstR( EG_ARG, 0, NULL, HB_ERR_FUNCNAME, HB_ERR_ARGS_BASEPARAMS );
}

HB_FUNC( GDIMAGECOLORALLOCATEALPHA ) /* int gdImageColorAllocateAlpha(gdImagePtr im, int r, int g, int b, int a) */
{
   if( hb_isGdImage( 1 ) &&
       HB_ISNUM( 2 ) &&
       HB_ISNUM( 3 ) &&
       HB_ISNUM( 4 ) &&
       HB_ISNUM( 5 ) )
   {
      gdImagePtr im = hb_parGdImage( 1 );

      int r = hb_parni( 2 ); /* RGB */
      int g = hb_parni( 3 );
      int b = hb_parni( 4 );
      int a = hb_parni( 5 ); /* alpha */

      /* return color */
      hb_retni( gdImageColorAllocateAlpha( im, r, g, b, a ) );
   }
   else
      hb_errRT_BASE_SubstR( EG_ARG, 0, NULL, HB_ERR_FUNCNAME, HB_ERR_ARGS_BASEPARAMS );
}

HB_FUNC( GDIMAGECOLORCLOSEST ) /* int gdImageColorClosest(gdImagePtr im, int r, int g, int b) */
{
   if( hb_isGdImage( 1 ) &&
       HB_ISNUM( 2 ) &&
       HB_ISNUM( 3 ) &&
       HB_ISNUM( 4 ) )
   {
      gdImagePtr im = hb_parGdImage( 1 );

      int r = hb_parni( 2 ); /* RGB */
      int g = hb_parni( 3 );
      int b = hb_parni( 4 );

      /* return color */
      hb_retni( gdImageColorClosest( im, r, g, b ) );
   }
   else
      hb_errRT_BASE_SubstR( EG_ARG, 0, NULL, HB_ERR_FUNCNAME, HB_ERR_ARGS_BASEPARAMS );
}

HB_FUNC( GDIMAGECOLORCLOSESTALPHA ) /* int gdImageColorClosestAlpha(gdImagePtr im, int r, int g, int b, int a) */
{
   if( hb_isGdImage( 1 ) &&
       HB_ISNUM( 2 ) &&
       HB_ISNUM( 3 ) &&
       HB_ISNUM( 4 ) &&
       HB_ISNUM( 5 ) )
   {
      gdImagePtr im = hb_parGdImage( 1 );

      int r = hb_parni( 2 ); /* RGB */
      int g = hb_parni( 3 );
      int b = hb_parni( 4 );
      int a = hb_parni( 5 ); /* alpha */

      /* return color */
      hb_retni( gdImageColorClosestAlpha( im, r, g, b, a ) );
   }
   else
      hb_errRT_BASE_SubstR( EG_ARG, 0, NULL, HB_ERR_FUNCNAME, HB_ERR_ARGS_BASEPARAMS );
}

HB_FUNC( GDIMAGECOLORCLOSESTHWB ) /*  gdImageColorClosestHWB(gdImagePtr im, int r, int g, int b) */
{
   if( hb_isGdImage( 1 ) &&
       HB_ISNUM( 2 ) &&
       HB_ISNUM( 3 ) &&
       HB_ISNUM( 4 ) )
   {
      gdImagePtr im = hb_parGdImage( 1 );

      int r = hb_parni( 2 ); /* RGB */
      int g = hb_parni( 3 );
      int b = hb_parni( 4 );

      /* return color */
      hb_retni( gdImageColorClosestHWB( im, r, g, b ) );
   }
   else
      hb_errRT_BASE_SubstR( EG_ARG, 0, NULL, HB_ERR_FUNCNAME, HB_ERR_ARGS_BASEPARAMS );
}

HB_FUNC( GDIMAGECOLOREXACT ) /* int gdImageColorExact(gdImagePtr im, int r, int g, int b) */
{
   if( hb_isGdImage( 1 ) &&
       HB_ISNUM( 2 ) &&
       HB_ISNUM( 3 ) &&
       HB_ISNUM( 4 ) )
   {
      gdImagePtr im = hb_parGdImage( 1 );

      int r = hb_parni( 2 ); /* RGB */
      int g = hb_parni( 3 );
      int b = hb_parni( 4 );

      /* return color */
      hb_retni( gdImageColorExact( im, r, g, b ) );
   }
   else
      hb_errRT_BASE_SubstR( EG_ARG, 0, NULL, HB_ERR_FUNCNAME, HB_ERR_ARGS_BASEPARAMS );
}

HB_FUNC( GDIMAGECOLORRESOLVE ) /* int gdImageColorResolve(gdImagePtr im, int r, int g, int b) */
{
   if( hb_isGdImage( 1 ) &&
       HB_ISNUM( 2 ) &&
       HB_ISNUM( 3 ) &&
       HB_ISNUM( 4 ) )
   {
      gdImagePtr im = hb_parGdImage( 1 );

      int r = hb_parni( 2 ); /* RGB */
      int g = hb_parni( 3 );
      int b = hb_parni( 4 );

      /* return color */
      hb_retni( gdImageColorResolve( im, r, g, b ) );
   }
   else
      hb_errRT_BASE_SubstR( EG_ARG, 0, NULL, HB_ERR_FUNCNAME, HB_ERR_ARGS_BASEPARAMS );
}

HB_FUNC( GDIMAGECOLORRESOLVEALPHA ) /* int gdImageColorResolveAlpha(gdImagePtr im, int r, int g, int b, int a) */
{
   if( hb_isGdImage( 1 ) &&
       HB_ISNUM( 2 ) &&
       HB_ISNUM( 3 ) &&
       HB_ISNUM( 4 ) &&
       HB_ISNUM( 5 ) )
   {
      gdImagePtr im = hb_parGdImage( 1 );

      int r = hb_parni( 2 ); /* RGB */
      int g = hb_parni( 3 );
      int b = hb_parni( 4 );
      int a = hb_parni( 5 ); /* alpha */

      /* return color */
      hb_retni( gdImageColorResolveAlpha( im, r, g, b, a ) );
   }
   else
      hb_errRT_BASE_SubstR( EG_ARG, 0, NULL, HB_ERR_FUNCNAME, HB_ERR_ARGS_BASEPARAMS );
}

HB_FUNC( GDIMAGECOLORTRANSPARENT ) /* void gdImageColorTransparent(gdImagePtr im, int color) */
{
   if( hb_isGdImage( 1 ) &&
       HB_ISNUM( 2 ) )
   {
      gdImagePtr im = hb_parGdImage( 1 );

      int color = hb_parni( 2 );

      /* Set transparent color (to define no transparent color set -1) */
      gdImageColorTransparent( im, color );
   }
   else
      hb_errRT_BASE_SubstR( EG_ARG, 0, NULL, HB_ERR_FUNCNAME, HB_ERR_ARGS_BASEPARAMS );
}

HB_FUNC( GDTRUECOLOR ) /* int gdTrueColor(int red, int green, int blue) */
{
   if( HB_ISNUM( 1 ) &&
       HB_ISNUM( 2 ) &&
       HB_ISNUM( 3 ) )
   {
      int r = hb_parni( 1 ); /* RGB */
      int g = hb_parni( 2 );
      int b = hb_parni( 3 );

      /* return color */
      hb_retni( gdTrueColor( r, g, b ) );
   }
   else
      hb_errRT_BASE_SubstR( EG_ARG, 0, NULL, HB_ERR_FUNCNAME, HB_ERR_ARGS_BASEPARAMS );
}

HB_FUNC( GDTRUECOLORALPHA ) /* int gdTrueColorAlpha(int red, int green, int blue, int alpha) */
{
   if( HB_ISNUM( 1 ) &&
       HB_ISNUM( 2 ) &&
       HB_ISNUM( 3 ) &&
       HB_ISNUM( 4 ) )
   {
      int r = hb_parni( 1 ); /* RGB */
      int g = hb_parni( 2 );
      int b = hb_parni( 3 );
      int a = hb_parni( 4 ); /* alpha */

      /* return color */
      hb_retni( gdTrueColorAlpha( r, g, b, a ) );
   }
   else
      hb_errRT_BASE_SubstR( EG_ARG, 0, NULL, HB_ERR_FUNCNAME, HB_ERR_ARGS_BASEPARAMS );
}

/* COPY AND RESIZING FUNCTIONS */

HB_FUNC( GDIMAGECOPY ) /* void gdImageCopy(gdImagePtr dst, gdImagePtr src, int dstX, int dstY, int srcX, int srcY, int w, int h) */
{
   if( hb_isGdImage( 1 ) &&
       hb_isGdImage( 2 ) &&
       HB_ISNUM( 3 ) &&
       HB_ISNUM( 4 ) &&
       HB_ISNUM( 5 ) &&
       HB_ISNUM( 6 ) &&
       HB_ISNUM( 7 ) &&
       HB_ISNUM( 8 ) )
   {
      gdImagePtr dst = hb_parGdImage( 1 );
      gdImagePtr src = hb_parGdImage( 2 );

      int dstX = hb_parni( 3 );
      int dstY = hb_parni( 4 );
      int srcX = hb_parni( 5 );
      int srcY = hb_parni( 6 );
      int w    = hb_parni( 7 );
      int h    = hb_parni( 8 );

      gdImageCopy( dst, src, dstX, dstY, srcX, srcY, w, h );
   }
   else
      hb_errRT_BASE_SubstR( EG_ARG, 0, NULL, HB_ERR_FUNCNAME, HB_ERR_ARGS_BASEPARAMS );
}

HB_FUNC( GDIMAGECOPYRESIZED ) /* void gdImageCopyResized(gdImagePtr dst, gdImagePtr src, int dstX, int dstY, int srcX, int srcY, int dstW, int dstH, int srcW, int srcH) */
{
   if( hb_isGdImage( 1 ) &&
       hb_isGdImage( 2 ) &&
       HB_ISNUM( 3 ) &&
       HB_ISNUM( 4 ) &&
       HB_ISNUM( 5 ) &&
       HB_ISNUM( 6 ) &&
       HB_ISNUM( 7 ) &&
       HB_ISNUM( 8 ) &&
       HB_ISNUM( 9 ) &&
       HB_ISNUM( 10 ) )
   {
      gdImagePtr dst = hb_parGdImage( 1 );
      gdImagePtr src = hb_parGdImage( 2 );

      int dstX = hb_parni( 3 );
      int dstY = hb_parni( 4 );
      int srcX = hb_parni( 5 );
      int srcY = hb_parni( 6 );
      int dstW = hb_parni( 7 );
      int dstH = hb_parni( 8 );
      int srcW = hb_parni( 9 );
      int srcH = hb_parni( 10 );

      gdImageCopyResized( dst, src, dstX, dstY, srcX, srcY, dstW, dstH, srcW, srcH );
   }
   else
      hb_errRT_BASE_SubstR( EG_ARG, 0, NULL, HB_ERR_FUNCNAME, HB_ERR_ARGS_BASEPARAMS );
}

HB_FUNC( GDIMAGECOPYRESAMPLED ) /* void gdImageCopyResampled(gdImagePtr dst, gdImagePtr src, int dstX, int dstY, int srcX, int srcY, int dstW, int dstH, int srcW, int srcH) */
{
   if( hb_isGdImage( 1 ) &&
       hb_isGdImage( 2 ) &&
       HB_ISNUM( 3 ) &&
       HB_ISNUM( 4 ) &&
       HB_ISNUM( 5 ) &&
       HB_ISNUM( 6 ) &&
       HB_ISNUM( 7 ) &&
       HB_ISNUM( 8 ) &&
       HB_ISNUM( 9 ) &&
       HB_ISNUM( 10 ) )
   {
      gdImagePtr dst = hb_parGdImage( 1 );
      gdImagePtr src = hb_parGdImage( 2 );

      int dstX = hb_parni( 3 );
      int dstY = hb_parni( 4 );
      int srcX = hb_parni( 5 );
      int srcY = hb_parni( 6 );
      int dstW = hb_parni( 7 );
      int dstH = hb_parni( 8 );
      int srcW = hb_parni( 9 );
      int srcH = hb_parni( 10 );

      gdImageCopyResampled( dst, src, dstX, dstY, srcX, srcY, dstW, dstH, srcW, srcH );
   }
   else
      hb_errRT_BASE_SubstR( EG_ARG, 0, NULL, HB_ERR_FUNCNAME, HB_ERR_ARGS_BASEPARAMS );
}

HB_FUNC( GDIMAGECOPYROTATED ) /* void gdImageCopyRotated(gdImagePtr dst, gdImagePtr src, double dstX, double dstY, int srcX, int srcY, int srcW, int srcH, int angle) */
{
   if( hb_isGdImage( 1 ) &&
       hb_isGdImage( 2 ) &&
       HB_ISNUM( 3 ) &&
       HB_ISNUM( 4 ) &&
       HB_ISNUM( 5 ) &&
       HB_ISNUM( 6 ) &&
       HB_ISNUM( 7 ) &&
       HB_ISNUM( 8 ) &&
       HB_ISNUM( 9 ) )
   {
      gdImagePtr dst = hb_parGdImage( 1 );
      gdImagePtr src = hb_parGdImage( 2 );

      double dstX  = hb_parnd( 3 );
      double dstY  = hb_parnd( 4 );
      int    srcX  = hb_parni( 5 );
      int    srcY  = hb_parni( 6 );
      int    srcW  = hb_parni( 7 );
      int    srcH  = hb_parni( 8 );
      int    angle = hb_parni( 9 );

      /* Perform rotation */
      gdImageCopyRotated( dst, src, dstX, dstY, srcX, srcY, srcW, srcH, angle );
   }
   else
      hb_errRT_BASE_SubstR( EG_ARG, 0, NULL, HB_ERR_FUNCNAME, HB_ERR_ARGS_BASEPARAMS );
}

HB_FUNC( GDIMAGECOPYMERGE ) /* void gdImageCopyMerge(gdImagePtr dst, gdImagePtr src, int dstX, int dstY, int srcX, int srcY, int w, int h, int pct) */
{
   if( hb_isGdImage( 1 ) &&
       hb_isGdImage( 2 ) &&
       HB_ISNUM( 3 ) &&
       HB_ISNUM( 4 ) &&
       HB_ISNUM( 5 ) &&
       HB_ISNUM( 6 ) &&
       HB_ISNUM( 7 ) &&
       HB_ISNUM( 8 ) &&
       HB_ISNUM( 9 ) )
   {
      gdImagePtr dst = hb_parGdImage( 1 );
      gdImagePtr src = hb_parGdImage( 2 );

      int dstX = hb_parni( 3 );
      int dstY = hb_parni( 4 );
      int srcX = hb_parni( 5 );
      int srcY = hb_parni( 6 );
      int w    = hb_parni( 7 );
      int h    = hb_parni( 8 );
      int pct  = hb_parni( 9 );

      gdImageCopyMerge( dst, src, dstX, dstY, srcX, srcY, w, h, pct );
   }
   else
      hb_errRT_BASE_SubstR( EG_ARG, 0, NULL, HB_ERR_FUNCNAME, HB_ERR_ARGS_BASEPARAMS );
}

HB_FUNC( GDIMAGECOPYMERGEGRAY ) /* void gdImageCopyMergeGray(gdImagePtr dst, gdImagePtr src, int dstX, int dstY, int srcX, int srcY, int w, int h, int pct) */
{
   if( hb_isGdImage( 1 ) &&
       hb_isGdImage( 2 ) &&
       HB_ISNUM( 3 ) &&
       HB_ISNUM( 4 ) &&
       HB_ISNUM( 5 ) &&
       HB_ISNUM( 6 ) &&
       HB_ISNUM( 7 ) &&
       HB_ISNUM( 8 ) &&
       HB_ISNUM( 9 ) )
   {
      gdImagePtr dst = hb_parGdImage( 1 );
      gdImagePtr src = hb_parGdImage( 2 );

      int dstX = hb_parni( 3 );
      int dstY = hb_parni( 4 );
      int srcX = hb_parni( 5 );
      int srcY = hb_parni( 6 );
      int w    = hb_parni( 7 );
      int h    = hb_parni( 8 );
      int pct  = hb_parni( 9 );

      gdImageCopyMergeGray( dst, src, dstX, dstY, srcX, srcY, w, h, pct );
   }
   else
      hb_errRT_BASE_SubstR( EG_ARG, 0, NULL, HB_ERR_FUNCNAME, HB_ERR_ARGS_BASEPARAMS );
}

HB_FUNC( GDIMAGEPALETTECOPY ) /* void gdImagePaletteCopy(gdImagePtr dst, gdImagePtr src) */
{
   if( hb_isGdImage( 1 ) &&
       hb_isGdImage( 2 ) )
   {
      gdImagePtr dst = hb_parGdImage( 1 );
      gdImagePtr src = hb_parGdImage( 2 );

      gdImagePaletteCopy( dst, src );
   }
   else
      hb_errRT_BASE_SubstR( EG_ARG, 0, NULL, HB_ERR_FUNCNAME, HB_ERR_ARGS_BASEPARAMS );
}

HB_FUNC( GDIMAGESQUARETOCIRCLE ) /* void gdImageSquareToCircle(gdImagePtr im, int radius) */
{
   if( hb_isGdImage( 1 ) &&
       HB_ISNUM( 2 ) )
   {
      gdImagePtr im = hb_parGdImage( 1 );

      int radius = hb_parni( 2 );

      hb_retGdImage( gdImageSquareToCircle( im, radius ) );
   }
   else
      hb_errRT_BASE_SubstR( EG_ARG, 0, NULL, HB_ERR_FUNCNAME, HB_ERR_ARGS_BASEPARAMS );
}

HB_FUNC( GDIMAGESHARPEN ) /* void gdImageSharpen(gdImagePtr im, int pct) */
{
   if( hb_isGdImage( 1 ) &&
       HB_ISNUM( 2 ) )
   {
      gdImagePtr im = hb_parGdImage( 1 );

      int pct = hb_parni( 2 );

      gdImageSharpen( im, pct );
   }
   else
      hb_errRT_BASE_SubstR( EG_ARG, 0, NULL, HB_ERR_FUNCNAME, HB_ERR_ARGS_BASEPARAMS );
}

/* MISCELLANEOUS FUNCTIONS */

HB_FUNC( GDIMAGECOMPARE ) /* int gdImageCompare(gdImagePtr im1, gdImagePtr im2) */
{
   if( hb_isGdImage( 1 ) &&
       hb_isGdImage( 2 ) )
      /* Compare images - if return != 0 check value for infos */
      hb_retni( gdImageCompare( hb_parGdImage( 1 ),
                                hb_parGdImage( 2 ) ) );
   else
      hb_errRT_BASE_SubstR( EG_ARG, 0, NULL, HB_ERR_FUNCNAME, HB_ERR_ARGS_BASEPARAMS );
}

HB_FUNC( GDIMAGEINTERLACE ) /* void gdImageInterlace(gdImagePtr im, int interlace) */
{
   if( hb_isGdImage( 1 ) &&
       HB_ISLOG( 2 ) )
   {
      gdImagePtr im = hb_parGdImage( 1 );

      int interlace = hb_parl( 2 ) ? 1 : 0;

      gdImageInterlace( im, interlace );
   }
   else
      hb_errRT_BASE_SubstR( EG_ARG, 0, NULL, HB_ERR_FUNCNAME, HB_ERR_ARGS_BASEPARAMS );
}

#if HB_GD_VERS( 2, 0, 33 )

static void AddImageToFile( const char * szFile, const void * iptr, int sz )
{
   PHB_FILE fhandle = hb_fileExtOpen( szFile, NULL,
                                      FO_WRITE | FO_EXCLUSIVE | FO_PRIVATE |
                                      FXO_APPEND | FXO_SHARELOCK,
                                      NULL, NULL );

   if( fhandle )
   {
      hb_fileSeek( fhandle, 0, FS_END );
      hb_fileWrite( fhandle, iptr, ( HB_SIZE ) sz, -1 );
      hb_fileClose( fhandle );
   }
}

#endif

/*BGD_DECLARE(void *) gdImageGifAnimBeginPtr(gdImagePtr im, int *size, int GlobalCM, int Loops); */
/* implementation: (void *) gdImageGifAnimBegin( gdImagePtr im, cFile | nHandle, int GlobalCM, int Loops); */
HB_FUNC( GDIMAGEGIFANIMBEGIN )
{
#if HB_GD_VERS( 2, 0, 33 )
   if( hb_isGdImage( 1 ) &&
       ( HB_ISCHAR( 2 ) || hb_fileParamGet( 2 ) || HB_ISNUM( 2 ) || HB_ISNIL( 2 ) ) &&
       HB_ISNUM( 3 ) &&
       HB_ISNUM( 4 ) )
   {
      gdImagePtr im = hb_parGdImage( 1 );

      int GlobalCM = hb_parni( 3 ); /* global color map */
      int Loops    = hb_parni( 4 );

      int    size;
      void * iptr = gdImageGifAnimBeginPtr( im, &size, GlobalCM, Loops );

      /* Check if parameter is a file name or a handle */
      if( HB_ISCHAR( 2 ) )
         SaveImageToFile( hb_parc( 2 ), iptr, size );
      else if( hb_fileParamGet( 2 ) )
         SaveImageToFileObject( hb_fileParamGet( 2 ), iptr, size );
      else
         SaveImageToHandle( hb_numToHandle( hb_parnintdef( 2, HB_STDOUT_HANDLE ) ), iptr, size );
   }
   else
      hb_errRT_BASE_SubstR( EG_ARG, 0, NULL, HB_ERR_FUNCNAME, HB_ERR_ARGS_BASEPARAMS );
#endif
}

/*BGD_DECLARE(void *) gdImageGifAnimAddPtr(gdImagePtr im, int *size, int LocalCM, int LeftOfs, int TopOfs, int Delay, int Disposal, gdImagePtr previm); */
/* implementation: (void *) gdImageGifAnimAdd( gdImagePtr im, cFile | nHandle, int LocalCM, int LeftOfs, int TopOfs, int Delay, int Disposal, gdImagePtr previm); */
HB_FUNC( GDIMAGEGIFANIMADD )
{
#if HB_GD_VERS( 2, 0, 33 )
   if( hb_isGdImage( 1 ) &&
       ( HB_ISCHAR( 2 ) || hb_fileParamGet( 2 ) || HB_ISNUM( 2 ) || HB_ISNIL( 2 ) ) &&
       HB_ISNUM( 3 ) &&
       HB_ISNUM( 4 ) &&
       HB_ISNUM( 5 ) &&
       HB_ISNUM( 6 ) &&
       HB_ISNUM( 7 ) &&
       ( hb_isGdImage( 8 ) || HB_ISNIL( 8 ) ) )
   {
      gdImagePtr im     = hb_parGdImage( 1 );
      gdImagePtr previm = hb_parGdImage( 8 );

      int LocalCM  = hb_parni( 3 );
      int LeftOfs  = hb_parni( 4 );
      int TopOfs   = hb_parni( 5 );
      int Delay    = hb_parni( 6 );
      int Disposal = hb_parni( 7 );

      int    size;
      void * iptr = gdImageGifAnimAddPtr( im, &size, LocalCM, LeftOfs, TopOfs, Delay, Disposal, previm );

      /* Check if parameter is a file name or a handle */
      if( HB_ISCHAR( 2 ) )
         AddImageToFile( hb_parc( 2 ), iptr, size );
      else if( hb_fileParamGet( 2 ) )
         SaveImageToFileObject( hb_fileParamGet( 2 ), iptr, size );
      else
         SaveImageToHandle( hb_numToHandle( hb_parnintdef( 2, HB_STDOUT_HANDLE ) ), iptr, size );
   }
   else
      hb_errRT_BASE_SubstR( EG_ARG, 0, NULL, HB_ERR_FUNCNAME, HB_ERR_ARGS_BASEPARAMS );
#endif
}

/*BGD_DECLARE(void *) gdImageGifAnimEndPtr(int *size); */
/* implementation: gdImageGifAnimEnd( cFile | nHandle ); */
HB_FUNC( GDIMAGEGIFANIMEND )
{
#if HB_GD_VERS( 2, 0, 33 )
   if( HB_ISCHAR( 1 ) || hb_fileParamGet( 1 ) || HB_ISNUM( 1 ) || HB_ISNIL( 1 ) )
   {
      int    size;
      void * iptr = gdImageGifAnimEndPtr( &size );

      /* Check if 1st parameter is a file name or a handle */
      if( HB_ISCHAR( 1 ) )
         AddImageToFile( hb_parc( 1 ), iptr, size );
      else if( hb_fileParamGet( 1 ) )
         SaveImageToFileObject( hb_fileParamGet( 1 ), iptr, size );
      else
         SaveImageToHandle( hb_numToHandle( hb_parnintdef( 1, HB_STDOUT_HANDLE ) ), iptr, size );
   }
   else
      hb_errRT_BASE_SubstR( EG_ARG, 0, NULL, HB_ERR_FUNCNAME, HB_ERR_ARGS_BASEPARAMS );
#endif
}<|MERGE_RESOLUTION|>--- conflicted
+++ resolved
@@ -1521,17 +1521,12 @@
       }
 
       /* Write string */
-<<<<<<< HEAD
-      err = gdImageStringFTEx( im, &aRect[ 0 ], fgcolor, ( char * ) fontname,
-                               ptsize, angle, x, y, ( char * ) hb_parstr_utf8( 9, &hText, NULL ), flags != 0 ? &extra : NULL );
+      err = gdImageStringFTEx( im, &aRect[ 0 ], fgcolor, ( char * ) HB_UNCONST( fontname ),
+                               ptsize, angle, x, y, ( char * ) HB_UNCONST( hb_parstr_utf8( 9, &hText, NULL ) ),
+                               ( flags != 0 ? &extra : NULL ) );
 
       hb_strfree( hText );
 
-=======
-      err = gdImageStringFTEx( im, &aRect[ 0 ], fgcolor, ( char * ) HB_UNCONST( fontname ),
-                               ptsize, angle, x, y, ( char * ) HB_UNCONST( string ),
-                               ( flags != 0 ? &extra : NULL ) );
->>>>>>> ae90545e
       if( ! err )
       {
          /* Save in array the correct text rectangle dimensions */
@@ -1577,18 +1572,12 @@
 
       /* Write string */
       hb_retc( gdImageStringFTCircle( im, cx, cy, radius, textRadius, fillPortion,
-<<<<<<< HEAD
-                                      ( char * ) fontname, points,
-                                      ( char * ) ( HB_ISCHAR( 9 ) ? hb_parstr_utf8( 9, &hTop, NULL ) : "" ),
-                                      ( char * ) ( HB_ISCHAR( 10 ) ? hb_parstr_utf8( 10, &hBottom, NULL ) : "" ), fgcolor ) );
+                                      ( char * ) HB_UNCONST( fontname ), points,
+                                      ( char * ) HB_UNCONST( HB_ISCHAR( 9 ) ? hb_parstr_utf8( 9, &hTop, NULL ) : "" ),
+                                      ( char * ) HB_UNCONST( HB_ISCHAR( 10 ) ? hb_parstr_utf8( 10, &hBottom, NULL ) : "" ), fgcolor ) );
 
       hb_strfree( hTop );
       hb_strfree( hBottom );
-=======
-                                      ( char * ) HB_UNCONST( fontname ), points,
-                                      ( char * ) HB_UNCONST( top ),
-                                      ( char * ) HB_UNCONST( bottom ), fgcolor ) );
->>>>>>> ae90545e
    }
    else
       hb_errRT_BASE_SubstR( EG_ARG, 0, NULL, HB_ERR_FUNCNAME, HB_ERR_ARGS_BASEPARAMS );
