--- conflicted
+++ resolved
@@ -283,11 +283,7 @@
 #define HB_CURLOPT_UL_NULL_SETUP              1010
 #define HB_CURLOPT_HTTPPOST_CONTENT           1013
 #define HB_CURLOPT_HTTPPOST_FORM              1014
-<<<<<<< HEAD
-#define HB_CURLOPT_PROGRESSBLOCK              HB_CURLOPT_XFERINFOBLOCK
-=======
 #define HB_CURLOPT_DEBUGBLOCK                 1015
->>>>>>> 7901a561
 /* Compatibility ones. Please don't use these. */
 #define HB_CURLOPT_UL_FHANDLE_SETUP           HB_CURLOPT_UL_FILE_SETUP
 #define HB_CURLOPT_SETUPLOADFILE              HB_CURLOPT_UL_FILE_SETUP
@@ -622,8 +618,6 @@
 #define HB_CURLOPT_HTTPPOST_FORM_CONTENT      1
 #define HB_CURLOPT_HTTPPOST_FORM_FILE         2
 
-<<<<<<< HEAD
-=======
 /* HB_CURLOPT_DEBUGBLOCK callback modes */
 #define HB_CURLINFO_TEXT                      0
 #define HB_CURLINFO_HEADER_IN                 1
@@ -633,5 +627,4 @@
 #define HB_CURLINFO_SSL_DATA_IN               5
 #define HB_CURLINFO_SSL_DATA_OUT              6
 
->>>>>>> 7901a561
 #endif /* HBCURL_CH_ */