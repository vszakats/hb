--- conflicted
+++ resolved
@@ -127,13 +127,9 @@
       RETURN .F.
    ENDIF
 
-<<<<<<< HEAD
-   IF hb_defaultValue( lSSL, .F. )
-=======
    hb_default( @lSSL, .F. )
 
    IF lSSL
->>>>>>> eaa87a3b
       ::EnableSSL( .T. )
       ::lAuthLogin := .T.
       ::lAuthPlain := .T.
@@ -164,11 +160,7 @@
 
    IF ::GetOk() .AND. ::lHasSSL
       ::EnableSSL( .T. )
-<<<<<<< HEAD
       __tip_SSLConnectFD( ::ssl, hb_inetFD( ::SocketCon ) )
-=======
-      ActivateSSL( Self )
->>>>>>> eaa87a3b
       RETURN .T.
    ENDIF
 
@@ -179,11 +171,7 @@
    LOCAL lOk
 
    DO WHILE .T.
-<<<<<<< HEAD
       IF !( lOk := ::GetOk() )
-=======
-      IF ! ( lOk := ::GetOk() )
->>>>>>> eaa87a3b
          EXIT
       ENDIF
       IF ::cReply == NIL
@@ -200,7 +188,6 @@
          ::lAuthLogin := .T.
          ::lAuthPlain := .T.
       ENDIF
-<<<<<<< HEAD
 
       DO CASE
       CASE hb_LeftEq( ::cReply, "250-" )
@@ -208,13 +195,6 @@
       CASE hb_LeftEq( ::cReply, "250 " )
          EXIT
       ENDCASE
-=======
-      IF hb_LeftEq( ::cReply, "250-" )
-         LOOP
-      ELSEIF hb_LeftEq( ::cReply ) == "250 "
-         EXIT
-      ENDIF
->>>>>>> eaa87a3b
    ENDDO
 
    RETURN lOk
@@ -350,12 +330,8 @@
 
    ::mail( oTIpMail:getFieldPart( "From" ) )
 
-<<<<<<< HEAD
-   FOR EACH cTo IN hb_regexSplit( ",", hb_StrReplace( oTIpMail:getFieldPart( "To" ), { e"\r\n", Chr( 9 ), " " } ) )
-=======
    FOR EACH cTo IN hb_regexSplit( ",", hb_StrReplace( oTIpMail:getFieldPart( "To" ), ;
                                                       { tip_CRLF(), Chr( 9 ), " " } ) )
->>>>>>> eaa87a3b
       ::rcpt( cTo )
    NEXT
 
