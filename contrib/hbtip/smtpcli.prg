--- conflicted
+++ resolved
@@ -290,22 +290,8 @@
 METHOD ServerSuportSecure( /* @ */ lAuthPlain, /* @ */ lAuthLogin ) CLASS TIPClientSMTP
 
    IF ::OpenSecure()
-<<<<<<< HEAD
-      DO WHILE .T.
-         ::GetOk()
-         DO CASE
-         CASE ::cReply == NIL
-            EXIT
-         CASE "LOGIN" $ ::cReply
-            lAuthLogin := .T.
-         CASE "PLAIN" $ ::cReply
-            lAuthPlain := .T.
-         ENDCASE
-      ENDDO
-=======
       lAuthLogin := ::lAuthLogin
       lAuthPlain := ::lAuthPlain
->>>>>>> 58bc2c6f
       ::Close()
    ELSE
       lAuthLogin := .F.
