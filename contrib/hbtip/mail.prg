/*
 * TIP Class oriented Internet protocol library
 *
 * Copyright 2003 Giancarlo Niccolai <gian@niccolai.ws>
 * Copyright 2007 Hannes Ziegler <hz AT knowlexbase.com> (setHeader(), attachFile(), detachFile(), getFileName(), isMultiPart(), getMultiParts())
 *
 * This program is free software; you can redistribute it and/or modify
 * it under the terms of the GNU General Public License as published by
 * the Free Software Foundation; either version 2, or (at your option)
 * any later version.
 *
 * This program is distributed in the hope that it will be useful,
 * but WITHOUT ANY WARRANTY; without even the implied warranty of
 * MERCHANTABILITY or FITNESS FOR A PARTICULAR PURPOSE.  See the
 * GNU General Public License for more details.
 *
 * You should have received a copy of the GNU General Public License
 * along with this software; see the file COPYING.txt.  If not, write to
 * the Free Software Foundation, Inc., 59 Temple Place, Suite 330,
 * Boston, MA 02111-1307 USA (or visit the web site https://www.gnu.org/).
 *
 * As a special exception, the Harbour Project gives permission for
 * additional uses of the text contained in its release of Harbour.
 *
 * The exception is that, if you link the Harbour libraries with other
 * files to produce an executable, this does not by itself cause the
 * resulting executable to be covered by the GNU General Public License.
 * Your use of that executable is in no way restricted on account of
 * linking the Harbour library code into it.
 *
 * This exception does not however invalidate any other reasons why
 * the executable file might be covered by the GNU General Public License.
 *
 * This exception applies only to the code released by the Harbour
 * Project under the name Harbour.  If you copy code from other
 * Harbour Project or Free Software Foundation releases into a copy of
 * Harbour, as the General Public License permits, the exception does
 * not apply to the code that you add in this way.  To avoid misleading
 * anyone as to the status of such modified files, you must delete
 * this exception notice from them.
 *
 * If you write modifications of your own for Harbour, it is your choice
 * whether to permit this exception to apply to your modifications.
 * If you do not wish that, delete this exception notice.
 *
 */

#include "hbclass.ch"
#include "fileio.ch"

CREATE CLASS TIPMail

   VAR hHeaders
   // received fields may be more than once.
   VAR aReceived INIT {}

   METHOD New( cBody, xEncoder )    CONSTRUCTOR
   METHOD SetBody( cBody )
   METHOD GetBody()
   METHOD GetRawBody()              INLINE ::cBody
   METHOD SetEncoder( xEncoder )

   METHOD FromString( cMail, cBoundary, nPos )
   METHOD HeadersToString()
   METHOD ToString()

   METHOD GetFieldPart( cPart )
   METHOD GetFieldOption( cPart, cOption )
   METHOD SetFieldPart( cPart, cValue )
   METHOD SetFieldOption( cPart, cOption, cValue )
   METHOD SetCharset( cCharset ) INLINE ::cCharset := hb_defaultValue( cCharset, "UTF-8" )

   METHOD GetContentType() INLINE ::GetFieldPart( "Content-Type" )
   METHOD GetCharEncoding() INLINE ::GetFieldOption( "Content-Type", "encoding" )

   METHOD Attach( oSubPart )
   METHOD NextAttachment()
   METHOD CountAttachments()  INLINE Len( ::aAttachments )
   METHOD GetAttachment()
   METHOD ResetAttachment()   INLINE ::nAttachPos := 1

   METHOD MakeBoundary()

   METHOD isMultiPart()
   METHOD getMultiParts( aParts )

   METHOD setHeader( cSubject, cFrom, xTo, xCC )
   METHOD attachFile( cFileName )
   METHOD detachFile( cPath )
   METHOD getFileName()

   HIDDEN:

   VAR cBody
   VAR lBodyEncoded INIT .F.
   VAR oEncoder
   VAR aAttachments
   VAR nAttachPos   INIT 1
   VAR cCharset

ENDCLASS

METHOD New( cBody, xEncoder ) CLASS TIPMail

   ::hHeaders := { => }
   hb_HCaseMatch( ::hHeaders, .F. )
   ::aAttachments := {}

   ::setEncoder( xEncoder )
   ::setBody( cBody )
   ::SetCharset()

   RETURN Self

METHOD SetEncoder( xEncoder ) CLASS TIPMail

   ::oEncoder := iif( HB_ISSTRING( xEncoder ), tip_GetEncoder( xEncoder ), xEncoder )

   IF HB_ISOBJECT( ::oEncoder )
      ::hHeaders[ "Content-Transfer-Encoding" ] := ::oEncoder:cName
      RETURN .T.
   ENDIF

   RETURN .F.

METHOD SetBody( cBody ) CLASS TIPMail

   IF HB_ISOBJECT( ::oEncoder )
      ::cBody := ::oEncoder:Encode( cBody )
      ::hHeaders[ "Content-Transfer-Encoding" ] := ::oEncoder:cName
      ::lBodyEncoded := .T.  // needed to prevent an extra CRLF from being appended [GD]
   ELSEIF HB_ISSTRING( cBody ) .OR. cBody == NIL
      ::cBody := cBody
   ENDIF

   RETURN .T.

METHOD GetBody() CLASS TIPMail
   RETURN iif( HB_ISOBJECT( ::oEncoder ), ::oEncoder:Decode( ::cBody ), ::cBody )

METHOD GetFieldPart( cPart ) CLASS TIPMail

   LOCAL nPos
   LOCAL cEnc

   IF hb_HGetRef( ::hHeaders, cPart, @cEnc )
      IF ( nPos := At( ";", cEnc ) ) > 0
         cEnc := Left( cEnc, nPos - 1 )
      ENDIF
      RETURN cEnc
   ENDIF

   RETURN ""

METHOD GetFieldOption( cPart, cOption ) CLASS TIPMail

   LOCAL aMatch
   LOCAL cEnc

   IF hb_HGetRef( ::hHeaders, cPart, @cEnc ) .AND. ;
      ! Empty( aMatch := hb_regex( ";\s*" + cOption + "\s*=\s*([^;]*)", cEnc, .F. /* Case insensitive */ ) )
      RETURN aMatch[ 2 ]
   ENDIF

   RETURN ""

METHOD SetFieldPart( cPart, cValue ) CLASS TIPMail

   LOCAL nPos
   LOCAL cEnc

   IF HB_ISSTRING( cValue ) .AND. ! Empty( cValue )
      IF hb_HGetRef( ::hHeaders, cPart, @cEnc ) .AND. ;
         ( nPos := At( ";", cEnc ) ) > 0
         ::hHeaders[ cPart ] := cValue + SubStr( cEnc, nPos )
      ELSE
         ::hHeaders[ cPart ] := cValue
      ENDIF
   ENDIF

   RETURN .T.

METHOD SetFieldOption( cPart, cOption, cValue ) CLASS TIPMail

   LOCAL aMatch

   IF HB_ISSTRING( cPart ) .AND. cPart $ ::hHeaders .AND. ;
      HB_ISSTRING( cOption ) .AND. ! Empty( cOption )

      aMatch := hb_regex( "(.*?;\s*)" + cOption + "\s*=[^;]*(.*)?", ::hHeaders[ cPart ], .F. )

      IF Empty( aMatch )
         ::hHeaders[ cPart ] += "; " + cOption + "=" + '"' + cValue + '"'
      ELSE
         ::hHeaders[ cPart ] := aMatch[ 2 ] + cOption + "=" + '"' + cValue + '"' + aMatch[ 3 ]
      ENDIF

      RETURN .T.
   ENDIF

   RETURN .F.

METHOD Attach( oSubPart ) CLASS TIPMail

   IF HB_ISOBJECT( oSubPart ) .AND. oSubPart:ClassName() == "TIPMAIL"
      // reset wrong content-type
      IF ! ::isMultiPart()
         ::hHeaders[ "Content-Type" ] := "multipart/mixed"
      ENDIF

      AAdd( ::aAttachments, oSubPart )
      RETURN .T.
   ENDIF

   RETURN .F.

METHOD NextAttachment() CLASS TIPMail

   IF ::nAttachPos > Len( ::aAttachments )
      RETURN NIL
   ENDIF

   RETURN ::aAttachments[ ::nAttachPos++ ]

METHOD GetAttachment() CLASS TIPMail

   IF ::nAttachPos > Len( ::aAttachments )
      RETURN NIL
   ENDIF

   RETURN ::aAttachments[ ::nAttachPos ]

METHOD HeadersToString() CLASS TIPMail

   LOCAL cRet := ""
   LOCAL cElem, i

   // Begin output the fields, presenting them in a "well-known" order
   FOR EACH cElem IN { "Return-Path", "Delivered-To" }
      IF cElem $ ::hHeaders
         cRet += cElem + ": " + ::hHeaders[ cElem ] + e"\r\n"
      ENDIF
   NEXT

   FOR EACH cElem IN ::aReceived
      cRet += "Received: " + cElem + e"\r\n"
   NEXT

   FOR EACH cElem IN { "Date", "From", "To", "Subject" }
      IF cElem $ ::hHeaders
         cRet += cElem + ": " + ::hHeaders[ cElem ] + e"\r\n"
      ENDIF
   NEXT

   IF ! Empty( ::aAttachments )
      cRet += "Mime-Version: " + ::hHeaders[ "Mime-Version" ] + e"\r\n"
   ENDIF

   FOR EACH i IN ::hHeaders
      SWITCH Lower( cElem := i:__enumKey() )
      CASE "return-path"
      CASE "delivered-to"
      CASE "date"
      CASE "from"
      CASE "to"
      CASE "subject"
      CASE "mime-version"
         EXIT
      OTHERWISE
         cRet += cElem + ": " + i + e"\r\n"
      ENDSWITCH
   NEXT

   RETURN cRet

METHOD ToString() CLASS TIPMail

   LOCAL cBoundary, i
   LOCAL cRet

   // this is a multipart message; we need a boundary
   IF ! Empty( ::aAttachments )
      ::hHeaders[ "Mime-Version" ] := "1.0"

      // reset failing content type
      IF ! ::isMultiPart()
         ::hHeaders[ "Content-Type" ] := "multipart/mixed"
      ENDIF

      // have we got it already?
      cBoundary := ::GetFieldOption( "Content-Type", "Boundary" )
      IF Empty( cBoundary )
         cBoundary := ::MakeBoundary()
         IF ! ::SetFieldOption( "Content-Type", "Boundary", cBoundary )
            ::hHeaders[ "Content-Type" ] := "multipart/mixed; boundary=" + '"' + cBoundary + '"'
         ENDIF
      ENDIF
   ENDIF

   // Header
   cRet := ::HeadersToString() + e"\r\n"

   // Body
   IF ::cBody != NIL .AND. ! HB_ISNULL( ::cBody )
      IF Empty( ::aAttachments )
         cRet += ::cBody + iif( ::lBodyEncoded, "", e"\r\n" )
      ELSE
         // if there are attachements, the body of the message has to be treated as an attachment. [GD]
         cRet += ;
            "--" + cBoundary + e"\r\n" + ;
            "Content-Disposition: inline" + e"\r\n" + ;
            "Content-Type: text/plain; charset=" + ::cCharset + "; format=flowed" + e"\r\n" + ;
            "Content-Transfer-Encoding: 7bit" + e"\r\n" + ;
            e"\r\n" + ;
            ::cBody + ;
            e"\r\n"
      ENDIF
   ENDIF

   IF ! Empty( ::aAttachments )
      // Eventually go with MIME multipart
      FOR EACH i IN ::aAttachments
         cRet += "--" + cBoundary + e"\r\n" + i:ToString() + e"\r\n"
      NEXT
      cRet += "--" + cBoundary + "--" + e"\r\n"
   ENDIF

   RETURN cRet

METHOD FromString( cMail, cBoundary, nPos ) CLASS TIPMail

   LOCAL oSubSection, cSubBoundary
   LOCAL nLinePos, nSplitPos, nBodyPos
   LOCAL cValue, cLastField

   IF ! HB_ISSTRING( cMail )
      RETURN 0
   ENDIF

   IF Len( ::aAttachments ) > 0
      ::aAttachments := {}
   ENDIF

   IF Len( ::hHeaders ) > 0
      ::hHeaders := { => }
      hb_HCaseMatch( ::hHeaders, .F. )
   ENDIF

   IF Len( ::aReceived ) > 0
      ::aReceived := {}
   ENDIF

   // Part 1: parsing header
   hb_default( @nPos, 1 )

   DO WHILE ( nLinePos := hb_At( e"\r\n", cMail, nPos ) ) > nPos
      // going on with last field?
      IF ( SubStr( cMail, nPos, 1 ) == " " .OR. SubStr( cMail, nPos, 1 ) == e"\t" ) .AND. ;
         cLastField != NIL

         cValue := LTrim( SubStr( cMail, nPos, nLinePos - nPos ) )
         IF Lower( cLastField ) == "received"
            ::aReceived[ Len( ::aReceived ) ] += " " + cValue
         ELSE
            ::hHeaders[ cLastField ] += " " + cValue
         ENDIF
      ELSE
         nSplitPos := hb_At( ":", cMail, nPos )
         cLastField := SubStr( cMail, nPos, nSplitPos - nPos )
         cValue := LTrim( SubStr( cMail, nSplitPos + 1, nLinePos - nSplitPos - 1 ) )
         IF Lower( cLastField ) == "received"
            AAdd( ::aReceived, cValue )
         ELSE
            ::hHeaders[ cLastField ] := cValue
         ENDIF
      ENDIF

      nPos := nLinePos + 2

      // Prevents malformed body to affect us
      IF HB_ISSTRING( cBoundary ) .AND. hb_At( "--" + cBoundary, cMail, nPos ) == 1
         RETURN 0
      ENDIF
   ENDDO

   /* Now we may have a body or a multipart message; multipart
      messages may also have a "fake" body, that is usually not
      displayed, between their headers and the first multipart
      boundary. */

   IF "Content-Transfer-Encoding" $ ::hHeaders
      ::oEncoder := tip_GetEncoder( ::hHeaders[ "Content-Transfer-Encoding" ] )
   ENDIF

   // se if we have subparts:
   IF ::isMultiPart()
      cSubBoundary := ::GetFieldOption( "Content-Type", "Boundary" )
      // strip " on boundary
      IF hb_LeftEq( cSubBoundary, '"' )
         cSubBoundary := SubStr( cSubBoundary, 2, Len( cSubBoundary ) - 2 )
      ENDIF
   ENDIF

   nPos := nLinePos + 2
   nBodyPos := nPos

   DO WHILE ( nLinePos := hb_At( e"\r\n", cMail, nPos ) ) >= nPos
      // Avoid useless tests for empty lines
      IF nLinePos == nPos
         nPos += 2
         LOOP
      ENDIF

      // have we met the boundary?
      IF HB_ISSTRING( cBoundary ) .AND. hb_At( "--" + cBoundary, cMail, nPos ) == nPos
         EXIT
      ENDIF

      // Have we met a section?
      IF HB_ISSTRING( cSubBoundary ) .AND. hb_At( "--" + cSubBoundary, cMail, nPos ) == nPos

         // is it the last subsection?
         IF hb_At( "--", cMail, nPos + Len( cSubBoundary ) + 2, nLinePos ) > 0
            EXIT
         ENDIF

         // set our body
         IF nBodyPos > 0
            ::cBody := SubStr( cMail, nBodyPos, nPos - nBodyPos )
            nBodyPos := 0
         ENDIF

         // Add our subsection
         oSubSection := TIPMail():New()
         nPos := oSubSection:FromString( cMail, cSubBoundary, ;
            nLinePos + 2 )

         IF nPos > 0
            AAdd( ::aAttachments, oSubSection )
         ELSE
            RETURN 0
         ENDIF
         // I must stay on the boundary found by the subsection to
         // enter in this part of the loop again.
      ELSE
         // nPos := nLinePos + 2
         /* 2004-05-04 - <maurilio.longo@libero.it>
            Instead of testing every single line of mail until we find next boundary, if there is a boundary we
            jump to it immediatly, this saves thousands of EOL test and makes splitting of a string fast
          */
         nPos := ;
            iif( Empty( cSubBoundary ), ;
            iif( Empty( cBoundary ), ;
            nLinePos + 2, ;
            hb_At( "--" + cBoundary, cMail, nPos ) ), ;
            hb_At( "--" + cSubBoundary, cMail, nPos ) )
      ENDIF
   ENDDO

   // set our body if needed
   IF nBodyPos > 0
      ::cBody := SubStr( cMail, nBodyPos, nPos - nBodyPos )
   ENDIF

   RETURN nPos

METHOD MakeBoundary() CLASS TIPMail
   RETURN ;
      "=_0" + ;
      StrZero( hb_randNum( 9999999999 ), 10, 0 ) + ;
      StrZero( hb_randNum( 9999999999 ), 10, 0 ) + ;
      "_TIP_" + ;
      hb_TToS( hb_DateTime() )

METHOD setHeader( cSubject, cFrom, xTo, xCC ) CLASS TIPMail

   LOCAL aTo, aCC
   LOCAL cTo, cCC

   LOCAL cName
   LOCAL cAddr

   LOCAL i

   IF ! HB_ISSTRING( cFrom ) .OR. Empty( cFrom )
      RETURN .F.
   ENDIF

   DO CASE
   CASE HB_ISSTRING( xTo )
      aTo := { xTo }
   CASE HB_ISARRAY( xTo )
      aTo := xTo
   ENDCASE

   IF Empty( aTO )
      RETURN .F.
   ENDIF

   DO CASE
   CASE HB_ISSTRING( xCC )
      aCC := { xCC }
   CASE HB_ISARRAY( xCC )
      aCC := xCC
   ENDCASE

   ::setFieldPart( "Subject", WordEncodeQ( hb_defaultValue( cSubject, "" ), ::cCharset ) )
   ::setFieldPart( "From", LTrim( WordEncodeQ( tip_GetNameEmail( AllTrim( cFrom ) ), ::cCharset ) + " <" + tip_GetRawEmail( AllTrim( cFrom ) ) + ">" ) )

   cTo := ""
   FOR EACH i IN aTo
      IF ! Empty( i )
         IF ! Empty( cTo )
            cTo += "," + e"\r\n" + " "
         ENDIF
         i := AllTrim( i )
         cName := tip_GetNameEmail( i )
         cAddr := tip_GetRawEmail( i )
         cTo += iif( cName == cAddr, cAddr, LTrim( WordEncodeQ( cName, ::cCharset ) ) + " <" + cAddr + ">" )
      ENDIF
   NEXT

   IF Empty( cTo )
      RETURN .F.
   ENDIF

   ::setFieldPart( "To", cTo )

   IF ! Empty( aCC )
      cCC := ""
      FOR EACH i IN aCC
         IF ! Empty( i )
            IF ! Empty( cCC )
               cCC += "," + e"\r\n" + " "
            ENDIF
            i := AllTrim( i )
            cName := tip_GetNameEmail( i )
            cAddr := tip_GetRawEmail( i )
            cCC += iif( cName == cAddr, cAddr, LTrim( WordEncodeQ( cName, ::cCharset ) ) + " <" + cAddr + ">" )
         ENDIF
      NEXT

      IF ! Empty( cCC )
         ::setFieldPart( "Cc", cCC )
      ENDIF
   ENDIF

   RETURN .T.

METHOD attachFile( cFileName ) CLASS TIPMail

   LOCAL cContent := hb_MemoRead( cFileName )
<<<<<<< HEAD
=======
   LOCAL cBaseName
>>>>>>> 05bbf526
   LOCAL oAttach
   LOCAL nAttr

   IF HB_ISNULL( cContent )
      RETURN .F.
   ENDIF

<<<<<<< HEAD
   oAttach := TIPMail():new( cContent, "base64" )
=======
   oAttach   := TIPMail():new( cContent, "base64" )
   cBaseName := hb_FNameNameExt( cFileName )
>>>>>>> 05bbf526

   oAttach:setFieldPart( "Content-Type", tip_FileMimeType( cFileName ) )
   oAttach:setFieldOption( "Content-type", "name", cBaseName )
   oAttach:setFieldPart( "Content-Disposition", "attachment" )
<<<<<<< HEAD
   oAttach:setFieldOption( "Content-Disposition", "filename", hb_FNameNameExt( cFileName ) )
   oAttach:setFieldPart( "Content-Type", tip_FileMimeType( cFileName, "application/unknown" ) )
   oAttach:setFieldOption( "Content-Type", "name", hb_FNameNameExt( cFileName ) )
   IF hb_vfAttrGet( cFileName, @nAttr ) .AND. nAttr != 0
      oAttach:setFieldOption( "Content-Type", "x-unix-mode", hb_NumToHex( __tip_FAttrToUmask( nAttr ), 4 ) )
   ENDIF
=======
   oAttach:setFieldOption( "Content-Disposition", "filename", cBaseName )
>>>>>>> 05bbf526

   RETURN ::attach( oAttach )

METHOD detachFile( cPath ) CLASS TIPMail

   LOCAL cContent := ::getBody()
   LOCAL cFileName := ::getFileName()

<<<<<<< HEAD
   IF HB_ISNULL( cFileName ) .OR. ::cBody == NIL
=======
   IF HB_ISNULL( cFileName )
>>>>>>> 05bbf526
      RETURN .F.
   ENDIF

   IF HB_ISSTRING( cPath )
      cFileName := hb_DirSepAdd( cPath ) + cFileName
   ENDIF

   RETURN hb_MemoWrit( cFileName, cContent )

METHOD getFileName() CLASS TIPMail
   RETURN StrTran( ::getFieldOption( "Content-Type", "name" ), '"' )

METHOD isMultiPart() CLASS TIPMail
   RETURN "multipart/" $ Lower( ::GetFieldPart( "Content-Type" ) )

METHOD getMultiParts( aParts ) CLASS TIPMail

   LOCAL oSubPart, lReset := .F.

   ::resetAttachment()

   hb_default( @aParts, {} )

   DO WHILE ( oSubPart := ::nextAttachment() ) != NIL
      lReset := .T.
      AAdd( aParts, oSubPart )
      IF oSubPart:countAttachments() > 0
         oSubPart:getMultiparts( aParts )
      ENDIF
   ENDDO

   IF lReset
      ::resetAttachment()
   ENDIF

   RETURN aParts

STATIC FUNCTION WordEncodeQ( cData, cCharset )

   LOCAL c
   LOCAL cString
   LOCAL lToEncode := .F.

   IF ! Empty( cCharset )

      /* TOFIX: Add support to handle long string. */

      cString := ""
      FOR EACH c IN cData  /* FOR EACH on byte stream */
         IF hb_BCode( c ) > 126 .OR. ;
            c $ '=?!"#$@[\]^`{|}~_' .OR. ;
            hb_BCode( c ) <= 32
            cString += "=" + hb_NumToHex( hb_BCode( c ), 2 )
            lToEncode := .T.
         ELSE
            cString += c
         ENDIF
      NEXT
   ENDIF

   RETURN iif( lToEncode, "=?" + cCharset + "?Q?" + cString + "?=", cData )

FUNCTION tip_GetRawEmail( cAddress )

   LOCAL tmp, tmp1

   IF ( tmp := At( "<", cAddress ) ) > 0 .AND. ;
      ( tmp1 := hb_At( ">", cAddress, tmp + 1 ) ) > 0
      RETURN AllTrim( SubStr( cAddress, tmp + 1, tmp1 - tmp - 1 ) )
   ENDIF

   RETURN cAddress

FUNCTION tip_GetNameEmail( cAddress )

   LOCAL tmp

   IF ( tmp := At( "<", cAddress ) ) > 0 .AND. ;
      hb_At( ">", cAddress, tmp + 1 ) > 0
      RETURN RTrim( Left( cAddress, tmp - 1 ) )
   ENDIF

   RETURN cAddress

FUNCTION __tip_FAttrToUmask( nAttr )
   RETURN hb_bitOr( ;
      Min( hb_bitAnd( nAttr, HB_FA_SUID ), 1 ) * 0x4000, ;
      Min( hb_bitAnd( nAttr, HB_FA_SGID ), 1 ) * 0x2000, ;
      Min( hb_bitAnd( nAttr, HB_FA_SVTX ), 1 ) * 0x1000, ;
      Min( hb_bitAnd( nAttr, HB_FA_RUSR ), 1 ) * 0x0400, ;
      Min( hb_bitAnd( nAttr, HB_FA_WUSR ), 1 ) * 0x0200, ;
      Min( hb_bitAnd( nAttr, HB_FA_XUSR ), 1 ) * 0x0100, ;
      Min( hb_bitAnd( nAttr, HB_FA_RGRP ), 1 ) * 0x0040, ;
      Min( hb_bitAnd( nAttr, HB_FA_WGRP ), 1 ) * 0x0020, ;
      Min( hb_bitAnd( nAttr, HB_FA_XGRP ), 1 ) * 0x0010, ;
      Min( hb_bitAnd( nAttr, HB_FA_ROTH ), 1 ) * 0x0004, ;
      Min( hb_bitAnd( nAttr, HB_FA_WOTH ), 1 ) * 0x0002, ;
      Min( hb_bitAnd( nAttr, HB_FA_XOTH ), 1 ) * 0x0001 )<|MERGE_RESOLUTION|>--- conflicted
+++ resolved
@@ -550,10 +550,7 @@
 METHOD attachFile( cFileName ) CLASS TIPMail
 
    LOCAL cContent := hb_MemoRead( cFileName )
-<<<<<<< HEAD
-=======
    LOCAL cBaseName
->>>>>>> 05bbf526
    LOCAL oAttach
    LOCAL nAttr
 
@@ -561,26 +558,18 @@
       RETURN .F.
    ENDIF
 
-<<<<<<< HEAD
-   oAttach := TIPMail():new( cContent, "base64" )
-=======
    oAttach   := TIPMail():new( cContent, "base64" )
    cBaseName := hb_FNameNameExt( cFileName )
->>>>>>> 05bbf526
 
    oAttach:setFieldPart( "Content-Type", tip_FileMimeType( cFileName ) )
    oAttach:setFieldOption( "Content-type", "name", cBaseName )
    oAttach:setFieldPart( "Content-Disposition", "attachment" )
-<<<<<<< HEAD
-   oAttach:setFieldOption( "Content-Disposition", "filename", hb_FNameNameExt( cFileName ) )
+   oAttach:setFieldOption( "Content-Disposition", "filename", cBaseName )
    oAttach:setFieldPart( "Content-Type", tip_FileMimeType( cFileName, "application/unknown" ) )
-   oAttach:setFieldOption( "Content-Type", "name", hb_FNameNameExt( cFileName ) )
+   oAttach:setFieldOption( "Content-Type", "name", cBaseName )
    IF hb_vfAttrGet( cFileName, @nAttr ) .AND. nAttr != 0
       oAttach:setFieldOption( "Content-Type", "x-unix-mode", hb_NumToHex( __tip_FAttrToUmask( nAttr ), 4 ) )
    ENDIF
-=======
-   oAttach:setFieldOption( "Content-Disposition", "filename", cBaseName )
->>>>>>> 05bbf526
 
    RETURN ::attach( oAttach )
 
@@ -589,11 +578,7 @@
    LOCAL cContent := ::getBody()
    LOCAL cFileName := ::getFileName()
 
-<<<<<<< HEAD
    IF HB_ISNULL( cFileName ) .OR. ::cBody == NIL
-=======
-   IF HB_ISNULL( cFileName )
->>>>>>> 05bbf526
       RETURN .F.
    ENDIF
 
