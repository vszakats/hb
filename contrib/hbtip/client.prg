--- conflicted
+++ resolved
@@ -65,11 +65,6 @@
 #define SND_BUF_SIZE  Int( ::InetSndBufSize( ::SocketCon ) / 2 )
 
 /* Inet Client class */
-
-<<<<<<< HEAD
-=======
-/* Inet Client class */
->>>>>>> 7f80c2e2
 CREATE CLASS TIPClient
 
    CLASS VAR bInitSocks  INIT .F.
@@ -169,14 +164,8 @@
    LOCAL oLog
    LOCAL lSSL
 
-<<<<<<< HEAD
-   LOCAL aProtoSSL := { "ftps", "https", "pop3s", "pops", "smtps" }
-
    DO CASE
    CASE HB_ISSTRING( xTrace ) .OR. hb_defaultValue( xTrace, .F. )
-=======
-   IF HB_ISSTRING( xTrace ) .OR. hb_defaultValue( xTrace, .F. )
->>>>>>> 7f80c2e2
       oLog := TIPLog():New( iif( HB_ISSTRING( xTrace ), xTrace, NIL ) )
       ::bTrace := {| cMsg | iif( PCount() > 0, oLog:Add( cMsg ), oLog:Close() ) }
    CASE HB_ISEVALITEM( xTrace )
@@ -187,11 +176,6 @@
       oUrl := TUrl():New( oUrl )
    ENDIF
 
-<<<<<<< HEAD
-   IF hb_AScan( { "ftp", "http", "pop", "smtp" }, oURL:cProto,,, .T. ) == 0 .AND. ;
-      ( ! ::lHasSSL .OR. hb_AScan( aProtoSSL, oURL:cProto,,, .T. ) == 0 )
-
-=======
    SWITCH oURL:cProto
    CASE "ftp"
    CASE "http"
@@ -209,7 +193,6 @@
          EXIT
       ENDIF
    OTHERWISE
->>>>>>> 7f80c2e2
       oErr := ErrorNew()
       oErr:Args          := { Self, oURL:cProto }
       oErr:CanDefault    := .F.
@@ -233,11 +216,7 @@
       ::bInitSocks := .T.
    ENDIF
 
-<<<<<<< HEAD
-   IF ::lHasSSL .AND. hb_AScan( aProtoSSL, oURL:cProto,,, .T. ) > 0
-=======
    IF ::lHasSSL .AND. lSSL
->>>>>>> 7f80c2e2
       ::EnableSSL( .T. )
    ENDIF
 
@@ -325,12 +304,7 @@
          ( tmp := At( " ", cResp ) ) > 0 .AND. ;
          Val( SubStr( cResp, tmp + 1 ) ) == 200
          lRet := .T.
-<<<<<<< HEAD
-      ENDIF
-      IF ! lRet
-=======
-      ELSE
->>>>>>> 7f80c2e2
+      ELSE
          ::close()
       ENDIF
    ELSE
@@ -340,37 +314,17 @@
    RETURN lRet
 
 METHOD ReadHTTPProxyResponse( /* @ */ cResponse ) CLASS TIPClient
-<<<<<<< HEAD
-
-   LOCAL bMoreDataToRead := .T.
-   LOCAL nLength
+
    LOCAL cBuffer
-=======
->>>>>>> 7f80c2e2
-
-   LOCAL cBuffer
-
-<<<<<<< HEAD
-=======
+
    DO WHILE .T.
->>>>>>> 7f80c2e2
       cBuffer := Space( 1 )
       IF ::inetRecv( ::SocketCon, @cBuffer, hb_BLen( cBuffer ) ) <= 0
          RETURN .F.
       ENDIF
       cResponse += cBuffer
-<<<<<<< HEAD
-
-      IF ( nLength := hb_BLen( cResponse ) ) >= 4
-         bMoreDataToRead := ;
-            hb_BPeek( cResponse, nLength - 3 ) != 13 .OR. ;
-            hb_BPeek( cResponse, nLength - 2 ) != 10 .OR. ;
-            hb_BPeek( cResponse, nLength - 1 ) != 13 .OR. ;
-            hb_BPeek( cResponse, nLength - 0 ) != 10
-=======
       IF hb_BRight( cResponse, 4 ) == e"\r\n\r\n"
          EXIT
->>>>>>> 7f80c2e2
       ENDIF
    ENDDO
 
@@ -474,19 +428,11 @@
    LOCAL lToMemory := hb_PIsByRef( 1 )
 
    hb_default( @nSize, 0 )
-<<<<<<< HEAD
 
    IF lToMemory
       cFile := ""
    ENDIF
 
-=======
-
-   IF lToMemory
-      cFile := ""
-   ENDIF
-
->>>>>>> 7f80c2e2
    IF HB_ISEVALITEM( ::exGauge )
       Eval( ::exGauge, nSent, nSize, Self )
    ENDIF
@@ -529,12 +475,6 @@
    ::nStatus := 2
    IF nFOut != NIL
       FClose( nFOut )
-<<<<<<< HEAD
-   ENDIF
-   IF ::inetErrorCode( ::SocketCon ) != 0
-      RETURN .F.
-=======
->>>>>>> 7f80c2e2
    ENDIF
 
    RETURN ::inetErrorCode( ::SocketCon ) == 0
@@ -548,11 +488,7 @@
 
    ::nWrite  := 0
    ::nStatus := 0
-<<<<<<< HEAD
-   IF ( nFin := FOpen( cFile ) ) == F_ERROR
-=======
    IF ( nFIn := FOpen( cFile ) ) == F_ERROR
->>>>>>> 7f80c2e2
       RETURN .F.
    ENDIF
    nSize := FSeek( nFIn, 0, FS_END )
@@ -569,11 +505,7 @@
 
    ::nStatus := 1
    cData := Space( nBufSize )
-<<<<<<< HEAD
-   DO WHILE ( nLen := FRead( nFin, @cData, nBufSize ) ) > 0
-=======
    DO WHILE ( nLen := FRead( nFIn, @cData, nBufSize ) ) > 0
->>>>>>> 7f80c2e2
       IF ::Write( @cData, nLen ) != nLen
          FClose( nFIn )
          RETURN .F.
@@ -767,11 +699,7 @@
    RETURN ""
 
 /* BROKEN, should test number of parameters and act accordingly, see doc/inet.txt */
-<<<<<<< HEAD
 METHOD PROCEDURE inetConnect( cServer, nPort, SocketCon ) CLASS TIPClient
-=======
-METHOD inetConnect( cServer, nPort, SocketCon ) CLASS TIPClient
->>>>>>> 7f80c2e2
 
    hb_inetConnect( cServer, nPort, SocketCon )
 
@@ -779,16 +707,7 @@
                  resolved and it is SSL compliant, then RTE must
                  be avoided [pritpal] */
    IF hb_inetStatus( SocketCon ) == -1
-<<<<<<< HEAD
       RETURN
-   ENDIF
-
-   IF HB_ISNUMERIC( ::nDefaultSndBuffSize )
-      ::InetSndBufSize( SocketCon, ::nDefaultSndBuffSize )
-   ENDIF
-   IF HB_ISNUMERIC( ::nDefaultRcvBuffSize )
-=======
-      RETURN NIL
    ENDIF
 
    IF hb_defaultValue( ::nDefaultSndBuffSize, 0 ) > 0
@@ -796,17 +715,12 @@
    ENDIF
 
    IF hb_defaultValue( ::nDefaultRcvBuffSize, 0 ) > 0
->>>>>>> 7f80c2e2
       ::InetRcvBufSize( SocketCon, ::nDefaultRcvBuffSize )
    ENDIF
 
    IF ::lSSL .AND. ::lHasSSL
-<<<<<<< HEAD
-      __tip_SSLConnectFD( ::ssl, hb_inetFD( SocketCon ) )
+      __tip_SSLConnectFD( ::ssl, SocketCon )
       /* TODO: Add error handling */
-=======
-      __tip_SSLConnectFD( ::ssl, SocketCon )
->>>>>>> 7f80c2e2
    ENDIF
 
    IF HB_ISEVALITEM( ::bTrace )
@@ -867,24 +781,14 @@
             cMsg += hb_StrReplace( AllTrim( hb_CStr( xVar ) ), Chr( 13 ) + Chr( 10 ), { "<cr>", "<lf>" } )
          ENDIF
 
-<<<<<<< HEAD
          DO CASE
-         CASE xVar:__enumIndex() < Len( xVar:__enumBase() ) - 1
-            cMsg += ", "
-         CASE xVar:__enumIndex() == Len( xVar:__enumBase() ) - 1
-            cMsg += " )" + hb_eol() + ">> "
          CASE xVar:__enumIsLast()
             cMsg += " <<" + hb_eol() + hb_eol()
+         CASE xVar:__enumIndex() == PCount() - 1
+            cMsg += " )" + hb_eol() + ">> "
+         OTHERWISE
+            cMsg += ", "
          ENDCASE
-=======
-         IF xVar:__enumIsLast()
-            cMsg += " <<" + hb_eol() + hb_eol()
-         ELSEIF xVar:__enumIndex() == PCount() - 1
-            cMsg += " )" + hb_eol() + ">> "
-         ELSE
-            cMsg += ", "
-         ENDIF
->>>>>>> 7f80c2e2
       NEXT
 
       Eval( ::bTrace, cMsg )
@@ -894,11 +798,7 @@
 
 METHOD SetProxy( cProxyHost, nProxyPort, cProxyUser, cProxyPassword ) CLASS TIPClient
 
-<<<<<<< HEAD
-   IF HB_ISOBJECT( cProxyHost ) .AND. cProxyHost:className() == "TURL"
-=======
    IF __clsParent( cProxyHost:classH(), "TURL" )
->>>>>>> 7f80c2e2
       ::cProxyHost     := cProxyHost:cServer
       ::nProxyPort     := cProxyHost:nPort
       ::cProxyUser     := cProxyHost:cUserid
@@ -915,17 +815,10 @@
 FUNCTION tip_SSL()
    RETURN hb_IsFunction( "__HBEXTERN__HBSSL__" )
 
-<<<<<<< HEAD
-FUNCTION __tip_SSLConnectFD( ssl, fd )
-
-   SSL_set_mode( ssl, HB_SSL_MODE_AUTO_RETRY )
-   SSL_set_fd( ssl, fd )
-=======
 FUNCTION __tip_SSLConnectFD( ssl, SocketCon )
 
    SSL_set_mode( ssl, HB_SSL_MODE_AUTO_RETRY )
    SSL_set_fd( ssl, hb_inetFD( SocketCon ) )
->>>>>>> 7f80c2e2
    SSL_connect( ssl )
 
    /* TODO: Add error handling */
