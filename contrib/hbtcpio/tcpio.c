/*
 * I/O driver for TCP streams
 *
 * Copyright 2014 Przemyslaw Czerpak <druzus / at / priv.onet.pl>
 *
 * This program is free software; you can redistribute it and/or modify
 * it under the terms of the GNU General Public License as published by
 * the Free Software Foundation; either version 2, or (at your option)
 * any later version.
 *
 * This program is distributed in the hope that it will be useful,
 * but WITHOUT ANY WARRANTY; without even the implied warranty of
 * MERCHANTABILITY or FITNESS FOR A PARTICULAR PURPOSE.  See the
 * GNU General Public License for more details.
 *
 * You should have received a copy of the GNU General Public License
 * along with this software; see the file COPYING.txt.  If not, write to
 * the Free Software Foundation, Inc., 59 Temple Place, Suite 330,
 * Boston, MA 02111-1307 USA (or visit the web site https://www.gnu.org/).
 *
 * As a special exception, the Harbour Project gives permission for
 * additional uses of the text contained in its release of Harbour.
 *
 * The exception is that, if you link the Harbour libraries with other
 * files to produce an executable, this does not by itself cause the
 * resulting executable to be covered by the GNU General Public License.
 * Your use of that executable is in no way restricted on account of
 * linking the Harbour library code into it.
 *
 * This exception does not however invalidate any other reasons why
 * the executable file might be covered by the GNU General Public License.
 *
 * This exception applies only to the code released by the Harbour
 * Project under the name Harbour.  If you copy code from other
 * Harbour Project or Free Software Foundation releases into a copy of
 * Harbour, as the General Public License permits, the exception does
 * not apply to the code that you add in this way.  To avoid misleading
 * anyone as to the status of such modified files, you must delete
 * this exception notice from them.
 *
 * If you write modifications of your own for Harbour, it is your choice
 * whether to permit this exception to apply to your modifications.
 * If you do not wish that, delete this exception notice.
 *
 */

/* this has to be declared before hbapifs.h is included */
#define _HB_FILE_IMPLEMENTATION_

#include "hbapi.h"
#include "hbapifs.h"
#include "hbapiitm.h"
#include "hbapierr.h"
#include "hbinit.h"

#include "hbsocket.h"

#define FILE_PREFIX      "tcp:"
#define FILE_PREFIX_LEN  strlen( FILE_PREFIX )

typedef struct _HB_FILE
{
   const HB_FILE_FUNCS * pFuncs;
   PHB_SOCKEX            sock;
   HB_BOOL               fEof;
<<<<<<< HEAD
   int                   timeout;
} HB_FILE;
=======
   HB_MAXINT             timeout;
}
HB_FILE;
>>>>>>> 7c0914cd

static PHB_FILE s_fileNew( PHB_SOCKEX sock, HB_MAXINT timeout );

static HB_BOOL s_fileAccept( PHB_FILE_FUNCS pFuncs, const char * pszFileName )
{
   HB_SYMBOL_UNUSED( pFuncs );

   return hb_strnicmp( pszFileName, FILE_PREFIX, FILE_PREFIX_LEN ) == 0;
}

static PHB_FILE s_fileOpen( PHB_FILE_FUNCS pFuncs, const char * pszName,
                            const char * pszDefExt, HB_FATTR nExFlags,
                            const char * pPaths, PHB_ITEM pError )
{
   const char * pszHost = pszName + FILE_PREFIX_LEN, * ptr;
   PHB_FILE pFile = NULL;
   HB_ERRCODE errcode = 0;
   HB_SIZE nLen = 0;
   int iPort = 0;
   HB_MAXINT timeout = -1;

   HB_SYMBOL_UNUSED( pFuncs );
   HB_SYMBOL_UNUSED( pszDefExt );
   HB_SYMBOL_UNUSED( pPaths );

   if( ( ptr = strchr( pszHost, ':' ) ) != NULL && ptr != pszHost )
   {
      nLen = ptr - pszHost;
      ++ptr;
      while( HB_ISDIGIT( * ptr ) )
         iPort = iPort * 10 + ( * ptr++ - '0' );

      if( * ptr == ':' )
      {
         ++ptr;
         while( HB_ISDIGIT( * ptr ) )
            timeout = HB_MAX( timeout, 0 ) * 10 + ( * ptr++ - '0' );
      }

      if( * ptr != 0 && * ptr != ':' )
         iPort = 0;
   }

   if( iPort > 0 )
   {
      char * pszAddr, * pszIpAddr;

      hb_socketAutoInit();

      pszAddr = hb_strndup( pszHost, nLen );
      pszIpAddr = hb_socketResolveAddr( pszAddr, HB_SOCKET_AF_INET );
      hb_xfree( pszAddr );

      if( pszIpAddr )
      {
         HB_SOCKET sd = hb_socketOpen( HB_SOCKET_PF_INET, HB_SOCKET_PT_STREAM, 0 );
         if( sd != HB_NO_SOCKET )
         {
            void * pSockAddr;
            unsigned uiLen;

            if( hb_socketInetAddr( &pSockAddr, &uiLen, pszIpAddr, iPort ) )
            {
               hb_socketSetKeepAlive( sd, HB_TRUE );
               if( hb_socketConnect( sd, pSockAddr, uiLen, timeout ) == 0 )
               {
                  PHB_SOCKEX sock;

                  switch( nExFlags & ( FO_READ | FO_WRITE | FO_READWRITE ) )
                  {
                     case FO_READ:
                        hb_socketShutdown( sd, HB_SOCKET_SHUT_WR );
                        break;
                     case FO_WRITE:
                        hb_socketShutdown( sd, HB_SOCKET_SHUT_RD );
                        break;
                  }
                  sock = hb_sockexNew( sd, NULL, NULL );
                  if( sock )
                  {
                     hb_sockexSetShutDown( sock, HB_TRUE );
                     hb_sockexSetAutoFlush( sock, HB_TRUE );
                     pFile = s_fileNew( sock, timeout );
                     sd = HB_NO_SOCKET;
                  }
               }
               hb_xfree( pSockAddr );
            }
            if( sd != HB_NO_SOCKET )
            {
               errcode = hb_socketGetError();
               hb_socketClose( sd );
            }
         }
         hb_xfree( pszIpAddr );
      }
      if( errcode == 0 && pFile == NULL )
         errcode = hb_socketGetError();
   }
   else
      errcode = HB_SOCKET_ERR_WRONGADDR;

   hb_fsSetError( errcode );

   if( pError )
   {
      hb_errPutFileName( pError, pszName );
      if( pFile == NULL )
      {
         hb_errPutOsCode( pError, errcode );
         hb_errPutGenCode( pError, ( HB_ERRCODE ) EG_OPEN );
      }
   }

   return pFile;
}

static void s_fileClose( PHB_FILE pFile )
{
   hb_sockexClose( pFile->sock, HB_TRUE );
   hb_fsSetError( hb_socketGetError() );
   hb_xfree( pFile );
}

static HB_SIZE s_fileRead( PHB_FILE pFile, void * data,
                           HB_SIZE nSize, HB_MAXINT timeout )
{
   HB_ERRCODE errcode = 0;
   long lRead = 0;

   if( ! pFile->fEof )
   {
      lRead = nSize > LONG_MAX ? LONG_MAX : ( long ) nSize;
      if( timeout == -1 )
         timeout = pFile->timeout;
      lRead = hb_sockexRead( pFile->sock, data, lRead, timeout );

      errcode = hb_socketGetError();

      if( lRead <= 0 )
      {
         switch( errcode )
         {
            case HB_SOCKET_ERR_TIMEOUT:
            case HB_SOCKET_ERR_AGAIN:
            case HB_SOCKET_ERR_TRYAGAIN:
               break;
            default:
               pFile->fEof = HB_TRUE;
               break;
         }
         lRead = 0;
      }
   }
   hb_fsSetError( errcode );

   return lRead;
}

static HB_SIZE s_fileWrite( PHB_FILE pFile, const void * data,
                            HB_SIZE nSize, HB_MAXINT timeout )
{
   long lSent = nSize > LONG_MAX ? LONG_MAX : ( long ) nSize;
   HB_ERRCODE errcode;

   if( timeout == -1 )
      timeout = pFile->timeout;
   lSent = hb_sockexWrite( pFile->sock, data, lSent, timeout );
   errcode = hb_socketGetError();
   hb_fsSetError( errcode );

   if( lSent < 0 )
   {
      switch( errcode )
      {
         case HB_SOCKET_ERR_TIMEOUT:
         case HB_SOCKET_ERR_AGAIN:
         case HB_SOCKET_ERR_TRYAGAIN:
            lSent = 0;
            break;
      }
   }

   return lSent;
}

static HB_BOOL s_fileEof( PHB_FILE pFile )
{
   hb_fsSetError( 0 );
   return pFile->fEof;
}

static void s_fileFlush( PHB_FILE pFile, HB_BOOL fDirty )
{
   HB_SYMBOL_UNUSED( fDirty );

   hb_sockexFlush( pFile->sock, pFile->timeout, HB_FALSE );
}

static HB_BOOL s_fileConfigure( PHB_FILE pFile, int iIndex, PHB_ITEM pValue )
{
   switch( iIndex )
   {
      case HB_VF_TIMEOUT:
      {
         HB_MAXINT timeout = pFile->timeout;

         if( HB_IS_NUMERIC( pValue ) )
            pFile->timeout = hb_itemGetNInt( pValue );
         hb_itemPutNInt( pValue, timeout );
         return HB_TRUE;
      }
      case HB_VF_SHUTDOWN:
      {
         HB_SOCKET sd = hb_sockexGetHandle( pFile->sock );

         if( HB_IS_NUMERIC( pValue ) && sd != HB_NO_SOCKET )
         {
            switch( hb_itemGetNI( pValue ) )
            {
               case FO_READ:
                  hb_socketShutdown( sd, HB_SOCKET_SHUT_RD );
                  break;
               case FO_WRITE:
                  hb_socketShutdown( sd, HB_SOCKET_SHUT_WR );
                  break;
               case FO_READWRITE:
                  hb_socketShutdown( sd, HB_SOCKET_SHUT_RDWR );
                  break;
            }
         }
         hb_itemClear( pValue );
         return HB_TRUE;
      }
      case HB_VF_RDHANDLE:
      case HB_VF_WRHANDLE:
         hb_itemPutNInt( pValue, ( HB_NHANDLE ) hb_sockexGetHandle( pFile->sock ) );
         return HB_TRUE;
   }

   return HB_FALSE;
}

static HB_FHANDLE s_fileHandle( PHB_FILE pFile )
{
   return ( HB_FHANDLE ) ( pFile ? hb_sockexGetHandle( pFile->sock ) : HB_NO_SOCKET );
}

static HB_FILE_FUNCS s_fileFuncs =
{
   s_fileAccept,

   NULL, /* s_fileExists */
   NULL, /* s_fileDelete */
   NULL, /* s_fileRename */
   NULL, /* s_fileCopy */

   NULL, /* s_fileDirExists */
   NULL, /* s_fileDirMake */
   NULL, /* s_fileDirRemove */
   NULL, /* s_fileDirSpace */
   NULL, /* s_fileDirectory */

   NULL, /* s_fileTimeGet */
   NULL, /* s_fileTimeSet */
   NULL, /* s_fileAttrGet */
   NULL, /* s_fileAttrSet */

   NULL, /* s_fileLink */
   NULL, /* s_fileLinkSym */
   NULL, /* s_fileLinkRead */

   s_fileOpen,
   s_fileClose,
   NULL, /* s_fileLock */
   NULL, /* s_fileLockTest */
   s_fileRead,
   s_fileWrite,
   NULL, /* s_fileReadAt */
   NULL, /* s_fileWriteAt */
   NULL, /* s_fileTruncAt */
   NULL, /* s_fileSeek */
   NULL, /* s_fileSize */
   s_fileEof,
   s_fileFlush,
   NULL, /* s_fileCommit */
   s_fileConfigure,
   s_fileHandle
};

static PHB_FILE s_fileNew( PHB_SOCKEX sock, HB_MAXINT timeout )
{
   PHB_FILE pFile = ( PHB_FILE ) hb_xgrab( sizeof( HB_FILE ) );

   pFile->pFuncs  = &s_fileFuncs;
   pFile->sock    = sock;
   pFile->fEof    = HB_FALSE;
   pFile->timeout = timeout;

   return pFile;
}

static PHB_FILE hb_fileFromSocket( PHB_SOCKEX sock, HB_MAXINT timeout )
{
   return sock && hb_sockexGetHandle( sock ) != HB_NO_SOCKET ? s_fileNew( sock, timeout ) : NULL;
}

HB_FUNC( HB_VFFROMSOCKET )
{
   PHB_SOCKEX sock = hb_sockexParam( 1 );
   PHB_FILE pFile = hb_fileFromSocket( sock, hb_parnintdef( 2, -1 ) );

   if( pFile )
   {
      hb_sockexItemClear( hb_param( 1, HB_IT_POINTER ) );
      hb_fileItemPut( hb_param( -1, HB_IT_ANY ), pFile );
   }
}

HB_FUNC( HB_TCPIO ) {}


HB_CALL_ON_STARTUP_BEGIN( _hb_file_tcpio_init_ )
   hb_fileRegisterPart( &s_fileFuncs );
HB_CALL_ON_STARTUP_END( _hb_file_tcpio_init_ )

#if defined( HB_PRAGMA_STARTUP )
   #pragma startup _hb_file_tcpio_init_
#elif defined( HB_DATASEG_STARTUP )
   #define HB_DATASEG_BODY  HB_DATASEG_FUNC( _hb_file_tcpio_init_ )
   #include "hbiniseg.h"
#endif<|MERGE_RESOLUTION|>--- conflicted
+++ resolved
@@ -63,14 +63,9 @@
    const HB_FILE_FUNCS * pFuncs;
    PHB_SOCKEX            sock;
    HB_BOOL               fEof;
-<<<<<<< HEAD
-   int                   timeout;
-} HB_FILE;
-=======
    HB_MAXINT             timeout;
 }
 HB_FILE;
->>>>>>> 7c0914cd
 
 static PHB_FILE s_fileNew( PHB_SOCKEX sock, HB_MAXINT timeout );
 
