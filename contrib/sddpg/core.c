/*
 * Postgre SQL Database Driver
 *
 * Copyright 2007 Mindaugas Kavaliauskas <dbtopas at dbtopas.lt>
 *
 * This program is free software; you can redistribute it and/or modify
 * it under the terms of the GNU General Public License as published by
 * the Free Software Foundation; either version 2, or (at your option)
 * any later version.
 *
 * This program is distributed in the hope that it will be useful,
 * but WITHOUT ANY WARRANTY; without even the implied warranty of
 * MERCHANTABILITY or FITNESS FOR A PARTICULAR PURPOSE.  See the
 * GNU General Public License for more details.
 *
 * You should have received a copy of the GNU General Public License
 * along with this software; see the file COPYING.txt.  If not, write to
 * the Free Software Foundation, Inc., 59 Temple Place, Suite 330,
 * Boston, MA 02111-1307 USA (or visit the web site https://www.gnu.org/).
 *
 * As a special exception, the Harbour Project gives permission for
 * additional uses of the text contained in its release of Harbour.
 *
 * The exception is that, if you link the Harbour libraries with other
 * files to produce an executable, this does not by itself cause the
 * resulting executable to be covered by the GNU General Public License.
 * Your use of that executable is in no way restricted on account of
 * linking the Harbour library code into it.
 *
 * This exception does not however invalidate any other reasons why
 * the executable file might be covered by the GNU General Public License.
 *
 * This exception applies only to the code released by the Harbour
 * Project under the name Harbour.  If you copy code from other
 * Harbour Project or Free Software Foundation releases into a copy of
 * Harbour, as the General Public License permits, the exception does
 * not apply to the code that you add in this way.  To avoid misleading
 * anyone as to the status of such modified files, you must delete
 * this exception notice from them.
 *
 * If you write modifications of your own for Harbour, it is your choice
 * whether to permit this exception to apply to your modifications.
 * If you do not wish that, delete this exception notice.
 *
 */


#include "hbapi.h"
#include "hbapiitm.h"
#include "hbvm.h"

#include "hbrddsql.h"

#include "libpq-fe.h"

#define BOOLOID         16
#define BYTEAOID        17
#define CHAROID         18
#define NAMEOID         19
#define INT8OID         20
#define INT2OID         21
#define INT4OID         23
#define TEXTOID         25
#define OIDOID          26
#define CIDROID         650
#define FLOAT4OID       700
#define FLOAT8OID       701
#define CASHOID         790
#define MACADDROID      829
#define INETOID         869
#define BPCHAROID       1042
#define VARCHAROID      1043
#define DATEOID         1082
#define TIMEOID         1083
#define TIMESTAMPOID    1114
#define TIMESTAMPTZOID  1184
#define TIMETZOID       1266
#define BITOID          1560
#define VARBITOID       1562
#define NUMERICOID      1700

typedef struct
{
   PGconn * pConn;
} SDDCONN;

typedef struct
{
   PGresult * pResult;
} SDDDATA;


static HB_ERRCODE pgsqlConnect( SQLDDCONNECTION * pConnection, PHB_ITEM pItem );
static HB_ERRCODE pgsqlDisconnect( SQLDDCONNECTION * pConnection );
static HB_ERRCODE pgsqlExecute( SQLDDCONNECTION * pConnection, PHB_ITEM pItem );
static HB_ERRCODE pgsqlOpen( SQLBASEAREAP pArea );
static HB_ERRCODE pgsqlClose( SQLBASEAREAP pArea );
static HB_ERRCODE pgsqlGoto( SQLBASEAREAP pArea, HB_ULONG ulRecNo );
static HB_ERRCODE pgsqlGetValue( SQLBASEAREAP pArea, HB_USHORT uiIndex, PHB_ITEM pItem );


static SDDNODE s_pgsqldd = {
   NULL,
   "POSTGRESQL",
   ( SDDFUNC_CONNECT ) pgsqlConnect,
   ( SDDFUNC_DISCONNECT ) pgsqlDisconnect,
   ( SDDFUNC_EXECUTE ) pgsqlExecute,
   ( SDDFUNC_OPEN ) pgsqlOpen,
   ( SDDFUNC_CLOSE ) pgsqlClose,
   ( SDDFUNC_GOTO ) pgsqlGoto,
   ( SDDFUNC_GETVALUE ) pgsqlGetValue,
   ( SDDFUNC_GETVARLEN ) NULL
};


static void hb_pgsqldd_init( void * cargo )
{
   HB_SYMBOL_UNUSED( cargo );

   if( ! hb_sddRegister( &s_pgsqldd ) )
      hb_errInternal( HB_EI_RDDINVALID, NULL, NULL, NULL );
}

HB_FUNC( HB_SDDPG_REGISTER )
{
   hb_pgsqldd_init( NULL );
}

/* force SQLBASE linking */
HB_FUNC_TRANSLATE( SDDPG, SQLBASE )

HB_INIT_SYMBOLS_BEGIN( sddpostgre__InitSymbols )
{
   "SDDPG", { HB_FS_PUBLIC | HB_FS_LOCAL }, { HB_FUNCNAME( SDDPG ) }, NULL
},
HB_INIT_SYMBOLS_END( sddpostgre__InitSymbols )

HB_CALL_ON_STARTUP_BEGIN( _hb_sddpostgre_init_ )
hb_vmAtInit( hb_pgsqldd_init, NULL );
HB_CALL_ON_STARTUP_END( _hb_sddpostgre_init_ )

#if defined( HB_PRAGMA_STARTUP )
   #pragma startup sddpostgre__InitSymbols
   #pragma startup _hb_sddpostgre_init_
#elif defined( HB_DATASEG_STARTUP )
   #define HB_DATASEG_BODY  \
   HB_DATASEG_FUNC( sddpostgre__InitSymbols ) \
   HB_DATASEG_FUNC( _hb_sddpostgre_init_ )
   #include "hbiniseg.h"
#endif


/* --- */
static HB_USHORT hb_errRT_PostgreSQLDD( HB_ERRCODE errGenCode, HB_ERRCODE errSubCode, const char * szDescription, const char * szOperation, HB_ERRCODE errOsCode )
{
   HB_USHORT uiAction;
   PHB_ITEM  pError;

   pError   = hb_errRT_New( ES_ERROR, "SDDPG", errGenCode, errSubCode, szDescription, szOperation, errOsCode, EF_NONE );
   uiAction = hb_errLaunch( pError );
   hb_itemRelease( pError );
   return uiAction;
}


/* --- SDD METHODS --- */
static HB_ERRCODE pgsqlConnect( SQLDDCONNECTION * pConnection, PHB_ITEM pItem )
{
   PGconn *       pConn;
   ConnStatusType status;
   const char *   pszHost;

   pszHost = hb_arrayGetCPtr( pItem, 2 );
   if( pszHost && ( strncmp( pszHost, "postgresql://", 13 ) == 0 || strchr( pszHost, '=' ) ) )
      pConn = PQconnectdb( pszHost );
   else
      pConn = PQsetdbLogin( pszHost, hb_arrayGetCPtr( pItem, 6 ), hb_arrayGetCPtr( pItem, 7 ), hb_arrayGetCPtr( pItem, 8 ), hb_arrayGetCPtr( pItem, 5 ), hb_arrayGetCPtr( pItem, 3 ), hb_arrayGetCPtr( pItem, 4 ) );

   if( ! pConn )   /* Low memory, etc */
   {
      /* TODO: error */
      return HB_FAILURE;
   }
   status = PQstatus( pConn );
   if( status != CONNECTION_OK )
   {
      /* TODO: error */
      PQfinish( pConn );
      return HB_FAILURE;
   }
   pConnection->pSDDConn = hb_xgrab( sizeof( SDDCONN ) );
   ( ( SDDCONN * ) pConnection->pSDDConn )->pConn = pConn;
   return HB_SUCCESS;
}


static HB_ERRCODE pgsqlDisconnect( SQLDDCONNECTION * pConnection )
{
   PQfinish( ( ( SDDCONN * ) pConnection->pSDDConn )->pConn );
   hb_xfree( pConnection->pSDDConn );
   return HB_SUCCESS;
}


static HB_ERRCODE pgsqlExecute( SQLDDCONNECTION * pConnection, PHB_ITEM pItem )
{
   PGconn *       pConn = ( ( SDDCONN * ) pConnection->pSDDConn )->pConn;
   int            iTuples;
   PGresult *     pResult;
   ExecStatusType status;
   unsigned long  ulAffectedRows;

   pResult = PQexec( pConn, hb_itemGetCPtr( pItem ) );
   if( ! pResult )
   {
      hb_rddsqlSetError( 1, PQerrorMessage( pConn ), hb_itemGetCPtr( pItem ), NULL, 0 );
      return HB_FAILURE;
   }

   status = PQresultStatus( pResult );
   if( status != PGRES_TUPLES_OK && status != PGRES_COMMAND_OK )
   {
      hb_rddsqlSetError( status, PQresultErrorMessage( pResult ), hb_itemGetCPtr( pItem ), NULL, 0 );
      return HB_FAILURE;
   }

   iTuples = PQntuples( pResult );
   if( iTuples > 0 )
      ulAffectedRows = ( unsigned long ) iTuples;
   else
      ulAffectedRows = ( unsigned long ) atol( PQcmdTuples( pResult ) );

   hb_rddsqlSetError( 0, NULL, hb_itemGetCPtr( pItem ), NULL, ulAffectedRows );
   PQclear( pResult );
   return HB_SUCCESS;
}


static HB_ERRCODE pgsqlOpen( SQLBASEAREAP pArea )
{
   PGconn *       pConn = ( ( SDDCONN * ) pArea->pConnection->pSDDConn )->pConn;
   SDDDATA *      pSDDData;
   PGresult *     pResult;
   ExecStatusType status;
   PHB_ITEM       pItemEof, pItem;
   HB_USHORT      uiFields, uiCount;
   HB_BOOL        bError;

   pArea->pSDDData = memset( hb_xgrab( sizeof( SDDDATA ) ), 0, sizeof( SDDDATA ) );
   pSDDData        = ( SDDDATA * ) pArea->pSDDData;

   pResult = PQexec( pConn, pArea->szQuery );
   if( ! pResult )
   {
      hb_errRT_PostgreSQLDD( EG_OPEN, ESQLDD_LOWMEMORY, "Query failed", NULL, 0 );  /* Low memory, etc */
      return HB_FAILURE;
   }

   status = PQresultStatus( pResult );
   if( status != PGRES_TUPLES_OK && status != PGRES_COMMAND_OK )
   {
      hb_errRT_PostgreSQLDD( EG_OPEN, ESQLDD_INVALIDQUERY, PQresultErrorMessage( pResult ), pArea->szQuery, ( HB_ERRCODE ) status );
      PQclear( pResult );
      return HB_FAILURE;
   }

   pSDDData->pResult = pResult;

   uiFields = ( HB_USHORT ) PQnfields( pResult );
   SELF_SETFIELDEXTENT( &pArea->area, uiFields );

   pItemEof = hb_itemArrayNew( uiFields );
   pItem    = hb_itemNew( NULL );

   bError = HB_FALSE;
   for( uiCount = 0; uiCount < uiFields; uiCount++ )
   {
      DBFIELDINFO dbFieldInfo;

      memset( &dbFieldInfo, 0, sizeof( dbFieldInfo ) );
      dbFieldInfo.atomName = PQfname( pResult, ( int ) uiCount );

      switch( PQftype( pResult, ( int ) uiCount ) )
      {
         case BPCHAROID:
         case VARCHAROID:
            dbFieldInfo.uiType = HB_FT_STRING;
            dbFieldInfo.uiLen  = ( HB_USHORT ) PQfmod( pResult, uiCount ) - 4;
            break;

         case TEXTOID:
            dbFieldInfo.uiType = HB_FT_MEMO;
            dbFieldInfo.uiLen  = 10;
            break;

         case NUMERICOID:
            dbFieldInfo.uiType = HB_FT_DOUBLE;
            dbFieldInfo.uiLen  = ( PQfmod( pResult, uiCount ) - 4 ) >> 16;
            dbFieldInfo.uiDec  = ( PQfmod( pResult, uiCount ) - 4 ) & 0xFFFF;
            break;

         case INT2OID:
            dbFieldInfo.uiType = HB_FT_INTEGER;
            dbFieldInfo.uiLen  = 6;
            break;

         case INT4OID:
            dbFieldInfo.uiType = HB_FT_INTEGER;
            dbFieldInfo.uiLen  = 11;
            break;

         case INT8OID:
         case OIDOID:
            dbFieldInfo.uiType = HB_FT_LONG;
            dbFieldInfo.uiLen  = 20;
            break;

         case FLOAT4OID:
         case FLOAT8OID:
         case CASHOID:  /* TODO: ??? */
            dbFieldInfo.uiType = HB_FT_DOUBLE;
            dbFieldInfo.uiLen  = 16;
            dbFieldInfo.uiDec  = 2;   /* TODO: hb_set.SET_DECIMALS ??? */
            break;

         case BOOLOID:
            dbFieldInfo.uiType = HB_FT_LOGICAL;
            dbFieldInfo.uiLen  = 1;
            break;

         case DATEOID:
            dbFieldInfo.uiType = HB_FT_DATE;
            dbFieldInfo.uiLen  = 8;
            break;

         case INETOID:
            dbFieldInfo.uiType = HB_FT_STRING;
            dbFieldInfo.uiLen  = 29;
            break;

         case CIDROID:
            dbFieldInfo.uiType = HB_FT_STRING;
            dbFieldInfo.uiLen  = 32;
            break;

         case MACADDROID:
            dbFieldInfo.uiType = HB_FT_STRING;
            dbFieldInfo.uiLen  = 17;
            break;

         case BITOID:
         case VARBITOID:
            dbFieldInfo.uiType = HB_FT_STRING;
            dbFieldInfo.uiLen  = ( HB_USHORT ) PQfsize( pResult, uiCount );
            break;

         case TIMEOID:
            dbFieldInfo.uiType = HB_FT_STRING;
            dbFieldInfo.uiLen  = 12;
            break;

         case TIMESTAMPOID:
            dbFieldInfo.uiType = HB_FT_STRING;
            dbFieldInfo.uiLen  = 23;
            break;

         case TIMETZOID:
            dbFieldInfo.uiType = HB_FT_STRING;
            dbFieldInfo.uiLen  = 15;
            break;

         case TIMESTAMPTZOID:
            dbFieldInfo.uiType = HB_FT_STRING;
            dbFieldInfo.uiLen  = 26;
            break;

         case NAMEOID:
            dbFieldInfo.uiType = HB_FT_STRING;
            dbFieldInfo.uiLen  = 63;
            break;

         case BYTEAOID:
            dbFieldInfo.uiType = HB_FT_STRING;
            break;

         default:
            bError = HB_TRUE;
            break;
      }
#if 0
      HB_TRACE( HB_TR_ALWAYS, ( "field:%s type=%d size=%d format=%d mod=%d err=%d", dbFieldInfo.atomName, PQftype( pResult, ( int ) uiCount ), PQfsize( pResult, uiCount ), PQfformat( pResult, uiCount ), PQfmod( pResult, uiCount ), bError ) );
#endif

      if( ! bError )
      {
         switch( dbFieldInfo.uiType )
         {
            case HB_FT_STRING:
            {
               char * pStr;

               pStr = ( char * ) hb_xgrab( dbFieldInfo.uiLen + 1 );
               memset( pStr, ' ', dbFieldInfo.uiLen );
               pStr[ dbFieldInfo.uiLen ] = '\0';

               hb_itemPutCL( pItem, pStr, dbFieldInfo.uiLen );
               hb_xfree( pStr );
               break;
            }
            case HB_FT_MEMO:
               hb_itemPutC( pItem, NULL );
               hb_itemSetCMemo( pItem );
               break;

            case HB_FT_INTEGER:
               hb_itemPutNI( pItem, 0 );
               break;

            case HB_FT_LONG:
               hb_itemPutNL( pItem, 0 );
               break;

            case HB_FT_DOUBLE:
               hb_itemPutND( pItem, 0.0 );
               break;

            case HB_FT_LOGICAL:
               hb_itemPutL( pItem, HB_FALSE );
               break;

            case HB_FT_DATE:
               hb_itemPutDS( pItem, NULL );
               break;

            default:
               hb_itemClear( pItem );
               bError = HB_TRUE;
               break;
         }

         hb_arraySetForward( pItemEof, uiCount + 1, pItem );

#if 0
         if( dbFieldInfo.uiType == HB_IT_DOUBLE || dbFieldInfo.uiType == HB_IT_INTEGER )
            dbFieldInfo.uiType = HB_IT_LONG;
#endif

         if( ! bError )
            bError = ( SELF_ADDFIELD( &pArea->area, &dbFieldInfo ) == HB_FAILURE );
      }

      if( bError )
         break;
   }

   hb_itemRelease( pItem );

   if( bError )
   {
      hb_itemClear( pItemEof );
      hb_itemRelease( pItemEof );
      hb_errRT_PostgreSQLDD( EG_CORRUPTION, ESQLDD_INVALIDFIELD, "Invalid field type", pArea->szQuery, 0 );
      return HB_FAILURE;
   }

   pArea->ulRecCount = ( HB_ULONG ) PQntuples( pResult );
   pArea->ulRecMax   = pArea->ulRecCount + 1;

<<<<<<< HEAD
   pArea->pRow      = ( void ** ) hb_xgrabz( ( pArea->ulRecCount + 1 ) * sizeof( void * ) );
   pArea->pRowFlags = ( HB_BYTE * ) hb_xgrabz( ( pArea->ulRecCount + 1 ) * sizeof( HB_BYTE ) );

   pArea->ulRecMax = pArea->ulRecCount + 1;
=======
   pArea->pRow      = ( void ** ) hb_xgrab( ( pArea->ulRecCount + 1 ) * sizeof( void * ) );
   pArea->pRowFlags = ( HB_BYTE * ) hb_xgrabz( ( pArea->ulRecCount + 1 ) * sizeof( HB_BYTE ) );
>>>>>>> 5ac8fc0d

   pArea->pRow[ 0 ]      = pItemEof;
   pArea->pRowFlags[ 0 ] = SQLDD_FLAG_CACHED;
   pArea->fFetched       = HB_TRUE;

   return HB_SUCCESS;
}


static HB_ERRCODE pgsqlClose( SQLBASEAREAP pArea )
{
   SDDDATA * pSDDData = ( SDDDATA * ) pArea->pSDDData;

   if( pSDDData )
   {
      if( pSDDData->pResult )
         PQclear( pSDDData->pResult );

      hb_xfree( pSDDData );
      pArea->pSDDData = NULL;
   }
   return HB_SUCCESS;
}


static HB_ERRCODE pgsqlGoto( SQLBASEAREAP pArea, HB_ULONG ulRecNo )
{
   if( ulRecNo == 0 || ulRecNo > pArea->ulRecCount )
   {
      pArea->pRecord      = pArea->pRow[ 0 ];
      pArea->bRecordFlags = pArea->pRowFlags[ 0 ];
      pArea->fPositioned  = HB_FALSE;
   }
   else
   {
      pArea->pRecord      = pArea->pRow[ ulRecNo ];
      pArea->bRecordFlags = pArea->pRowFlags[ ulRecNo ];
      pArea->fPositioned  = HB_TRUE;
   }

   return HB_SUCCESS;
}


static HB_ERRCODE pgsqlGetValue( SQLBASEAREAP pArea, HB_USHORT uiIndex, PHB_ITEM pItem )
{
   SDDDATA * pSDDData = ( SDDDATA * ) pArea->pSDDData;
   LPFIELD   pField;
   char *    pValue;
   HB_BOOL   bError;
   PHB_ITEM  pError;
   HB_SIZE   ulLen;

   bError = HB_FALSE;
   uiIndex--;
   pField = pArea->area.lpFields + uiIndex;

   if( PQgetisnull( pSDDData->pResult, pArea->ulRecNo - 1, uiIndex ) )
<<<<<<< HEAD
   {
      hb_itemClear( pItem );
=======
      /* TOFIX: it breaks defined field type */
>>>>>>> 5ac8fc0d
      return HB_SUCCESS;
   }

   pValue = PQgetvalue( pSDDData->pResult, pArea->ulRecNo - 1, uiIndex );
   ulLen  = ( HB_SIZE ) PQgetlength( pSDDData->pResult, pArea->ulRecNo - 1, uiIndex );

#if 0
   HB_TRACE( HB_TR_ALWAYS, ( "fieldget recno=%d index=%d value=%s len=%d", dbFieldInfo.atomName, PQftype( pResult, ( int ) uiCount ), pArea->ulRecNo, uiIndex, pValue, ulLen ) );
#endif

   switch( pField->uiType )
   {
      case HB_FT_STRING:
         hb_itemPutCL( pItem, pValue, ulLen );
         break;

      case HB_FT_MEMO:
         hb_itemPutCL( pItem, pValue, ulLen );
         hb_itemSetCMemo( pItem );
         break;

      case HB_FT_INTEGER:
      case HB_FT_LONG:
      case HB_FT_DOUBLE:
         if( pField->uiDec )
            hb_itemPutNDLen( pItem, atof( pValue ),
                             ( int ) pField->uiLen - ( ( int ) pField->uiDec + 1 ),
                             ( int ) pField->uiDec );
         else
         if( pField->uiLen > 9 )
            hb_itemPutNDLen( pItem, atof( pValue ),
                             ( int ) pField->uiLen, ( int ) pField->uiDec );
         else
            hb_itemPutNLLen( pItem, atol( pValue ), ( int ) pField->uiLen );
         break;

      case HB_FT_LOGICAL:
         hb_itemPutL( pItem, pValue[ 0 ] == 'T' || pValue[ 0 ] == 'Y' );
         break;


      case HB_FT_DATE:
      {
         char szDate[ 9 ];

         szDate[ 0 ] = pValue[ 0 ];
         szDate[ 1 ] = pValue[ 1 ];
         szDate[ 2 ] = pValue[ 2 ];
         szDate[ 3 ] = pValue[ 3 ];
         szDate[ 4 ] = pValue[ 5 ];
         szDate[ 5 ] = pValue[ 6 ];
         szDate[ 6 ] = pValue[ 8 ];
         szDate[ 7 ] = pValue[ 9 ];
         szDate[ 8 ] = '\0';
         hb_itemPutDS( pItem, szDate );
         break;
      }

      default:
         bError = HB_TRUE;
         break;
   }

   if( bError )
   {
      pError = hb_errNew();
      hb_errPutGenCode( pError, EG_DATATYPE );
      hb_errPutDescription( pError, hb_langDGetErrorDesc( EG_DATATYPE ) );
      hb_errPutSubCode( pError, EDBF_DATATYPE );
      SELF_ERROR( &pArea->area, pError );
      hb_itemRelease( pError );
      return HB_FAILURE;
   }
   return HB_SUCCESS;
}<|MERGE_RESOLUTION|>--- conflicted
+++ resolved
@@ -466,15 +466,8 @@
    pArea->ulRecCount = ( HB_ULONG ) PQntuples( pResult );
    pArea->ulRecMax   = pArea->ulRecCount + 1;
 
-<<<<<<< HEAD
-   pArea->pRow      = ( void ** ) hb_xgrabz( ( pArea->ulRecCount + 1 ) * sizeof( void * ) );
-   pArea->pRowFlags = ( HB_BYTE * ) hb_xgrabz( ( pArea->ulRecCount + 1 ) * sizeof( HB_BYTE ) );
-
-   pArea->ulRecMax = pArea->ulRecCount + 1;
-=======
    pArea->pRow      = ( void ** ) hb_xgrab( ( pArea->ulRecCount + 1 ) * sizeof( void * ) );
    pArea->pRowFlags = ( HB_BYTE * ) hb_xgrabz( ( pArea->ulRecCount + 1 ) * sizeof( HB_BYTE ) );
->>>>>>> 5ac8fc0d
 
    pArea->pRow[ 0 ]      = pItemEof;
    pArea->pRowFlags[ 0 ] = SQLDD_FLAG_CACHED;
@@ -533,12 +526,9 @@
    pField = pArea->area.lpFields + uiIndex;
 
    if( PQgetisnull( pSDDData->pResult, pArea->ulRecNo - 1, uiIndex ) )
-<<<<<<< HEAD
    {
       hb_itemClear( pItem );
-=======
       /* TOFIX: it breaks defined field type */
->>>>>>> 5ac8fc0d
       return HB_SUCCESS;
    }
 
