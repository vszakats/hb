--- conflicted
+++ resolved
@@ -84,7 +84,6 @@
 
       for( pos = 1; pos < gsargc; ++pos )
       {
-<<<<<<< HEAD
          const char * pszParam;
          #if defined( HB_GS_UTF8_SUPPORT )
          gsargf[ pos ] = NULL;
@@ -92,11 +91,7 @@
          #else
          pszParam = hb_arrayGetCPtr( pParam, pos );
          #endif
-         gsargv[ pos ] = ( char * ) ( pszParam ? pszParam : "" );
-=======
-         const char * pszParam = hb_arrayGetCPtr( pParam, pos );
          gsargv[ pos ] = ( char * ) HB_UNCONST( pszParam ? pszParam : "" );
->>>>>>> ae90545e
       }
 
       if( gsapi_new_instance( &minst, NULL ) >= 0 )
