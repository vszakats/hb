/*
 * Harbour Project source code:
 * Harbour NETIO server management client engine
 *
 * Copyright 2009-2013 Viktor Szakats (harbour syenar.net)
 * www - http://harbour-project.org
 *
 * This program is free software; you can redistribute it and/or modify
 * it under the terms of the GNU General Public License as published by
 * the Free Software Foundation; either version 2 of the License, or
 * (at your option) any later version.
 *
 * This program is distributed in the hope that it will be useful,
 * but WITHOUT ANY WARRANTY; without even the implied warranty of
 * MERCHANTABILITY or FITNESS FOR A PARTICULAR PURPOSE.  See the
 * GNU General Public License for more details.
 *
 * You should have received a copy of the GNU General Public License
 * along with this program; if not, write to the Free Software
 * Foundation, Inc., 675 Mass Ave, Cambridge, MA 02139, USA (or visit
 * their web site at http://www.gnu.org/).
 *
 */

#define _NETIOMGM_IPV4_DEF  "127.0.0.1"
#define _NETIOMGM_PORT_DEF  2940

#define _NETIOCLI_cIP                    1
#define _NETIOCLI_nPort                  2
#define _NETIOCLI_pConnection            3
#define _NETIOCLI_nStreamID              4
#define _NETIOCLI_hCommands              5
#define _NETIOCLI_lWaitStream            6
#define _NETIOCLI_hWaitThread            7
#define _NETIOCLI_hConIO                 8
#define _NETIOCLI_MAX_                   8

FUNCTION __hbshell_plugin()
   RETURN { ;
      "id"   => "netio", ;
      "init" => {| hConIO, ... | hbnetiocon_init( hConIO, ... ) }, ;
      "exit" => {| context | hbnetiocon_exit( context ) }, ;
      "cmd"  => {| context, cCommand | hbnetiocon_command( context, cCommand ) } }

STATIC PROCEDURE hbnetiocon_dispevent( netiocli, cText )

   LOCAL cPrompt

   IF Empty( netiocli[ _NETIOCLI_pConnection ] )
      cPrompt := "hbnetiosrv$ "
   ELSE
      cPrompt := "hbnetiosrv://" + netiocli[ _NETIOCLI_cIP ] + ":" + hb_ntos( netiocli[ _NETIOCLI_nPort ] ) + "$ "
   ENDIF

   Eval( netiocli[ _NETIOCLI_hConIO ][ "displine" ], cPrompt + cText )

   RETURN

STATIC FUNCTION hbnetiocon_init( hConIO, aParam )

   LOCAL netiocli[ _NETIOCLI_MAX_ ]

   LOCAL cParam
   LOCAL cIP := _NETIOMGM_IPV4_DEF
   LOCAL nPort := _NETIOMGM_PORT_DEF
   LOCAL cPassword := ""

   FOR EACH cParam IN aParam
      DO CASE
      CASE Lower( Left( cParam, Len( "--netio.addr=" ) ) ) == "--netio.addr="
         hbnetiocon_IPPortSplit( SubStr( cParam, Len( "--netio.addr=" ) + 1 ), @cIP, @nPort )
         IF Empty( nPort )
            nPort := _NETIOMGM_PORT_DEF
         ENDIF
      CASE Lower( Left( cParam, Len( "--netio.pass=" ) ) ) == "--netio.pass="
         cPassword := SubStr( cParam, Len( "--netio.pass=" ) + 1 )
         hb_StrClear( @cParam )
      ENDCASE
   NEXT

   netiocli[ _NETIOCLI_cIP ]         := ""
   netiocli[ _NETIOCLI_nPort ]       := 0
   netiocli[ _NETIOCLI_pConnection ] := NIL
   netiocli[ _NETIOCLI_nStreamID ]   := NIL
   netiocli[ _NETIOCLI_hConIO ]      := hConIO
   netiocli[ _NETIOCLI_hCommands ]   := { ;
      "?"             => { ""               , "Synonym for 'help'."                            , {| netiocli | cmdHelp( netiocli ) } },;
      "connect"       => { "[<ip[:port>]]"  , "Connect."                                       , {| netiocli, cCommand | cmdConnect( netiocli, cCommand ) } },;
      "about"         => { ""               , "About."                                         , {| netiocli | cmdAbout( netiocli ) } },;
      "disconnect"    => { ""               , "Disconnect."                                    , {| netiocli | cmdDisconnect( netiocli ) } },;
      "sysinfo"       => { ""               , "Show server system/build information."          , {| netiocli | cmdSysInfo( netiocli ) } },;
      "showconf"      => { ""               , "Show server configuration."                     , {| netiocli | cmdServerConfig( netiocli ) } },;
      "show"          => { ""               , "Show list of connections."                      , {| netiocli | cmdConnInfo( netiocli, .F. ) } },;
      "showadmin"     => { ""               , "Show list of management connections."           , {| netiocli | cmdConnInfo( netiocli, .T. ) } },;
      "noconn"        => { ""               , "Disable incoming connections."                  , {| netiocli | cmdConnEnable( netiocli, .F. ) } },;
      "conn"          => { ""               , "Enable incoming connections."                   , {| netiocli | cmdConnEnable( netiocli, .T. ) } },;
      "nologconn"     => { ""               , "Disable logging incoming connections."          , {| netiocli | cmdConnLogEnable( netiocli, .F. ) } },;
      "logconn"       => { ""               , "Enable logging incoming connections."           , {| netiocli | cmdConnLogEnable( netiocli, .T. ) } },;
      "filt"          => { ""               , "Show filters."                                  , {| netiocli | cmdConnFilters( netiocli, .F. ) } },;
      "filtadmin"     => { ""               , "Show filters for management connections."       , {| netiocli | cmdConnFilters( netiocli, .T. ) } },;
      "allowadd"      => { "<ip>"           , "Add allow filter"                               , {| netiocli, cCommand | cmdConnFilterMod( netiocli, cCommand, "hbnetiomgm_allowadd" ) } },;
      "allowdel"      => { "<ip>"           , "Remove allow filter"                            , {| netiocli, cCommand | cmdConnFilterMod( netiocli, cCommand, "hbnetiomgm_allowdel" ) } },;
      "blockadd"      => { "<ip>"           , "Add block filter"                               , {| netiocli, cCommand | cmdConnFilterMod( netiocli, cCommand, "hbnetiomgm_blockadd" ) } },;
      "blockdel"      => { "<ip>"           , "Remove block filter"                            , {| netiocli, cCommand | cmdConnFilterMod( netiocli, cCommand, "hbnetiomgm_blockdel" ) } },;
      "allowaddadmin" => { "<ip>"           , "Add allow filter for management connections"    , {| netiocli, cCommand | cmdConnFilterMod( netiocli, cCommand, "hbnetiomgm_allowaddadmin" ) } },;
      "allowdeladmin" => { "<ip>"           , "Remove allow filter for management connections" , {| netiocli, cCommand | cmdConnFilterMod( netiocli, cCommand, "hbnetiomgm_allowdeladmin" ) } },;
      "blockaddadmin" => { "<ip>"           , "Add block filter for management connections"    , {| netiocli, cCommand | cmdConnFilterMod( netiocli, cCommand, "hbnetiomgm_blockaddadmin" ) } },;
      "blockdeladmin" => { "<ip>"           , "Remove block filter for management connections" , {| netiocli, cCommand | cmdConnFilterMod( netiocli, cCommand, "hbnetiomgm_blockdeladmin" ) } },;
      "filtsave"      => { ""               , "Save filters to disk."                          , {| netiocli | cmdConnFilterSave( netiocli ) } },;
      "stop"          => { "[<ip:port>|all]", "Stop specified connection(s)."                  , {| netiocli, cCommand | cmdConnStop( netiocli, cCommand ) } },;
      "clientinfo"    => { "[<ip:port>"     , "Show client details."                           , {| netiocli, cCommand | cmdConnClientInfo( netiocli, cCommand ) } },;
      "quit"          => { ""               , "Stop server."                                   , {| netiocli | cmdShutdown( netiocli ) } },;
      "help"          => { ""               , "Display this help."                             , {| netiocli | cmdHelp( netiocli ) } } }

   IF ! Empty( cPassword )
      ConnectLow( netiocli, cIP, nPort, cPassword )
   ENDIF

   RETURN netiocli

STATIC PROCEDURE hbnetiocon_exit( netiocli )

   IF ! Empty( netiocli )
      IF ! Empty( netiocli[ _NETIOCLI_pConnection ] )
         DisconnectLow( netiocli )
      ENDIF
   ENDIF

   RETURN

STATIC FUNCTION hbnetiocon_command( netiocli, cCommand )

   LOCAL aCommand
   LOCAL nPos

   IF ! Empty( netiocli )
      aCommand := hb_ATokens( cCommand, " " )
      IF ! Empty( aCommand ) .AND. ( nPos := hb_HPos( netiocli[ _NETIOCLI_hCommands ], Lower( aCommand[ 1 ] ) ) ) > 0
         Eval( hb_HValueAt( netiocli[ _NETIOCLI_hCommands ], nPos )[ 3 ], netiocli, cCommand )
         RETURN .T.
      ENDIF
   ENDIF

   RETURN .F.

STATIC PROCEDURE hbnetiocon_IPPortSplit( cAddr, /* @ */ cIP, /* @ */ nPort )

   LOCAL tmp

   IF ! Empty( cAddr )
      cIP := cAddr
      IF ( tmp := At( ":", cIP ) ) > 0
         nPort := Val( SubStr( cIP, tmp + Len( ":" ) ) )
         cIP := Left( cIP, tmp - 1 )
      ELSE
         nPort := NIL
      ENDIF
   ENDIF

   RETURN

/* TODO: To display event in separate screen area than cmd prompt. */
STATIC FUNCTION hbnetiocon_acceptStreamData( netiocli, xItem )

   IF HB_ISSTRING( xItem )
      IF xItem == "__SHUTDOWN__"
         hbnetiocon_dispevent( netiocli, "> message from server: Shutting down..." )
         RETURN .F.
      ELSE
         hbnetiocon_dispevent( netiocli, hb_StrFormat( "> message from server: %1$s", xItem ) )
      ENDIF
   ENDIF

   RETURN .T.

STATIC PROCEDURE hbnetiocon_waitStream( netiocli, bBlock ) /* in separate thread */

   LOCAL lExit := .F.
   LOCAL xList
   LOCAL xItem
   LOCAL xRetVal

   LOCAL nLastPing := hb_MilliSeconds()

   DO WHILE netiocli[ _NETIOCLI_lWaitStream ]

      IF ! Empty( netiocli[ _NETIOCLI_pConnection ] )
         IF hb_MilliSeconds() > nLastPing + 5000
            /* Is connection alive? */
            BEGIN SEQUENCE WITH {| oError | Break( oError ) }
               netio_FuncExec( netiocli[ _NETIOCLI_pConnection ], "hbnetiomgm_ping" )
            RECOVER
               hbnetiocon_dispevent( netiocli, "Connection lost." )
               EXIT
            END SEQUENCE
            nLastPing := hb_MilliSeconds()
         ENDIF
      ENDIF

      IF netiocli[ _NETIOCLI_nStreamID ] != NIL
         IF ( xList := netio_GetData( netiocli[ _NETIOCLI_nStreamID ] ) ) != NIL
            IF HB_ISARRAY( xList )
               FOR EACH xItem IN xList
                  xRetVal := Eval( bBlock, netiocli[ _NETIOCLI_nStreamID ], xItem )
                  IF HB_ISLOGICAL( xRetVal ) .AND. ! xRetVal
                     lExit := .T.
                     EXIT
                  ENDIF
               NEXT
               IF lExit
                  EXIT
               ENDIF
            ENDIF
         ENDIF
      ENDIF

      hb_idleSleep( 0.2 )
   ENDDO

   RETURN

/* connect to server */
STATIC PROCEDURE ConnectLow( netiocli, cIP, nPort, cPassword )

   hbnetiocon_dispevent( netiocli, hb_StrFormat( "Connecting to hbnetio server management at %1$s:%2$d...", cIP, nPort ) )

   netiocli[ _NETIOCLI_pConnection ] := netio_GetConnection( cIP, nPort,, cPassword )
   cPassword := NIL

   IF ! Empty( netiocli[ _NETIOCLI_pConnection ] )

      netiocli[ _NETIOCLI_cIP ] := cIP
      netiocli[ _NETIOCLI_nPort ] := nPort
      netiocli[ _NETIOCLI_nStreamID ] := NIL

      netiocli[ _NETIOCLI_lWaitStream ] := .T.
      netiocli[ _NETIOCLI_hWaitThread ] := hb_threadStart( {| ... | hbnetiocon_waitStream( netiocli, {| nStreamID, xItem | HB_SYMBOL_UNUSED( nStreamID ), hbnetiocon_acceptStreamData( netiocli, xItem ) } ) } )

      netio_FuncExec( netiocli[ _NETIOCLI_pConnection ], "hbnetiomgm_setclientinfo", MyClientInfo() )
      netiocli[ _NETIOCLI_nStreamID ] := netio_OpenItemStream( netiocli[ _NETIOCLI_pConnection ], "hbnetiomgm_regnotif", .T. )

      hbnetiocon_dispevent( netiocli, "Connected." )
   ELSE
      hbnetiocon_dispevent( netiocli, "Error connecting server." )
   ENDIF

   RETURN

STATIC PROCEDURE DisconnectLow( netiocli )

   IF ! Empty( netiocli[ _NETIOCLI_pConnection ] )

      netio_OpenItemStream( netiocli[ _NETIOCLI_pConnection ], "hbnetiomgm_regnotif", .F. )

      netiocli[ _NETIOCLI_lWaitStream ] := .F.
      hb_threadJoin( netiocli[ _NETIOCLI_hWaitThread ] )

      netiocli[ _NETIOCLI_pConnection ] := NIL

      hbnetiocon_dispevent( netiocli, "Connection closed." )
   ENDIF

   RETURN

STATIC FUNCTION MyClientInfo()

<<<<<<< HEAD
   LOCAL hInfo := { => }

   hInfo[ "OS()"          ] := OS()
   hInfo[ "Version()"     ] := Version()
   hInfo[ "hb_Compiler()" ] := hb_Compiler()
   hInfo[ "NetName()"     ] := NetName()
   hInfo[ "hb_UserName()" ] := hb_UserName()

   RETURN hInfo
=======
   RETURN { "OS()"          => OS()          , ;
            "Version()"     => Version()     , ;
            "hb_Compiler()" => hb_Compiler() , ;
            "NetName()"     => NetName()     , ;
            "hb_UserName()" => hb_UserName() }
>>>>>>> d55d57c6

STATIC FUNCTION XToStrX( xValue )

   LOCAL cType := ValType( xValue )

   LOCAL tmp
   LOCAL cRetVal

   SWITCH cType
   CASE "C"

      xValue := StrTran( xValue, Chr(  0 ), '" + Chr(  0 ) + "' )
      xValue := StrTran( xValue, Chr(  9 ), '" + Chr(  9 ) + "' )
      xValue := StrTran( xValue, Chr( 10 ), '" + Chr( 10 ) + "' )
      xValue := StrTran( xValue, Chr( 13 ), '" + Chr( 13 ) + "' )
      xValue := StrTran( xValue, Chr( 26 ), '" + Chr( 26 ) + "' )

      RETURN xValue

   CASE "N" ; RETURN hb_ntos( xValue )
   CASE "D" ; RETURN DToC( xValue )
   CASE "T" ; RETURN hb_TToC( xValue )
   CASE "L" ; RETURN iif( xValue, ".T.", ".F." )
   CASE "O" ; RETURN xValue:className() + " Object"
   CASE "U" ; RETURN "NIL"
   CASE "B" ; RETURN '{||...} -> ' + XToStrX( Eval( xValue ) )
   CASE "A"

      cRetVal := '{ '

      FOR EACH tmp IN xValue
         cRetVal += XToStrX( tmp )
         IF ! tmp:__enumIsLast()
            cRetVal += ", "
         ENDIF
      NEXT

      RETURN cRetVal + ' }'

   CASE "H"

      cRetVal := '{ '

      FOR EACH tmp IN xValue
         cRetVal += tmp:__enumKey() + " => " + XToStrX( tmp )
         IF ! tmp:__enumIsLast()
            cRetVal += ", "
         ENDIF
      NEXT

      RETURN cRetVal + ' }'

   CASE "M" ; RETURN 'M:' + xValue
   ENDSWITCH

   RETURN ""

/* Commands */

STATIC PROCEDURE cmdAbout( netiocli )

   hbnetiocon_dispevent( netiocli, "Harbour NETIO Server Management Console " + StrTran( Version(), "Harbour " ) )
   hbnetiocon_dispevent( netiocli, "Copyright (c) 2009-2013, Viktor Szakats" )
   hbnetiocon_dispevent( netiocli, "http://harbour-project.org/" )

   RETURN

STATIC PROCEDURE cmdHelp( netiocli )

   LOCAL hCommands := netiocli[ _NETIOCLI_hCommands ]
   LOCAL aTexts := {}
   LOCAL n, m

   m := 0
   hb_HEval( hCommands, {| k, l | m := Max( m, Len( k + iif( Empty( l[ 1 ] ), "", " " + l[ 1 ] ) ) ) } )

   AAdd( aTexts, "Commands:" )

   /* Processing commands */
   FOR EACH n IN hCommands
      AAdd( aTexts, " " + PadR( n:__enumKey() + iif( Empty( n[ 1 ] ), "", " " + n[ 1 ] ), m ) + " - " + n[ 2 ] )
   NEXT

   ASort( aTexts, 2 )

   FOR EACH n IN aTexts
      hbnetiocon_dispevent( netiocli, n )
   NEXT

   RETURN

STATIC PROCEDURE cmdConnect( netiocli, cCommand )

   LOCAL cIP
   LOCAL nPort
   LOCAL aToken
   LOCAL cPassword
   LOCAL nPortOld

   IF Empty( netiocli[ _NETIOCLI_pConnection ] )

      aToken := hb_ATokens( cCommand, " " )

      IF Len( aToken ) >= 2
         nPortOld := nPort
         hbnetiocon_IPPortSplit( aToken[ 2 ], @cIP, @nPort )
         IF Empty( nPort )
            nPort := nPortOld
         ENDIF
      ENDIF
      IF Len( aToken ) >= 3
         cPassword := aToken[ 3 ]
      ELSE
         cPassword := Eval( netiocli[ _NETIOCLI_hConIO ][ "gethidden" ] )
      ENDIF

      ConnectLow( netiocli, cIP, nPort, cPassword )
   ELSE
      hbnetiocon_dispevent( netiocli, "Already connected. Disconnect first." )
   ENDIF

   RETURN

STATIC PROCEDURE cmdDisconnect( netiocli )

   IF Empty( netiocli[ _NETIOCLI_pConnection ] )
      hbnetiocon_dispevent( netiocli, "Not connected." )
   ELSE
      DisconnectLow( netiocli )
   ENDIF

   RETURN

STATIC PROCEDURE cmdSysInfo( netiocli )

   LOCAL aArray
   LOCAL cLine

   IF Empty( netiocli[ _NETIOCLI_pConnection ] )
      hbnetiocon_dispevent( netiocli, "Not connected." )
   ELSE
      aArray := netio_FuncExec( netiocli[ _NETIOCLI_pConnection ], "hbnetiomgm_sysinfo" )
      IF HB_ISARRAY( aArray )
         FOR EACH cLine IN aArray
            hbnetiocon_dispevent( netiocli, cLine )
         NEXT
      ELSE
         hbnetiocon_dispevent( netiocli, "Error: RPC call failed." )
      ENDIF
   ENDIF

   RETURN

STATIC PROCEDURE cmdServerConfig( netiocli )

   LOCAL aArray
   LOCAL cLine

   IF Empty( netiocli[ _NETIOCLI_pConnection ] )
      hbnetiocon_dispevent( netiocli, "Not connected." )
   ELSE
      aArray := netio_FuncExec( netiocli[ _NETIOCLI_pConnection ], "hbnetiomgm_serverconfig" )
      IF HB_ISARRAY( aArray )
         FOR EACH cLine IN aArray
            hbnetiocon_dispevent( netiocli, cLine )
         NEXT
      ELSE
         hbnetiocon_dispevent( netiocli, "Error: RPC call failed." )
      ENDIF
   ENDIF

   RETURN

STATIC PROCEDURE cmdConnStop( netiocli, cCommand )

   LOCAL aToken

   IF Empty( netiocli[ _NETIOCLI_pConnection ] )
      hbnetiocon_dispevent( netiocli, "Not connected." )
   ELSE
      aToken := hb_ATokens( cCommand, " " )
      IF Len( aToken ) > 1
         netio_FuncExec( netiocli[ _NETIOCLI_pConnection ], "hbnetiomgm_stop", aToken[ 2 ] )
      ELSE
         hbnetiocon_dispevent( netiocli, "Error: Invalid syntax." )
      ENDIF
   ENDIF

   RETURN

STATIC PROCEDURE cmdConnClientInfo( netiocli, cCommand )

   LOCAL aToken
   LOCAL xCargo

   IF Empty( netiocli[ _NETIOCLI_pConnection ] )
      hbnetiocon_dispevent( netiocli, "Not connected." )
   ELSE
      aToken := hb_ATokens( cCommand, " " )
      IF Len( aToken ) > 1
         xCargo := netio_FuncExec( netiocli[ _NETIOCLI_pConnection ], "hbnetiomgm_clientinfo", aToken[ 2 ] )
         IF xCargo == NIL
            hbnetiocon_dispevent( netiocli, "No information" )
         ELSE
            hbnetiocon_dispevent( netiocli, hb_StrFormat( "%1$s", XToStrX( xCargo ) ) )
         ENDIF
      ELSE
         hbnetiocon_dispevent( netiocli, "Error: Invalid syntax." )
      ENDIF
   ENDIF

   RETURN

STATIC PROCEDURE cmdConnInfo( netiocli, lManagement )

   LOCAL aArray
   LOCAL hConn

   IF Empty( netiocli[ _NETIOCLI_pConnection ] )
      hbnetiocon_dispevent( netiocli, "Not connected." )
   ELSE
      aArray := netio_FuncExec( netiocli[ _NETIOCLI_pConnection ], iif( lManagement, "hbnetiomgm_adminfo", "hbnetiomgm_conninfo" ) )
      IF HB_ISARRAY( aArray )
         hbnetiocon_dispevent( netiocli, hb_StrFormat( "Number of connections: %1$d", Len( aArray ) ) )

         FOR EACH hConn IN aArray
            hbnetiocon_dispevent( netiocli, "#" + PadR( hb_ntos( hConn[ "nThreadID" ] ), Len( Str( hConn[ "nThreadID" ] ) ) ) + " " + ;
               hb_TToC( hConn[ "tStart" ] ) + " " + ;
               PadR( hConn[ "cStatus" ], 12 ) + " " + ;
               "fcnt: " + Str( hConn[ "nFilesCount" ] ) + " " + ;
               "send: " + Str( hConn[ "nBytesSent" ] ) + " " + ;
               "recv: " + Str( hConn[ "nBytesReceived" ] ) + " " + ;
               hConn[ "cAddressPeer" ] + " " + ;
               iif( "xCargo" $ hconn, hb_ValToStr( hConn[ "xCargo" ] ), "" ) )
         NEXT
      ELSE
         hbnetiocon_dispevent( netiocli, "Error: RPC call failed." )
      ENDIF
   ENDIF

   RETURN

STATIC PROCEDURE cmdShutdown( netiocli )

   IF Empty( netiocli[ _NETIOCLI_pConnection ] )
      hbnetiocon_dispevent( netiocli, "Not connected." )
   ELSE
      netio_FuncExec( netiocli[ _NETIOCLI_pConnection ], "hbnetiomgm_shutdown" )
   ENDIF

   RETURN

STATIC PROCEDURE cmdConnEnable( netiocli, lValue )

   IF Empty( netiocli[ _NETIOCLI_pConnection ] )
      hbnetiocon_dispevent( netiocli, "Not connected." )
   ELSE
      netio_FuncExec( netiocli[ _NETIOCLI_pConnection ], "hbnetiomgm_conn", lValue )
   ENDIF

   RETURN

STATIC PROCEDURE cmdConnLogEnable( netiocli, lValue )

   IF Empty( netiocli[ _NETIOCLI_pConnection ] )
      hbnetiocon_dispevent( netiocli, "Not connected." )
   ELSE
      netio_FuncExec( netiocli[ _NETIOCLI_pConnection ], "hbnetiomgm_logconn", lValue )
   ENDIF

   RETURN

STATIC PROCEDURE cmdConnFilterMod( netiocli, cCommand, cRPC )

   LOCAL lResult
   LOCAL aToken

   IF Empty( netiocli[ _NETIOCLI_pConnection ] )
      hbnetiocon_dispevent( netiocli, "Not connected." )
   ELSE
      aToken := hb_ATokens( cCommand, " " )
      IF Len( aToken ) > 1
         lResult := netio_FuncExec( netiocli[ _NETIOCLI_pConnection ], cRPC, aToken[ 2 ] )
         IF HB_ISLOGICAL( lResult )
            IF lResult
               hbnetiocon_dispevent( netiocli, "Done" )
            ELSE
               hbnetiocon_dispevent( netiocli, "Failed" )
            ENDIF
         ELSE
            hbnetiocon_dispevent( netiocli, "Error: RPC call failed." )
         ENDIF
      ELSE
         hbnetiocon_dispevent( netiocli, "Error: Invalid syntax." )
      ENDIF
   ENDIF

   RETURN

STATIC PROCEDURE cmdConnFilters( netiocli, lManagement )

   LOCAL aArray
   LOCAL hFilter

   IF Empty( netiocli[ _NETIOCLI_pConnection ] )
      hbnetiocon_dispevent( netiocli, "Not connected." )
   ELSE
      aArray := netio_FuncExec( netiocli[ _NETIOCLI_pConnection ], iif( lManagement, "hbnetiomgm_filtersadmin", "hbnetiomgm_filters" ) )
      IF HB_ISARRAY( aArray )
         FOR EACH hFilter IN aArray
            hbnetiocon_dispevent( netiocli, hFilter[ "cType" ], ;
               hFilter[ "cAddress" ] )
         NEXT
      ELSE
         hbnetiocon_dispevent( netiocli, "Error: RPC call failed." )
      ENDIF
   ENDIF

   RETURN

STATIC PROCEDURE cmdConnFilterSave( netiocli )

   IF Empty( netiocli[ _NETIOCLI_pConnection ] )
      hbnetiocon_dispevent( netiocli, "Not connected." )
   ELSE
      netio_FuncExec( netiocli[ _NETIOCLI_pConnection ], "hbnetiomgm_filtersave" )
   ENDIF

   RETURN<|MERGE_RESOLUTION|>--- conflicted
+++ resolved
@@ -263,24 +263,12 @@
    RETURN
 
 STATIC FUNCTION MyClientInfo()
-
-<<<<<<< HEAD
-   LOCAL hInfo := { => }
-
-   hInfo[ "OS()"          ] := OS()
-   hInfo[ "Version()"     ] := Version()
-   hInfo[ "hb_Compiler()" ] := hb_Compiler()
-   hInfo[ "NetName()"     ] := NetName()
-   hInfo[ "hb_UserName()" ] := hb_UserName()
-
-   RETURN hInfo
-=======
-   RETURN { "OS()"          => OS()          , ;
-            "Version()"     => Version()     , ;
-            "hb_Compiler()" => hb_Compiler() , ;
-            "NetName()"     => NetName()     , ;
-            "hb_UserName()" => hb_UserName() }
->>>>>>> d55d57c6
+   RETURN { ;
+      "OS()"          => OS()          , ;
+      "Version()"     => Version()     , ;
+      "hb_Compiler()" => hb_Compiler() , ;
+      "NetName()"     => NetName()     , ;
+      "hb_UserName()" => hb_UserName() }
 
 STATIC FUNCTION XToStrX( xValue )
 
