--- conflicted
+++ resolved
@@ -1571,20 +1571,13 @@
    return dResult;
 }
 
-<<<<<<< HEAD
-static PHB_ITEM s_fileDirectory( const char * pszDirSpec, const char * pszAttr, HB_BOOL fDateTime )
-=======
-static PHB_ITEM s_fileDirectory( PHB_FILE_FUNCS pFuncs, const char * pszDirSpec, const char * pszAttr )
->>>>>>> fc14c595
+static PHB_ITEM s_fileDirectory( PHB_FILE_FUNCS pFuncs, const char * pszDirSpec, const char * pszAttr, HB_BOOL fDateTime )
 {
    PHB_ITEM pDirArray = NULL;
    PHB_CONCLI conn;
 
-<<<<<<< HEAD
+   HB_SYMBOL_UNUSED( pFuncs );
    HB_SYMBOL_UNUSED( fDateTime );
-=======
-   HB_SYMBOL_UNUSED( pFuncs );
->>>>>>> fc14c595
 
    pszDirSpec += NETIO_FILE_PREFIX_LEN;
    conn = s_fileConnect( &pszDirSpec, NULL, 0, 0, HB_FALSE,
