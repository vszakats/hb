/*
 * Demonstration code for alternative RDD IO API which uses own
 * very simple TCP/IP file server with RPC support
 * All files which names starts 'net:' are redirected to this API.
 * This is client code with
 *    netio_Connect( [<cServer>], [<nPort>], [<nTimeOut>],
 *                   [<cPasswd>], [<nCompressionLevel>], [<nStrategy>] )
 *          -> <lOK>
 * function which register alternative RDD IO API, sets server
 * address and port and connection timeout parameter.
 * Then it tries to connect to the server and returns .T. on success.
 * This code also provides the following .prg functions:
 *    netio_Disconnect( [<cServer>], [<nPort>] ) -> <lOK>
 *    netio_Decode( [@]<cFullName>, [@<cServer>], [@<nPort>], [@<nTimeOut>],
 *                  [@<cPasswd>], [@<nCompressionLevel>], [@<nStrategy>] )
 *          -> <lDecoded>
 *    netio_ProcExists( <cProcName> ) -> <lExists>
 *    netio_ProcExec( <cProcName> [, <params,...>] ) -> <lSent>
 *    netio_ProcExecW( <cProcName> [, <params,...>] ) -> <lExecuted>
 *    netio_FuncExec( <cFuncName> [, <params,...>] ) -> <xFuncRetVal>
 *
 *    netio_OpenDataStream( <cStreamFuncName> [, <params,...>] )
 *          -> <nStreamID>
 *    netio_OpenItemStream( <cStreamFuncName> [, <params,...>] )
 *          -> <nStreamID>
 *    netio_CloseStream( <nStreamID>, [<cServer>], [<nPort>] )
 *          -> <lOK>
 *    netio_GetData( <nStreamID>, [<cServer>], [<nPort>] )
 *          -> <aData> | <cData> | NIL
 *
 * Copyright 2009 Przemyslaw Czerpak <druzus / at / priv.onet.pl>
 *
 * This program is free software; you can redistribute it and/or modify
 * it under the terms of the GNU General Public License as published by
 * the Free Software Foundation; either version 2, or (at your option)
 * any later version.
 *
 * This program is distributed in the hope that it will be useful,
 * but WITHOUT ANY WARRANTY; without even the implied warranty of
 * MERCHANTABILITY or FITNESS FOR A PARTICULAR PURPOSE.  See the
 * GNU General Public License for more details.
 *
 * You should have received a copy of the GNU General Public License
 * along with this software; see the file COPYING.txt.  If not, write to
 * the Free Software Foundation, Inc., 59 Temple Place, Suite 330,
 * Boston, MA 02111-1307 USA (or visit the web site https://www.gnu.org/).
 *
 * As a special exception, the Harbour Project gives permission for
 * additional uses of the text contained in its release of Harbour.
 *
 * The exception is that, if you link the Harbour libraries with other
 * files to produce an executable, this does not by itself cause the
 * resulting executable to be covered by the GNU General Public License.
 * Your use of that executable is in no way restricted on account of
 * linking the Harbour library code into it.
 *
 * This exception does not however invalidate any other reasons why
 * the executable file might be covered by the GNU General Public License.
 *
 * This exception applies only to the code released by the Harbour
 * Project under the name Harbour.  If you copy code from other
 * Harbour Project or Free Software Foundation releases into a copy of
 * Harbour, as the General Public License permits, the exception does
 * not apply to the code that you add in this way.  To avoid misleading
 * anyone as to the status of such modified files, you must delete
 * this exception notice from them.
 *
 * If you write modifications of your own for Harbour, it is your choice
 * whether to permit this exception to apply to your modifications.
 * If you do not wish that, delete this exception notice.
 *
 */

/* this has to be declared before hbapifs.h is included */
#define _HB_FILE_IMPLEMENTATION_

#include "hbapi.h"
#include "hbapifs.h"
#include "hbapiitm.h"
#include "hbapierr.h"
#include "hbsocket.h"
#include "hbznet.h"
#include "hbzlib.ch"
#include "hbinit.h"
#include "hbvm.h"
#include "hbstack.h"
#include "hbthread.h"
#include "netio.h"
#include "hbserial.ch"

/*
 * client code
 */

typedef struct _HB_SRVDATA
{
   int      id;
   int      type;
   PHB_ITEM array;
   char *   data;
   HB_SIZE  size;
   HB_SIZE  bufsize;
   HB_SIZE  maxsize;
   struct _HB_SRVDATA * next;
}
HB_SRVDATA, * PHB_SRVDATA;

typedef struct _HB_CONCLI
{
   HB_COUNTER          used;
   HB_COUNTER          usrcount;
   PHB_ITEM            mutex;
   HB_ERRCODE          errcode;
   int                 timeout;
   int                 port;
   PHB_SOCKEX          sock;
   PHB_SRVDATA         srvdata;
   struct _HB_CONCLI * next;
   int                 level;
   int                 strategy;
   int                 passlen;
   char                passwd[ NETIO_PASSWD_MAX ];
   char                server[ 1 ];
}
HB_CONCLI, * PHB_CONCLI;

typedef struct _HB_FILE
{
   const HB_FILE_FUNCS * pFuncs;
   PHB_CONCLI conn;
   HB_USHORT  fd;
}
HB_FILE;

typedef struct
{
   int  timeout;
   int  port;
   int  level;
   int  strategy;
   int  passlen;
   char server[ NETIO_SERVERNAME_MAX ];
   char passwd[ NETIO_PASSWD_MAX ];
} HB_CONDATA, * PHB_CONDATA;

/* MT macros */
#define HB_NETIO_LOCK()    hb_threadEnterCriticalSection( &s_netioMtx )
#define HB_NETIO_UNLOCK()  hb_threadLeaveCriticalSection( &s_netioMtx )
static HB_CRITICAL_NEW( s_netioMtx );

static HB_TSD_NEW( s_conData, sizeof( HB_CONDATA ), NULL, NULL );

static PHB_CONCLI s_connections = NULL;

static HB_BOOL    s_defaultInit = HB_TRUE;
static HB_CONDATA s_defaultConn = {
   NETIO_DEFAULT_TIMEOUT,
   NETIO_DEFAULT_PORT,
   HB_ZLIB_COMPRESSION_DISABLE,
   HB_ZLIB_STRATEGY_DEFAULT,
   0,
   NETIO_DEFAULT_SERVER,
   ""
};

static HB_BOOL s_fInit = HB_TRUE;

static const HB_FILE_FUNCS * s_fileMethods( void );

static void hb_errRT_NETIO( HB_ERRCODE errGenCode, HB_ERRCODE errSubCode,
                            HB_ERRCODE errOsCode, const char * szDescription,
                            const char * szOperation )
{
   PHB_ITEM pError;

   pError = hb_errRT_New( ES_ERROR, "NETIO", errGenCode, errSubCode,
                          szDescription, szOperation, errOsCode, EF_NONE );
   hb_errLaunch( pError );
   hb_itemRelease( pError );
}

static long s_fileRecvAll( PHB_CONCLI conn, void * buffer, long len )
{
   HB_BYTE * ptr = ( HB_BYTE * ) buffer;
   long lRead = 0, l;

   while( lRead < len )
   {
      l = hb_sockexRead( conn->sock, ptr + lRead, len - lRead, conn->timeout );
      if( l <= 0 )
         break;
      lRead += l;
   }
   return lRead;
}

static long s_fileRecvTest( PHB_CONCLI conn, void * buffer, long len )
{
   HB_BYTE * ptr = ( HB_BYTE * ) buffer;
   long lRead = 0, l;
   HB_MAXINT timeout = 0;

   while( lRead < len )
   {
      l = hb_sockexRead( conn->sock, ptr + lRead, len - lRead, timeout );
      if( l <= 0 )
         break;
      lRead += l;
      timeout = conn->timeout;
   }
   return lRead;
}

static int s_fileGenSrvDataID( PHB_CONCLI conn )
{
   PHB_SRVDATA pSrvData = conn->srvdata;
   static int s_iStreamID = 0;

   if( ++s_iStreamID <= 0 )
      s_iStreamID = 1;

   while( pSrvData )
   {
      if( pSrvData->id == s_iStreamID )
      {
         if( ++s_iStreamID <= 0 )
            s_iStreamID = 1;
         pSrvData = conn->srvdata;
      }
      else
         pSrvData = pSrvData->next;
   }

   return s_iStreamID;
}

static PHB_SRVDATA s_fileFindSrvData( PHB_CONCLI conn, int iStreamID, int iType )
{
   PHB_SRVDATA pSrvData = conn->srvdata;

   while( pSrvData )
   {
      if( pSrvData->id == iStreamID )
         return ( iType == 0 || pSrvData->type == iType ) ? pSrvData : NULL;
      pSrvData = pSrvData->next;
   }

   return NULL;
}

static int s_fileNewSrvData( PHB_CONCLI conn, int iType )
{
   PHB_SRVDATA pSrvData = ( PHB_SRVDATA ) hb_xgrabz( sizeof( HB_SRVDATA ) );

   pSrvData->id = s_fileGenSrvDataID( conn );
   pSrvData->type = iType;
   if( iType == NETIO_SRVITEM )
      pSrvData->maxsize = 4096;
   else if( iType == NETIO_SRVDATA )
      pSrvData->maxsize = 0x10000;
   pSrvData->next = conn->srvdata;
   if( ! conn->srvdata )
      hb_atomic_inc( &conn->used );
   conn->srvdata = pSrvData;
   return pSrvData->id;
}

static HB_BOOL s_fileCloseSrvData( PHB_CONCLI conn, int iStreamID )
{
   PHB_SRVDATA * pSrvDataPtr = &conn->srvdata;

   while( *pSrvDataPtr )
   {
      if( ( *pSrvDataPtr )->id == iStreamID )
      {
         PHB_SRVDATA pSrvData = *pSrvDataPtr;
         *pSrvDataPtr = pSrvData->next;
         if( pSrvData->array )
            hb_itemRelease( pSrvData->array );
         if( pSrvData->data )
            hb_xfree( pSrvData->data );
         hb_xfree( pSrvData );
         if( ! conn->srvdata )
            hb_atomic_dec( &conn->used );
         return HB_TRUE;
      }
      pSrvDataPtr = &( *pSrvDataPtr )->next;
   }

   return HB_FALSE;
}

<<<<<<< HEAD
static void s_fileNewSrvData( PHB_CONCLI conn, int iStreamID, int iType )
{
   PHB_SRVDATA pSrvData = s_fileFindSrvData( conn, iStreamID, 0 );

   if( ! pSrvData )
   {
      pSrvData = ( PHB_SRVDATA ) hb_xgrabz( sizeof( HB_SRVDATA ) );
      pSrvData->id = iStreamID;
      pSrvData->type = iType;
      if( iType == NETIO_SRVITEM )
         pSrvData->maxsize = 4096;
      else if( iType == NETIO_SRVDATA )
         pSrvData->maxsize = 0x10000;
      pSrvData->next = conn->srvdata;
      if( ! conn->srvdata )
         hb_atomic_inc( &conn->used );
      conn->srvdata = pSrvData;
   }
}

=======
>>>>>>> 96256790
static HB_BOOL s_fileRecvSrvData( PHB_CONCLI conn, long len, int iStreamID, int iType )
{
   char * buffer = ( char * ) hb_xgrab( len );
   HB_BOOL fResult = HB_FALSE;

   if( s_fileRecvAll( conn, buffer, len ) == len )
   {
      PHB_SRVDATA pSrvData = s_fileFindSrvData( conn, iStreamID, iType );

      if( pSrvData )
      {
         if( pSrvData->size < pSrvData->maxsize )
         {
            if( iType == NETIO_SRVITEM )
            {
               HB_SIZE nSize = len;
               const char * data = buffer;
               PHB_ITEM pItem = hb_itemDeserialize( &data, &nSize );

               if( pItem )
               {
                  if( nSize == 0 )
                  {
                     if( pSrvData->array == NULL )
                        pSrvData->array = hb_itemArrayNew( 0 );
                     if( hb_arrayLen( pSrvData->array ) < pSrvData->maxsize )
                        hb_arrayAddForward( pSrvData->array, pItem );
                  }
                  hb_itemRelease( pItem );
               }
            }
            else if( iType == NETIO_SRVDATA )
            {
               long lmax = ( long ) ( pSrvData->maxsize - pSrvData->size );

               if( len > lmax )
                  len = lmax;
               if( pSrvData->size + len > pSrvData->bufsize )
               {
                  pSrvData->bufsize = ( pSrvData->size + len ) << 1;
                  if( pSrvData->bufsize > pSrvData->maxsize )
                     pSrvData->bufsize = pSrvData->maxsize;
                  pSrvData->data = ( char * ) hb_xrealloc( pSrvData->data,
                                                           pSrvData->bufsize );
               }
               memcpy( pSrvData->data + pSrvData->size, buffer, len );
               pSrvData->size += len;
            }
         }
      }
      fResult = HB_TRUE;
   }
   else
   {
      conn->errcode = hb_socketGetError();
      hb_errRT_NETIO( EG_READ, 1001, conn->errcode, NULL, HB_ERR_FUNCNAME );
   }
   hb_xfree( buffer );

   return fResult;
}

static HB_BOOL s_fileSendMsg( PHB_CONCLI conn, HB_BYTE * msgbuf,
                              const void * data, long len,
                              HB_BOOL fWait, HB_BOOL fNoError )
{
   HB_BYTE buffer[ 2048 ];
   HB_BYTE * msg, * ptr = NULL;
   HB_LONG lSent = 0, l;
   HB_BOOL fResult = HB_FALSE;

   if( len == 0 )
   {
      msg = msgbuf;
      len = NETIO_MSGLEN;
   }
   else
   {
      len += NETIO_MSGLEN;
      if( len > ( long ) sizeof( buffer ) )
         msg = ptr = ( HB_BYTE * ) hb_xgrab( len );
      else
         msg = buffer;
      memcpy( msg, msgbuf, NETIO_MSGLEN );
      memcpy( msg + NETIO_MSGLEN, data, len - NETIO_MSGLEN );
   }

   while( lSent < len )
   {
      l = hb_sockexWrite( conn->sock, msg + lSent, len - lSent, conn->timeout );
      if( l <= 0 )
         break;
      lSent += l;
   }

   if( ptr )
      hb_xfree( ptr );

   if( lSent == len )
   {
      if( hb_sockexFlush( conn->sock, conn->timeout, HB_FALSE ) != 0 )
      {
         conn->errcode = hb_socketGetError();
         if( ! fNoError )
            hb_errRT_NETIO( EG_WRITE, 1002, conn->errcode, NULL, HB_ERR_FUNCNAME );
      }
      else if( fWait )
      {
         int iMsg = HB_GET_LE_INT32( msgbuf );

         for( ;; )
         {
            int iResult;

            if( s_fileRecvAll( conn, msgbuf, NETIO_MSGLEN ) != NETIO_MSGLEN )
            {
               conn->errcode = hb_socketGetError();
               if( ! fNoError )
                  hb_errRT_NETIO( EG_READ, 1003, conn->errcode, NULL, HB_ERR_FUNCNAME );
               break;
            }

            iResult = HB_GET_LE_INT32( msgbuf );

            if( iResult == NETIO_SRVITEM || iResult == NETIO_SRVDATA )
            {
               int iStreamID = HB_GET_LE_UINT32( &msgbuf[ 4 ] );

               len = HB_GET_LE_INT32( &msgbuf[ 8 ] );
               if( len > 0 )
               {
                  if( ! s_fileRecvSrvData( conn, len, iStreamID, iResult ) )
                     break;
               }
            }
            else if( iResult != NETIO_SYNC )
            {
               if( iResult == NETIO_ERROR )
               {
                  conn->errcode = ( HB_ERRCODE ) HB_GET_LE_UINT32( &msgbuf[ 4 ] );
                  hb_fsSetError( conn->errcode );
               }
               else if( iResult != iMsg )
               {
                  conn->errcode = NETIO_ERR_UNKNOWN_COMMAND;
                  if( ! fNoError )
                     hb_errRT_NETIO( EG_UNSUPPORTED, 1004, 0, NULL, HB_ERR_FUNCNAME );
               }
               else
                  fResult = HB_TRUE;
               break;
            }
         }
      }
      else
         fResult = HB_TRUE;
   }
   else
   {
      conn->errcode = hb_socketGetError();
      if( ! fNoError )
         hb_errRT_NETIO( EG_WRITE, 1005, conn->errcode, NULL, HB_ERR_FUNCNAME );
   }

   return fResult;
}

static HB_BOOL s_fileProcessData( PHB_CONCLI conn )
{
   HB_BYTE msgbuf[ NETIO_MSGLEN ];
   HB_BOOL fResult = HB_TRUE;
   int iMsg, iStreamID;

   for( ;; )
   {
      long len = s_fileRecvTest( conn, msgbuf, NETIO_MSGLEN );

      if( len == NETIO_MSGLEN )
      {
         iMsg = HB_GET_LE_INT32( msgbuf );
         if( iMsg == NETIO_SRVITEM || iMsg == NETIO_SRVDATA )
         {
            iStreamID = HB_GET_LE_INT32( &msgbuf[ 4 ] );
            len = HB_GET_LE_INT32( &msgbuf[ 8 ] );
            if( len > 0 )
            {
               if( ! s_fileRecvSrvData( conn, len, iStreamID, iMsg ) )
               {
                  fResult = HB_FALSE;
                  break;
               }
            }
         }
         else if( iMsg == NETIO_ERROR )
         {
            conn->errcode = ( HB_ERRCODE ) HB_GET_LE_UINT32( &msgbuf[ 4 ] );
            hb_fsSetError( conn->errcode );
         }
         else if( iMsg != NETIO_SYNC )
         {
            fResult = HB_FALSE;
            conn->errcode = NETIO_ERR_UNKNOWN_COMMAND;
            hb_errRT_NETIO( EG_UNSUPPORTED, 1006, 0, NULL, HB_ERR_FUNCNAME );
            break;
         }
      }
      else
      {
         if( len != 0 )
         {
            fResult = HB_FALSE;
            conn->errcode = hb_socketGetError();
            hb_errRT_NETIO( EG_READ, 1007, conn->errcode, NULL, HB_ERR_FUNCNAME );
         }
         break;
      }
   }

   return fResult;
}

static void s_fileConFree( PHB_CONCLI conn )
{
   hb_sockexClose( conn->sock, HB_TRUE );
   while( conn->srvdata )
   {
      PHB_SRVDATA pSrvData = conn->srvdata;
      conn->srvdata = pSrvData->next;
      if( pSrvData->array )
         hb_itemRelease( pSrvData->array );
      if( pSrvData->data )
         hb_xfree( pSrvData->data );
      hb_xfree( pSrvData );
   }
   if( conn->mutex )
      hb_itemRelease( conn->mutex );
   hb_xfree( conn );
}

static PHB_CONCLI s_fileConNew( HB_SOCKET sd, const char * pszServer,
                                int iPort, int iTimeOut,
                                const char * pszPasswd, int iPassLen,
                                int iLevel, int iStrategy )
{
   PHB_CONCLI conn;
   int iLen;

   iLen = ( int ) strlen( pszServer );
   conn = ( PHB_CONCLI ) hb_xgrab( sizeof( HB_CONCLI ) + iLen );
   hb_atomic_set( &conn->used, 1 );
   hb_atomic_set( &conn->usrcount, 0 );
   conn->mutex = hb_threadMutexCreate();
   conn->errcode = 0;
   conn->srvdata = NULL;
   conn->next = NULL;
   conn->timeout = iTimeOut;
   conn->port = iPort;
   memcpy( conn->server, pszServer, iLen + 1 );
   conn->level = iLevel;
   conn->strategy = iStrategy;
   conn->passlen = iPassLen;
   if( iPassLen )
      memcpy( conn->passwd, pszPasswd, iPassLen );

   if( iLevel == HB_ZLIB_COMPRESSION_DISABLE )
      conn->sock = hb_sockexNew( sd, NULL, NULL );
   else
      conn->sock = hb_sockexNewZNet( sd, pszPasswd, iPassLen,
                                     iLevel, iStrategy );

   if( conn->sock == NULL )
   {
      s_fileConFree( conn );
      conn = NULL;
   }
   else
      hb_sockexSetShutDown( conn->sock, HB_TRUE );

   return conn;
}

static void s_fileConRegister( PHB_CONCLI conn )
{
   PHB_CONCLI * connPtr;

   HB_NETIO_LOCK();
   connPtr = &s_connections;
   while( *connPtr )
      connPtr = &( *connPtr )->next;
   *connPtr = conn;
   HB_NETIO_UNLOCK();
}

static void s_fileConClose( PHB_CONCLI conn )
{
   if( hb_atomic_dec( &conn->used ) )
   {
      HB_NETIO_LOCK();
      if( hb_atomic_get( &conn->used ) == 0 )
      {
         PHB_CONCLI * connPtr = &s_connections;
         while( *connPtr )
         {
            if( *connPtr == conn )
            {
               *connPtr = conn->next;
               break;
            }
            connPtr = &( *connPtr )->next;
         }
      }
      else
         conn = NULL;   /* reused by other thread */
      HB_NETIO_UNLOCK();

      if( conn )
         s_fileConFree( conn );
   }
}

static PHB_CONCLI s_fileConFind( const char * pszServer, int iPort )
{
   PHB_CONCLI conn;

   HB_NETIO_LOCK();
   conn = s_connections;
   while( conn )
   {
      if( conn->port == iPort && hb_stricmp( conn->server, pszServer ) == 0 )
      {
         hb_atomic_inc( &conn->used );
         break;
      }
      conn = conn->next;
   }
   HB_NETIO_UNLOCK();

   return conn;
}

static HB_BOOL s_fileUsrDisconnect( const char * pszServer, int iPort )
{
   PHB_CONCLI conn, connClose = NULL;

   HB_NETIO_LOCK();
   conn = s_connections;
   while( conn )
   {
      if( conn->port == iPort && hb_stricmp( conn->server, pszServer ) == 0 )
      {
         if( hb_atomic_get( &conn->usrcount ) )
         {
            if( hb_atomic_dec( &conn->usrcount ) )
               connClose = conn;
         }
         break;
      }
      conn = conn->next;
   }
   HB_NETIO_UNLOCK();

   if( connClose )
      s_fileConClose( connClose );

   return conn != NULL;
}

static void s_fileUsrConnect( PHB_CONCLI conn )
{
   hb_atomic_inc( &conn->usrcount );
}

static HB_BOOL s_fileConLock( PHB_CONCLI conn )
{
   return ! conn->mutex || hb_threadMutexLock( conn->mutex );
}

static void s_fileConUnlock( PHB_CONCLI conn )
{
   if( conn->mutex )
      hb_threadMutexUnlock( conn->mutex );
}

static void s_fileGetConnParam( const char ** pszServer, int * piPort, int * piTimeOut,
                                const char ** pszPasswd, int * piPassLen )
{
   PHB_CONDATA pConData = ( PHB_CONDATA ) hb_stackTestTSD( &s_conData );


   if( pConData == NULL )
      pConData = &s_defaultConn;

   if( *pszServer == NULL )
      *pszServer = pConData->server;
   if( *piPort == 0 )
      *piPort = pConData->port;
   if( piTimeOut && ( *piTimeOut == 0 || *piTimeOut < -1 ) )
      *piTimeOut = pConData->timeout;
   if( piPassLen && *piPassLen == 0 && pConData->passlen != 0 )
   {
      *piPassLen = pConData->passlen;
      *pszPasswd = pConData->passwd;
   }
}

static const char * s_fileDecode( const char * pszFileName,
                                  char * buffer, const char ** pServer,
                                  int * piPort, int * piTimeOut,
                                  const char ** pPasswd, int * piPassLen,
                                  int * piLevel, int * piStrategy )
{
   HB_SYMBOL_UNUSED( piTimeOut );
   HB_SYMBOL_UNUSED( piLevel );
   HB_SYMBOL_UNUSED( piStrategy );

   if( pszFileName )
   {
      /* decode server address and port if given as part of file name
       * in format like:
       *          "192.168.0.1:2941:path/to/file"
       * or:
       *          "192.168.0.1:2941:passwd:path/to/file"
       * or:
       *          "//192.168.0.1:2941/path/to/file"
       */
      const char * psz, * pth = NULL;

      if( ( pszFileName[ 0 ] == '/' || pszFileName[ 0 ] == '\\' ) &&
          pszFileName[ 0 ] == pszFileName[ 1 ] )
      {
         pszFileName += 2;
         pth = strchr( pszFileName, '/' );
         psz = strchr( pszFileName, '\\' );
         if( ! pth || ( psz && psz < pth ) )
         {
            pth = psz;
            if( ! pth )
               pth = pszFileName + strlen( pszFileName );
         }
      }

      psz = strchr( pszFileName, ':' );
      if( pth && ( ! psz || pth < psz ) )
         psz = pth;

      if( psz )
      {
         int iLen = ( int ) ( psz - pszFileName );

         if( pth || iLen == 0 || iLen > 1 )
         {
            if( iLen >= NETIO_SERVERNAME_MAX )
               iLen = NETIO_SERVERNAME_MAX - 1;
            if( iLen > 0 )
            {
               hb_strncpy( buffer, pszFileName, iLen );
               *pServer = buffer;
            }
            pszFileName = psz + 1;
            if( ! pth || psz < pth )
            {
               char port_buf[ 10 ], c;

               iLen = 0;
               while( HB_ISDIGIT( pszFileName[ iLen ] ) &&
                      iLen < ( int ) sizeof( port_buf ) - 1 )
               {
                  port_buf[ iLen ] = pszFileName[ iLen ];
                  ++iLen;
               }
               c = pszFileName[ iLen ];
               if( c == ':' || c == '/' || c == '\\' )
               {
                  if( iLen > 0 )
                  {
                     int iOverflow;
                     HB_MAXINT llPort;

                     port_buf[ iLen ] = '\0';
                     llPort = hb_strValInt( port_buf, &iOverflow );

                     if( ! iOverflow && llPort > 0 && llPort < 0x10000 )
                     {
                        pszFileName += iLen;
                        *piPort = ( int ) llPort;
                     }
                  }
                  if( c == ':' )
                  {
                     ++pszFileName;
                     iLen = 0;
                     while( pszFileName[ iLen ] &&
                            pszFileName[ iLen ] != ':' )
                        ++iLen;
                     if( pszFileName[ iLen ] == ':' )
                     {
                        if( pPasswd )
                           *pPasswd = pszFileName;
                        pszFileName += iLen + 1;
                        if( iLen > NETIO_PASSWD_MAX )
                           iLen = NETIO_PASSWD_MAX;
                        if( piPassLen )
                           *piPassLen = iLen;
                     }
                  }
               }
            }
         }
      }
   }

   return pszFileName;
}

static PHB_CONCLI s_fileConnCheck( PHB_CONCLI conn, const char ** pFileName, HB_BOOL fDefault )
{
   if( conn )
   {
      char server[ NETIO_SERVERNAME_MAX ];
      const char * pszServer = NULL;
      char * pszIpAddres;
      int iPort = 0;

      if( ! fDefault )
      {
         pszServer = conn->server;
         iPort = conn->port;
      }
      else
         s_fileGetConnParam( &pszServer, &iPort, NULL, NULL, NULL );

      *pFileName = s_fileDecode( *pFileName, server,
                                 &pszServer, &iPort, NULL,
                                 NULL, NULL, NULL, NULL );

      pszIpAddres = hb_socketResolveAddr( pszServer, HB_SOCKET_AF_INET );
      if( pszIpAddres == NULL || s_fileConFind( pszIpAddres, iPort ) != conn )
         conn = NULL;
      if( pszIpAddres )
         hb_xfree( pszIpAddres );
   }

   return conn;
}

static PHB_CONCLI s_fileConnect( const char ** pFileName,
                                 const char * pszServer,
                                 int iPort, int iTimeOut, HB_BOOL fNoError,
                                 const char * pszPasswd, int iPassLen,
                                 int iLevel, int iStrategy )
{
   PHB_CONCLI conn;
   char server[ NETIO_SERVERNAME_MAX ];
   char * pszIpAddres;

   s_fileGetConnParam( &pszServer, &iPort, &iTimeOut, &pszPasswd, &iPassLen );

   if( pFileName )
      *pFileName = s_fileDecode( *pFileName, server,
                                 &pszServer, &iPort, &iTimeOut,
                                 &pszPasswd, &iPassLen, &iLevel, &iStrategy );

   if( iLevel == HB_ZLIB_COMPRESSION_DISABLE && iPassLen )
      iLevel = HB_ZLIB_COMPRESSION_DEFAULT;

   pszIpAddres = hb_socketResolveAddr( pszServer, HB_SOCKET_AF_INET );
   if( pszIpAddres == NULL )
      return NULL;

   conn = s_fileConFind( pszIpAddres, iPort );
   if( conn == NULL )
   {
      HB_SOCKET sd = hb_socketOpen( HB_SOCKET_PF_INET, HB_SOCKET_PT_STREAM, 0 );
      if( sd != HB_NO_SOCKET )
      {
         void * pSockAddr;
         unsigned uiLen;

         if( hb_socketInetAddr( &pSockAddr, &uiLen, pszIpAddres, iPort ) )
         {
            hb_socketSetKeepAlive( sd, HB_TRUE );
            if( hb_socketConnect( sd, pSockAddr, uiLen, iTimeOut ) == 0 )
            {
               hb_socketSetNoDelay( sd, HB_TRUE );
               conn = s_fileConNew( sd, pszIpAddres, iPort, iTimeOut,
                                    pszPasswd, iPassLen, iLevel, iStrategy );
               if( conn )
               {
                  HB_BYTE msgbuf[ NETIO_MSGLEN ];
                  HB_U16 len = ( HB_U16 ) strlen( NETIO_LOGINSTRID );

                  HB_PUT_LE_UINT32( &msgbuf[ 0 ], NETIO_LOGIN );
                  HB_PUT_LE_UINT16( &msgbuf[ 4 ], len );
                  memset( msgbuf + 6, '\0', sizeof( msgbuf ) - 6 );

                  if( ! s_fileSendMsg( conn, msgbuf, NETIO_LOGINSTRID, len,
                                       HB_TRUE, fNoError ) ||
                      HB_GET_LE_UINT32( &msgbuf[ 4 ] ) != NETIO_CONNECTED )
                  {
                     s_fileConFree( conn );
                     conn = NULL;
                  }
                  else
                     s_fileConRegister( conn );

                  sd = HB_NO_SOCKET;
               }
            }
            hb_xfree( pSockAddr );
         }
         if( sd != HB_NO_SOCKET )
            hb_socketClose( sd );
      }
   }

   if( conn != NULL && s_defaultInit )
   {
      HB_NETIO_LOCK();
      if( s_defaultInit )
      {
         hb_strncpy( s_defaultConn.server, pszIpAddres,
                     sizeof( s_defaultConn.server ) - 1 );
         s_defaultConn.port = iPort;
         s_defaultConn.timeout = iTimeOut;
         s_defaultConn.level = iLevel;
         s_defaultConn.strategy = iStrategy;
         s_defaultConn.passlen = iPassLen;
         if( iPassLen )
            memcpy( s_defaultConn.passwd, pszPasswd, iPassLen );
         s_defaultInit = HB_FALSE;
      }
      HB_NETIO_UNLOCK();
   }

   hb_xfree( pszIpAddres );

   return conn;
}

static void s_netio_exit( void * cargo )
{
   HB_SYMBOL_UNUSED( cargo );

   while( s_connections )
   {
      PHB_CONCLI conn = s_connections;
      s_connections = conn->next;
      s_fileConFree( conn );
   }

   if( ! s_fInit )
   {
      hb_socketCleanup();
      s_fInit = HB_TRUE;
   }
}

static void s_netio_init( void * cargo )
{
   HB_SYMBOL_UNUSED( cargo );

   if( s_fInit )
   {
      hb_socketInit();
      hb_fileRegisterFull( s_fileMethods() );
      hb_vmAtQuit( s_netio_exit, NULL );
      s_fInit = HB_FALSE;
   }
}

/* netio_Decode( [@]<cFullName>, [@<cServer>], [@<nPort>], [@<nTimeOut>], ;
 *               [@<cPasswd>], [@<nCompressionLevel>], [@<nStrategy>] ) -> <lOK>
 */
HB_FUNC( NETIO_DECODE )
{
   char server[ NETIO_SERVERNAME_MAX ];
   const char * pszFullName = hb_parc( 1 );
   const char * pszServer, * pszPasswd, * pszFile;
   int iPort, iTimeOut, iPassLen, iLevel, iStrategy;

   pszServer = hb_parc( 2 );
   iPort = hb_parni( 3 );
   iTimeOut = hb_parni( 4 );
   pszPasswd = hb_parc( 5 );
   iPassLen = ( int ) hb_parclen( 5 );
   iLevel = hb_parnidef( 6, HB_ZLIB_COMPRESSION_DISABLE );
   iStrategy = hb_parnidef( 7, HB_ZLIB_STRATEGY_DEFAULT );

   s_fileGetConnParam( &pszServer, &iPort, &iTimeOut, &pszPasswd, &iPassLen );

   pszFile = s_fileDecode( pszFullName, server,
                           &pszServer, &iPort, &iTimeOut,
                           &pszPasswd, &iPassLen, &iLevel, &iStrategy );

   if( iLevel == HB_ZLIB_COMPRESSION_DISABLE && iPassLen )
      iLevel = HB_ZLIB_COMPRESSION_DEFAULT;

   hb_storc( pszServer, 2 );
   hb_storni( iPort, 3 );
   hb_storni( iTimeOut, 4 );
   hb_storclen( pszPasswd, iPassLen, 5 );
   hb_storni( iLevel, 6 );
   hb_storni( iStrategy, 7 );
   if( pszFile != pszFullName )
      /* the order is important and 1-st parameter
       * should be assigned at the end
       */
      hb_storc( pszFile, 1 );

   hb_retl( pszFile != pszFullName );
}

/* netio_Connect( [<cServer>], [<nPort>], [<nTimeOut>], ;
 *                [<cPasswd>], [<nCompressionLevel>], [<nStrategy>] ) -> <lOK>
 */
HB_FUNC( NETIO_CONNECT )
{
   const char * pszServer = hb_parc( 1 ),
              * pszPasswd = hb_parc( 4 );
   int iPort = hb_parni( 2 ),
       iTimeOut = hb_parni( 3 ),
       iPassLen = ( int ) hb_parclen( 4 ),
       iLevel = hb_parnidef( 5, HB_ZLIB_COMPRESSION_DISABLE ),
       iStrategy = hb_parnidef( 6, HB_ZLIB_STRATEGY_DEFAULT );
   PHB_CONCLI conn;

   if( iPassLen > NETIO_PASSWD_MAX )
      iPassLen = NETIO_PASSWD_MAX;

   s_netio_init( NULL );

   conn = s_fileConnect( NULL, pszServer, iPort, iTimeOut, HB_TRUE,
                         pszPasswd, iPassLen, iLevel, iStrategy );
   if( conn )
   {
      PHB_CONDATA pConData = ( PHB_CONDATA ) hb_stackGetTSD( &s_conData );

      pConData->timeout = conn->timeout;
      pConData->port = conn->port;
      hb_strncpy( pConData->server, conn->server, sizeof( pConData->server ) - 1 );
      pConData->level = conn->level;
      pConData->strategy = conn->strategy;
      pConData->passlen = conn->passlen;
      if( conn->passlen )
         memcpy( pConData->passwd, conn->passwd, conn->passlen );

      s_fileUsrConnect( conn );
   }

   hb_retl( conn != NULL );
}

static HB_GARBAGE_FUNC( s_concli_destructor )
{
   PHB_CONCLI * conn_ptr = ( PHB_CONCLI * ) Cargo;

   if( *conn_ptr )
   {
      s_fileConClose( *conn_ptr );
      *conn_ptr = NULL;
   }
}

static const HB_GC_FUNCS s_gcConCliFuncs =
{
   s_concli_destructor,
   hb_gcDummyMark
};

static PHB_CONCLI s_connParam( int iParam )
{
   PHB_CONCLI * conn_ptr = ( PHB_CONCLI * )
                           hb_parptrGC( &s_gcConCliFuncs, iParam );

   if( conn_ptr )
   {
      PHB_CONCLI conn = *conn_ptr;
      if( conn )
      {
         hb_atomic_inc( &conn->used );
         return conn;
      }
   }
   return NULL;
}

/* netio_GetConnection( [<cServer>], [<nPort>], [<nTimeOut>], ;
 *                      [<cPasswd>], [<nCompressionLevel>], [<nStrategy>] )
 *       -> <pConnection> | NIL
 */
HB_FUNC( NETIO_GETCONNECTION )
{
   const char * pszServer = hb_parc( 1 ),
              * pszPasswd = hb_parc( 4 );
   int iPort = hb_parni( 2 ),
       iTimeOut = hb_parni( 3 ),
       iPassLen = ( int ) hb_parclen( 4 ),
       iLevel = hb_parnidef( 5, HB_ZLIB_COMPRESSION_DISABLE ),
       iStrategy = hb_parnidef( 6, HB_ZLIB_STRATEGY_DEFAULT );
   PHB_CONCLI conn;

   if( iPassLen > NETIO_PASSWD_MAX )
      iPassLen = NETIO_PASSWD_MAX;

   s_netio_init( NULL );

   conn = s_fileConnect( NULL, pszServer, iPort, iTimeOut, HB_TRUE,
                         pszPasswd, iPassLen, iLevel, iStrategy );
   if( conn )
   {
      PHB_CONCLI * conn_ptr = ( PHB_CONCLI * ) hb_gcAllocate( sizeof( PHB_CONCLI ),
                                                              &s_gcConCliFuncs );
      *conn_ptr = conn;
      hb_retptrGC( conn_ptr );
   }
}

/* netio_Disconnect( [<cServer>], [<nPort>] ) -> <lOK>
 */
HB_FUNC( NETIO_DISCONNECT )
{
   const char * pszServer = hb_parc( 1 );
   char * pszIpAddres;
   int iPort = hb_parni( 2 );
   HB_BOOL fDisconnected = HB_FALSE;

   s_fileGetConnParam( &pszServer, &iPort, NULL, NULL, NULL );
   pszIpAddres = hb_socketResolveAddr( pszServer, HB_SOCKET_AF_INET );
   if( pszIpAddres != NULL )
   {
      fDisconnected = s_fileUsrDisconnect( pszIpAddres, iPort );
      hb_xfree( pszIpAddres );
   }
   hb_retl( fDisconnected );
}

/* netio_TimeOut( <pConnection> [, <nTimeOut>] ) -> [<nTimeOut>]
 */
HB_FUNC( NETIO_TIMEOUT )
{
   PHB_CONCLI conn = s_connParam( 1 );

   if( conn )
   {
      if( s_fileConLock( conn ) )
      {
         hb_retni( conn->timeout );
         if( HB_ISNUM( 2 ) )
            conn->timeout = hb_parni( 2 );
         s_fileConUnlock( conn );
      }
      s_fileConClose( conn );
   }
   else
      hb_errRT_BASE_SubstR( EG_ARG, 3012, NULL, HB_ERR_FUNCNAME, HB_ERR_ARGS_BASEPARAMS );
}

static const char * s_netio_params( int iParam, int iMsg, const char * pszName, HB_U32 * pSize, char ** pFree )
{
   int iPCount = iMsg == NETIO_PROCIS ? 0 : hb_pcount();
   char * data = NULL;
   HB_SIZE size, itmSize;

   size = strlen( pszName ) + 1;

   while( ++iParam <= iPCount )
   {
      char * itmData = hb_itemSerialize( hb_param( iParam, HB_IT_ANY ), HB_SERIALIZE_NUMSIZE, &itmSize );
      if( data == NULL )
         data = ( char * ) memcpy( hb_xgrab( size + itmSize ), pszName, size );
      else
         data = ( char * ) hb_xrealloc( data, size + itmSize );
      memcpy( data + size, itmData, itmSize );
      size += itmSize;
      hb_xfree( itmData );
   }

   *pFree = data;
   *pSize = ( HB_U32 ) size;

   return data ? data : pszName;
}

static HB_BOOL s_netio_procexec( int iMsg, int iType )
{
   HB_BOOL fResult = HB_FALSE;
   const char * pszProcName;
   PHB_CONCLI conn;
   int iParam = 1;

   conn = s_connParam( 1 );
   if( conn )
      ++iParam;
   pszProcName = hb_parc( iParam );
   if( pszProcName )
   {
      if( ! conn )
         conn = s_fileConnect( &pszProcName, NULL, 0, 0, HB_FALSE,
                               NULL, 0, HB_ZLIB_COMPRESSION_DISABLE, 0 );
      if( conn )
      {
         if( s_fileConLock( conn ) )
         {
            HB_BYTE msgbuf[ NETIO_MSGLEN ];
            const char * data;
            char * buffer;
            HB_U32 size;
            int iStreamID = 0;

            data = s_netio_params( iParam, iMsg, pszProcName, &size, &buffer );
            HB_PUT_LE_UINT32( &msgbuf[ 0 ], iMsg );
            HB_PUT_LE_UINT32( &msgbuf[ 4 ], size );
            if( iMsg == NETIO_FUNCCTRL )
            {
               iStreamID = s_fileNewSrvData( conn, iType );
               HB_PUT_LE_UINT32( &msgbuf[ 8 ], iStreamID );
               HB_PUT_LE_UINT32( &msgbuf[ 12 ], iType );
               memset( msgbuf + 16, '\0', sizeof( msgbuf ) - 16 );
            }
            else
               memset( msgbuf + 8, '\0', sizeof( msgbuf ) - 8 );
            fResult = s_fileSendMsg( conn, msgbuf, data, size,
                                     iMsg != NETIO_PROC, HB_FALSE );
            if( fResult && ( iMsg == NETIO_FUNC || iMsg == NETIO_FUNCCTRL ) )
            {
               HB_SIZE nResult = HB_GET_LE_UINT32( &msgbuf[ 4 ] );

               if( nResult > 0 )
               {
                  PHB_ITEM pItem = NULL;
                  HB_SIZE nRecv;

                  if( nResult > size && buffer )
                  {
                     hb_xfree( buffer );
                     buffer = NULL;
                  }
                  if( buffer == NULL )
                     buffer = ( char * ) hb_xgrab( nResult );
                  nRecv = s_fileRecvAll( conn, buffer, ( long ) nResult );
                  if( nResult == nRecv )
                  {
                     data = buffer;
                     pItem = hb_itemDeserialize( &data, &nResult );
                  }
                  if( pItem )
                  {
                     if( iMsg == NETIO_FUNCCTRL )
                     {
                        if( iStreamID == hb_itemGetNI( pItem ) )
                           iStreamID = 0;
                        else
                           hb_itemPutNI( pItem, -1 );
                     }
                     hb_itemReturnRelease( pItem );
                  }
                  else
                  {
                     HB_ERRCODE errOsCode = 0;

                     if( nResult != nRecv )
                        conn->errcode = errOsCode = hb_socketGetError();
                     else
                        conn->errcode = NETIO_ERR_WRONG_PARAM;

                     hb_errRT_NETIO( EG_CORRUPTION, 1008, errOsCode, NULL, HB_ERR_FUNCNAME );
                  }
               }
            }
            if( iStreamID != 0 )
               s_fileCloseSrvData( conn, iStreamID );
            if( buffer )
               hb_xfree( buffer );
            s_fileConUnlock( conn );
         }
      }
   }

   if( conn )
      s_fileConClose( conn );

   return fResult;
}

/* check if function/procedure exists on the server side:
 *
 * netio_ProcExists( <cProcName> ) -> <lExists>
 */
HB_FUNC( NETIO_PROCEXISTS )
{
   hb_retl( s_netio_procexec( NETIO_PROCIS, 0 ) );
}

/* execute function/procedure on server the side,
 * do not wait for confirmation:
 *
 * netio_ProcExec( <cProcName> [, <params,...>] ) -> <lSent>
 */
HB_FUNC( NETIO_PROCEXEC )
{
   hb_retl( s_netio_procexec( NETIO_PROC, 0 ) );
}

/* execute function/procedure on the server side and wait for
 * confirmation:
 *
 * netio_ProcExecW( <cProcName> [, <params,...>] ) -> <lExecuted>
 */
HB_FUNC( NETIO_PROCEXECW )
{
   hb_retl( s_netio_procexec( NETIO_PROCW, 0 ) );
}

/* execute function on the server side and wait for its return value:
 *
 * netio_FuncExec( <cFuncName> [, <params,...>] ) -> <xFuncRetVal>
 */
HB_FUNC( NETIO_FUNCEXEC )
{
   s_netio_procexec( NETIO_FUNC, 0 );
}

/* open communication stream/channel which allow to send data
 * asynchronously from server to client:
 *
 * netio_OpenDataStream( <cStreamFuncName> [, <params,...>] ) -> <nStreamID>
 *
 * it executes on the server side:
 *    <cStreamFuncName>( <pConnSock>, <nStreamID> [, <params,...>] )
 * and then check value returned by above function. If it's equal to
 * <nStreamID> then the communication stream is opened and <nStreamID>
 * is returned to the client.
 * The function returns new stream ID or -1 if the communication stream
 * cannot be set.
 */
HB_FUNC( NETIO_OPENDATASTREAM )
{
   s_netio_procexec( NETIO_FUNCCTRL, NETIO_SRVDATA );
}

/* open communication stream/channel which allow to send data
 * asynchronously from server to client:
 *
 * netio_OpenItemStream( <cStreamFuncName> [, <params,...>] ) -> <nStreamID>
 *
 * it executes on the server side:
 *    <cStreamFuncName>( <pConnSock>, <nStreamID> [, <params,...>] )
 * and then check value returned by above function. If it's equal to
 * <nStreamID> then the communication stream is opened and <nStreamID>
 * is returned to the client.
 * The function returns new stream ID or -1 if the communication stream
 * cannot be set.
 */
HB_FUNC( NETIO_OPENITEMSTREAM )
{
   s_netio_procexec( NETIO_FUNCCTRL, NETIO_SRVITEM );
}

static PHB_CONCLI s_netio_getConn( void )
{
   PHB_CONCLI conn = s_connParam( 2 );

   if( ! conn )
   {
      const char * pszServer = hb_parc( 2 );
      char * pszIpAddres;
      int iPort = hb_parni( 3 );

      s_fileGetConnParam( &pszServer, &iPort, NULL, NULL, NULL );
      pszIpAddres = hb_socketResolveAddr( pszServer, HB_SOCKET_AF_INET );
      if( pszIpAddres != NULL )
      {
         conn = s_fileConFind( pszIpAddres, iPort );
         hb_xfree( pszIpAddres );
      }
   }

   return conn;
}

/* close communication stream/channel:
 *
 * netio_CloseStream( <nStreamID>, [<pConnection>] | [[<cServer>], [<nPort>]] )
 *    -> <lOK>
 */
HB_FUNC( NETIO_CLOSESTREAM )
{
   int iStreamID = hb_parni( 1 );
   HB_BOOL fResult = HB_FALSE;

   if( iStreamID )
   {
      PHB_CONCLI conn = s_netio_getConn();

      if( conn )
      {
         if( s_fileConLock( conn ) )
         {
            fResult = s_fileCloseSrvData( conn, iStreamID );
            if( fResult )
            {
               HB_BYTE msgbuf[ NETIO_MSGLEN ];

               HB_PUT_LE_UINT32( &msgbuf[ 0 ], NETIO_SRVCLOSE );
               HB_PUT_LE_UINT32( &msgbuf[ 4 ], iStreamID );
               memset( msgbuf + 8, '\0', sizeof( msgbuf ) - 8 );
               s_fileSendMsg( conn, msgbuf, NULL, 0, HB_TRUE, HB_FALSE );
            }
            s_fileConUnlock( conn );
         }
         s_fileConClose( conn );
      }
   }
   hb_retl( fResult );
}

/* retrieve data sent from the server by cominication stream
 *
 * netio_GetData( <nStreamID>, [<pConnection>] | [[<cServer>], [<nPort>]] )
 *    -> <aData> | <cData> | NIL
 */
HB_FUNC( NETIO_GETDATA )
{
   int iStreamID = hb_parni( 1 );

   if( iStreamID )
   {
      PHB_CONCLI conn = s_netio_getConn();

      if( conn )
      {
         if( s_fileConLock( conn ) )
         {
            if( s_fileProcessData( conn ) )
            {
               PHB_SRVDATA pSrvData = s_fileFindSrvData( conn, iStreamID, 0 );
               if( pSrvData )
               {
                  if( pSrvData->type == NETIO_SRVITEM )
                  {
                     if( pSrvData->array )
                     {
                        hb_itemReturnForward( pSrvData->array );
                        hb_arrayNew( pSrvData->array, 0 );
                     }
                     else
                        hb_reta( 0 );
                  }
                  else if( pSrvData->type == NETIO_SRVDATA )
                  {
                     hb_retclen( pSrvData->data, pSrvData->size );
                     pSrvData->size = 0;
                  }
               }
            }
            s_fileConUnlock( conn );
         }
         s_fileConClose( conn );
      }
   }
}

/* Client methods
 */
static HB_BOOL s_fileAccept( PHB_FILE_FUNCS pFuncs, const char * pszFileName )
{
   HB_SYMBOL_UNUSED( pFuncs );

   return hb_strnicmp( pszFileName, NETIO_FILE_PREFIX, NETIO_FILE_PREFIX_LEN ) == 0;
}

static HB_BOOL s_fileDirExists( PHB_FILE_FUNCS pFuncs, const char * pszDirName )
{
   HB_BOOL fResult = HB_FALSE;
   PHB_CONCLI conn;

   HB_SYMBOL_UNUSED( pFuncs );

   pszDirName += NETIO_FILE_PREFIX_LEN;

   conn = s_fileConnect( &pszDirName, NULL, 0, 0, HB_FALSE,
                         NULL, 0, HB_ZLIB_COMPRESSION_DISABLE, 0 );
   if( conn )
   {
      if( s_fileConLock( conn ) )
      {
         HB_BYTE msgbuf[ NETIO_MSGLEN ];
         HB_U16 len = ( HB_U16 ) strlen( pszDirName );

         HB_PUT_LE_UINT32( &msgbuf[ 0 ], NETIO_DIREXISTS );
         HB_PUT_LE_UINT16( &msgbuf[ 4 ], len );
         memset( msgbuf + 6, '\0', sizeof( msgbuf ) - 6 );
         fResult = s_fileSendMsg( conn, msgbuf, pszDirName, len, HB_TRUE, HB_FALSE );
         s_fileConUnlock( conn );
      }
      s_fileConClose( conn );
   }

   return fResult;
}

static HB_BOOL s_fileDirMake( PHB_FILE_FUNCS pFuncs, const char * pszDirName )
{
   HB_BOOL fResult = HB_FALSE;
   PHB_CONCLI conn;

   HB_SYMBOL_UNUSED( pFuncs );

   pszDirName += NETIO_FILE_PREFIX_LEN;

   conn = s_fileConnect( &pszDirName, NULL, 0, 0, HB_FALSE,
                         NULL, 0, HB_ZLIB_COMPRESSION_DISABLE, 0 );
   if( conn )
   {
      if( s_fileConLock( conn ) )
      {
         HB_BYTE msgbuf[ NETIO_MSGLEN ];
         HB_U16 len = ( HB_U16 ) strlen( pszDirName );

         HB_PUT_LE_UINT32( &msgbuf[ 0 ], NETIO_DIRMAKE );
         HB_PUT_LE_UINT16( &msgbuf[ 4 ], len );
         memset( msgbuf + 6, '\0', sizeof( msgbuf ) - 6 );
         fResult = s_fileSendMsg( conn, msgbuf, pszDirName, len, HB_TRUE, HB_FALSE );
         s_fileConUnlock( conn );
      }
      s_fileConClose( conn );
   }

   return fResult;
}

static HB_BOOL s_fileDirRemove( PHB_FILE_FUNCS pFuncs, const char * pszDirName )
{
   HB_BOOL fResult = HB_FALSE;
   PHB_CONCLI conn;

   HB_SYMBOL_UNUSED( pFuncs );

   pszDirName += NETIO_FILE_PREFIX_LEN;

   conn = s_fileConnect( &pszDirName, NULL, 0, 0, HB_FALSE,
                         NULL, 0, HB_ZLIB_COMPRESSION_DISABLE, 0 );
   if( conn )
   {
      if( s_fileConLock( conn ) )
      {
         HB_BYTE msgbuf[ NETIO_MSGLEN ];
         HB_U16 len = ( HB_U16 ) strlen( pszDirName );

         HB_PUT_LE_UINT32( &msgbuf[ 0 ], NETIO_DIRREMOVE );
         HB_PUT_LE_UINT16( &msgbuf[ 4 ], len );
         memset( msgbuf + 6, '\0', sizeof( msgbuf ) - 6 );
         fResult = s_fileSendMsg( conn, msgbuf, pszDirName, len, HB_TRUE, HB_FALSE );
         s_fileConUnlock( conn );
      }
      s_fileConClose( conn );
   }

   return fResult;
}

static double s_fileDirSpace( PHB_FILE_FUNCS pFuncs, const char * pszDirName, HB_USHORT uiType )
{
   double dResult = 0.0;
   PHB_CONCLI conn;

   HB_SYMBOL_UNUSED( pFuncs );

   pszDirName += NETIO_FILE_PREFIX_LEN;

   conn = s_fileConnect( &pszDirName, NULL, 0, 0, HB_FALSE,
                         NULL, 0, HB_ZLIB_COMPRESSION_DISABLE, 0 );
   if( conn )
   {
      if( s_fileConLock( conn ) )
      {
         HB_BYTE msgbuf[ NETIO_MSGLEN ];
         HB_U16 len = ( HB_U16 ) strlen( pszDirName );

         HB_PUT_LE_UINT32( &msgbuf[ 0 ], NETIO_DIRSPACE );
         HB_PUT_LE_UINT16( &msgbuf[ 4 ], len );
         HB_PUT_LE_UINT16( &msgbuf[ 6 ], uiType );
         memset( msgbuf + 8, '\0', sizeof( msgbuf ) - 8 );
         if( s_fileSendMsg( conn, msgbuf, pszDirName, len, HB_TRUE, HB_FALSE ) )
         {
            dResult = ( double ) HB_GET_LE_UINT64( &msgbuf[ 4 ] );
            hb_fsSetError( ( HB_ERRCODE ) HB_GET_LE_UINT32( &msgbuf[ 12 ] ) );
         }
         s_fileConUnlock( conn );
      }
      s_fileConClose( conn );
   }

   return dResult;
}

static PHB_ITEM s_fileDirectory( PHB_FILE_FUNCS pFuncs, const char * pszDirSpec, const char * pszAttr )
{
   PHB_ITEM pDirArray = NULL;
   PHB_CONCLI conn;

   HB_SYMBOL_UNUSED( pFuncs );

   pszDirSpec += NETIO_FILE_PREFIX_LEN;
   conn = s_fileConnect( &pszDirSpec, NULL, 0, 0, HB_FALSE,
                         NULL, 0, HB_ZLIB_COMPRESSION_DISABLE, 0 );
   if( conn )
   {
      if( s_fileConLock( conn ) )
      {
         HB_BYTE msgbuf[ NETIO_MSGLEN ];
         HB_U16 len1 = ( HB_U16 ) ( pszDirSpec ? strlen( pszDirSpec ) : 0 );
         HB_U16 len2 = ( HB_U16 ) ( pszAttr ? strlen( pszAttr ) : 0 );
         HB_BYTE * pBuffer = NULL;

         if( len1 + len2 > 0 )
         {
            pBuffer = ( HB_BYTE * ) hb_xgrab( len1 + len2 );
            if( len1 )
               memcpy( pBuffer, pszDirSpec, len1 );
            if( len2 )
               memcpy( pBuffer + len1, pszAttr, len2 );
         }
         HB_PUT_LE_UINT32( &msgbuf[ 0 ], NETIO_DIRECTORY );
         HB_PUT_LE_UINT16( &msgbuf[ 4 ], len1 );
         HB_PUT_LE_UINT16( &msgbuf[ 6 ], len2 );
         memset( msgbuf + 8, '\0', sizeof( msgbuf ) - 8 );
         if( s_fileSendMsg( conn, msgbuf, pBuffer, len1 + len2, HB_TRUE, HB_FALSE ) )
         {
            HB_ERRCODE errCode = ( HB_ERRCODE ) HB_GET_LE_UINT32( &msgbuf[ 8 ] );
            HB_SIZE nResult = HB_GET_LE_UINT32( &msgbuf[ 4 ] ), nRecv = 0;

            if( nResult > 0 )
            {
               char * buffer = ( char * ) hb_xgrab( nResult );
               const char * data = buffer;

               nRecv = s_fileRecvAll( conn, buffer, ( long ) nResult );
               if( nRecv == nResult )
                  pDirArray = hb_itemDeserialize( &data, &nResult );
               hb_xfree( buffer );
            }
            hb_fsSetError( errCode );
            if( pDirArray == NULL )
            {
               HB_ERRCODE errOsCode = 0;

               if( nResult != nRecv )
                  conn->errcode = errOsCode = hb_socketGetError();
               else
                  conn->errcode = NETIO_ERR_WRONG_PARAM;

               hb_errRT_NETIO( EG_CORRUPTION, 1013, errOsCode, NULL, HB_ERR_FUNCNAME );
            }
         }
         if( pBuffer )
            hb_xfree( pBuffer );
         s_fileConUnlock( conn );
      }
      s_fileConClose( conn );
   }

   if( pDirArray == NULL )
      pDirArray = hb_itemArrayNew( 0 );

   return pDirArray;
}

static HB_BOOL s_fileExists( PHB_FILE_FUNCS pFuncs, const char * pszFileName, char * pRetPath )
{
   HB_BOOL fResult = HB_FALSE;
   PHB_CONCLI conn;

   HB_SYMBOL_UNUSED( pFuncs );

   if( pRetPath )
      hb_strncpy( pRetPath, pszFileName, HB_PATH_MAX - 1 );

   pszFileName += NETIO_FILE_PREFIX_LEN;

   conn = s_fileConnect( &pszFileName, NULL, 0, 0, HB_FALSE,
                         NULL, 0, HB_ZLIB_COMPRESSION_DISABLE, 0 );
   if( conn )
   {
      if( s_fileConLock( conn ) )
      {
         HB_BYTE msgbuf[ NETIO_MSGLEN ];
         HB_U16 len = ( HB_U16 ) strlen( pszFileName );

         HB_PUT_LE_UINT32( &msgbuf[ 0 ], NETIO_EXISTS );
         HB_PUT_LE_UINT16( &msgbuf[ 4 ], len );
         memset( msgbuf + 6, '\0', sizeof( msgbuf ) - 6 );
         fResult = s_fileSendMsg( conn, msgbuf, pszFileName, len, HB_TRUE, HB_FALSE );
         s_fileConUnlock( conn );
      }
      s_fileConClose( conn );
   }

   return fResult;
}

static HB_BOOL s_fileDelete( PHB_FILE_FUNCS pFuncs, const char * pszFileName )
{
   HB_BOOL fResult = HB_FALSE;
   PHB_CONCLI conn;

   HB_SYMBOL_UNUSED( pFuncs );

   pszFileName += NETIO_FILE_PREFIX_LEN;

   conn = s_fileConnect( &pszFileName, NULL, 0, 0, HB_FALSE,
                         NULL, 0, HB_ZLIB_COMPRESSION_DISABLE, 0 );
   if( conn )
   {
      if( s_fileConLock( conn ) )
      {
         HB_BYTE msgbuf[ NETIO_MSGLEN ];
         HB_U16 len = ( HB_U16 ) strlen( pszFileName );

         HB_PUT_LE_UINT32( &msgbuf[ 0 ], NETIO_DELETE );
         HB_PUT_LE_UINT16( &msgbuf[ 4 ], len );
         memset( msgbuf + 6, '\0', sizeof( msgbuf ) - 6 );
         fResult = s_fileSendMsg( conn, msgbuf, pszFileName, len, HB_TRUE, HB_FALSE );
         s_fileConUnlock( conn );
      }
      s_fileConClose( conn );
   }

   return fResult;
}

static HB_BOOL s_fileRename( PHB_FILE_FUNCS pFuncs, const char * pszFileName, const char * pszNewName )
{
   HB_BOOL fResult = HB_FALSE;
   PHB_CONCLI conn;

   pszFileName += NETIO_FILE_PREFIX_LEN;
   conn = s_fileConnect( &pszFileName, NULL, 0, 0, HB_FALSE,
                         NULL, 0, HB_ZLIB_COMPRESSION_DISABLE, 0 );
   if( conn )
   {
      fResult = HB_TRUE;

      if( s_fileAccept( pFuncs, pszNewName ) )
      {
         pszNewName += NETIO_FILE_PREFIX_LEN;
         fResult = s_fileConnCheck( conn, &pszNewName, HB_FALSE ) != NULL;
      }

      if( ! fResult )
      {
         conn->errcode = 2;
         hb_fsSetError( conn->errcode );
      }
      else if( s_fileConLock( conn ) )
      {
         HB_BYTE msgbuf[ NETIO_MSGLEN ];
         HB_U16 len1 = ( HB_U16 ) strlen( pszFileName );
         HB_U16 len2 = ( HB_U16 ) strlen( pszNewName );
         HB_BYTE * pBuffer = ( HB_BYTE * ) hb_xgrab( len1 + len2 );

         memcpy( pBuffer, pszFileName, len1 );
         memcpy( pBuffer + len1, pszNewName, len2 );
         HB_PUT_LE_UINT32( &msgbuf[ 0 ], NETIO_RENAME );
         HB_PUT_LE_UINT16( &msgbuf[ 4 ], len1 );
         HB_PUT_LE_UINT16( &msgbuf[ 6 ], len2 );
         memset( msgbuf + 8, '\0', sizeof( msgbuf ) - 8 );
         fResult = s_fileSendMsg( conn, msgbuf, pBuffer, len1 + len2,
                                  HB_TRUE, HB_FALSE );
         hb_xfree( pBuffer );
         s_fileConUnlock( conn );
      }
      s_fileConClose( conn );
   }

   return fResult;
}

static HB_BOOL s_fileCopy( PHB_FILE_FUNCS pFuncs, const char * pszSrcFile, const char * pszDstFile )
{
   HB_BOOL fResult = HB_FALSE;
   const char * pszSource = pszSrcFile + NETIO_FILE_PREFIX_LEN;
   const char * pszDestin = pszDstFile + NETIO_FILE_PREFIX_LEN;
   PHB_CONCLI conn;

   if( ! s_fileAccept( pFuncs, pszDstFile ) )
      return hb_fsCopy( pszSrcFile, pszDstFile );

   conn = s_fileConnect( &pszSource, NULL, 0, 0, HB_FALSE,
                         NULL, 0, HB_ZLIB_COMPRESSION_DISABLE, 0 );
   if( conn )
   {
      if( s_fileConnCheck( conn, &pszDestin, HB_TRUE ) == NULL )
         fResult = hb_fsCopy( pszSrcFile, pszDstFile );
      else if( s_fileConLock( conn ) )
      {
         HB_BYTE msgbuf[ NETIO_MSGLEN ];
         HB_U16 len1 = ( HB_U16 ) strlen( pszSource );
         HB_U16 len2 = ( HB_U16 ) strlen( pszDestin );
         HB_BYTE * pBuffer = ( HB_BYTE * ) hb_xgrab( len1 + len2 );

         memcpy( pBuffer, pszSource, len1 );
         memcpy( pBuffer + len1, pszDestin, len2 );
         HB_PUT_LE_UINT32( &msgbuf[ 0 ], NETIO_COPY );
         HB_PUT_LE_UINT16( &msgbuf[ 4 ], len1 );
         HB_PUT_LE_UINT16( &msgbuf[ 6 ], len2 );
         memset( msgbuf + 8, '\0', sizeof( msgbuf ) - 8 );
         fResult = s_fileSendMsg( conn, msgbuf, pBuffer, len1 + len2,
                                  HB_TRUE, HB_FALSE );
         hb_xfree( pBuffer );
         s_fileConUnlock( conn );
      }
      s_fileConClose( conn );
   }

   return fResult;
}

static HB_BOOL s_fileAttrGet( PHB_FILE_FUNCS pFuncs, const char * pszFileName, HB_FATTR * pulAttr )
{
   HB_BOOL fResult = HB_FALSE;
   PHB_CONCLI conn;

   HB_SYMBOL_UNUSED( pFuncs );

   pszFileName += NETIO_FILE_PREFIX_LEN;

   conn = s_fileConnect( &pszFileName, NULL, 0, 0, HB_FALSE,
                         NULL, 0, HB_ZLIB_COMPRESSION_DISABLE, 0 );
   if( conn )
   {
      if( s_fileConLock( conn ) )
      {
         HB_BYTE msgbuf[ NETIO_MSGLEN ];
         HB_U16 len = ( HB_U16 ) strlen( pszFileName );

         HB_PUT_LE_UINT32( &msgbuf[ 0 ], NETIO_ATTRGET );
         HB_PUT_LE_UINT16( &msgbuf[ 4 ], len );
         memset( msgbuf + 6, '\0', sizeof( msgbuf ) - 6 );
         if( s_fileSendMsg( conn, msgbuf, pszFileName, len, HB_TRUE, HB_FALSE ) )
         {
            * pulAttr = HB_GET_LE_UINT32( &msgbuf[ 4 ] );
            fResult = HB_TRUE;
         }
         s_fileConUnlock( conn );
      }
      s_fileConClose( conn );
   }

   return fResult;
}

static HB_BOOL s_fileAttrSet( PHB_FILE_FUNCS pFuncs, const char * pszFileName, HB_FATTR ulAttr )
{
   HB_BOOL fResult = HB_FALSE;
   PHB_CONCLI conn;

   HB_SYMBOL_UNUSED( pFuncs );

   pszFileName += NETIO_FILE_PREFIX_LEN;

   conn = s_fileConnect( &pszFileName, NULL, 0, 0, HB_FALSE,
                         NULL, 0, HB_ZLIB_COMPRESSION_DISABLE, 0 );
   if( conn )
   {
      if( s_fileConLock( conn ) )
      {
         HB_BYTE msgbuf[ NETIO_MSGLEN ];
         HB_U16 len = ( HB_U16 ) strlen( pszFileName );

         HB_PUT_LE_UINT32( &msgbuf[ 0 ], NETIO_ATTRSET );
         HB_PUT_LE_UINT16( &msgbuf[ 4 ], len );
         HB_PUT_LE_UINT32( &msgbuf[ 6 ], ulAttr );
         memset( msgbuf + 10, '\0', sizeof( msgbuf ) - 10 );
         fResult = s_fileSendMsg( conn, msgbuf, pszFileName, len, HB_TRUE, HB_FALSE );
         s_fileConUnlock( conn );
      }
      s_fileConClose( conn );
   }

   return fResult;
}

static HB_BOOL s_fileTimeGet( PHB_FILE_FUNCS pFuncs, const char * pszFileName, long * plJulian, long * plMillisec )
{
   HB_BOOL fResult = HB_FALSE;
   PHB_CONCLI conn;

   HB_SYMBOL_UNUSED( pFuncs );

   pszFileName += NETIO_FILE_PREFIX_LEN;

   conn = s_fileConnect( &pszFileName, NULL, 0, 0, HB_FALSE,
                         NULL, 0, HB_ZLIB_COMPRESSION_DISABLE, 0 );
   if( conn )
   {
      if( s_fileConLock( conn ) )
      {
         HB_BYTE msgbuf[ NETIO_MSGLEN ];
         HB_U16 len = ( HB_U16 ) strlen( pszFileName );

         HB_PUT_LE_UINT32( &msgbuf[ 0 ], NETIO_FTIMEGET );
         HB_PUT_LE_UINT16( &msgbuf[ 4 ], len );
         memset( msgbuf + 6, '\0', sizeof( msgbuf ) - 6 );
         if( s_fileSendMsg( conn, msgbuf, pszFileName, len, HB_TRUE, HB_FALSE ) )
         {
            * plJulian   = HB_GET_LE_UINT32( &msgbuf[ 4 ] );
            * plMillisec = HB_GET_LE_UINT32( &msgbuf[ 8 ] );
            fResult = HB_TRUE;
         }
         s_fileConUnlock( conn );
      }
      s_fileConClose( conn );
   }

   return fResult;
}

static HB_BOOL s_fileTimeSet( PHB_FILE_FUNCS pFuncs, const char * pszFileName, long lJulian, long lMillisec )
{
   HB_BOOL fResult = HB_FALSE;
   PHB_CONCLI conn;

   HB_SYMBOL_UNUSED( pFuncs );

   pszFileName += NETIO_FILE_PREFIX_LEN;

   conn = s_fileConnect( &pszFileName, NULL, 0, 0, HB_FALSE,
                         NULL, 0, HB_ZLIB_COMPRESSION_DISABLE, 0 );
   if( conn )
   {
      if( s_fileConLock( conn ) )
      {
         HB_BYTE msgbuf[ NETIO_MSGLEN ];
         HB_U16 len = ( HB_U16 ) strlen( pszFileName );

         HB_PUT_LE_UINT32( &msgbuf[  0 ], NETIO_FTIMESET );
         HB_PUT_LE_UINT16( &msgbuf[  4 ], len );
         HB_PUT_LE_UINT32( &msgbuf[  6 ], lJulian );
         HB_PUT_LE_UINT32( &msgbuf[ 10 ], lMillisec );
         memset( msgbuf + 14, '\0', sizeof( msgbuf ) - 14 );
         fResult = s_fileSendMsg( conn, msgbuf, pszFileName, len, HB_TRUE, HB_FALSE );
         s_fileConUnlock( conn );
      }
      s_fileConClose( conn );
   }

   return fResult;
}

static HB_BOOL s_fileLink( PHB_FILE_FUNCS pFuncs, const char * pszExisting, const char * pszNewName )
{
   HB_BOOL fResult = HB_FALSE;
   PHB_CONCLI conn;

   pszExisting += NETIO_FILE_PREFIX_LEN;
   conn = s_fileConnect( &pszExisting, NULL, 0, 0, HB_FALSE,
                         NULL, 0, HB_ZLIB_COMPRESSION_DISABLE, 0 );
   if( conn )
   {
      fResult = HB_TRUE;

      if( s_fileAccept( pFuncs, pszNewName ) )
      {
         pszNewName += NETIO_FILE_PREFIX_LEN;
         fResult = s_fileConnCheck( conn, &pszNewName, HB_FALSE ) != NULL;
      }

      if( ! fResult )
      {
         conn->errcode = 2;
         hb_fsSetError( conn->errcode );
      }
      else if( s_fileConLock( conn ) )
      {
         HB_BYTE msgbuf[ NETIO_MSGLEN ];
         HB_U16 len1 = ( HB_U16 ) strlen( pszExisting );
         HB_U16 len2 = ( HB_U16 ) strlen( pszNewName );
         HB_BYTE * pBuffer = ( HB_BYTE * ) hb_xgrab( len1 + len2 );

         memcpy( pBuffer, pszExisting, len1 );
         memcpy( pBuffer + len1, pszNewName, len2 );
         HB_PUT_LE_UINT32( &msgbuf[ 0 ], NETIO_LINK );
         HB_PUT_LE_UINT16( &msgbuf[ 4 ], len1 );
         HB_PUT_LE_UINT16( &msgbuf[ 6 ], len2 );
         memset( msgbuf + 8, '\0', sizeof( msgbuf ) - 8 );
         fResult = s_fileSendMsg( conn, msgbuf, pBuffer, len1 + len2,
                                  HB_TRUE, HB_FALSE );
         hb_xfree( pBuffer );
         s_fileConUnlock( conn );
      }
      s_fileConClose( conn );
   }

   return fResult;
}

static HB_BOOL s_fileLinkSym( PHB_FILE_FUNCS pFuncs, const char * pszTarget, const char * pszNewName )
{
   HB_BOOL fResult = HB_FALSE;
   PHB_CONCLI conn;

   pszTarget += NETIO_FILE_PREFIX_LEN;
   conn = s_fileConnect( &pszTarget, NULL, 0, 0, HB_FALSE,
                         NULL, 0, HB_ZLIB_COMPRESSION_DISABLE, 0 );
   if( conn )
   {
      fResult = HB_TRUE;

      if( s_fileAccept( pFuncs, pszNewName ) )
      {
         pszNewName += NETIO_FILE_PREFIX_LEN;
         fResult = s_fileConnCheck( conn, &pszNewName, HB_FALSE ) != NULL;
      }

      if( ! fResult )
      {
         conn->errcode = 2;
         hb_fsSetError( conn->errcode );
      }
      else if( s_fileConLock( conn ) )
      {
         HB_BYTE msgbuf[ NETIO_MSGLEN ];
         HB_U16 len1 = ( HB_U16 ) strlen( pszTarget );
         HB_U16 len2 = ( HB_U16 ) strlen( pszNewName );
         HB_BYTE * pBuffer = ( HB_BYTE * ) hb_xgrab( len1 + len2 );

         memcpy( pBuffer, pszTarget, len1 );
         memcpy( pBuffer + len1, pszNewName, len2 );
         HB_PUT_LE_UINT32( &msgbuf[ 0 ], NETIO_LINKSYM );
         HB_PUT_LE_UINT16( &msgbuf[ 4 ], len1 );
         HB_PUT_LE_UINT16( &msgbuf[ 6 ], len2 );
         memset( msgbuf + 8, '\0', sizeof( msgbuf ) - 8 );
         fResult = s_fileSendMsg( conn, msgbuf, pBuffer, len1 + len2,
                                  HB_TRUE, HB_FALSE );
         hb_xfree( pBuffer );
         s_fileConUnlock( conn );
      }
      s_fileConClose( conn );
   }

   return fResult;
}

static char * s_fileLinkRead( PHB_FILE_FUNCS pFuncs, const char * pszFileName )
{
   char * pszResult = NULL;
   PHB_CONCLI conn;

   HB_SYMBOL_UNUSED( pFuncs );

   pszFileName += NETIO_FILE_PREFIX_LEN;
   conn = s_fileConnect( &pszFileName, NULL, 0, 0, HB_FALSE,
                         NULL, 0, HB_ZLIB_COMPRESSION_DISABLE, 0 );
   if( conn )
   {
      if( s_fileConLock( conn ) )
      {
         HB_BYTE msgbuf[ NETIO_MSGLEN ];
         HB_U16 len = ( HB_U16 ) strlen( pszFileName );

         HB_PUT_LE_UINT32( &msgbuf[ 0 ], NETIO_LINKREAD );
         HB_PUT_LE_UINT16( &msgbuf[ 4 ], len );
         memset( msgbuf + 6, '\0', sizeof( msgbuf ) - 6 );
         if( s_fileSendMsg( conn, msgbuf, pszFileName, len, HB_TRUE, HB_FALSE ) )
         {
            HB_SIZE nResult = HB_GET_LE_UINT32( &msgbuf[ 4 ] ), nRecv = 0;
            HB_ERRCODE errCode = ( HB_ERRCODE ) HB_GET_LE_UINT32( &msgbuf[ 8 ] );

            if( nResult > 0 )
            {
               pszResult = ( char * ) hb_xgrab( nResult + 1 );
               nRecv = s_fileRecvAll( conn, pszResult, ( long ) nResult );
               if( nRecv != nResult )
               {
                  hb_xfree( pszResult );
                  pszResult = NULL;
               }
               else
                  pszResult[ nResult ] = '\0';
            }
            if( nRecv != nResult )
            {
               conn->errcode = hb_socketGetError();
               hb_errRT_NETIO( EG_CORRUPTION, 1014, conn->errcode, NULL, HB_ERR_FUNCNAME );
            }
            hb_fsSetError( errCode );
         }
         s_fileConUnlock( conn );
      }
      s_fileConClose( conn );
   }

   return pszResult;
}

static PHB_FILE s_fileOpen( PHB_FILE_FUNCS pFuncs, const char * pszFileName,
                            const char * pDefExt, HB_FATTR nExFlags,
                            const char * pPaths, PHB_ITEM pError )
{
   PHB_FILE pFile = NULL;
   PHB_CONCLI conn;
   const char * pszFile = pszFileName + NETIO_FILE_PREFIX_LEN;

   HB_SYMBOL_UNUSED( pFuncs );
   HB_SYMBOL_UNUSED( pPaths );

   conn = s_fileConnect( &pszFile, NULL, 0, 0, HB_FALSE,
                         NULL, 0, HB_ZLIB_COMPRESSION_DISABLE, 0 );
   if( conn )
   {
      if( s_fileConLock( conn ) )
      {
         HB_BYTE msgbuf[ NETIO_MSGLEN ];
         HB_U16 len = ( HB_U16 ) strlen( pszFile );

         if( nExFlags & 0xFFFF0000 )
         {
            HB_PUT_LE_UINT32( &msgbuf[ 0 ], NETIO_OPEN2 );
            HB_PUT_LE_UINT16( &msgbuf[ 4 ], len );
            HB_PUT_LE_UINT32( &msgbuf[ 6 ], nExFlags );
            memset( msgbuf + 10, '\0', sizeof( msgbuf ) - 10 );
            if( pDefExt )
               hb_strncpy( ( char * ) &msgbuf[ 10 ],
                           ( const char * ) pDefExt, sizeof( msgbuf ) - 11 );
         }
         else
         {
            HB_PUT_LE_UINT32( &msgbuf[ 0 ], NETIO_OPEN );
            HB_PUT_LE_UINT16( &msgbuf[ 4 ], len );
            HB_PUT_LE_UINT16( &msgbuf[ 6 ], ( HB_U16 ) nExFlags );
            memset( msgbuf + 8, '\0', sizeof( msgbuf ) - 8 );
            if( pDefExt )
               hb_strncpy( ( char * ) &msgbuf[ 8 ],
                           ( const char * ) pDefExt, sizeof( msgbuf ) - 9 );
         }

         if( s_fileSendMsg( conn, msgbuf, pszFile, len, HB_TRUE, HB_FALSE ) )
         {
            pFile = ( PHB_FILE ) hb_xgrab( sizeof( HB_FILE ) );
            pFile->pFuncs = s_fileMethods();
            pFile->conn = conn;
            pFile->fd = HB_GET_LE_UINT16( &msgbuf[ 4 ] );
         }
         s_fileConUnlock( conn );
      }

      if( ! pFile )
         s_fileConClose( conn );
   }

   if( pError )
   {
      hb_errPutFileName( pError, pszFileName );
      if( pFile == NULL )
      {
         hb_errPutOsCode( pError, hb_fsError() );
         hb_errPutGenCode( pError, ( HB_ERRCODE ) ( ( nExFlags & FXO_TRUNCATE ) ? EG_CREATE : EG_OPEN ) );
      }
   }

   return pFile;
}

static void s_fileClose( PHB_FILE pFile )
{
   if( s_fileConLock( pFile->conn ) )
   {
      HB_BYTE msgbuf[ NETIO_MSGLEN ];

      HB_PUT_LE_UINT32( &msgbuf[ 0 ], NETIO_CLOSE );
      HB_PUT_LE_UINT16( &msgbuf[ 4 ], pFile->fd );
      memset( msgbuf + 6, '\0', sizeof( msgbuf ) - 6 );
      s_fileSendMsg( pFile->conn, msgbuf, NULL, 0, HB_TRUE, HB_FALSE );
      s_fileConUnlock( pFile->conn );
   }
   s_fileConClose( pFile->conn );
   hb_xfree( pFile );
}

static HB_BOOL s_fileLock( PHB_FILE pFile, HB_FOFFSET ulStart, HB_FOFFSET ulLen,
                           int iType )
{
   HB_BOOL fResult = HB_FALSE;

   if( s_fileConLock( pFile->conn ) )
   {
      HB_BYTE msgbuf[ NETIO_MSGLEN ];
      HB_BOOL fUnLock = ( iType & FL_MASK ) == FL_UNLOCK;

      HB_PUT_LE_UINT32( &msgbuf[  0 ], fUnLock ? NETIO_UNLOCK : NETIO_LOCK );
      HB_PUT_LE_UINT16( &msgbuf[  4 ], pFile->fd );
      HB_PUT_LE_UINT64( &msgbuf[  6 ], ulStart );
      HB_PUT_LE_UINT64( &msgbuf[ 14 ], ulLen );
      HB_PUT_LE_UINT16( &msgbuf[ 22 ], ( HB_USHORT ) iType );
#if NETIO_MSGLEN > 24
      memset( msgbuf + 24, '\0', sizeof( msgbuf ) - 24 );
#endif

      fResult = s_fileSendMsg( pFile->conn, msgbuf, NULL, 0, ! fUnLock, HB_FALSE );
      s_fileConUnlock( pFile->conn );
   }

   return fResult;
}

static int s_fileLockTest( PHB_FILE pFile, HB_FOFFSET ulStart, HB_FOFFSET ulLen,
                           int iType )
{
   int iResult = -1;

   if( s_fileConLock( pFile->conn ) )
   {
      HB_BYTE msgbuf[ NETIO_MSGLEN ];

      HB_PUT_LE_UINT32( &msgbuf[ 0 ], NETIO_TESTLOCK );
      HB_PUT_LE_UINT16( &msgbuf[ 4 ], pFile->fd );
      HB_PUT_LE_UINT64( &msgbuf[ 6 ], ulStart );
      HB_PUT_LE_UINT64( &msgbuf[ 14 ], ulLen );
      HB_PUT_LE_UINT16( &msgbuf[ 22 ], ( HB_USHORT ) iType );
#if NETIO_MSGLEN > 24
      memset( msgbuf + 24, '\0', sizeof( msgbuf ) - 24 );
#endif

      if( s_fileSendMsg( pFile->conn, msgbuf, NULL, 0, HB_TRUE, HB_FALSE ) )
         iResult = HB_GET_LE_INT32( &msgbuf[ 4 ] );

      s_fileConUnlock( pFile->conn );
   }

   return iResult;
}

static HB_SIZE s_fileRead( PHB_FILE pFile, void * data, HB_SIZE ulSize,
                           HB_MAXINT timeout )
{
   HB_SIZE ulResult = 0;

   if( s_fileConLock( pFile->conn ) )
   {
      HB_BYTE msgbuf[ NETIO_MSGLEN ];

      HB_PUT_LE_UINT32( &msgbuf[  0 ], NETIO_READ );
      HB_PUT_LE_UINT16( &msgbuf[  4 ], pFile->fd );
      HB_PUT_LE_UINT32( &msgbuf[  6 ], ulSize );
      HB_PUT_LE_UINT64( &msgbuf[ 10 ], timeout );
      memset( msgbuf + 18, '\0', sizeof( msgbuf ) - 18 );

      if( s_fileSendMsg( pFile->conn, msgbuf, NULL, 0, HB_TRUE, HB_FALSE ) )
      {
         HB_ERRCODE errCode = ( HB_ERRCODE ) HB_GET_LE_UINT32( &msgbuf[ 8 ] );
         ulResult = HB_GET_LE_UINT32( &msgbuf[ 4 ] );
         if( ulResult > 0 && ulResult != ( HB_SIZE ) FS_ERROR )
         {
            if( ulResult > ulSize ) /* error, it should not happen, enemy attack? */
            {
               pFile->conn->errcode = errCode = NETIO_ERR_WRONG_FILE_SIZE;
               hb_errRT_NETIO( EG_DATAWIDTH, 1011, 0, NULL, HB_ERR_FUNCNAME );
               ulResult = 0;
            }
            else if( s_fileRecvAll( pFile->conn, data, ( long ) ulResult ) != ( long ) ulResult )
            {
               pFile->conn->errcode = hb_socketGetError();
               errCode = NETIO_ERR_READ;
               hb_errRT_NETIO( EG_READ, 1012, pFile->conn->errcode, NULL, HB_ERR_FUNCNAME );
            }
         }
         hb_fsSetError( errCode );
      }
      s_fileConUnlock( pFile->conn );
   }

   return ulResult;
}

static HB_SIZE s_fileWrite( PHB_FILE pFile, const void * data, HB_SIZE ulSize,
                            HB_MAXINT timeout )
{
   HB_SIZE ulResult = 0;

   if( s_fileConLock( pFile->conn ) )
   {
      HB_BYTE msgbuf[ NETIO_MSGLEN ];

      HB_PUT_LE_UINT32( &msgbuf[  0 ], NETIO_WRITE );
      HB_PUT_LE_UINT16( &msgbuf[  4 ], pFile->fd );
      HB_PUT_LE_UINT32( &msgbuf[  6 ], ( long ) ulSize );
      HB_PUT_LE_UINT64( &msgbuf[ 10 ], timeout );
      memset( msgbuf + 18, '\0', sizeof( msgbuf ) - 18 );

      if( s_fileSendMsg( pFile->conn, msgbuf, data, ( long ) ulSize, HB_TRUE, HB_FALSE ) )
      {
         ulResult = HB_GET_LE_UINT32( &msgbuf[ 4 ] );
         hb_fsSetError( ( HB_ERRCODE ) HB_GET_LE_UINT32( &msgbuf[ 8 ] ) );
      }
      s_fileConUnlock( pFile->conn );
   }

   return ulResult;
}

static HB_SIZE s_fileReadAt( PHB_FILE pFile, void * data, HB_SIZE ulSize,
                             HB_FOFFSET llOffset )
{
   HB_SIZE ulResult = 0;

   if( s_fileConLock( pFile->conn ) )
   {
      HB_BYTE msgbuf[ NETIO_MSGLEN ];

      HB_PUT_LE_UINT32( &msgbuf[  0 ], NETIO_READAT );
      HB_PUT_LE_UINT16( &msgbuf[  4 ], pFile->fd );
      HB_PUT_LE_UINT32( &msgbuf[  6 ], ulSize );
      HB_PUT_LE_UINT64( &msgbuf[ 10 ], llOffset );
      memset( msgbuf + 18, '\0', sizeof( msgbuf ) - 18 );

      if( s_fileSendMsg( pFile->conn, msgbuf, NULL, 0, HB_TRUE, HB_FALSE ) )
      {
         HB_ERRCODE errCode = ( HB_ERRCODE ) HB_GET_LE_UINT32( &msgbuf[ 8 ] );
         ulResult = HB_GET_LE_UINT32( &msgbuf[ 4 ] );
         if( ulResult > 0 && ulResult != ( HB_SIZE ) FS_ERROR )
         {
            if( ulResult > ulSize ) /* error, it should not happen, enemy attack? */
            {
               pFile->conn->errcode = errCode = NETIO_ERR_WRONG_FILE_SIZE;
               hb_errRT_NETIO( EG_DATAWIDTH, 1009, 0, NULL, HB_ERR_FUNCNAME );
               ulResult = 0;
            }
            else if( s_fileRecvAll( pFile->conn, data, ( long ) ulResult ) != ( long ) ulResult )
            {
               pFile->conn->errcode = hb_socketGetError();
               errCode = NETIO_ERR_READ;
               hb_errRT_NETIO( EG_READ, 1010, pFile->conn->errcode, NULL, HB_ERR_FUNCNAME );
            }
         }
         hb_fsSetError( errCode );
      }
      s_fileConUnlock( pFile->conn );
   }

   return ulResult;
}

static HB_SIZE s_fileWriteAt( PHB_FILE pFile, const void * data, HB_SIZE ulSize,
                              HB_FOFFSET llOffset )
{
   HB_SIZE ulResult = 0;

   if( s_fileConLock( pFile->conn ) )
   {
      HB_BYTE msgbuf[ NETIO_MSGLEN ];

      HB_PUT_LE_UINT32( &msgbuf[  0 ], NETIO_WRITEAT );
      HB_PUT_LE_UINT16( &msgbuf[  4 ], pFile->fd );
      HB_PUT_LE_UINT32( &msgbuf[  6 ], ( long ) ulSize );
      HB_PUT_LE_UINT64( &msgbuf[ 10 ], llOffset );
      memset( msgbuf + 18, '\0', sizeof( msgbuf ) - 18 );

      if( s_fileSendMsg( pFile->conn, msgbuf, data, ( long ) ulSize, HB_TRUE, HB_FALSE ) )
      {
         ulResult = HB_GET_LE_UINT32( &msgbuf[ 4 ] );
         hb_fsSetError( ( HB_ERRCODE ) HB_GET_LE_UINT32( &msgbuf[ 8 ] ) );
      }
      s_fileConUnlock( pFile->conn );
   }

   return ulResult;
}

static HB_BOOL s_fileTruncAt( PHB_FILE pFile, HB_FOFFSET llOffset )
{
   HB_BOOL fResult = HB_FALSE;

   if( s_fileConLock( pFile->conn ) )
   {
      HB_BYTE msgbuf[ NETIO_MSGLEN ];

      HB_PUT_LE_UINT32( &msgbuf[ 0 ], NETIO_TRUNC );
      HB_PUT_LE_UINT16( &msgbuf[ 4 ], pFile->fd );
      HB_PUT_LE_UINT64( &msgbuf[ 6 ], llOffset );
      memset( msgbuf + 14, '\0', sizeof( msgbuf ) - 14 );

      fResult = s_fileSendMsg( pFile->conn, msgbuf, NULL, 0, HB_TRUE, HB_FALSE );
      s_fileConUnlock( pFile->conn );
   }

   return fResult;
}

static HB_FOFFSET s_fileSeek( PHB_FILE pFile, HB_FOFFSET llOffset, HB_USHORT uiFlags )
{
   HB_FOFFSET llResult = 0;

   if( s_fileConLock( pFile->conn ) )
   {
      HB_BYTE msgbuf[ NETIO_MSGLEN ];

      HB_PUT_LE_UINT32( &msgbuf[  0 ], NETIO_SEEK );
      HB_PUT_LE_UINT16( &msgbuf[  4 ], pFile->fd );
      HB_PUT_LE_UINT64( &msgbuf[  6 ], llOffset );
      HB_PUT_LE_UINT16( &msgbuf[ 14 ], uiFlags );
      memset( msgbuf + 16, '\0', sizeof( msgbuf ) - 16 );

      if( s_fileSendMsg( pFile->conn, msgbuf, NULL, 0, HB_TRUE, HB_FALSE ) )
      {
         llResult = HB_GET_LE_UINT64( &msgbuf[ 4 ] );
         hb_fsSetError( ( HB_ERRCODE ) HB_GET_LE_UINT32( &msgbuf[ 12 ] ) );
      }
      s_fileConUnlock( pFile->conn );
   }

   return llResult;
}

static HB_FOFFSET s_fileSize( PHB_FILE pFile )
{
   HB_FOFFSET llOffset = 0;

   if( s_fileConLock( pFile->conn ) )
   {
      HB_BYTE msgbuf[ NETIO_MSGLEN ];

      HB_PUT_LE_UINT32( msgbuf, NETIO_SIZE );
      HB_PUT_LE_UINT16( &msgbuf[ 4 ], pFile->fd );
      memset( msgbuf + 6, '\0', sizeof( msgbuf ) - 6 );

      if( s_fileSendMsg( pFile->conn, msgbuf, NULL, 0, HB_TRUE, HB_FALSE ) )
      {
         llOffset = HB_GET_LE_UINT64( &msgbuf[ 4 ] );
         hb_fsSetError( ( HB_ERRCODE ) HB_GET_LE_UINT32( &msgbuf[ 12 ] ) );
      }
      s_fileConUnlock( pFile->conn );
   }

   return llOffset;
}

static HB_BOOL s_fileEof( PHB_FILE pFile )
{
   HB_BOOL fEof = HB_TRUE;

   if( s_fileConLock( pFile->conn ) )
   {
      HB_BYTE msgbuf[ NETIO_MSGLEN ];

      HB_PUT_LE_UINT32( msgbuf, NETIO_EOF );
      HB_PUT_LE_UINT16( &msgbuf[ 4 ], pFile->fd );
      memset( msgbuf + 6, '\0', sizeof( msgbuf ) - 6 );

      if( s_fileSendMsg( pFile->conn, msgbuf, NULL, 0, HB_TRUE, HB_FALSE ) )
      {
         fEof = HB_GET_LE_UINT16( &msgbuf[ 4 ] ) != 0;
         hb_fsSetError( ( HB_ERRCODE ) HB_GET_LE_UINT32( &msgbuf[ 8 ] ) );
      }
      s_fileConUnlock( pFile->conn );
   }

   return fEof;
}

static void s_fileFlush( PHB_FILE pFile, HB_BOOL fDirty )
{
   HB_SYMBOL_UNUSED( pFile );
   HB_SYMBOL_UNUSED( fDirty );
}

static void s_fileCommit( PHB_FILE pFile )
{
   if( s_fileConLock( pFile->conn ) )
   {
      HB_BYTE msgbuf[ NETIO_MSGLEN ];

      HB_PUT_LE_UINT32( msgbuf, NETIO_COMMIT );
      HB_PUT_LE_UINT16( &msgbuf[ 4 ], pFile->fd );
      memset( msgbuf + 6, '\0', sizeof( msgbuf ) - 6 );

      s_fileSendMsg( pFile->conn, msgbuf, NULL, 0, HB_FALSE, HB_FALSE );
      s_fileConUnlock( pFile->conn );
   }
}

static HB_BOOL s_fileConfigure( PHB_FILE pFile, int iIndex, PHB_ITEM pValue )
{
   HB_BOOL fResult = HB_FALSE;

   if( s_fileConLock( pFile->conn ) )
   {
      HB_BYTE msgbuf[ NETIO_MSGLEN ];
      HB_SIZE itmSize = 0;
      char * itmData = NULL;

      if( pValue )
         itmData = hb_itemSerialize( pValue, HB_SERIALIZE_NUMSIZE, &itmSize );

      HB_PUT_LE_UINT32( &msgbuf[ 0 ], NETIO_CONFIGURE );
      HB_PUT_LE_UINT16( &msgbuf[ 4 ], pFile->fd );
      HB_PUT_LE_UINT32( &msgbuf[ 6 ], itmSize );
      HB_PUT_LE_UINT32( &msgbuf[ 10 ], iIndex );
      memset( msgbuf + 14, '\0', sizeof( msgbuf ) - 14 );

      hb_itemClear( pValue );

      if( s_fileSendMsg( pFile->conn, msgbuf, itmData, ( long ) itmSize, HB_TRUE, HB_FALSE ) )
      {
         HB_ERRCODE errCode = ( HB_ERRCODE ) HB_GET_LE_UINT32( &msgbuf[ 12 ] );
         HB_SIZE nResult = HB_GET_LE_UINT32( &msgbuf[ 4 ] ), nRecv = 0;

         fResult = HB_GET_LE_UINT32( &msgbuf[ 8 ] ) != 0;
         if( nResult > 0 )
         {
            char * buffer = ( char * ) hb_xgrab( nResult );
            const char * data = buffer;

            nRecv = s_fileRecvAll( pFile->conn, buffer, ( long ) nResult );
            if( nRecv == nResult && pValue )
            {
               PHB_ITEM pResult = hb_itemDeserialize( &data, &nResult );

               if( pResult )
               {
                  hb_itemMove( pValue, pResult );
                  hb_itemRelease( pResult );
               }
            }
            hb_xfree( buffer );
         }
         hb_fsSetError( errCode );
         if( nRecv != nResult )
         {
            pFile->conn->errcode = hb_socketGetError();
            hb_errRT_NETIO( EG_CORRUPTION, 1015, pFile->conn->errcode, NULL, HB_ERR_FUNCNAME );
            fResult = HB_FALSE;
         }
      }
      if( itmData )
         hb_xfree( itmData );
      s_fileConUnlock( pFile->conn );
   }

   return fResult;
}

static HB_FHANDLE s_fileHandle( PHB_FILE pFile )
{
   return pFile ? hb_sockexGetHandle( pFile->conn->sock ) : HB_NO_SOCKET;
}

static const HB_FILE_FUNCS * s_fileMethods( void )
{
   static const HB_FILE_FUNCS s_fileFuncs =
   {
      s_fileAccept,

      s_fileExists,
      s_fileDelete,
      s_fileRename,
      s_fileCopy,

      s_fileDirExists,
      s_fileDirMake,
      s_fileDirRemove,
      s_fileDirSpace,
      s_fileDirectory,

      s_fileTimeGet,
      s_fileTimeSet,
      s_fileAttrGet,
      s_fileAttrSet,

      s_fileLink,
      s_fileLinkSym,
      s_fileLinkRead,

      s_fileOpen,
      s_fileClose,
      s_fileLock,
      s_fileLockTest,
      s_fileRead,
      s_fileWrite,
      s_fileReadAt,
      s_fileWriteAt,
      s_fileTruncAt,
      s_fileSeek,
      s_fileSize,
      s_fileEof,
      s_fileFlush,
      s_fileCommit,
      s_fileConfigure,
      s_fileHandle
   };

   return &s_fileFuncs;
}

/* set HB_NETIO_STARTUP_INIT macro if you want to register NETIO client
 * automatically at application startup
 */
#if defined( HB_NETIO_STARTUP_INIT )

HB_CALL_ON_STARTUP_BEGIN( _hb_file_netio_init_ )
   hb_vmAtInit( s_netio_init, NULL );
HB_CALL_ON_STARTUP_END( _hb_file_netio_init_ )

#if defined( HB_PRAGMA_STARTUP )
   #pragma startup _hb_file_netio_init_
#elif defined( HB_DATASEG_STARTUP )
   #define HB_DATASEG_BODY  HB_DATASEG_FUNC( _hb_file_netio_init_ )
   #include "hbiniseg.h"
#endif

#endif /* HB_NETIO_STARTUP_INIT */<|MERGE_RESOLUTION|>--- conflicted
+++ resolved
@@ -290,29 +290,6 @@
    return HB_FALSE;
 }
 
-<<<<<<< HEAD
-static void s_fileNewSrvData( PHB_CONCLI conn, int iStreamID, int iType )
-{
-   PHB_SRVDATA pSrvData = s_fileFindSrvData( conn, iStreamID, 0 );
-
-   if( ! pSrvData )
-   {
-      pSrvData = ( PHB_SRVDATA ) hb_xgrabz( sizeof( HB_SRVDATA ) );
-      pSrvData->id = iStreamID;
-      pSrvData->type = iType;
-      if( iType == NETIO_SRVITEM )
-         pSrvData->maxsize = 4096;
-      else if( iType == NETIO_SRVDATA )
-         pSrvData->maxsize = 0x10000;
-      pSrvData->next = conn->srvdata;
-      if( ! conn->srvdata )
-         hb_atomic_inc( &conn->used );
-      conn->srvdata = pSrvData;
-   }
-}
-
-=======
->>>>>>> 96256790
 static HB_BOOL s_fileRecvSrvData( PHB_CONCLI conn, long len, int iStreamID, int iType )
 {
    char * buffer = ( char * ) hb_xgrab( len );
