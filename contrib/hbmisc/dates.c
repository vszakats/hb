/*
 * Additional date functions
 *
 * Copyright 1999 Jose Lalin <dezac@corevia.com>
 * Copyright 1999 Jon Berg <jmberg@pnh10.med.navy.mil> (DateTime())
 *
 * This program is free software; you can redistribute it and/or modify
 * it under the terms of the GNU General Public License as published by
 * the Free Software Foundation; either version 2, or (at your option)
 * any later version.
 *
 * This program is distributed in the hope that it will be useful,
 * but WITHOUT ANY WARRANTY; without even the implied warranty of
 * MERCHANTABILITY or FITNESS FOR A PARTICULAR PURPOSE.  See the
 * GNU General Public License for more details.
 *
 * You should have received a copy of the GNU General Public License
 * along with this software; see the file COPYING.txt.  If not, write to
 * the Free Software Foundation, Inc., 59 Temple Place, Suite 330,
 * Boston, MA 02111-1307 USA (or visit the web site https://www.gnu.org/).
 *
 * As a special exception, the Harbour Project gives permission for
 * additional uses of the text contained in its release of Harbour.
 *
 * The exception is that, if you link the Harbour libraries with other
 * files to produce an executable, this does not by itself cause the
 * resulting executable to be covered by the GNU General Public License.
 * Your use of that executable is in no way restricted on account of
 * linking the Harbour library code into it.
 *
 * This exception does not however invalidate any other reasons why
 * the executable file might be covered by the GNU General Public License.
 *
 * This exception applies only to the code released by the Harbour
 * Project under the name Harbour.  If you copy code from other
 * Harbour Project or Free Software Foundation releases into a copy of
 * Harbour, as the General Public License permits, the exception does
 * not apply to the code that you add in this way.  To avoid misleading
 * anyone as to the status of such modified files, you must delete
 * this exception notice from them.
 *
 * If you write modifications of your own for Harbour, it is your choice
 * whether to permit this exception to apply to your modifications.
 * If you do not wish that, delete this exception notice.
 *
 */

#include <time.h>

#include "hbapi.h"
#include "hbapiitm.h"
#include "hbapilng.h"
#include "hbdate.h"

static const int s_daysinmonth[ 12 ] =
   { 31, 28, 31, 30, 31, 30, 31, 31, 30, 31, 30, 31 };

static HB_BOOL hb_isleapyear( int iYear )
{
   HB_TRACE( HB_TR_DEBUG, ( "hb_isleapyear(%d)", iYear ) );

   return ( iYear % 4 == 0 && iYear % 100 != 0 ) || ( iYear % 400 == 0 );
}

static int hb_daysinmonth( int iYear, int iMonth )
{
   HB_TRACE( HB_TR_DEBUG, ( "hb_daysinmonth(%d, %d)", iYear, iMonth ) );

   if( iMonth > 0 && iMonth < 13 )
      return s_daysinmonth[ iMonth - 1 ] +
             ( ( iMonth == 2 && hb_isleapyear( iYear ) ) ? 1 : 0 );
   else
      return 0;
}

static int hb_doy( int iYear, int iMonth, int iDay )
{
   int i;
   int iDoy = 0;

   HB_TRACE( HB_TR_DEBUG, ( "hb_doy(%d, %d, %d)", iYear, iMonth, iDay ) );

   for( i = 1; i < iMonth; ++i )
      iDoy += hb_daysinmonth( iYear, i );

   return iDoy + iDay;
}

static int hb_woy( long lDate, HB_BOOL fISO )
{
   int iYear, iMonth, iDay;

   HB_TRACE( HB_TR_DEBUG, ( "hb_woy(%ld, %d)", lDate, ( int ) fISO ) );

   hb_dateDecode( lDate, &iYear, &iMonth, &iDay );

   if( fISO )
      hb_dateDecode( lDate + 3 - ( hb_dateDOW( iYear, iMonth, iDay ) + 5 ) % 7,
                     &iYear, &iMonth, &iDay );

   return ( hb_doy( iYear, iMonth, iDay ) - 1 ) / 7 + 1;
}

HB_FUNC( AMONTHS )
{
   PHB_ITEM pReturn = hb_itemArrayNew( 12 );  /* Create array */
   int      i;

   for( i = 0; i < 12; ++i )
      hb_arraySetC( pReturn, i + 1, hb_langDGetItem( HB_LANG_ITEM_BASE_MONTH + i ) );

   hb_itemReturnRelease( pReturn );
}

HB_FUNC( ADAYS )
{
   PHB_ITEM pReturn = hb_itemArrayNew( 7 );  /* Create array */
   int      i;

   for( i = 0; i < 7; ++i )
      hb_arraySetC( pReturn, i + 1, hb_langDGetItem( HB_LANG_ITEM_BASE_DAY + i ) );

   hb_itemReturnRelease( pReturn );
}

HB_FUNC( ISLEAPYEAR )
{
   PHB_ITEM pDate = hb_param( 1, HB_IT_DATETIME );

   if( pDate )
   {
      int iYear, iMonth, iDay;

      hb_dateDecode( hb_itemGetDL( pDate ), &iYear, &iMonth, &iDay );
      hb_retl( hb_isleapyear( iYear ) );
   }
   else
      hb_retl( HB_FALSE );
}

HB_FUNC( HBMISC_DAYSINMONTH )
{
   PHB_ITEM pDate = hb_param( 1, HB_IT_DATETIME );

   if( pDate )
   {
      int iYear, iMonth, iDay;

      hb_dateDecode( hb_itemGetDL( pDate ), &iYear, &iMonth, &iDay );
      hb_retni( hb_daysinmonth( iYear, iMonth ) );
   }
   else
      hb_retni( 0 );
}

<<<<<<< HEAD
/* Return the nWeek of the year (1 - 52, 0 - 52 if ISO) */
=======
>>>>>>> 61a842ca
HB_FUNC( WOY )
{
   PHB_ITEM pDate = hb_param( 1, HB_IT_DATETIME );

   hb_retni( pDate == NULL ? 0 :
             hb_woy( hb_itemGetDL( pDate ), hb_parldef( 2, HB_TRUE ) ) );
}<|MERGE_RESOLUTION|>--- conflicted
+++ resolved
@@ -153,10 +153,6 @@
       hb_retni( 0 );
 }
 
-<<<<<<< HEAD
-/* Return the nWeek of the year (1 - 52, 0 - 52 if ISO) */
-=======
->>>>>>> 61a842ca
 HB_FUNC( WOY )
 {
    PHB_ITEM pDate = hb_param( 1, HB_IT_DATETIME );
