--- conflicted
+++ resolved
@@ -28,26 +28,11 @@
 
 FUNCTION hb_udpds_Find( nPort, cName )
 
-   LOCAL hSocket, aRet, nEnd, nTime, cBuffer, nLen, aAddr, iface, aIFaces
+   LOCAL hSocket, aRet, nEnd, nTime, cBuffer, nLen, aAddr
 
    IF ! Empty( hSocket := hb_socketOpen( , HB_SOCKET_PT_DGRAM ) )
-
       hb_socketSetBroadcast( hSocket, .T. )
       cName := hb_StrToUTF8( cName )
-<<<<<<< HEAD
-
-      aIFaces := hb_socketGetIFaces()
-      FOR EACH iface IN aIFaces DESCEND
-         IF Empty( iface[ HB_SOCKET_IFINFO_BROADCAST ] ) .OR. ;
-            iface[ HB_SOCKET_IFINFO_BROADCAST ] == "0.0.0.0"
-            hb_ADel( aIFaces, iface:__enumIndex(), .T. )
-         ENDIF
-      NEXT
-
-      IF Len( aIFaces ) == 0
-         aIFaces := { Array( HB_SOCKET_IFINFO_LEN ) }
-         aIFaces[ 1 ][ HB_SOCKET_IFINFO_BROADCAST ] := "255.255.255.255"
-=======
       IF s_sendBroadcastMessages( hSocket, nPort, hb_BChar( 5 ) + cName + hb_BChar( 0 ) )
          nTime := hb_MilliSeconds()
          nEnd := nTime + 100   /* 100ms delay is enough on LAN */
@@ -56,29 +41,12 @@
             cBuffer := Space( 2000 )
             nLen := hb_socketRecvFrom( hSocket, @cBuffer, , , @aAddr, nEnd - nTime )
             IF hb_BLeft( cBuffer, hb_BLen( cName ) + 2 ) == hb_BChar( 6 ) + cName + hb_BChar( 0 ) .AND. ;
-               AScan( aRet, {|x| x[ 1 ] == aAddr[ 2 ] } ) == 0
+               AScan( aRet, {| x | x[ 1 ] == aAddr[ 2 ] } ) == 0
                AAdd( aRet, { aAddr[ 2 ], hb_BSubStr( cBuffer, hb_BLen( cName ) + 3, nLen - hb_BLen( cName ) - 2 ) } )
             ENDIF
             nTime := hb_MilliSeconds()
          ENDDO
->>>>>>> 51b88dd1
       ENDIF
-
-      FOR EACH iface IN aIFaces
-         IF hb_socketSendTo( hSocket, hb_BChar( 5 ) + cName + hb_BChar( 0 ), , , { HB_SOCKET_AF_INET, iface[ HB_SOCKET_IFINFO_BROADCAST ], nPort } ) == hb_BLen( cName ) + 2
-            nTime := hb_MilliSeconds()
-            nEnd := nTime + 100   /* 100ms delay is enough on LAN */
-            aRet := {}
-            DO WHILE nEnd > nTime
-               cBuffer := Space( 2000 )
-               nLen := hb_socketRecvFrom( hSocket, @cBuffer, , , @aAddr, nEnd - nTime )
-               IF hb_BLeft( cBuffer, hb_BLen( cName ) + 2 ) == hb_BChar( 6 ) + cName + hb_BChar( 0 )
-                  AAdd( aRet, { aAddr[ 2 ], hb_BSubStr( cBuffer, hb_BLen( cName ) + 3, nLen - hb_BLen( cName ) - 2 ) } )
-               ENDIF
-               nTime := hb_MilliSeconds()
-            ENDDO
-         ENDIF
-      NEXT
       hb_socketClose( hSocket )
    ENDIF
 
@@ -92,34 +60,36 @@
    FOR EACH cAddr IN s_getBroadcastAddresses()
       IF hb_socketSendTo( hSocket, cMessage, , , ;
                           { HB_SOCKET_AF_INET, cAddr, nPort } ) == hb_BLen( cMessage )
-         lResult := .t.
+         lResult := .T.
       ENDIF
    NEXT
-RETURN lResult
+
+   RETURN lResult
 
 STATIC FUNCTION s_getBroadcastAddresses()
-   LOCAL aAddrs, aIF, cAddr, lLo
 
-   lLo := .F.
-   aAddrs := {}
+   LOCAL aIF, cAddr
+
+   LOCAL lLo := .F.
+   LOCAL aAddrs := {}
+
    FOR EACH aIF IN hb_socketGetIFaces()
-      cAddr := aIF[ HB_SOCKET_IFINFO_BROADCAST ]
-      IF Empty( cAddr )
-         IF !lLo .AND. aIF[ HB_SOCKET_IFINFO_ADDR ] == "127.0.0.1"
+      IF Empty( cAddr := aIF[ HB_SOCKET_IFINFO_BROADCAST ] )
+         IF ! lLo .AND. aIF[ HB_SOCKET_IFINFO_ADDR ] == "127.0.0.1"
             lLo := .T.
          ENDIF
-      ELSEIF HB_AScan( aAddrs, cAddr,,, .T. ) == 0
+      ELSEIF hb_AScan( aAddrs, cAddr,,, .T. ) == 0
          AAdd( aAddrs, cAddr )
       ENDIF
    NEXT
-   IF Empty( aAddrs )
+   IF Len( aAddrs ) == 0
       AAdd( aAddrs, "255.255.255.255" )
    ENDIF
    IF lLo
-      HB_AIns( aAddrs, 1, "127.0.0.1", .T. )
+      hb_AIns( aAddrs, 1, "127.0.0.1", .T. )
    ENDIF
 
-RETURN aAddrs
+   RETURN aAddrs
 
 /* Server */
 
