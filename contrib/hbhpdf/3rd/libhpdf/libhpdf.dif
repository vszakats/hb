--- conflicted
+++ resolved
@@ -1,11 +1,6 @@
 diff -urN libhpdf.orig/hpdf.h libhpdf/hpdf.h
-<<<<<<< HEAD
---- libhpdf.orig/hpdf.h	2014-02-03 13:26:37.117001600 +0100
-+++ libhpdf/hpdf.h	2014-02-03 13:26:37.460146600 +0100
-=======
---- libhpdf.orig/hpdf.h	2014-10-07 01:00:01.376012911 +0200
-+++ libhpdf/hpdf.h	2014-10-07 01:00:01.376012911 +0200
->>>>>>> a3bf86b1
+--- libhpdf.orig/hpdf.h	2014-10-07 02:42:51.981967900 +0200
++++ libhpdf/hpdf.h	2014-10-07 02:42:51.981967900 +0200
 @@ -17,7 +17,7 @@
  #ifndef _HPDF_H
  #define _HPDF_H
@@ -25,13 +20,8 @@
  								HPDF_Rect      rect,
  								const char     *text,
 diff -urN libhpdf.orig/hpdfimac.c libhpdf/hpdfimac.c
-<<<<<<< HEAD
---- libhpdf.orig/hpdfimac.c	2014-02-03 13:26:36.976624100 +0100
-+++ libhpdf/hpdfimac.c	2014-02-03 13:26:37.475744100 +0100
-=======
---- libhpdf.orig/hpdfimac.c	2014-10-07 01:00:01.296012909 +0200
-+++ libhpdf/hpdfimac.c	2014-10-07 01:00:01.296012909 +0200
->>>>>>> a3bf86b1
+--- libhpdf.orig/hpdfimac.c	2014-10-07 02:42:51.794790700 +0200
++++ libhpdf/hpdfimac.c	2014-10-07 02:42:51.794790700 +0200
 @@ -78,7 +78,7 @@
  
  #define	Fax3State(tif)		(&(tif)->tif_data->b)
@@ -41,10 +31,9 @@
  
  /* NB: the uint32 casts are to silence certain ANSI-C compilers */
  #define TIFFhowmany(x, y) ((((uint32)(x))+(((uint32)(y))-1))/((uint32)(y)))
-<<<<<<< HEAD
 diff -urN libhpdf.orig/hpdfimap.c libhpdf/hpdfimap.c
---- libhpdf.orig/hpdfimap.c	2014-02-03 13:26:36.976624100 +0100
-+++ libhpdf/hpdfimap.c	2014-02-03 13:26:37.475744100 +0100
+--- libhpdf.orig/hpdfimap.c	2014-10-07 02:42:51.810388800 +0200
++++ libhpdf/hpdfimap.c	2014-10-07 02:42:51.810388800 +0200
 @@ -280,8 +280,8 @@
  		case PNG_COLOR_TYPE_RGB_ALPHA:
  			row_len = 3 * width * sizeof(png_byte);
@@ -70,13 +59,9 @@
  
  #endif /* LIBHPDF_HAVE_NOPNGLIB */
 -
-diff -urN libhpdf.orig/hpdfutil.h libhpdf/hpdfutil.h
---- libhpdf.orig/hpdfutil.h	2014-02-03 13:26:37.257379100 +0100
-+++ libhpdf/hpdfutil.h	2014-02-03 13:26:37.475744100 +0100
-=======
 diff -urN libhpdf.orig/hpdfpago.c libhpdf/hpdfpago.c
---- libhpdf.orig/hpdfpago.c	2014-10-07 01:00:01.332012910 +0200
-+++ libhpdf/hpdfpago.c	2014-10-07 01:00:01.332012910 +0200
+--- libhpdf.orig/hpdfpago.c	2014-10-07 02:42:51.872781200 +0200
++++ libhpdf/hpdfpago.c	2014-10-07 02:42:51.888379300 +0200
 @@ -1155,7 +1155,7 @@
          return HPDF_RaiseError (page->error, HPDF_PAGE_INVALID_FONT, 0);
  
@@ -87,9 +72,8 @@
      if (page->mmgr != font->mmgr)
          return HPDF_RaiseError (page->error, HPDF_PAGE_INVALID_FONT, 0);
 diff -urN libhpdf.orig/hpdfutil.h libhpdf/hpdfutil.h
---- libhpdf.orig/hpdfutil.h	2014-10-07 01:00:01.412012912 +0200
-+++ libhpdf/hpdfutil.h	2014-10-07 01:00:01.412012912 +0200
->>>>>>> a3bf86b1
+--- libhpdf.orig/hpdfutil.h	2014-10-07 02:42:52.106752700 +0200
++++ libhpdf/hpdfutil.h	2014-10-07 02:42:52.106752700 +0200
 @@ -18,7 +18,7 @@
  #ifndef _HPDF_UTILS_H
  #define _HPDF_UTILS_H
@@ -100,13 +84,8 @@
  
  #ifdef __cplusplus
 diff -urN libhpdf.orig/t4.h libhpdf/t4.h
-<<<<<<< HEAD
---- libhpdf.orig/t4.h	2014-02-03 13:26:37.101404100 +0100
-+++ libhpdf/t4.h	2014-02-03 13:26:37.475744100 +0100
-=======
---- libhpdf.orig/t4.h	2014-10-07 01:00:01.368012911 +0200
-+++ libhpdf/t4.h	2014-10-07 01:00:01.368012911 +0200
->>>>>>> a3bf86b1
+--- libhpdf.orig/t4.h	2014-10-07 02:42:51.950771700 +0200
++++ libhpdf/t4.h	2014-10-07 02:42:51.966369800 +0200
 @@ -1,4 +1,4 @@
 -/* $Id: t4.h,v 1.20 2007/11/10 18:40:44 drolon Exp $ */
 +/* $Id$ */
