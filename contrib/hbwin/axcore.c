/*
 * Harbour Project source code:
 * ActiveX core module
 *
 * Copyright 2009 Mindaugas Kavaliauskas <dbtopas at dbtopas.lt>
 * www - http://harbour-project.org
 *
 * This program is free software; you can redistribute it and/or modify
 * it under the terms of the GNU General Public License as published by
 * the Free Software Foundation; either version 2, or (at your option)
 * any later version.
 *
 * This program is distributed in the hope that it will be useful,
 * but WITHOUT ANY WARRANTY; without even the implied warranty of
 * MERCHANTABILITY or FITNESS FOR A PARTICULAR PURPOSE.  See the
 * GNU General Public License for more details.
 *
 * You should have received a copy of the GNU General Public License
 * along with this software; see the file COPYING.txt.  If not, write to
 * the Free Software Foundation, Inc., 59 Temple Place, Suite 330,
 * Boston, MA 02111-1307 USA (or visit the web site https://www.gnu.org/).
 *
 * As a special exception, the Harbour Project gives permission for
 * additional uses of the text contained in its release of Harbour.
 *
 * The exception is that, if you link the Harbour libraries with other
 * files to produce an executable, this does not by itself cause the
 * resulting executable to be covered by the GNU General Public License.
 * Your use of that executable is in no way restricted on account of
 * linking the Harbour library code into it.
 *
 * This exception does not however invalidate any other reasons why
 * the executable file might be covered by the GNU General Public License.
 *
 * This exception applies only to the code released by the Harbour
 * Project under the name Harbour.  If you copy code from other
 * Harbour Project or Free Software Foundation releases into a copy of
 * Harbour, as the General Public License permits, the exception does
 * not apply to the code that you add in this way.  To avoid misleading
 * anyone as to the status of such modified files, you must delete
 * this exception notice from them.
 *
 * If you write modifications of your own for Harbour, it is your choice
 * whether to permit this exception to apply to your modifications.
 * If you do not wish that, delete this exception notice.
 *
 */

#include "hbwapi.h"
#include "hbwinole.h"
#include <olectl.h>

#include "hbapistr.h"
#if defined( HB_OS_WIN_CE )
   #include "hbwince.h"
#endif

typedef BOOL      ( CALLBACK * PHB_AX_WININIT )( void );
typedef HRESULT   ( CALLBACK * PHB_AX_GETCTRL )( HWND, IUnknown** );

static HMODULE s_hLib = NULL;

static PHB_AX_GETCTRL s_pAtlAxGetControl = NULL;


static void hb_errRT_OLE( HB_ERRCODE errGenCode, HB_ERRCODE errSubCode, HB_ERRCODE errOsCode, const char * szDescription, const char * szOperation )
{
   PHB_ITEM pError;

   pError = hb_errRT_New( ES_ERROR, "WINOLE", errGenCode, errSubCode, szDescription, szOperation, errOsCode, EF_NONE );

   if( hb_pcount() != 0 )
   {
      /* HB_ERR_ARGS_BASEPARAMS */
      PHB_ITEM pArray = hb_arrayBaseParams();
      hb_errPutArgsArray( pError, pArray );
      hb_itemRelease( pArray );
   }
   hb_errLaunch( pError );
   hb_errRelease( pError );
}


static void hb_oleAxExit( void * cargo )
{
   HB_SYMBOL_UNUSED( cargo );

   if( s_hLib )
   {
      s_pAtlAxGetControl = NULL;

      FreeLibrary( s_hLib );

      s_hLib = NULL;
   }
}

HB_BOOL hb_oleAxInit( void )
{
   hb_oleInit();

   if( s_hLib == NULL )
   {
      PHB_AX_WININIT pAtlAxWinInit;

      s_hLib = hbwapi_LoadLibrarySystem( TEXT( "atl.dll" ) );
      if( ( unsigned long ) ( HB_PTRDIFF ) s_hLib <= 32 )
      {
         s_hLib = NULL;
         return HB_FALSE;
      }
      pAtlAxWinInit      = ( PHB_AX_WININIT ) GetProcAddress( s_hLib, "AtlAxWinInit" );
      s_pAtlAxGetControl = ( PHB_AX_GETCTRL ) GetProcAddress( s_hLib, "AtlAxGetControl" );

      if( pAtlAxWinInit )
         ( *pAtlAxWinInit )();

      hb_vmAtQuit( hb_oleAxExit, NULL );
   }
   return HB_TRUE;
}


HB_FUNC( WIN_AXINIT )
{
   hb_retl( hb_oleAxInit() );
}


PHB_ITEM hb_oleAxControlNew( PHB_ITEM pItem, HWND hWnd )
{
   IUnknown *  pUnk  = NULL;
   IDispatch * pDisp = NULL;
   HRESULT     lOleError;

   if( pItem )
      hb_itemClear( pItem );

   if( ! hb_oleAxInit() || ! s_pAtlAxGetControl )
   {
      hb_oleSetError( S_OK );
      hb_errRT_OLE( EG_UNSUPPORTED, 1010, 0, "ActiveX not initialized", HB_ERR_FUNCNAME );
   }
   else
   {
      lOleError = ( *s_pAtlAxGetControl )( hWnd, &pUnk );

      if( lOleError == S_OK )
      {
         lOleError = HB_VTBL( pUnk )->QueryInterface( HB_THIS_( pUnk ) HB_ID_REF( IID_IDispatch ), ( void ** ) ( void * ) &pDisp );

         if( lOleError == S_OK )
            pItem = hb_oleItemPut( pItem, pDisp );

         HB_VTBL( pUnk )->Release( HB_THIS( pUnk ) );
      }

      hb_oleSetError( lOleError );

      if( lOleError != S_OK )
         hb_errRT_OLE( EG_ARG, 1011, ( HB_ERRCODE ) lOleError, NULL, HB_ERR_FUNCNAME );
   }

   return pItem;
}


HB_FUNC( __AXGETCONTROL ) /* ( hWnd ) --> pDisp */
{
   HWND hWnd = ( HWND ) hb_parptr( 1 );

   if( ! hWnd )
      hb_errRT_OLE( EG_ARG, 1012, 0, NULL, HB_ERR_FUNCNAME );
   else
      hb_oleAxControlNew( hb_stackReturnItem(), hWnd );
}

HB_FUNC( __AXDOVERB ) /* ( hWndAx, iVerb ) --> hResult */
{
   HWND       hWnd = ( HWND ) hb_parptr( 1 );
   IUnknown * pUnk = NULL;
   HRESULT    lOleError;

   if( ! hb_oleAxInit() || ! s_pAtlAxGetControl )
   {
      hb_oleSetError( S_OK );
      hb_errRT_OLE( EG_UNSUPPORTED, 1013, 0, "ActiveX not initialized", HB_ERR_FUNCNAME );
      return;
   }

   lOleError = ( *s_pAtlAxGetControl )( hWnd, &pUnk );

   if( lOleError == S_OK )
   {
      IOleObject * lpOleObject = NULL;

      lOleError = HB_VTBL( pUnk )->QueryInterface( HB_THIS_( pUnk ) HB_ID_REF( IID_IOleObject ), ( void ** ) ( void * ) &lpOleObject );
      if( lOleError == S_OK )
      {
         IOleClientSite * lpOleClientSite;

         lOleError = HB_VTBL( lpOleObject )->GetClientSite( HB_THIS_( lpOleObject ) & lpOleClientSite );
         if( lOleError == S_OK )
         {
            MSG Msg;
            RECT rct;

            memset( &Msg, 0, sizeof( Msg ) );
            GetClientRect( hWnd, &rct );
            HB_VTBL( lpOleObject )->DoVerb( HB_THIS_( lpOleObject ) hb_parni( 2 ), &Msg, lpOleClientSite, 0, hWnd, &rct );
         }
         HB_VTBL( lpOleObject )->Release( HB_THIS( lpOleObject ) );
      }
   }

   hb_oleSetError( lOleError );

   hb_retnl( lOleError );
}


/* ======================== Event handler support ======================== */


#if ! defined( HB_OLE_C_API )
typedef struct
{
   HRESULT ( STDMETHODCALLTYPE * QueryInterface ) ( IDispatch*, REFIID, void** );
   ULONG   ( STDMETHODCALLTYPE * AddRef ) ( IDispatch* );
   ULONG   ( STDMETHODCALLTYPE * Release ) ( IDispatch* );
   HRESULT ( STDMETHODCALLTYPE * GetTypeInfoCount ) ( IDispatch*, UINT* );
   HRESULT ( STDMETHODCALLTYPE * GetTypeInfo ) ( IDispatch*, UINT, LCID, ITypeInfo** );
   HRESULT ( STDMETHODCALLTYPE * GetIDsOfNames ) ( IDispatch*, REFIID, LPOLESTR*, UINT, LCID, DISPID* );
   HRESULT ( STDMETHODCALLTYPE * Invoke ) ( IDispatch*, DISPID, REFIID, LCID, WORD, DISPPARAMS*, VARIANT*, EXCEPINFO*, UINT* );
} IDispatchVtbl;
#endif


typedef struct
{
   const IDispatchVtbl * lpVtbl;
   DWORD                 count;
   IConnectionPoint *    pConnectionPoint;
   DWORD                 dwCookie;
   IID                   rriid;
   PHB_ITEM              pItemHandler;
   HB_USHORT             uiClass;
} ISink;


static HRESULT STDMETHODCALLTYPE QueryInterface( IDispatch * lpThis, REFIID riid, void ** ppRet )
{
   if( IsEqualIID( riid, HB_ID_REF( IID_IUnknown ) ) ||
       IsEqualIID( riid, HB_ID_REF( IID_IDispatch ) ) ||
       IsEqualIID( riid, HB_ID_REF( ( ( ISink * ) lpThis )->rriid ) ) )
   {
      *ppRet = ( void * ) lpThis;
      HB_VTBL( lpThis )->AddRef( HB_THIS( lpThis ) );
      return S_OK;
   }
   *ppRet = NULL;
   return E_NOINTERFACE;
}


static ULONG STDMETHODCALLTYPE AddRef( IDispatch * lpThis )
{
   return ++( ( ISink * ) lpThis )->count;
}


static ULONG STDMETHODCALLTYPE Release( IDispatch * lpThis )
{
   ISink * pSink = ( ISink * ) lpThis;

   if( --pSink->count == 0 )
   {
      if( pSink->pItemHandler )
      {
         hb_itemRelease( pSink->pItemHandler );
         pSink->pItemHandler = NULL;
      }
      if( pSink->pConnectionPoint )
      {
         HB_VTBL( pSink->pConnectionPoint )->Unadvise( HB_THIS_( pSink->pConnectionPoint ) pSink->dwCookie );
         HB_VTBL( pSink->pConnectionPoint )->Release( HB_THIS( pSink->pConnectionPoint ) );
         pSink->pConnectionPoint = NULL;
         pSink->dwCookie = 0;
      }
      hb_xfree( pSink );      /* TODO: GlobalAlloc/Free GMEM_FIXED ??? */
      return 0;
   }
   return pSink->count;
}


static HRESULT STDMETHODCALLTYPE GetTypeInfoCount( IDispatch * lpThis, UINT * pInfoCount )
{
   HB_SYMBOL_UNUSED( lpThis );
   HB_SYMBOL_UNUSED( pInfoCount );
   return E_NOTIMPL;
}


static HRESULT STDMETHODCALLTYPE GetTypeInfo( IDispatch * lpThis, UINT iTInfo, LCID lcid, ITypeInfo ** ppTypeInfo )
{
   HB_SYMBOL_UNUSED( lpThis );
   HB_SYMBOL_UNUSED( iTInfo );
   HB_SYMBOL_UNUSED( lcid );
   HB_SYMBOL_UNUSED( ppTypeInfo );
   return E_NOTIMPL;
}


static HRESULT STDMETHODCALLTYPE GetIDsOfNames( IDispatch * lpThis, REFIID riid, LPOLESTR * rgszNames, UINT cNames, LCID lcid, DISPID * rgDispId )
{
   HB_SYMBOL_UNUSED( lpThis );
   HB_SYMBOL_UNUSED( riid );
   HB_SYMBOL_UNUSED( rgszNames );
   HB_SYMBOL_UNUSED( cNames );
   HB_SYMBOL_UNUSED( lcid );
   HB_SYMBOL_UNUSED( rgDispId );
   return E_NOTIMPL;
}


static HRESULT STDMETHODCALLTYPE Invoke( IDispatch * lpThis, DISPID dispid, REFIID riid,
                                         LCID lcid, WORD wFlags, DISPPARAMS * pParams,
                                         VARIANT * pVarResult, EXCEPINFO * pExcepInfo,
                                         UINT * puArgErr )
{
   PHB_ITEM pAction;
   HRESULT hr;

   HB_SYMBOL_UNUSED( lcid );
   HB_SYMBOL_UNUSED( wFlags );
   HB_SYMBOL_UNUSED( pExcepInfo );
   HB_SYMBOL_UNUSED( puArgErr );

   if( ! IsEqualIID( riid, HB_ID_REF( IID_NULL ) ) )
      return DISP_E_UNKNOWNINTERFACE;

   hr = DISP_E_MEMBERNOTFOUND;

   pAction = ( ( ISink * ) lpThis )->pItemHandler;
   if( pAction )
   {
      PHB_ITEM pKey = hb_itemPutNL( hb_stackAllocItem(), ( long ) dispid );

      if( pAction && HB_IS_HASH( pAction ) )
      {
         pAction = hb_hashGetItemPtr( pAction, pKey, 0 );
         pKey = NULL;
      }

      if( pAction && hb_oleDispInvoke( NULL, pAction, pKey,
                                       pParams, pVarResult, NULL,
                                       ( ( ISink * ) lpThis )->uiClass ) )
         hr = S_OK;

      hb_stackPop();
   }

   return hr;
}


static const IDispatchVtbl ISink_Vtbl =
{
   QueryInterface,
   AddRef,
   Release,
   GetTypeInfoCount,
   GetTypeInfo,
   GetIDsOfNames,
   Invoke
};


#if 0
/* Debug helper function */
static char * GUID2String( GUID * pID )
{
   static char strguid[ 128 ];
   wchar_t     olestr[ 128 ];
   int         iLen;

   StringFromGUID2( pID, olestr, HB_SIZEOFARRAY( olestr ) );
   iLen = WideCharToMultiByte( CP_ACP, 0, olestr, -1, strguid, sizeof( strguid ), NULL, NULL );
   if( iLen )
      strguid[ iLen - 1 ] = 0;
   return strguid;
}
#endif

static HRESULT _get_default_sink( IDispatch * iDisp, const char * szEvent, IID * piid )
{
   ITypeInfo * iTI;
   ITypeInfo * iTISink;
   TYPEATTR *  pTypeAttr;
   HREFTYPE    hRefType;
   HRESULT     hr;
   int         iFlags, i, j;

   if( ! szEvent )
   {
      IProvideClassInfo2 * iPCI2;
      IProvideClassInfo *  iPCI;

      /* Method 1: using IProvideClassInfo2 */

      hr = HB_VTBL( iDisp )->QueryInterface( HB_THIS_( iDisp ) HB_ID_REF( IID_IProvideClassInfo2 ), ( void ** ) ( void * ) &iPCI2 );
      if( hr == S_OK )
      {
         HB_TRACE( HB_TR_DEBUG, ( "_get_default_sink IProvideClassInfo2 OK" ) );
         hr = HB_VTBL( iPCI2 )->GetGUID( HB_THIS_( iPCI2 ) GUIDKIND_DEFAULT_SOURCE_DISP_IID, piid );
         HB_VTBL( iPCI2 )->Release( HB_THIS( iPCI2 ) );

         if( hr == S_OK )
            return S_OK;
      }
      else
         HB_TRACE( HB_TR_DEBUG, ( "_get_default_sink IProvideClassInfo2 obtain error %08lX", hr ) );


      /* Method 2: using IProvideClassInfo and searching for default source in ITypeInfo */

      hr = HB_VTBL( iDisp )->QueryInterface( HB_THIS_( iDisp ) HB_ID_REF( IID_IProvideClassInfo ), ( void ** ) ( void * ) &iPCI );
      if( hr == S_OK )
      {
         HB_TRACE( HB_TR_DEBUG, ( "_get_default_sink IProvideClassInfo OK" ) );

         hr = HB_VTBL( iPCI )->GetClassInfo( HB_THIS_( iPCI ) & iTI );
         if( hr == S_OK )
         {
            hr = HB_VTBL( iTI )->GetTypeAttr( HB_THIS_( iTI ) & pTypeAttr );
            if( hr == S_OK )
            {
               for( i = 0; i < pTypeAttr->cImplTypes; i++ )
               {
                  hr = HB_VTBL( iTI )->GetImplTypeFlags( HB_THIS_( iTI ) i, &iFlags );
                  if( hr == S_OK && ( iFlags & IMPLTYPEFLAG_FDEFAULT ) && ( iFlags & IMPLTYPEFLAG_FSOURCE ) )
                  {
                     if( HB_VTBL( iTI )->GetRefTypeOfImplType( HB_THIS_( iTI ) i, &hRefType ) == S_OK &&
                         HB_VTBL( iTI )->GetRefTypeInfo( HB_THIS_( iTI ) hRefType, &iTISink ) == S_OK )
                     {
                        HB_TRACE( HB_TR_DEBUG, ( "_get_default_sink Method 2: default source is found" ) );

                        hr = HB_VTBL( iTISink )->GetTypeAttr( HB_THIS_( iTISink ) & pTypeAttr );
                        if( hr == S_OK )
                        {
                           *piid = pTypeAttr->guid;
                           HB_VTBL( iTISink )->ReleaseTypeAttr( HB_THIS_( iTISink ) pTypeAttr );

                           HB_VTBL( iTI )->ReleaseTypeAttr( HB_THIS_( iTI ) pTypeAttr );
                           HB_VTBL( iPCI )->Release( HB_THIS( iPCI ) );
                           return S_OK;
                        }
                     }
                  }
               }
               HB_VTBL( iTI )->ReleaseTypeAttr( HB_THIS_( iTI ) pTypeAttr );
            }
         }
         HB_VTBL( iPCI )->Release( HB_THIS( iPCI ) );
      }
      else
         HB_TRACE( HB_TR_DEBUG, ( "_get_default_sink IProvideClassInfo obtain error %08lX", hr ) );
   }


   /* Method 3: using CoClass */

   hr = HB_VTBL( iDisp )->GetTypeInfo( HB_THIS_( iDisp ) 0, LOCALE_SYSTEM_DEFAULT, &iTI );
   if( hr == S_OK )
   {
      ITypeLib * iTL;
      TYPEATTR * pTypeAttr2;

      hr = HB_VTBL( iTI )->GetContainingTypeLib( HB_THIS_( iTI ) & iTL, NULL );
      HB_VTBL( iTI )->Release( HB_THIS( iTI ) );

      if( hr == S_OK )
      {
         int iCount = HB_VTBL( iTL )->GetTypeInfoCount( HB_THIS( iTL ) );
         for( i = 0; i < iCount; i++ )
         {
            hr = HB_VTBL( iTL )->GetTypeInfo( HB_THIS_( iTL ) i, &iTI );
            if( hr == S_OK )
            {
               hr = HB_VTBL( iTI )->GetTypeAttr( HB_THIS_( iTI ) & pTypeAttr );
               if( hr == S_OK )
               {
                  if( pTypeAttr->typekind == TKIND_COCLASS )
                  {
                     for( j = 0; j < pTypeAttr->cImplTypes; j++ )
                     {
                        if( szEvent )
                        {
                           if( HB_VTBL( iTI )->GetRefTypeOfImplType( HB_THIS_( iTI ) j, &hRefType ) == S_OK &&
                               HB_VTBL( iTI )->GetRefTypeInfo( HB_THIS_( iTI ) hRefType, &iTISink ) == S_OK )
                           {
                              BSTR bstr;

                              hr = HB_VTBL( iTISink )->GetDocumentation( HB_THIS_( iTISink ) - 1, &bstr, NULL, NULL, NULL );
                              if( hr == S_OK )
                              {
                                 char str[ 256 ];
                                 int  iLen;

                                 str[ 0 ] = '\0';

                                 iLen = WideCharToMultiByte( CP_ACP, 0, bstr, -1, str, sizeof( str ), NULL, NULL );
                                 if( iLen > 0 )
<<<<<<< HEAD
                                    str[ iLen - 1 ] = '\0';
                                 if( ! strcmp( szEvent, str ) )
=======
>>>>>>> 3c0f1583
                                 {
                                    str[ iLen - 1 ] = '\0';
                                    if( ! strcmp( szEvent, str ) )
                                    {
                                       hr = HB_VTBL( iTISink )->GetTypeAttr( HB_THIS_( iTISink ) & pTypeAttr2 );
                                       if( hr == S_OK )
                                       {
                                          *piid = pTypeAttr2->guid;
                                          HB_VTBL( iTISink )->ReleaseTypeAttr( HB_THIS_( iTISink ) pTypeAttr2 );

                                          HB_VTBL( iTISink )->Release( HB_THIS( iTISink ) );
                                          HB_VTBL( iTI )->ReleaseTypeAttr( HB_THIS_( iTI ) pTypeAttr );
                                          HB_VTBL( iTI )->Release( HB_THIS( iTI ) );
                                          HB_VTBL( iTL )->Release( HB_THIS( iTL ) );
                                          return S_OK;
                                       }
                                    }
                                 }
                              }
                              HB_VTBL( iTISink )->Release( HB_THIS( iTISink ) );
                           }
                        }
                        else /* szEvent == NULL */
                        {
                           hr = HB_VTBL( iTI )->GetImplTypeFlags( HB_THIS_( iTI ) j, &iFlags );
                           if( hr == S_OK && ( iFlags & IMPLTYPEFLAG_FDEFAULT ) && ( iFlags & IMPLTYPEFLAG_FSOURCE ) )
                           {
                              if( HB_VTBL( iTI )->GetRefTypeOfImplType( HB_THIS_( iTI ) j, &hRefType ) == S_OK &&
                                  HB_VTBL( iTI )->GetRefTypeInfo( HB_THIS_( iTI ) hRefType, &iTISink ) == S_OK )
                              {
                                 hr = HB_VTBL( iTISink )->GetTypeAttr( HB_THIS_( iTISink ) & pTypeAttr2 );
                                 if( hr == S_OK )
                                 {
#if 0
/* Debug code. You can also comment out iFlags condition, to list more interfaces [Mindaugas] */
                                    BSTR bstr;
                                    char str[ 256 ];
                                    int  iLen;

                                    HB_VTBL( iTISink )->GetDocumentation( HB_THIS_( iTISink ) - 1, &bstr, NULL, NULL, NULL );
                                    iLen = WideCharToMultiByte( CP_ACP, 0, bstr, -1, str, sizeof( str ), NULL, NULL );
                                    str[ iLen - 1 ] = '\0';
                                    HB_TRACE( HB_TR_DEBUG, ( "_get_default_sink Method 3: iFlags=%d guid=%s class=%s", iFlags, GUID2String( &( pTypeAttr2->guid ) ), str ) );
#endif
                                    *piid = pTypeAttr2->guid;
                                    HB_VTBL( iTISink )->ReleaseTypeAttr( HB_THIS_( iTISink ) pTypeAttr2 );

                                    HB_VTBL( iTI )->ReleaseTypeAttr( HB_THIS_( iTI ) pTypeAttr );
                                    HB_VTBL( iTI )->Release( HB_THIS( iTI ) );
                                    HB_VTBL( iTL )->Release( HB_THIS( iTL ) );
                                    return S_OK;
                                 }
                              }
                           }
                        }
                     }
                  }
                  HB_VTBL( iTI )->ReleaseTypeAttr( HB_THIS_( iTI ) pTypeAttr );
               }
               HB_VTBL( iTI )->Release( HB_THIS( iTI ) );
            }
         }
         HB_VTBL( iTL )->Release( HB_THIS( iTL ) );
      }
   }
   return E_NOINTERFACE;
}


static void hb_sink_destruct( void * cargo )
{
   ISink * pSink = ( ISink * ) cargo;

   if( pSink->pConnectionPoint )
   {
      IConnectionPoint * pConnectionPoint = pSink->pConnectionPoint;
      DWORD dwCookie = pSink->dwCookie;

      /* Unadvise() may activate pSink destructor so clear these
       * items as protection against recursive Unadvise call.
       */
      pSink->pConnectionPoint = NULL;
      pSink->dwCookie = 0;

      HB_VTBL( pConnectionPoint )->Unadvise( HB_THIS_( pConnectionPoint ) dwCookie );
      HB_VTBL( pConnectionPoint )->Release( HB_THIS( pConnectionPoint ) );
   }
}


HB_FUNC( __AXREGISTERHANDLER )  /* ( pDisp, bHandler [, cIID] ) --> pSink */
{
   IDispatch * pDisp = hb_oleParam( 1 );

   if( pDisp )
   {
      PHB_ITEM pItemBlock = hb_param( 2, HB_IT_BLOCK | HB_IT_SYMBOL | HB_IT_HASH );

      if( pItemBlock )
      {
         IConnectionPointContainer* pCPC = NULL;
         IConnectionPoint*          pCP = NULL;
         HRESULT                    lOleError;
         IID                        rriid;
         void*                      hCLSID;
         const char *               szIID;

         hb_oleInit();

         szIID = hb_parc( 3 );
         if( szIID && szIID[ 0 ] == '{' )
         {
            const wchar_t * wCLSID;

            wCLSID = hb_parstr_u16( 3, HB_CDP_ENDIAN_NATIVE, &hCLSID, NULL );
            lOleError = CLSIDFromString( ( wchar_t * ) wCLSID, &rriid );
            hb_strfree( hCLSID );
         }
         else
            lOleError = _get_default_sink( pDisp, szIID, &rriid );

         if( lOleError == S_OK )
         {
#if 0
            HB_TRACE( HB_TR_DEBUG, ( "__AXREGISTERHANDLER using sink %s", GUID2String( &rriid ) ) );
#endif
            lOleError = HB_VTBL( pDisp )->QueryInterface( HB_THIS_( pDisp ) HB_ID_REF( IID_IConnectionPointContainer ), ( void ** ) ( void * ) &pCPC );

            if( lOleError == S_OK )
            {
               lOleError = HB_VTBL( pCPC )->FindConnectionPoint( HB_THIS_( pCPC ) HB_ID_REF( rriid ), &pCP );

               if( lOleError == S_OK )
               {
                  PHB_ITEM pOleItem;
                  DWORD dwCookie = 0;
                  ISink * pSink;

                  pSink = ( ISink * ) hb_xgrab( sizeof( ISink ) );    /* TODO: GlobalAlloc/Free GMEM_FIXED ??? */

                  pSink->lpVtbl = &ISink_Vtbl;
                  pSink->count = 0;
                  pSink->pItemHandler = hb_itemNew( pItemBlock );
                  pSink->rriid = rriid;
                  pSink->uiClass = 0;
                  lOleError = HB_VTBL( pCP )->Advise( HB_THIS_( pCP ) ( IUnknown* ) pSink, &dwCookie );
                  pSink->pConnectionPoint = pCP;
                  pSink->dwCookie = dwCookie;

                  HB_VTBL( pDisp )->AddRef( HB_THIS( pDisp ) );
                  pOleItem = hb_oleItemPut( hb_stackReturnItem(), ( IDispatch * ) pDisp );
                  /* bind call back handler item with returned object */
                  hb_oleItemSetCallBack( pOleItem, &pSink->pItemHandler );
                  /* add additional destructor */
                  hb_oleItemSetDestructor( pOleItem, hb_sink_destruct, ( void * ) pSink );
               }
               HB_VTBL( pCPC )->Release( HB_THIS( pCPC ) );
            }
         }

         hb_oleSetError( lOleError );
         if( lOleError != S_OK )
            hb_ret();
      }
      else
         hb_errRT_OLE( EG_ARG, 1015, 0, NULL, HB_ERR_FUNCNAME );
   }
}<|MERGE_RESOLUTION|>--- conflicted
+++ resolved
@@ -508,15 +508,8 @@
                                  char str[ 256 ];
                                  int  iLen;
 
-                                 str[ 0 ] = '\0';
-
                                  iLen = WideCharToMultiByte( CP_ACP, 0, bstr, -1, str, sizeof( str ), NULL, NULL );
                                  if( iLen > 0 )
-<<<<<<< HEAD
-                                    str[ iLen - 1 ] = '\0';
-                                 if( ! strcmp( szEvent, str ) )
-=======
->>>>>>> 3c0f1583
                                  {
                                     str[ iLen - 1 ] = '\0';
                                     if( ! strcmp( szEvent, str ) )
