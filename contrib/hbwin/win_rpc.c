/*
 * Harbour Project source code:
 * Windows API functions (rpc.h)
 *
 * Copyright 2010 Viktor Szakats (vszakats.net/harbour)
 * www - http://harbour-project.org
 *
 * This program is free software; you can redistribute it and/or modify
 * it under the terms of the GNU General Public License as published by
 * the Free Software Foundation; either version 2, or (at your option)
 * any later version.
 *
 * This program is distributed in the hope that it will be useful,
 * but WITHOUT ANY WARRANTY; without even the implied warranty of
 * MERCHANTABILITY or FITNESS FOR A PARTICULAR PURPOSE.  See the
 * GNU General Public License for more details.
 *
 * You should have received a copy of the GNU General Public License
 * along with this software; see the file COPYING.txt.  If not, write to
 * the Free Software Foundation, Inc., 59 Temple Place, Suite 330,
 * Boston, MA 02111-1307 USA (or visit the web site https://www.gnu.org/).
 *
 * As a special exception, the Harbour Project gives permission for
 * additional uses of the text contained in its release of Harbour.
 *
 * The exception is that, if you link the Harbour libraries with other
 * files to produce an executable, this does not by itself cause the
 * resulting executable to be covered by the GNU General Public License.
 * Your use of that executable is in no way restricted on account of
 * linking the Harbour library code into it.
 *
 * This exception does not however invalidate any other reasons why
 * the executable file might be covered by the GNU General Public License.
 *
 * This exception applies only to the code released by the Harbour
 * Project under the name Harbour.  If you copy code from other
 * Harbour Project or Free Software Foundation releases into a copy of
 * Harbour, as the General Public License permits, the exception does
 * not apply to the code that you add in this way.  To avoid misleading
 * anyone as to the status of such modified files, you must delete
 * this exception notice from them.
 *
 * If you write modifications of your own for Harbour, it is your choice
 * whether to permit this exception to apply to your modifications.
 * If you do not wish that, delete this exception notice.
 *
 */

#include "hbapi.h"
#include "hbwinuni.h"

#include "hbwin.ch"

#if ! defined( HB_OS_WIN_CE )
#  include <rpc.h>
#endif

HB_FUNC( WIN_UUIDCREATESTRING )
{
#if ! defined( HB_OS_WIN_CE )
   RPC_STATUS lRPCStatus = HB_RPC_S_ERROR;

   typedef RPC_STATUS ( RPC_ENTRY * _HB_UUIDCREATE )( UUID * );
   typedef RPC_STATUS ( RPC_ENTRY * _HB_UUIDTOSTRING )( UUID *, unsigned char ** );
   typedef RPC_STATUS ( RPC_ENTRY * _HB_RPCSTRINGFREE )( unsigned char ** );

   static _HB_UUIDCREATE    s_pUuidCreate    = NULL;
   static _HB_UUIDTOSTRING  s_pUuidToString  = NULL;
   static _HB_RPCSTRINGFREE s_pRpcStringFree = NULL;

   if( ! s_pUuidCreate )
   {
      HMODULE hModule = GetModuleHandle( TEXT( "rpcrt4.dll" ) );

<<<<<<< HEAD
      if( hModule )
      {
         s_pUuidCreate = ( _HB_UUIDCREATE ) GetProcAddress( hModule, "UuidCreate" );
         s_pUuidToString = ( _HB_UUIDTOSTRING ) GetProcAddress( hModule, HB_WINAPI_FUNCTION_NAME( "UuidToString" ) );
         s_pRpcStringFree = ( _HB_RPCSTRINGFREE ) GetProcAddress( hModule, HB_WINAPI_FUNCTION_NAME( "RpcStringFree" ) );
      }
=======
      s_pUuidCreate = ( _HB_UUIDCREATE ) HB_WINAPI_GETPROCADDRESS( hRpcrt4, "UuidCreate" );

      s_pUuidToString = ( _HB_UUIDTOSTRING ) HB_WINAPI_GETPROCADDRESST( hRpcrt4, "UuidToString" );
      s_pRpcStringFree = ( _HB_RPCSTRINGFREE ) HB_WINAPI_GETPROCADDRESST( hRpcrt4, "RpcStringFree" );
>>>>>>> 5b518335
   }

   if( s_pUuidCreate &&
       s_pUuidToString &&
       s_pRpcStringFree )
   {
      TCHAR * tszUuid = NULL;
      UUID    uuid;

      memset( &uuid, 0, sizeof( UUID ) );

      lRPCStatus = s_pUuidCreate( &uuid );

      s_pUuidToString( &uuid, ( unsigned char ** ) ( void * ) &tszUuid );

      if( tszUuid != NULL )
      {
         HB_RETSTR( tszUuid );

         s_pRpcStringFree( ( unsigned char ** ) ( void * ) &tszUuid );
      }
      else
         hb_retc_null();
   }
   else
      hb_retc_null();
#else
   long lRPCStatus = HB_RPC_S_ERROR;
   hb_retc_null();
#endif

   hb_stornl( lRPCStatus, 1 );
}<|MERGE_RESOLUTION|>--- conflicted
+++ resolved
@@ -70,21 +70,11 @@
 
    if( ! s_pUuidCreate )
    {
-      HMODULE hModule = GetModuleHandle( TEXT( "rpcrt4.dll" ) );
+      HMODULE hRpcrt4 = GetModuleHandle( TEXT( "rpcrt4.dll" ) );
 
-<<<<<<< HEAD
-      if( hModule )
-      {
-         s_pUuidCreate = ( _HB_UUIDCREATE ) GetProcAddress( hModule, "UuidCreate" );
-         s_pUuidToString = ( _HB_UUIDTOSTRING ) GetProcAddress( hModule, HB_WINAPI_FUNCTION_NAME( "UuidToString" ) );
-         s_pRpcStringFree = ( _HB_RPCSTRINGFREE ) GetProcAddress( hModule, HB_WINAPI_FUNCTION_NAME( "RpcStringFree" ) );
-      }
-=======
       s_pUuidCreate = ( _HB_UUIDCREATE ) HB_WINAPI_GETPROCADDRESS( hRpcrt4, "UuidCreate" );
-
       s_pUuidToString = ( _HB_UUIDTOSTRING ) HB_WINAPI_GETPROCADDRESST( hRpcrt4, "UuidToString" );
       s_pRpcStringFree = ( _HB_RPCSTRINGFREE ) HB_WINAPI_GETPROCADDRESST( hRpcrt4, "RpcStringFree" );
->>>>>>> 5b518335
    }
 
    if( s_pUuidCreate &&
