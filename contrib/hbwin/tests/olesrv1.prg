/*
 * Harbour Project source code:
 *    demonstration/test code for NETIO-RPC OLE server
 *
 * Copyright 2010 Przemyslaw Czerpak <druzus / at / priv.onet.pl>
 * www - http://harbour-project.org
 *
 */


#define CLS_Name  "MyOleRPCServer"
#define CLS_ID    "{23245C3F-4487-404B-985F-E33886698D23}"

#include "hbclass.ch"

/* DllMain() is OLE server entry point
 * It's executed just after loading OLE inproc server
 * as server from other application and also by regsrv32.exe
 * during registration and unregistration procedure.
 * It should initialize OLE server ID and name.
 */
PROCEDURE DllMain()

   /* Initialize OLE server ID and name.
    * win_oleServerInit() should be executed from DllMain()
    *
    * win_oleServerInit( <cClassID>, <cServerName>, ;
    *                    [ <hAction> | <oAction> | <bAction> | <sAction> ], ;
    *                    [ <lHashClone> | <lAcceptAll> ] ) -> <lServerActive>
    *
    * <cClassID> is registered OLE server class GUID
    *
    * <cServerName> is OLE server class name
    *
    * <hAction> is optional parameter with hash array containing messages
    * and instance variables used by OLE server. The keys in hash array
    * are strings with message names and values are actions. Codeblock
    * and symbol items means that given message is a method call and
    * any other value means that it's variable.
    * By default the same hash array is shared between all objects
    * created by registered server. It's important when hash array
    * contains values which are neither codeblock nor symbol items
    * so they are not used as method but rather as instance variables
    * because such instance variables are shared between OLE objects.
    * Setting 4-th parameter <lHashClone> to .T. causes that each
    * objects receives it's own copy of <hAction> item so instance
    * variables inside hash array are also local to OLE object.
    * Alternatively programmer can use <bAction> or <sAction> to create
    * seprate copy of hash array for each object, i.e.:
    *    bAction := {|| hb_HClone( hValue ) }
    * When hash array contains symbol item (@funcName()) then when it's
    * executed by OLE object message it's possible to access the hash
    * array bound with given OLE object using QSelf() function. It maybe
    * useful if hash array contains instance variables and programmer
    * wants to access them.
<<<<<<< HEAD
    *    hAction := { => }
    *    hAction[ "OPEN" ]  := @myole_open()     // DISPID=1
    *    hAction[ "CLOSE" ] := @myole_close()    // DISPID=2
    *    hAction[ "SAVE" ]  := @myole_save()     // DISPID=3
    *    hAction[ "LOAD" ]  := @myole_load()     // DISPID=4
    *    hAction[ "PRINT" ] := @myole_print()    // DISPID=5
=======
    * Please remember that using hash array which was initialized to keep
    * original assign order before adding its items you can define strict
    * message numbers (DISPIDs), i.e.:
    *    hAction := { "OPEN"  => @myole_open()  , ;   // DISPID=1
    *                 "CLOSE" => @myole_close() , ;   // DISPID=2
    *                 "SAVE"  => @myole_save()  , ;   // DISPID=3
    *                 "LOAD"  => @myole_load()  , ;   // DISPID=4
    *                 "PRINT" => @myole_print() }     // DISPID=5
>>>>>>> d55d57c6
    * (see example in olesrv2.prg)
    *
    * <oAction> is optional parameter with Harbour object which is used
    * as base for all newly created OLE objects. All messages (method and
    * instance variables) supported explicitly by <oAction> object (except
    * ONERROR message redirecting) are inherited by OLE objects. Each
    * newly created OLE object uses the same <oAction> object so its
    * instance variables are shared between all of them. If programmer
    * wants to create separate Harbour object for each OLE object then
    * he should use <bAction> or <sAction>, i.e.:
    *       bAction := {|| myClass():new() }
    *
    * <bAction> is optional parameter with codeblock executed when new
    * OLE object is created. It should return hash array or Harbour object
    * which will be used as base for newly created OLE object.
    *
    * <sAction> is optional parameter with function symbol. This function
    * is executed when new OLE object is created and should return hash
    * array or Harbour object which is used as base for newly created
    * OLE object.
    *
    * If the 3-rd parameter is <oAction>, <bAction> or <sAction> then
    * it's possible to also set 4-th parameter <lAcceptAll> to .T. and
    * in such case <xAction> parameter is used in different way. Newly
    * created OLE object accepts any massage names invoking for each
    * of them Eval() message which is sent to <xAction> with OLE message
    * name inserted as the 1-st item to OLE object parameters.
    * It allows to create OLE server which will accept unknown messages
    * redirecting them to some other code, i.e.:
    *    if netio_Connect( cServer,,, cPasswd )
    *       win_oleServerInit( cClassID, cServerName, @netio_FuncExec(), .T. )
    *    endif
    * initialize OLE server which redirects all messages to default netio
    * connection established by netio_Connect().
    *
    * If 3-rd parameter is not given then all HVM functions becomes
    * OLE methods and HVM memvars (public and private variables) are
    * OLE object instance variables so they are shared with all OLE
    * objects created by this interface. It works just like xHarbour.com
    * OLE server described at
    * http://xharbour.com/index.asp?page=add_on_oleserver&show_sub=7&show_i=1
    */

   win_oleServerInit( CLS_ID, CLS_Name, {|| OleNetioSrv():new() }, .T. )

   RETURN


CREATE CLASS OleNetioSrv

   HIDDEN:

   VAR    pConn

   EXPORTED:

   METHOD Eval( cMethodName, ... )

ENDCLASS

METHOD Eval( cMethodName, ... ) CLASS OleNetioSrv

   LOCAL xRetVal, oErr

   BEGIN SEQUENCE WITH {| oErr | Break( oErr ) }
      SWITCH cMethodName
      CASE "CONNECT"
         xRetVal := ! Empty( ::pConn := netio_GetConnection( ... ) )
         EXIT
      CASE "DISCONNECT"
         ::pConn := NIL
         xRetVal := .T.
         EXIT
      CASE "PROCEXISTS"
         xRetVal := netio_ProcExists( ::pConn, ... )
         EXIT
      CASE "PROCEXEC"
         xRetVal := netio_ProcExec( ::pConn, ... )
         EXIT
      CASE "PROCEXECW"
         xRetVal := netio_ProcExecW( ::pConn, ... )
         EXIT
      CASE "FUNCEXEC"
         xRetVal := netio_FuncExec( ::pConn, ... )
         EXIT
      OTHERWISE
         /* redirect all other messages to RPC server as function calls */
         xRetVal := netio_FuncExec( ::pConn, cMethodName, ... )
      ENDSWITCH
   RECOVER USING oErr
      xRetVal := oErr
   END SEQUENCE

   RETURN xRetVal


ANNOUNCE GT_SYS
REQUEST HB_GT_GUI_DEFAULT<|MERGE_RESOLUTION|>--- conflicted
+++ resolved
@@ -53,23 +53,15 @@
     * array bound with given OLE object using QSelf() function. It maybe
     * useful if hash array contains instance variables and programmer
     * wants to access them.
-<<<<<<< HEAD
-    *    hAction := { => }
-    *    hAction[ "OPEN" ]  := @myole_open()     // DISPID=1
-    *    hAction[ "CLOSE" ] := @myole_close()    // DISPID=2
-    *    hAction[ "SAVE" ]  := @myole_save()     // DISPID=3
-    *    hAction[ "LOAD" ]  := @myole_load()     // DISPID=4
-    *    hAction[ "PRINT" ] := @myole_print()    // DISPID=5
-=======
     * Please remember that using hash array which was initialized to keep
     * original assign order before adding its items you can define strict
     * message numbers (DISPIDs), i.e.:
-    *    hAction := { "OPEN"  => @myole_open()  , ;   // DISPID=1
-    *                 "CLOSE" => @myole_close() , ;   // DISPID=2
-    *                 "SAVE"  => @myole_save()  , ;   // DISPID=3
-    *                 "LOAD"  => @myole_load()  , ;   // DISPID=4
-    *                 "PRINT" => @myole_print() }     // DISPID=5
->>>>>>> d55d57c6
+    *    hAction := { ;
+    *       "OPEN"  => @myole_open()  , ;   // DISPID=1
+    *       "CLOSE" => @myole_close() , ;   // DISPID=2
+    *       "SAVE"  => @myole_save()  , ;   // DISPID=3
+    *       "LOAD"  => @myole_load()  , ;   // DISPID=4
+    *       "PRINT" => @myole_print() }     // DISPID=5
     * (see example in olesrv2.prg)
     *
     * <oAction> is optional parameter with Harbour object which is used
