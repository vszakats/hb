/*
 * Windows API functions (winbase)
 *
 * Copyright 2009 Viktor Szakats (vszakats.net/harbour)
 *
 * This program is free software; you can redistribute it and/or modify
 * it under the terms of the GNU General Public License as published by
 * the Free Software Foundation; either version 2, or (at your option)
 * any later version.
 *
 * This program is distributed in the hope that it will be useful,
 * but WITHOUT ANY WARRANTY; without even the implied warranty of
 * MERCHANTABILITY or FITNESS FOR A PARTICULAR PURPOSE.  See the
 * GNU General Public License for more details.
 *
 * You should have received a copy of the GNU General Public License
 * along with this software; see the file COPYING.txt.  If not, write to
 * the Free Software Foundation, Inc., 59 Temple Place, Suite 330,
 * Boston, MA 02111-1307 USA (or visit the web site https://www.gnu.org/).
 *
 * As a special exception, the Harbour Project gives permission for
 * additional uses of the text contained in its release of Harbour.
 *
 * The exception is that, if you link the Harbour libraries with other
 * files to produce an executable, this does not by itself cause the
 * resulting executable to be covered by the GNU General Public License.
 * Your use of that executable is in no way restricted on account of
 * linking the Harbour library code into it.
 *
 * This exception does not however invalidate any other reasons why
 * the executable file might be covered by the GNU General Public License.
 *
 * This exception applies only to the code released by the Harbour
 * Project under the name Harbour.  If you copy code from other
 * Harbour Project or Free Software Foundation releases into a copy of
 * Harbour, as the General Public License permits, the exception does
 * not apply to the code that you add in this way.  To avoid misleading
 * anyone as to the status of such modified files, you must delete
 * this exception notice from them.
 *
 * If you write modifications of your own for Harbour, it is your choice
 * whether to permit this exception to apply to your modifications.
 * If you do not wish that, delete this exception notice.
 *
 */

#include "hbwapi.h"
#include "hbapierr.h"

HB_FUNC( WAPI_GETCOMMANDLINE )
{
   HB_RETSTR( GetCommandLine() );
}

HB_FUNC( WAPI_GETCURRENTPROCESS )
{
   hbwapi_ret_raw_HANDLE( GetCurrentProcess() );
}

HB_FUNC( WAPI_GETCURRENTPROCESSID )
{
   hb_retnint( GetCurrentProcessId() );
}

HB_FUNC( WAPI_GETCURRENTTHREAD )
{
   hbwapi_ret_raw_HANDLE( GetCurrentThread() );
}

HB_FUNC( WAPI_GETCURRENTTHREADID )
{
   hb_retnint( GetCurrentThreadId() );
}

HB_FUNC( WAPI_WAITFORSINGLEOBJECT )
{
   DWORD dwResult = WaitForSingleObject( hbwapi_par_raw_HANDLE( 1 ), ( DWORD ) hb_parnl( 2 ) );

   hbwapi_SetLastError( GetLastError() );
   hb_retnint( dwResult );
}

HB_FUNC( WAPI_WAITFORSINGLEOBJECTEX )
{
   DWORD dwResult;
   DWORD dwLastError;

#if defined( HB_OS_WIN_CE )
   /* WinCE (WinMobile6) does not support
    * WaitFor{Single,Multiple}Object[Ex]() though it supports:
    * MsgWaitFor{Single,Multiple}Object[Ex]()
    */
   dwResult = 0;
   dwLastError = ERROR_INVALID_FUNCTION;
#else
   dwResult = WaitForSingleObjectEx( hbwapi_par_raw_HANDLE( 1 ), ( DWORD ) hb_parnl( 2 ), hb_parl( 3 ) );
   dwLastError = GetLastError();
#endif

   hbwapi_SetLastError( dwLastError );
   hb_retnint( dwResult );
}

HB_FUNC( WAPI_WAITFORMULTIPLEOBJECTS )
{
   PHB_ITEM pArray = hb_param( 2, HB_IT_ARRAY );
   DWORD nCount = pArray ? ( DWORD ) hb_arrayLen( pArray ) : 0;

   if( nCount > 0 && nCount <= MAXIMUM_WAIT_OBJECTS )
   {
      HANDLE * handles = ( HANDLE * ) hb_xgrab( nCount * sizeof( HANDLE ) );
      DWORD nPos;
      DWORD dwResult;

      for( nPos = 0; nPos < nCount; ++nPos )
         handles[ nPos ] = hb_arrayGetPtr( pArray, nPos + 1 );

      dwResult = WaitForMultipleObjects( nCount, handles, hb_parl( 3 ), ( DWORD ) hb_parnl( 4 ) );

      hbwapi_SetLastError( GetLastError() );
      hb_retnint( dwResult );

      hb_xfree( handles );
   }
   else
      hb_errRT_BASE( EG_ARG, 1001, NULL, HB_ERR_FUNCNAME, HB_ERR_ARGS_BASEPARAMS );
}

HB_FUNC( WAPI_WAITFORMULTIPLEOBJECTSEX )
{
#if ! defined( HB_OS_WIN_CE )
   PHB_ITEM pArray = hb_param( 2, HB_IT_ARRAY );
   DWORD nCount = pArray ? ( DWORD ) hb_arrayLen( pArray ) : 0;

   if( nCount > 0 && nCount <= MAXIMUM_WAIT_OBJECTS )
   {
      HANDLE * handles = ( HANDLE * ) hb_xgrab( nCount * sizeof( HANDLE ) );
      DWORD nPos;
      DWORD dwResult;

      for( nPos = 0; nPos < nCount; ++nPos )
         handles[ nPos ] = hb_arrayGetPtr( pArray, nPos + 1 );

      dwResult = WaitForMultipleObjectsEx( nCount, handles, hb_parl( 3 ), ( DWORD ) hb_parnl( 4 ), hb_parl( 5 ) );

      hbwapi_SetLastError( GetLastError() );
      hb_retnint( dwResult );

      hb_xfree( handles );
   }
   else
      hb_errRT_BASE( EG_ARG, 1001, NULL, HB_ERR_FUNCNAME, HB_ERR_ARGS_BASEPARAMS );
#else
   /* WinCE (WinMobile6) does not support
    * WaitFor{Single,Multiple}Object[Ex]() though it supports:
    * MsgWaitFor{Single,Multiple}Object[Ex]()
    */
   hbwapi_SetLastError( ERROR_INVALID_FUNCTION );
   hb_retnint( 0 );
#endif
}

HB_FUNC( WAPI_SETPROCESSWORKINGSETSIZE )
{
   BOOL bResult;
   DWORD dwLastError;

#if defined( HB_OS_WIN_CE )
   /* WinCE (till WinMobile6) does not support Working Set functions */
   bResult = FALSE;
   dwLastError = ERROR_INVALID_FUNCTION;
#else
   bResult = SetProcessWorkingSetSize(
      hbwapi_par_raw_HANDLE( 1 ) /* hProcess */,
      ( SIZE_T ) hb_parnint( 2 ) /* dwMinimumWorkingSetSize */,
      ( SIZE_T ) hb_parnint( 3 ) /* dwMaximumWorkingSetSize */ );
   dwLastError = GetLastError();
#endif

   hbwapi_SetLastError( dwLastError );
   hbwapi_ret_L( bResult );
}

HB_FUNC( WAPI_GETLASTERROR )
{
   hb_retnint( hbwapi_GetLastError() );
}

HB_FUNC( WAPI_SETLASTERROR )
{
   DWORD dwLastError = ( DWORD ) hb_parnl( 1 );

   SetLastError( dwLastError );
   hbwapi_SetLastError( dwLastError );
}

HB_FUNC( WAPI_SETERRORMODE )
{
#if defined( HB_OS_WIN_CE )
   hbwapi_ret_UINT( 0 );
#else
   hbwapi_ret_UINT( SetErrorMode( hbwapi_par_UINT( 1 ) ) );
#endif
}

HB_FUNC( WAPI_LOADLIBRARY )
{
   void * hFileName;
   HMODULE hResult = LoadLibrary( HB_PARSTRDEF( 1, &hFileName, NULL ) );

   hbwapi_SetLastError( GetLastError() );
   hb_retptr( hResult );

   hb_strfree( hFileName );
}

HB_FUNC( WAPI_FREELIBRARY )
{
   BOOL bResult = FreeLibrary( ( HMODULE ) hb_parptr( 1 ) );

   hbwapi_SetLastError( GetLastError() );
   hbwapi_ret_L( bResult );
}

HB_FUNC( WAPI_GETPROCADDRESS )
{
   FARPROC pProc;
   DWORD dwLastError;
#if defined( HB_OS_WIN_CE )
   void * hProcName;
   LPCTSTR lpProcName = HB_PARSTR( 2, &hProcName, NULL );
   pProc = GetProcAddress( ( HMODULE ) hb_parptr( 1 ),
                           lpProcName ? lpProcName :
                           ( LPCTSTR ) ( HB_PTRDIFF ) hb_parnint( 2 ) );
   dwLastError = GetLastError();
   hb_strfree( hProcName );
#else
   pProc = GetProcAddress( ( HMODULE ) hb_parptr( 1 ),
                           HB_ISCHAR( 2 ) ? hb_parc( 2 ) :
                           ( LPCSTR ) ( HB_PTRDIFF ) hb_parnint( 2 ) );
   dwLastError = GetLastError();
#endif
   hbwapi_SetLastError( dwLastError );
   hb_retptr( ( void * ) ( HB_PTRDIFF ) pProc );
}

/* HMODULE WINAPI GetModuleHandle( __in_opt LPCTSTR lpModuleName ); */
HB_FUNC( WAPI_GETMODULEHANDLE )
{
   void * hModuleName;
   HMODULE hResult = GetModuleHandle( HB_PARSTR( 1, &hModuleName, NULL ) );

   hbwapi_SetLastError( GetLastError() );
   hbwapi_ret_raw_HANDLE( hResult );

   hb_strfree( hModuleName );
}

/* VOID WINAPI Sleep( __in DWORD dwMilliseconds ); */
HB_FUNC( WAPI_SLEEP )
{
   Sleep( ( DWORD ) hb_parnl( 1 ) );
}

HB_FUNC( WAPI_OUTPUTDEBUGSTRING )
{
   void * hOutputString;

   OutputDebugString( HB_PARSTR( 1, &hOutputString, NULL ) );

   hb_strfree( hOutputString );
}

HB_FUNC( WAPI_FORMATMESSAGE )
{
<<<<<<< HEAD
   void * hBuffer;
   HB_SIZE nBufferLen;

   ( void ) HB_PARSTR( 5, &hBuffer, &nBufferLen );

   if( nBufferLen > 0 )
   {
      void * hSource = NULL;
      LPTSTR lpBuffer;
      DWORD dwRetVal;

      nBufferLen = HB_MIN( nBufferLen, 64 * 1024 * 1024 );
=======
   void * hSource = NULL;
   LPTSTR lpAllocBuff = NULL;
   LPTSTR lpBuffer = NULL;
   HB_SIZE nSize = 0;
   DWORD dwRetVal;
   DWORD dwFlags;

   dwFlags = ( DWORD ) hb_parnldef( 1, FORMAT_MESSAGE_FROM_SYSTEM );

   if( HB_ISBYREF( 5 ) )
   {
      nSize = hb_parns( 6 );
      if( ( dwFlags & FORMAT_MESSAGE_ALLOCATE_BUFFER ) == 0 )
      {
         if( nSize == 0 && ! HB_ISNUM( 6 ) )
            nSize = hb_parclen( 5 );
         if( nSize > 0 )
            lpBuffer = ( LPTSTR ) hb_xgrab( nSize * sizeof( TCHAR ) );
         else
            dwFlags |= FORMAT_MESSAGE_ALLOCATE_BUFFER;
      }
   }
   else
      dwFlags = ~FORMAT_MESSAGE_ALLOCATE_BUFFER;

   if( dwFlags & FORMAT_MESSAGE_ALLOCATE_BUFFER )
      lpBuffer = ( LPTSTR ) &lpAllocBuff;

   dwRetVal = FormatMessage( dwFlags,
                             HB_ISCHAR( 2 ) ? ( LPCVOID ) HB_PARSTR( 2, &hSource, NULL ) : hb_parptr( 2 ),
                             HB_ISNUM( 3 ) ? ( DWORD ) hb_parnl( 3 ) : hbwapi_GetLastError() /* dwMessageId */,
                             ( DWORD ) hb_parnldef( 4, MAKELANGID( LANG_NEUTRAL, SUBLANG_DEFAULT ) ) /* dwLanguageId */,
                             lpBuffer,
                             ( DWORD ) nSize,
                             NULL /* TODO: Add support for this parameter. */ );
>>>>>>> d0e460d1

      lpBuffer = ( LPTSTR ) hb_xgrab( nBufferLen * sizeof( TCHAR ) );

      dwRetVal = FormatMessage( ( DWORD ) hb_parnldef( 1, FORMAT_MESSAGE_FROM_SYSTEM ) /* dwFlags */,
                                HB_ISCHAR( 2 ) ? ( LPCVOID ) HB_PARSTR( 2, &hSource, NULL ) : hb_parptr( 2 ),
                                HB_ISNUM( 3 ) ? ( DWORD ) hb_parnl( 3 ) : hbwapi_GetLastError() /* dwMessageId */,
                                ( DWORD ) hb_parnldef( 4, MAKELANGID( LANG_NEUTRAL, SUBLANG_DEFAULT ) ) /* dwLanguageId */,
                                lpBuffer,
                                ( DWORD ) nBufferLen,
                                NULL /* TODO: Add support for this parameter. */ );

      hbwapi_SetLastError( GetLastError() );
      hb_retnint( dwRetVal );

<<<<<<< HEAD
      HB_STORSTR( dwRetVal ? lpBuffer : NULL, 5 );
      hb_xfree( lpBuffer );

      hb_strfree( hSource );
   }
   else
   {
      hb_storc( NULL, 5 );
      hbwapi_SetLastError( ERROR_EMPTY );
      hb_retnint( -1 );
   }

   hb_strfree( hBuffer );
=======
   if( lpBuffer )
   {
      if( dwFlags & FORMAT_MESSAGE_ALLOCATE_BUFFER )
         lpBuffer = lpAllocBuff;
      else
         lpBuffer[ nSize - 1 ] = '\0';

      HB_STORSTR( dwRetVal ? lpBuffer : NULL, 5 );

      if( lpAllocBuff )
         LocalFree( lpAllocBuff );
      else if( lpBuffer )
         hb_xfree( lpBuffer );
   }

   hb_strfree( hSource );
>>>>>>> d0e460d1
}

HB_FUNC( WAPI_MULDIV )
{
   hb_retni( MulDiv( hb_parni( 1 ), hb_parni( 2 ), hb_parni( 3 ) ) );
}

#if ! defined( HB_OS_WIN_CE )

/* WinCE does not support GetShortPathName()/GetLongPathName() functions */

typedef DWORD ( WINAPI * _HB_GETPATHNAME )( LPCTSTR, LPTSTR, DWORD );

static void s_getPathName( _HB_GETPATHNAME getPathName )
{
   void * hLongPath;
   DWORD length = 0;
   LPCTSTR lpszLongPath = HB_PARSTR( 1, &hLongPath, NULL );

   if( lpszLongPath )
   {
      if( HB_ISBYREF( 2 ) )
      {
         TCHAR buffer[ HB_PATH_MAX ];
         DWORD cchBuffer = ( DWORD ) HB_SIZEOFARRAY( buffer );
         LPTSTR lpszShortPath = buffer;
         HB_BOOL fSize = HB_ISNUM( 3 );

         if( fSize )    /* the size of buffer is limited by user */
         {
            cchBuffer = ( DWORD ) hb_parnl( 3 );
            if( cchBuffer == 0 )
               lpszShortPath = NULL;
            else if( cchBuffer > ( DWORD ) HB_SIZEOFARRAY( buffer ) )
               lpszShortPath = ( LPTSTR ) hb_xgrab( cchBuffer * sizeof( TCHAR ) );
         }

         length = getPathName( lpszLongPath, lpszShortPath, cchBuffer );
         if( ! fSize && length > cchBuffer )  /* default buffer size was too small */
         {
            cchBuffer = length;
            lpszShortPath = ( LPTSTR ) hb_xgrab( cchBuffer * sizeof( TCHAR ) );
            length = getPathName( lpszLongPath, lpszShortPath, cchBuffer );
         }
         hbwapi_SetLastError( GetLastError() );
         HB_STORSTRLEN( lpszShortPath, length > cchBuffer ? 0 : length, 2 );
         if( lpszShortPath && lpszShortPath != buffer )
            hb_xfree( lpszShortPath );
      }
      else if( getPathName )
      {
         length = getPathName( lpszLongPath, NULL, 0 );
         hbwapi_SetLastError( GetLastError() );
      }
   }
   hb_retnl( length );
   hb_strfree( hLongPath );
}

#endif

HB_FUNC( WAPI_GETSHORTPATHNAME )
{
#if ! defined( HB_OS_WIN_CE )
   s_getPathName( GetShortPathName );
#else
   {
      HB_SIZE nSize = hb_parclen( 1 );
      hb_storclen( hb_parc( 1 ), nSize, 2 );
      hb_retns( nSize );
   }
#endif
}

HB_FUNC( WAPI_GETLONGPATHNAME )
{
#if ! defined( HB_OS_WIN_CE )
   static _HB_GETPATHNAME s_getPathNameAddr = NULL;

   if( ! s_getPathNameAddr )
   {
      HMODULE hModule = GetModuleHandle( HB_WINAPI_KERNEL32_DLL() );
      if( hModule )
         s_getPathNameAddr = ( _HB_GETPATHNAME )
            HB_WINAPI_GETPROCADDRESST( hModule, "GetLongPathName" );

      if( ! s_getPathNameAddr )
         s_getPathNameAddr = GetShortPathName;
   }
   s_getPathName( s_getPathNameAddr );
#else
   {
      HB_SIZE nSize = hb_parclen( 1 );
      hb_storclen( hb_parc( 1 ), nSize, 2 );
      hb_retns( nSize );
   }
#endif
}

HB_FUNC( WAPI_GETSYSTEMDIRECTORY )
{
#if defined( HB_OS_WIN_CE )
   hb_retc_const( "\\Windows" );
#else
   UINT nLen = GetSystemDirectory( NULL, 0 );

   if( nLen )
   {
      LPTSTR buffer = ( LPTSTR ) hb_xgrab( ( nLen + 1 ) * sizeof( TCHAR ) );

      nLen = GetSystemDirectory( buffer, nLen );
      hbwapi_SetLastError( GetLastError() );

      HB_RETSTRLEN( buffer, nLen );

      hb_xfree( buffer );
   }
   else
   {
      hbwapi_SetLastError( GetLastError() );
      hb_retc_null();
   }
#endif
}

HB_FUNC( WAPI_GETWINDOWSDIRECTORY )
{
#if defined( HB_OS_WIN_CE )
   hb_retc_const( "\\Windows" );
#else
   UINT nLen = GetWindowsDirectory( NULL, 0 );

   if( nLen )
   {
      LPTSTR buffer = ( LPTSTR ) hb_xgrab( ( nLen + 1 ) * sizeof( TCHAR ) );

      nLen = GetWindowsDirectory( buffer, nLen );
      hbwapi_SetLastError( GetLastError() );

      HB_RETSTRLEN( buffer, nLen );

      hb_xfree( buffer );
   }
   else
   {
      hbwapi_SetLastError( GetLastError() );
      hb_retc_null();
   }
#endif
}


HB_FUNC( WAPI_QUERYPERFORMANCECOUNTER )
{
   LARGE_INTEGER counter;
   BOOL result = QueryPerformanceCounter( &counter );

   if( result )
      hb_stornint( HBWAPI_GET_LARGEUINT( counter ), 1 );
   hb_retl( result != 0 );
}

HB_FUNC( WAPI_QUERYPERFORMANCEFREQUENCY )
{
   LARGE_INTEGER frequency;
   BOOL result = QueryPerformanceFrequency( &frequency );

   if( result )
      hb_stornint( HBWAPI_GET_LARGEUINT( frequency ), 1 );
   hb_retl( result != 0 );
}

/* wapi_GetVolumeInformation( <cRootPath>, @<cVolumeName>, @<nSerial>,
 *                            @<nMaxComponentLength>, @<nFileSystemFlags>,
 *                            @<cFileSystemName> ) -> <lSuccess>
 */

HB_FUNC( WAPI_GETVOLUMEINFORMATION )
{
#if defined( HB_OS_WIN ) && ! defined( HB_OS_WIN_CE )
   BOOL bResult;
   DWORD dwSerialNumber, dwMaxFileNameLen, dwFileSystemFlags;
   DWORD dwVolNameSize, dwFSNameSize;
   LPTSTR lpVolNameBuf, lpFSNameBuf;
   void * hRootPath;
   LPCTSTR lpRootPath;

   dwSerialNumber = dwMaxFileNameLen = dwFileSystemFlags = 0;
   dwVolNameSize = dwFSNameSize = 0;
   lpVolNameBuf = lpFSNameBuf = NULL;
   lpRootPath = HB_PARSTR( 1, &hRootPath, NULL );
   if( HB_ISBYREF( 2 ) )
   {
      dwVolNameSize = MAX_PATH + 1;
      lpVolNameBuf = ( LPTSTR ) hb_xgrab( dwVolNameSize * sizeof( TCHAR ) );
   }
   if( HB_ISBYREF( 6 ) )
   {
      dwFSNameSize = MAX_PATH + 1;
      lpFSNameBuf = ( LPTSTR ) hb_xgrab( dwFSNameSize * sizeof( TCHAR ) );
   }

   bResult = GetVolumeInformation( lpRootPath,         /* RootPathName */
                                   lpVolNameBuf,       /* VolumeName */
                                   dwVolNameSize,      /* VolumeNameSize */
                                   &dwSerialNumber,    /* VolumeSerialNumber */
                                   &dwMaxFileNameLen,  /* MaxComponentLength */
                                   &dwFileSystemFlags, /* FileSystemFlags */
                                   lpFSNameBuf,        /* FileSystemName */
                                   dwFSNameSize );     /* FileSystemSize */
   hb_strfree( hRootPath );

   if( lpVolNameBuf )
   {
      HB_STORSTR( lpVolNameBuf, 2 );
      hb_xfree( lpVolNameBuf );
   }
   hb_stornint( dwSerialNumber, 3 );
   hb_stornint( dwMaxFileNameLen, 4 );
   hb_stornint( dwFileSystemFlags, 5 );
   if( lpFSNameBuf )
   {
      HB_STORSTR( lpFSNameBuf, 6 );
      hb_xfree( lpFSNameBuf );
   }

   hb_retl( bResult != 0 );
#else
   hb_retl( HB_FALSE );
#endif
}<|MERGE_RESOLUTION|>--- conflicted
+++ resolved
@@ -273,20 +273,6 @@
 
 HB_FUNC( WAPI_FORMATMESSAGE )
 {
-<<<<<<< HEAD
-   void * hBuffer;
-   HB_SIZE nBufferLen;
-
-   ( void ) HB_PARSTR( 5, &hBuffer, &nBufferLen );
-
-   if( nBufferLen > 0 )
-   {
-      void * hSource = NULL;
-      LPTSTR lpBuffer;
-      DWORD dwRetVal;
-
-      nBufferLen = HB_MIN( nBufferLen, 64 * 1024 * 1024 );
-=======
    void * hSource = NULL;
    LPTSTR lpAllocBuff = NULL;
    LPTSTR lpBuffer = NULL;
@@ -310,36 +296,38 @@
       }
    }
    else
-      dwFlags = ~FORMAT_MESSAGE_ALLOCATE_BUFFER;
+      dwFlags = ( DWORD ) ~FORMAT_MESSAGE_ALLOCATE_BUFFER;
 
    if( dwFlags & FORMAT_MESSAGE_ALLOCATE_BUFFER )
       lpBuffer = ( LPTSTR ) &lpAllocBuff;
 
-   dwRetVal = FormatMessage( dwFlags,
-                             HB_ISCHAR( 2 ) ? ( LPCVOID ) HB_PARSTR( 2, &hSource, NULL ) : hb_parptr( 2 ),
-                             HB_ISNUM( 3 ) ? ( DWORD ) hb_parnl( 3 ) : hbwapi_GetLastError() /* dwMessageId */,
-                             ( DWORD ) hb_parnldef( 4, MAKELANGID( LANG_NEUTRAL, SUBLANG_DEFAULT ) ) /* dwLanguageId */,
-                             lpBuffer,
-                             ( DWORD ) nSize,
-                             NULL /* TODO: Add support for this parameter. */ );
->>>>>>> d0e460d1
-
-      lpBuffer = ( LPTSTR ) hb_xgrab( nBufferLen * sizeof( TCHAR ) );
-
-      dwRetVal = FormatMessage( ( DWORD ) hb_parnldef( 1, FORMAT_MESSAGE_FROM_SYSTEM ) /* dwFlags */,
+   if( lpBuffer )
+   {
+      dwRetVal = FormatMessage( dwFlags,
                                 HB_ISCHAR( 2 ) ? ( LPCVOID ) HB_PARSTR( 2, &hSource, NULL ) : hb_parptr( 2 ),
                                 HB_ISNUM( 3 ) ? ( DWORD ) hb_parnl( 3 ) : hbwapi_GetLastError() /* dwMessageId */,
                                 ( DWORD ) hb_parnldef( 4, MAKELANGID( LANG_NEUTRAL, SUBLANG_DEFAULT ) ) /* dwLanguageId */,
                                 lpBuffer,
-                                ( DWORD ) nBufferLen,
+                                ( DWORD ) nSize,
                                 NULL /* TODO: Add support for this parameter. */ );
 
       hbwapi_SetLastError( GetLastError() );
       hb_retnint( dwRetVal );
 
-<<<<<<< HEAD
-      HB_STORSTR( dwRetVal ? lpBuffer : NULL, 5 );
-      hb_xfree( lpBuffer );
+      if( lpBuffer )
+      {
+         if( dwRetVal && ( dwFlags & FORMAT_MESSAGE_ALLOCATE_BUFFER ) )
+            lpBuffer = lpAllocBuff;
+         else
+            lpBuffer[ nSize - 1 ] = '\0';
+
+         HB_STORSTR( dwRetVal ? lpBuffer : NULL, 5 );
+
+         if( lpAllocBuff )
+            LocalFree( lpAllocBuff );
+         else if( lpBuffer )
+            hb_xfree( lpBuffer );
+      }
 
       hb_strfree( hSource );
    }
@@ -349,26 +337,6 @@
       hbwapi_SetLastError( ERROR_EMPTY );
       hb_retnint( -1 );
    }
-
-   hb_strfree( hBuffer );
-=======
-   if( lpBuffer )
-   {
-      if( dwFlags & FORMAT_MESSAGE_ALLOCATE_BUFFER )
-         lpBuffer = lpAllocBuff;
-      else
-         lpBuffer[ nSize - 1 ] = '\0';
-
-      HB_STORSTR( dwRetVal ? lpBuffer : NULL, 5 );
-
-      if( lpAllocBuff )
-         LocalFree( lpAllocBuff );
-      else if( lpBuffer )
-         hb_xfree( lpBuffer );
-   }
-
-   hb_strfree( hSource );
->>>>>>> d0e460d1
 }
 
 HB_FUNC( WAPI_MULDIV )
