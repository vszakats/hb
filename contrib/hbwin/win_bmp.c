/*
 * Printing subsystem for Windows using GUI printing
 *
 * Copyright 2010 Viktor Szakats (vszakats.net/harbour)
 * Copyright 2010 Xavi <jarabal/at/gmail.com>
 * Copyright 2004 Peter Rees <peter@rees.co.nz> Rees Software and Systems Ltd
 *
 * This program is free software; you can redistribute it and/or modify
 * it under the terms of the GNU General Public License as published by
 * the Free Software Foundation; either version 2, or (at your option)
 * any later version.
 *
 * This program is distributed in the hope that it will be useful,
 * but WITHOUT ANY WARRANTY; without even the implied warranty of
 * MERCHANTABILITY or FITNESS FOR A PARTICULAR PURPOSE.  See the
 * GNU General Public License for more details.
 *
 * You should have received a copy of the GNU General Public License
 * along with this software; see the file COPYING.txt.  If not, write to
 * the Free Software Foundation, Inc., 59 Temple Place, Suite 330,
 * Boston, MA 02111-1307 USA (or visit the web site https://www.gnu.org/).
 *
 * As a special exception, the Harbour Project gives permission for
 * additional uses of the text contained in its release of Harbour.
 *
 * The exception is that, if you link the Harbour libraries with other
 * files to produce an executable, this does not by itself cause the
 * resulting executable to be covered by the GNU General Public License.
 * Your use of that executable is in no way restricted on account of
 * linking the Harbour library code into it.
 *
 * This exception does not however invalidate any other reasons why
 * the executable file might be covered by the GNU General Public License.
 *
 * This exception applies only to the code released by the Harbour
 * Project under the name Harbour.  If you copy code from other
 * Harbour Project or Free Software Foundation releases into a copy of
 * Harbour, as the General Public License permits, the exception does
 * not apply to the code that you add in this way.  To avoid misleading
 * anyone as to the status of such modified files, you must delete
 * this exception notice from them.
 *
 * If you write modifications of your own for Harbour, it is your choice
 * whether to permit this exception to apply to your modifications.
 * If you do not wish that, delete this exception notice.
 *
 */

#include "hbwapi.h"
#include "hbapifs.h"
#include "hbapiitm.h"

#ifndef QUERYESCSUPPORT
#define QUERYESCSUPPORT  8
#endif
#ifndef BI_JPEG
#define BI_JPEG          4
#endif
#ifndef BI_PNG
#define BI_PNG           5
#endif

/* Functions for loading and printing bitmaps */

int hbwin_bitmapType( const void * pImgBuf, HB_SIZE size )
{
   int iType = HB_WIN_BITMAP_UNKNOWN;

   if( pImgBuf )
   {
      if(      size > 2 && memcmp( pImgBuf, "BM", 2 ) == 0 )
         iType = HB_WIN_BITMAP_BMP;
      else if( size > 3 && memcmp( pImgBuf, "\xFF\xD8\xFF", 3 ) == 0 )
         iType = HB_WIN_BITMAP_JPEG;
      else if( size > 4 && memcmp( pImgBuf, "\x89PNG", 4 ) == 0 )
         iType = HB_WIN_BITMAP_PNG;
   }

   return iType;
}

HB_FUNC( WIN_BITMAPTYPE )
{
   hb_retni( hbwin_bitmapType( hb_parc( 1 ), hb_parclen( 1 ) ) );
}

#define HB_MAX_BMP_SIZE       ( 32 * 1024 * 1024 )

HB_FUNC( WIN_LOADBITMAPFILE )
{
<<<<<<< HEAD
   char * pBuffer = NULL;
   PHB_FILE pFile = hb_fileExtOpen( hb_parcx( 1 ), NULL,
                                    FO_READ | FO_SHARED | FO_PRIVATE |
                                    FXO_SHARELOCK,
                                    NULL, NULL );
   if( pFile != NULL )
   {
      HB_SIZE nSize = ( HB_SIZE ) hb_fileSize( pFile );
=======
   HB_SIZE nSize;
   char * pBuffer = ( char * ) hb_fileLoad( hb_parcx( 1 ), HB_MAX_BMP_SIZE, &nSize );
>>>>>>> 3fc5e437

   if( pBuffer )
   {
      /* TOFIX: No check is done on read data from disk which is a large security hole
                and may cause GPF even in simple error cases, like invalid file content.
                [vszakats] */

      if( nSize <= 2 || hbwin_bitmapType( pBuffer, nSize ) == HB_WIN_BITMAP_UNKNOWN )
      {
         hb_xfree( pBuffer );
         pBuffer = NULL;
      }
   }

   if( pBuffer )
      hb_retclen_buffer( pBuffer, nSize );
   else
      hb_retc_null();
}

/* Some compilers don't implement these define [jarabal] */
#ifndef CHECKJPEGFORMAT
#define CHECKJPEGFORMAT  4119
#endif
#ifndef CHECKPNGFORMAT
#define CHECKPNGFORMAT   4120
#endif

static int hbwin_bitmapIsSupported( HDC hDC, int iType, const void * pImgBuf, HB_SIZE nSize )
{
   if( hDC &&
       iType != HB_WIN_BITMAP_UNKNOWN &&
       pImgBuf &&
       nSize >= sizeof( BITMAPCOREHEADER ) )
   {
      if( iType == HB_WIN_BITMAP_BMP )
         return 0;
      else
      {
         int iRes = iType = ( iType == HB_WIN_BITMAP_JPEG ? CHECKJPEGFORMAT : CHECKPNGFORMAT );

         iRes = ExtEscape( hDC, QUERYESCSUPPORT, sizeof( iRes ), ( LPCSTR ) &iRes, 0, 0 );
         if( iRes > 0 )
         {
            if( ExtEscape( hDC, iType, ( int ) nSize, ( LPCSTR ) pImgBuf, sizeof( iRes ), ( LPSTR ) &iRes ) > 0 )
            {
               if( iRes == 1 )
                  return 0;
               else
                  return -4;
            }
            else
               return -3;
         }
         else
            return -2;
      }
   }
   else
      return -1;
}

HB_FUNC( WIN_BITMAPISSUPPORTED )
{
   const char * pImgBuf = hb_parc( 2 );
   HB_SIZE nSize = hb_parclen( 2 );

   hb_retni( hbwin_bitmapIsSupported( hbwapi_par_HDC( 1 ), hbwin_bitmapType( pImgBuf, nSize ), pImgBuf, nSize ) );
}

HB_FUNC( WIN_DRAWBITMAP )
{
   BITMAPINFO * pbmi = NULL;
   HDC hDC = hbwapi_par_HDC( 1 );
   HB_SIZE nSize = hb_parclen( 2 );
   BITMAPFILEHEADER * pbmfh = ( BITMAPFILEHEADER * ) hb_parc( 2 );
   int iType = hbwin_bitmapType( pbmfh, nSize );

   /* TOFIX: No check is done on 2nd parameter which is a large security hole
             and may cause GPF in simple error cases.
             [vszakats] */
   if( hbwin_bitmapIsSupported( hDC, iType, pbmfh, nSize ) == 0 )
   {
      BYTE * pBits = NULL;

      int iWidth  = hb_parni( 7 );
      int iHeight = hb_parni( 8 );

      if( iType == HB_WIN_BITMAP_BMP )
      {
         pbmi  = ( BITMAPINFO * ) ( pbmfh + 1 );
         pBits = ( BYTE * ) pbmfh + pbmfh->bfOffBits;

         /* Remember there are 2 types of BitMap File */
         if( pbmi->bmiHeader.biSize == sizeof( BITMAPCOREHEADER ) )
         {
            iWidth  = ( ( BITMAPCOREHEADER * ) pbmi )->bcWidth;
            iHeight = ( ( BITMAPCOREHEADER * ) pbmi )->bcHeight;
         }
         else
         {
            iWidth  = pbmi->bmiHeader.biWidth;
            iHeight = abs( pbmi->bmiHeader.biHeight );
         }
      }
      else if( iWidth && iHeight )
      {
         BITMAPINFO bmi;

         memset( &bmi, 0, sizeof( bmi ) );
         bmi.bmiHeader.biSize        = sizeof( BITMAPINFO );
         bmi.bmiHeader.biWidth       = iWidth;
         bmi.bmiHeader.biHeight      = -iHeight; /* top-down image */
         bmi.bmiHeader.biPlanes      = 1;
         bmi.bmiHeader.biBitCount    = 0;
         bmi.bmiHeader.biCompression = ( iType == HB_WIN_BITMAP_JPEG ? BI_JPEG : BI_PNG );
         bmi.bmiHeader.biSizeImage   = ( DWORD ) nSize;
         pbmi = &bmi;
         pBits = ( BYTE * ) pbmfh;
      }

      if( pbmi && pBits )
      {
#if ! defined( HB_OS_WIN_CE )
         SetStretchBltMode( hDC, COLORONCOLOR );
#endif
         hb_retl( StretchDIBits( hDC, hb_parni( 3 ), hb_parni( 4 ), hb_parni( 5 ), hb_parni( 6 ),
                                 0, 0, iWidth, iHeight, pBits, pbmi,
                                 DIB_RGB_COLORS, SRCCOPY ) != ( int ) GDI_ERROR );
      }
      else
         hb_retl( HB_FALSE );
   }
   else
      hb_retl( HB_FALSE );
}<|MERGE_RESOLUTION|>--- conflicted
+++ resolved
@@ -88,19 +88,8 @@
 
 HB_FUNC( WIN_LOADBITMAPFILE )
 {
-<<<<<<< HEAD
-   char * pBuffer = NULL;
-   PHB_FILE pFile = hb_fileExtOpen( hb_parcx( 1 ), NULL,
-                                    FO_READ | FO_SHARED | FO_PRIVATE |
-                                    FXO_SHARELOCK,
-                                    NULL, NULL );
-   if( pFile != NULL )
-   {
-      HB_SIZE nSize = ( HB_SIZE ) hb_fileSize( pFile );
-=======
    HB_SIZE nSize;
    char * pBuffer = ( char * ) hb_fileLoad( hb_parcx( 1 ), HB_MAX_BMP_SIZE, &nSize );
->>>>>>> 3fc5e437
 
    if( pBuffer )
    {
