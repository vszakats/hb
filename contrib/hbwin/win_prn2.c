--- conflicted
+++ resolved
@@ -603,10 +603,6 @@
 
                         hb_arrayAddForward( pPrinterArray, pTempItem );
                      }
-<<<<<<< HEAD
-
-=======
->>>>>>> a7ad431c
                      ClosePrinter( hPrinter );
                   }
                }
