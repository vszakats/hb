/*
 * Windows API functions (shellapi.h - shell32.dll)
 *
 * Copyright 2008-2014 Viktor Szakats (vszakats.net/harbour)
 *
 * This program is free software; you can redistribute it and/or modify
 * it under the terms of the GNU General Public License as published by
 * the Free Software Foundation; either version 2, or (at your option)
 * any later version.
 *
 * This program is distributed in the hope that it will be useful,
 * but WITHOUT ANY WARRANTY; without even the implied warranty of
 * MERCHANTABILITY or FITNESS FOR A PARTICULAR PURPOSE.  See the
 * GNU General Public License for more details.
 *
 * You should have received a copy of the GNU General Public License
 * along with this software; see the file COPYING.txt.  If not, write to
 * the Free Software Foundation, Inc., 59 Temple Place, Suite 330,
 * Boston, MA 02111-1307 USA (or visit the web site https://www.gnu.org/).
 *
 * As a special exception, the Harbour Project gives permission for
 * additional uses of the text contained in its release of Harbour.
 *
 * The exception is that, if you link the Harbour libraries with other
 * files to produce an executable, this does not by itself cause the
 * resulting executable to be covered by the GNU General Public License.
 * Your use of that executable is in no way restricted on account of
 * linking the Harbour library code into it.
 *
 * This exception does not however invalidate any other reasons why
 * the executable file might be covered by the GNU General Public License.
 *
 * This exception applies only to the code released by the Harbour
 * Project under the name Harbour.  If you copy code from other
 * Harbour Project or Free Software Foundation releases into a copy of
 * Harbour, as the General Public License permits, the exception does
 * not apply to the code that you add in this way.  To avoid misleading
 * anyone as to the status of such modified files, you must delete
 * this exception notice from them.
 *
 * If you write modifications of your own for Harbour, it is your choice
 * whether to permit this exception to apply to your modifications.
 * If you do not wish that, delete this exception notice.
 *
 */

#include "hbwapi.h"
#if defined( HB_OS_WIN_CE )
   #include "hbwince.h"
#endif

#include <shellapi.h>

HB_FUNC( WAPI_SHELLEXECUTE )
{
#if defined( HB_OS_WIN_CE )
   hb_retnint( -1 );
#else
   void * hOperation;
   void * hFile;
   void * hParameters;
   void * hDirectory;

<<<<<<< HEAD
   hb_retnint( ( HB_PTRDIFF ) ShellExecute( hbwapi_par_raw_HWND( 1 ),
=======
   hb_retnint( ( HB_PTRUINT ) ShellExecute( ( HWND ) hb_parptr( 1 ),
>>>>>>> c6316a45
                                            HB_PARSTR( 2, &hOperation, NULL ), /* edit, explore, open, print, play?, properties? */
                                            HB_PARSTRDEF( 3, &hFile, NULL ),
                                            HB_PARSTR( 4, &hParameters, NULL ),
                                            HB_PARSTR( 5, &hDirectory, NULL ),
                                            hb_parnidef( 6, SW_SHOWNORMAL ) /* nShowCmd */ ) );

   hb_strfree( hOperation );
   hb_strfree( hFile );
   hb_strfree( hParameters );
   hb_strfree( hDirectory );
#endif
}

HB_FUNC( WAPI_ISUSERANADMIN )
{
   BOOL bResult = FALSE;

   HMODULE hLib = hbwapi_LoadLibrarySystem( TEXT( "shell32.dll" ) );

   if( hLib )
   {
      typedef int ( WINAPI * ISUSERANADMIN )( void );
      ISUSERANADMIN pIsUserAnAdmin = ( ISUSERANADMIN )
                                     HB_WINAPI_GETPROCADDRESS( hLib, "IsUserAnAdmin" );
      if( pIsUserAnAdmin )
         bResult = ( pIsUserAnAdmin )();

      FreeLibrary( hLib );
   }

   hbwapi_ret_L( bResult );
}<|MERGE_RESOLUTION|>--- conflicted
+++ resolved
@@ -61,11 +61,7 @@
    void * hParameters;
    void * hDirectory;
 
-<<<<<<< HEAD
-   hb_retnint( ( HB_PTRDIFF ) ShellExecute( hbwapi_par_raw_HWND( 1 ),
-=======
-   hb_retnint( ( HB_PTRUINT ) ShellExecute( ( HWND ) hb_parptr( 1 ),
->>>>>>> c6316a45
+   hb_retnint( ( HB_PTRUINT ) ShellExecute( hbwapi_par_raw_HWND( 1 ),
                                             HB_PARSTR( 2, &hOperation, NULL ), /* edit, explore, open, print, play?, properties? */
                                             HB_PARSTRDEF( 3, &hFile, NULL ),
                                             HB_PARSTR( 4, &hParameters, NULL ),
