/*
 * Windows API functions (shellapi.h - shell32.dll)
 *
 * Copyright 2008-2014 Viktor Szakats (vszakats.net/harbour)
 *
 * This program is free software; you can redistribute it and/or modify
 * it under the terms of the GNU General Public License as published by
 * the Free Software Foundation; either version 2, or (at your option)
 * any later version.
 *
 * This program is distributed in the hope that it will be useful,
 * but WITHOUT ANY WARRANTY; without even the implied warranty of
 * MERCHANTABILITY or FITNESS FOR A PARTICULAR PURPOSE.  See the
 * GNU General Public License for more details.
 *
 * You should have received a copy of the GNU General Public License
 * along with this software; see the file COPYING.txt.  If not, write to
 * the Free Software Foundation, Inc., 59 Temple Place, Suite 330,
 * Boston, MA 02111-1307 USA (or visit the web site https://www.gnu.org/).
 *
 * As a special exception, the Harbour Project gives permission for
 * additional uses of the text contained in its release of Harbour.
 *
 * The exception is that, if you link the Harbour libraries with other
 * files to produce an executable, this does not by itself cause the
 * resulting executable to be covered by the GNU General Public License.
 * Your use of that executable is in no way restricted on account of
 * linking the Harbour library code into it.
 *
 * This exception does not however invalidate any other reasons why
 * the executable file might be covered by the GNU General Public License.
 *
 * This exception applies only to the code released by the Harbour
 * Project under the name Harbour.  If you copy code from other
 * Harbour Project or Free Software Foundation releases into a copy of
 * Harbour, as the General Public License permits, the exception does
 * not apply to the code that you add in this way.  To avoid misleading
 * anyone as to the status of such modified files, you must delete
 * this exception notice from them.
 *
 * If you write modifications of your own for Harbour, it is your choice
 * whether to permit this exception to apply to your modifications.
 * If you do not wish that, delete this exception notice.
 *
 */

#include "hbwapi.h"
#if defined( HB_OS_WIN_CE )
   #include "hbwince.h"
#endif

#include <shellapi.h>

HB_FUNC( WAPI_SHELLEXECUTE )
{
#if defined( HB_OS_WIN_CE )
   hb_retnint( -1 );
#else
   void * hOperation;
   void * hFile;
   void * hParameters;
   void * hDirectory;

   hb_retnint( ( HB_PTRUINT ) ShellExecute( hbwapi_par_raw_HWND( 1 ),
                                            HB_PARSTR( 2, &hOperation, NULL ), /* edit, explore, open, print, play?, properties? */
                                            HB_PARSTRDEF( 3, &hFile, NULL ),
                                            HB_PARSTR( 4, &hParameters, NULL ),
                                            HB_PARSTR( 5, &hDirectory, NULL ),
                                            hb_parnidef( 6, SW_SHOWNORMAL ) /* nShowCmd */ ) );

   hb_strfree( hOperation );
   hb_strfree( hFile );
   hb_strfree( hParameters );
   hb_strfree( hDirectory );
#endif
}

HB_FUNC( WAPI_ISUSERANADMIN )
{
   BOOL bResult = FALSE;

   HMODULE hLib = hbwapi_LoadLibrarySystem( TEXT( "shell32.dll" ) );

   if( hLib )
   {
      typedef int ( WINAPI * ISUSERANADMIN )( void );
      ISUSERANADMIN pIsUserAnAdmin = ( ISUSERANADMIN )
                                     HB_WINAPI_GETPROCADDRESS( hLib, "IsUserAnAdmin" );
      if( pIsUserAnAdmin )
         bResult = ( pIsUserAnAdmin )();

      FreeLibrary( hLib );
   }

<<<<<<< HEAD
   hbwapi_ret_L( bResult );
=======
   hb_retl( bResult );
}

/*
   Function wapi_ShellExecuteEx( aShExecInfoStruct )
   Performs operation(s) on a specified file.
   Usage: nResult := wapi_ShellExecuteEx( {[<hparentWindow>] [, <"operation">] , <"filename"> ;
                                          [, <"parameters">] [, <"workdir">] [, <nShowmode>] ;
                                          [, <nfMask>]} )
   commonly used verbs: "open", "print", "edit", "explore", "find", "properties", "openas" et.c.
                        (The set of available verbs depends on the particular file or folder.
                        Generally, the actions available from an object's shortcut menu are (on paper ;-))
                        available verbs.)
                        - "openas" may not work on older win vers
                        - to get "properties", nfMask must be passed with SEE_MASK_INVOKEIDLIST (0x0000000C) value
   Returns: numeric: > 32 on sucess; <= 32 on failure!
   More about ShellExecuteEx and error codes at:
   <https://msdn.microsoft.com/en-us/library/windows/desktop/bb759784%28v=vs.85%29.aspx>
   (Pete D. - 2014/11/05)
 */
#include "hbapi.h"
#include "hbapiitm.h"
#include "hbapierr.h"
HB_FUNC( WAPI_SHELLEXECUTEEX )
{
   SHELLEXECUTEINFO ShExecInfo;

   PHB_ITEM pArray = hb_param( 1, HB_IT_ARRAY );

   if ( ! pArray )
   {
      hb_errRT_BASE_SubstR( EG_ARG, 3012, NULL, HB_ERR_FUNCNAME, HB_ERR_ARGS_BASEPARAMS );
      hb_retni( 0 );
      return;
   }

   memset( &ShExecInfo, 0, sizeof( ShExecInfo ) ); /* initialize struct to avoid unpredictable behavior..*/

   ShExecInfo.cbSize       = sizeof( ShExecInfo );
   ShExecInfo.hwnd         = (HWND) hb_arrayGetNL( pArray, 1 ); /* parent window. usually NIL */
   ShExecInfo.lpVerb       = hb_arrayGetC( pArray, 2 ); /* operation requested */
   ShExecInfo.lpFile       = hb_arrayGetC( pArray, 3 ); /* cfilename on which the requested operation will be performed */
   ShExecInfo.lpParameters = hb_arrayGetC( pArray, 4 ); /* additional exec parameters */
   ShExecInfo.lpDirectory  = hb_arrayGetC( pArray, 5 ); /* working dir. NULL=current dir */
   ShExecInfo.nShow        = hb_arrayGetNI( pArray, 6 ); /* Show modes, default:SW_SHOWNORMAL */
   ShExecInfo.fMask        = hb_arrayGetNL( pArray, 7 ); /* needs to be assigned with proper value for some operations */

   if ( ! ShellExecuteEx( &ShExecInfo ) )
      hbwapi_SetLastError( GetLastError() );

   LocalFree( pArray );

   hb_retni( (int) ShExecInfo.hInstApp );
>>>>>>> 2494391e
}<|MERGE_RESOLUTION|>--- conflicted
+++ resolved
@@ -92,10 +92,7 @@
       FreeLibrary( hLib );
    }
 
-<<<<<<< HEAD
    hbwapi_ret_L( bResult );
-=======
-   hb_retl( bResult );
 }
 
 /*
@@ -148,5 +145,4 @@
    LocalFree( pArray );
 
    hb_retni( (int) ShExecInfo.hInstApp );
->>>>>>> 2494391e
 }