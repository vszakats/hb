#!/usr/bin/hbmk2
/*
 * Harbour Project source code:
 * Package build orchestrator script
 *
 * Copyright 2010-2014 Viktor Szakats (vszakats.net/harbour)
 * www - http://harbour-project.org
 *
 * This program is free software; you can redistribute it and/or modify
 * it under the terms of the GNU General Public License as published by
 * the Free Software Foundation; either version 2 of the License, or
 * (at your option) any later version.
 *
 * This program is distributed in the hope that it will be useful,
 * but WITHOUT ANY WARRANTY; without even the implied warranty of
 * MERCHANTABILITY or FITNESS FOR A PARTICULAR PURPOSE.  See the
 * GNU General Public License for more details.
 *
 * You should have received a copy of the GNU General Public License
 * along with this program; if not, write to the Free Software
 * Foundation, Inc., 675 Mass Ave, Cambridge, MA 02139, USA (or visit
 * their web site at https://www.gnu.org/).
 *
 */

#pragma -w3
#pragma -km+
#pragma -ko+

#include "directry.ch"

#define _ACT_INC_CLEAN          1
#define _ACT_INC                2
#define _ACT_INC_INST           3
#define _ACT_INC_REBUILD        4
#define _ACT_INC_REBUILD_INST   5

STATIC sc_hActions := { ;
   _ACT_INC_CLEAN        => "clean", ;
   _ACT_INC              => "build", ;
   _ACT_INC_INST         => "build and install", ;
   _ACT_INC_REBUILD      => "rebuild", ;
   _ACT_INC_REBUILD_INST => "rebuild and install" }

STATIC s_cBase
STATIC s_cHome
STATIC s_cRoot
STATIC s_cBinDir
STATIC s_cReBase

PROCEDURE Main( ... )

   LOCAL hProjectList
   LOCAL aParams

   hb_cdpSelect( "UTF8EX" )

   s_cBase := ""
   s_cReBase := ""
   IF Empty( GetEnv( "HB_HOST_BIN_DIR" ) )
      s_cHome := StrTran( hb_DirBase(), hb_ps(), "/" )
      s_cRoot := s_cHome + "../"
   ELSE
      s_cHome := ""
      s_cRoot := "../"
   ENDIF

#if defined( __HBSCRIPT__HBSHELL )
   s_cBinDir := hbshell_DirBase()
#else
   s_cBinDir := hb_DirBase()
#endif
   /* For *nixes */
   s_cBinDir := hb_PathNormalize( s_cBinDir )

   /* Load list of projects */

   hProjectList := { => }

   LoadProjectListAutomatic( hProjectList, s_cHome )
   LoadProjectListFromString( hProjectList, GetEnv( "HB_BUILD_ADDONS" ) )

   aParams := hb_AParams()

   IF AScanL( aParams, "verbose" ) > 0
      hb_SetEnv( "HB_BUILD_VERBOSE", "yes" )
   ENDIF

   /* Build */
   IF Empty( GetEnv( "HB_HOST_BIN_DIR" ) )
      Standalone( aParams, hProjectList )
   ELSE
      GNUMake( aParams, hProjectList )
   ENDIF

   RETURN

/* Workflow translation for standalone operation:

      GNU Make       parameter      nAction                hbmk2 options
   -- -------------- -------------- ---------------------- -------------------------
   #1 clean          clean          _ACT_INC_CLEAN         -inc -clean
   #2                               _ACT_INC               -inc
   #3 clean all      clean all      _ACT_INC_REBUILD       -inc -rebuildall
   #4 install        install        _ACT_INC_INST          -inc -instpath=
   #5 clean install  clean install  _ACT_INC_REBUILD_INST  -inc -rebuildall -instpath=
 */
STATIC PROCEDURE Standalone( aParams, hProjectList )

   LOCAL hProjectReqList

   LOCAL cOptionsUser

   LOCAL nAction
   LOCAL tmp
   LOCAL tmp1

   LOCAL lCustom
   LOCAL cCustomDir

   /* Processing cmdline options */

   DO CASE
   CASE AScanL( aParams, "clean" ) > 0 .AND. ;
        AScanL( aParams, "all" ) > 0 .AND. ;
        AScanL( aParams, "all" ) > AScanL( aParams, "clean" )
      nAction := _ACT_INC_REBUILD
   CASE AScanL( aParams, "rebuild" ) > 0
      nAction := _ACT_INC_REBUILD
   CASE AScanL( aParams, "clean" ) > 0 .AND. ;
        AScanL( aParams, "install" ) > 0 .AND. ;
        AScanL( aParams, "install" ) > AScanL( aParams, "clean" )
      nAction := _ACT_INC_REBUILD_INST
   CASE AScanL( aParams, "clean" ) > 0
      nAction := _ACT_INC_CLEAN
   CASE AScanL( aParams, "install" ) > 0
      nAction := _ACT_INC_INST
   OTHERWISE
      nAction := _ACT_INC
   ENDCASE

   /* Processing user options */

   cOptionsUser := ""
   lCustom := .F.
   FOR EACH tmp IN aParams
      IF !( Lower( tmp ) == "install" ) .AND. ;
         !( Lower( tmp ) == "clean" ) .AND. ;
         !( Lower( tmp ) == "all" ) .AND. ;
         !( Lower( tmp ) == "first" ) .AND. ;
         !( Lower( tmp ) == "rebuild" ) .AND. ;
         !( Lower( tmp ) == "verbose" )

         cOptionsUser += " " + tmp

         /* If anything else is passed than options or GNU Make keywords,
            consider it a custom project build, f.e. in tests */
         IF ! hb_LeftEq( tmp, "-" )
            lCustom := .T.
         ENDIF
      ENDIF
   NEXT

   /* Assemble list of primary targets (registered projects in current directory) */

   hProjectReqList := { => }

   IF hb_DirExists( AllTrim( cOptionsUser ) )
      cCustomDir := hb_cwd( AllTrim( cOptionsUser ) )
      cOptionsUser := ""
      lCustom := .F.
      s_cHome += "../"
      s_cRoot += "../"
   ENDIF

   IF ! lCustom
      /* Find out which projects are in current dir, these will be our primary targets */
      FOR EACH tmp IN hProjectList
         tmp1 := hb_ps() + hb_FNameDir( hb_DirSepToOS( tmp:__enumKey() ) )
         IF tmp1 == Right( hb_cwd(), Len( tmp1 ) ) /* Not ultimate solution */
            hProjectReqList[ tmp:__enumKey() ] := tmp:__enumKey()
            s_cReBase := SubStr( tmp1, 2 )
         ENDIF
      NEXT
      IF Empty( hProjectReqList )
         lCustom := .T.
      ELSE
         OutStd( hb_StrFormat( "! Package %1$s... %2$d project(s)", sc_hActions[ nAction ], Len( hProjectReqList ) ) + hb_eol() )
      ENDIF
   ENDIF

   IF lCustom
      mk_hb_processRun( s_cBinDir + "hbmk2" + cOptionsUser )
      RETURN
   ENDIF

   /* Start building */

   build_projects( nAction, hProjectList, hProjectReqList, cOptionsUser, .T. )

   IF ! Empty( cCustomDir )
      hb_cwd( cCustomDir )
   ENDIF

   RETURN

/* Workflow translation from GNU Make to hbmk2:

      GNU Make       parameter  HB_MAKECMDGOALS  nAction                hbmk2 options
   -- -------------- ---------- ---------------- ---------------------- -------------------------
   #1 clean          clean      clean            _ACT_INC_CLEAN         -inc -clean
   #2                all                         _ACT_INC               -inc
   #3 install        install    install          _ACT_INC_INST          -inc -instpath=
   #4 clean all      clean      clean all        _ACT_INC_CLEAN         -inc -clean
                     first      clean all        _ACT_INC_REBUILD       -inc -rebuildall
   #5 clean install  clean      clean install    _ACT_INC_CLEAN         -inc -clean
                     install    clean install    _ACT_INC_REBUILD_INST  -inc -rebuildall -instpath=
   #6 install clean  install    install clean    _ACT_INC_INST          -inc -instpath=
                     clean      install clean    _ACT_INC_CLEAN         -inc -clean
 */
STATIC PROCEDURE GNUMake( aParams, hProjectList )

   LOCAL cProject
   LOCAL hProjectReqList

   LOCAL cFilter
   LOCAL aFilter
   LOCAL lFilterNegative

   LOCAL aGNUMakeParams
   LOCAL nAction
   LOCAL tmp

   /* Check if the requirements are met and if we have anything to do */

   IF Empty( GetEnv( "HB_PLATFORM" ) ) .OR. ;
      Empty( GetEnv( "HB_COMPILER" ) ) .OR. ;
      Empty( GetEnv( "HB_HOST_BIN_DIR" ) )
      ErrorLevel( 9 )
      RETURN
   ENDIF

   /* Determine the mode of operation */

   aGNUMakeParams := hb_ATokens( Lower( GetEnv( "HB_MAKECMDGOALS" ) ) )

   DO CASE
   CASE AScanL( aParams, "clean" ) > 0
      IF AScanL( aGNUMakeParams, "clean" ) > 0 .AND. ;
         AScanL( aGNUMakeParams, "install" ) > 0 .AND. ;
         AScanL( aGNUMakeParams, "install" ) > AScanL( aGNUMakeParams, "clean" )
         nAction := _ACT_INC_CLEAN
      ELSE
         nAction := _ACT_INC_CLEAN
      ENDIF
   CASE AScanL( aParams, "install" ) > 0
      IF AScanL( aGNUMakeParams, "clean" ) > 0 .AND. ;
         AScanL( aGNUMakeParams, "install" ) > 0 .AND. ;
         AScanL( aGNUMakeParams, "install" ) > AScanL( aGNUMakeParams, "clean" )
         /* Use rebuild mode. This is needed because the clean phase
            might not have been called previously by GNU Make, f.e.
            because hbrun or hbmk2 wasn't available. -rebuildall is
            costless, so we do it to make sure to build cleanly.
            [vszakats] */
         nAction := _ACT_INC_REBUILD_INST
      ELSE
         nAction := _ACT_INC_INST
      ENDIF
   CASE AScanL( aParams, "first" ) > 0
      IF AScanL( aGNUMakeParams, "clean" ) > 0 .AND. ;
         AScanL( aGNUMakeParams, "all" ) > 0 .AND. ;
         AScanL( aGNUMakeParams, "all" ) > AScanL( aGNUMakeParams, "clean" )
         nAction := _ACT_INC_REBUILD
      ELSE
         nAction := _ACT_INC
      ENDIF
   CASE AScanL( aParams, "rebuild" ) > 0
      nAction := _ACT_INC_REBUILD
   OTHERWISE
      nAction := _ACT_INC
   ENDCASE

   /* Assemble list of projects to be built */

   IF ! Empty( cFilter := GetEnv( "HB_BUILD_CONTRIBS" ) )
      OutStd( hb_StrFormat( "! HB_BUILD_CONTRIBS: %1$s", cFilter ) + hb_eol() )
   ENDIF

   IF cFilter == "no"
      RETURN
   ENDIF

   aFilter := iif( Empty( cFilter ), {}, hb_ATokens( cFilter,, .T. ) )
   IF Len( aFilter ) >= 1 .AND. aFilter[ 1 ] == "no"
      hb_ADel( aFilter, 1, .T. )
      lFilterNegative := .T.
   ELSE
      lFilterNegative := .F.
   ENDIF

   hProjectReqList := { => }

   FOR EACH tmp IN hProjectList
      hProjectReqList[ tmp:__enumKey() ] := tmp:__enumKey()
   NEXT

   IF ! Empty( aFilter )
      IF ! lFilterNegative
         hProjectReqList := { => }
      ENDIF
      FOR EACH cProject IN aFilter
         FOR EACH tmp IN hProjectList
            IF hb_FileMatch( hb_DirSepToOS( cProject ), hb_DirSepToOS( tmp:__enumKey() ) ) .OR. ;
               hb_FileMatch( hb_DirSepToOS( cProject ), hb_DirSepDel( hb_FNameDir( hb_DirSepToOS( tmp:__enumKey() ) ) ) )
               IF lFilterNegative
                  IF tmp:__enumKey() $ hProjectReqList
                     hb_HDel( hProjectReqList, tmp:__enumKey() )
                  ENDIF
               ELSE
                  hProjectReqList[ tmp:__enumKey() ] := tmp:__enumKey()
               ENDIF
            ENDIF
         NEXT
      NEXT
   ENDIF

   IF Empty( hProjectReqList )
      RETURN
   ENDIF

   /* Clearing envvars that may interact with hbmk2 */

   /* Saving original install dirs to our own variables */
   hb_SetEnv( "_HB_INSTALL_BIN", GetEnv( "HB_INSTALL_BIN" ) )
   hb_SetEnv( "_HB_INSTALL_LIB", GetEnv( "HB_INSTALL_LIB" ) )
   hb_SetEnv( "_HB_INSTALL_DYN", GetEnv( "HB_INSTALL_DYN" ) )
   hb_SetEnv( "_HB_INSTALL_INC", GetEnv( "HB_INSTALL_INC" ) )
   hb_SetEnv( "_HB_INSTALL_MAN", GetEnv( "HB_INSTALL_MAN" ) )
   hb_SetEnv( "_HB_INSTALL_ETC", GetEnv( "HB_INSTALL_ETC" ) )
   hb_SetEnv( "_HB_INSTALL_CONTRIB", GetEnv( "HB_INSTALL_CONTRIB" ) )

   /* Override hbmk2 autodetection. WARNING: Must be in sync with global.mk logic */
   hb_SetEnv( "HB_INSTALL_PREFIX", s_cRoot )
   hb_SetEnv( "HB_INSTALL_BIN", s_cRoot + "bin/" + GetEnv( "HB_PLATFORM" ) + "/" + GetEnv( "HB_COMPILER" ) + GetEnv( "HB_BUILD_NAME" ) )
   hb_SetEnv( "HB_INSTALL_LIB", s_cRoot + "lib/" + GetEnv( "HB_PLATFORM" ) + "/" + GetEnv( "HB_COMPILER" ) + GetEnv( "HB_BUILD_NAME" ) )
   hb_SetEnv( "HB_INSTALL_DYN" )
   hb_SetEnv( "HB_INSTALL_INC", s_cRoot + "include" )

   /* Start building */

   OutStd( hb_StrFormat( "! Started package %1$s...", sc_hActions[ nAction ] ) + hb_eol() )

   build_projects( nAction, hProjectList, hProjectReqList, "", .F. )

   OutStd( hb_StrFormat( "! Finished package %1$s...", sc_hActions[ nAction ] ) + hb_eol() )

   RETURN

STATIC PROCEDURE build_projects( nAction, hProjectList, hProjectReqList, cOptionsUser, lStdAlone )

   LOCAL aPairList
   LOCAL aSortedList

   LOCAL cOptions
   LOCAL lInstall
   LOCAL cMakeFlags

   LOCAL cProject
   LOCAL cProjectPath
   LOCAL lPrimary
   LOCAL lContainer

   LOCAL cDynSuffix

   LOCAL nErrorLevel

   /* Signal that we're doing a Harbour build */
   hb_SetEnv( "_HB_BUILD_", "yes" )

   /* Preprocessing */

   IF Len( hProjectReqList ) > 1
      OutStd( hb_StrFormat( "! Calculating build order for %1$d projects...", Len( hProjectReqList ) ) + hb_eol() )
   ENDIF

   aPairList := {}

   FOR EACH cProject IN hProjectReqList
      call_hbmk2_hbinfo( s_cBase + s_cHome + cProject, hProjectList[ cProject ] )
      DeptLinesToDeptPairList( aPairList, cProject, hProjectList[ cProject ][ "aDept" ] )
   NEXT

   aSortedList := TopoSort( aPairList )

   /* Add referenced project not present in our list and featuring an .hbp file */
   FOR EACH cProject IN aSortedList
      IF AddProject( hProjectList, @cProject )
         call_hbmk2_hbinfo( s_cBase + s_cHome + cProject, hProjectList[ cProject ] )
         hProjectList[ cProject ][ "lFromContainer" ] := NIL
      ENDIF
   NEXT

   /* Load project information for dependencies too
      (we need "cType" to decide about dynamic build) */
   IF GetEnv( "HB_BUILD_CONTRIB_DYN" ) == "yes"
      FOR EACH cProject IN aSortedList
         IF !( cProject $ hProjectReqList ) .AND. ;
            cProject $ hProjectList .AND. ;
            !( "lChecked" $ hProjectList[ cProject ] )
            call_hbmk2_hbinfo( s_cBase + s_cHome + cProject, hProjectList[ cProject ] )
         ENDIF
      NEXT
   ENDIF

   /* Convert action to hbmk2 options */

   cOptions := " -inc"
   DO CASE
   CASE nAction == _ACT_INC_CLEAN
      cOptions += " -clean"
   CASE nAction == _ACT_INC_REBUILD .OR. ;
        nAction == _ACT_INC_REBUILD_INST
      cOptions += " -rebuildall"
   ENDCASE

   cMakeFlags := GetEnv( "MAKEFLAGS" )
   IF " -j " $ " " + cMakeFlags + " "
      /* GNU Make uses job server to limit number of concurrent operations
       * We cannot read it from MAKEFLAGS so I set it to arbitrary value: 8
       */
      cOptions += " -jobs=8"
   ENDIF

   lInstall := ;
      nAction == _ACT_INC_INST .OR. ;
      nAction == _ACT_INC_REBUILD_INST

   hb_SetEnv( iif( lStdAlone, "_HB_BUILD_INSTALL_STDALONE", "_HB_BUILD_INSTALL" ), iif( lInstall, "yes", NIL ) )

   /* Build the dependencies and primary targets in sorted order */

   FOR EACH cProject IN aSortedList DESCEND
      IF cProject $ hProjectList

         cProjectPath := s_cBase + s_cHome + cProject
         lPrimary := cProject $ hProjectReqList
         lContainer := "lFromContainer" $ hProjectList[ cProject ]

         IF ( nErrorLevel := call_hbmk2( cProjectPath, iif( lPrimary .OR. lContainer, iif( lContainer, cOptions, cOptions + cOptionsUser ), " -inc" ), NIL ) ) == 0

            /* Build dynamic lib */
            IF GetEnv( "HB_BUILD_CONTRIB_DYN" ) == "yes" .AND. hProjectList[ cProject ][ "cType" ] == "hblib"
               /* Is this a platform where import libs are used? */
               IF "|" + hProjectList[ cProject ][ "cPlatform" ] + "|" $ "|win|dos|os2|"
                  IF Empty( hProjectList[ cProject ][ "cDynSuffix" ] )
                     cDynSuffix := "_dll"
                  ELSE
                     cDynSuffix := hProjectList[ cProject ][ "cDynSuffix" ]
                  ENDIF
               ELSE
                  cDynSuffix := hb_libExt()
               ENDIF
               call_hbmk2( cProjectPath, iif( lPrimary .OR. lContainer, iif( lContainer, cOptions, cOptions + cOptionsUser ), " -inc" ), cDynSuffix )
            ENDIF

            IF lPrimary .OR. lContainer

               /* Compile documentation */
               IF lInstall
                  mk_hbd( hb_FNameDir( hb_DirSepToOS( cProjectPath ) ) )
               ENDIF
            ENDIF
         ELSE
            /* Ignore certain non-fatal hbmk2 return values */
            IF nErrorLevel != 10 .AND. ;
               nErrorLevel != 20 .AND. ;
               nErrorLevel != 50
               ErrorLevel( nErrorLevel )
               EXIT
            ENDIF
         ENDIF
      ENDIF
   NEXT

   RETURN

STATIC PROCEDURE call_hbmk2_hbinfo( cProjectPath, hProject )

   LOCAL cStdOut
   LOCAL tmp
   LOCAL hInfo

   LOCAL nErrorLevel

   hProject[ "cType" ] := ""
   hProject[ "aDept" ] := {}
   hProject[ "lChecked" ] := NIL

   IF ( nErrorLevel := call_hbmk2( cProjectPath, " --hbinfo",,, @cStdOut ) ) == 0

      IF hb_jsonDecode( cStdOut, @hInfo ) == 0
         OutStd( "! Warning: Received invalid result from 'hbmk2 --hbinfo'" + hb_eol() )
      ENDIF

      hProject[ "cType" ] := hbmk2_hbinfo_getitem( hInfo, "targettype" )
      hProject[ "cOutputName" ] := hbmk2_hbinfo_getitem( hInfo, "outputname" )
      hProject[ "cDynSuffix" ] := hbmk2_hbinfo_getitem( hInfo, "dynsuffix" )
      hProject[ "cPlatform" ] := hbmk2_hbinfo_getitem( hInfo, "platform" )

      FOR EACH tmp IN hb_ATokens( hbmk2_hbinfo_getitem( hInfo, "hbctree" ), Chr( 10 ) )
         IF ! Empty( tmp )
#ifdef __PLATFORM__DOS
            /* Ignore long filenames on MS-DOS hosts */
            IF Len( hb_FNameName( LTrim( tmp ) ) ) > 8
               LOOP
            ENDIF
#endif
            AAdd( hProject[ "aDept" ], { "nDepth" => Len( tmp ) - Len( LTrim( tmp ) ), ;
               "cFileName_HBP" => StrTran( hb_PathNormalize( hb_PathJoin( s_cRebase, hb_FNameExtSet( hb_DirSepToOS( LTrim( tmp ) ), ".hbp" ) ) ), "\", "/" ) } )
         ENDIF
      NEXT
   ELSE
      OutStd( hb_StrFormat( "! Warning: 'hbmk2 %1$s --hbinfo' failed with exit code %2$d", cProjectPath, nErrorLevel ) + hb_eol() )
   ENDIF

   RETURN

STATIC FUNCTION hbmk2_hbinfo_getitem( hInfo, cItem )
   RETURN iif( HB_ISHASH( hInfo ), hb_HGetDef( hInfo, cItem, "" ), "" )

STATIC FUNCTION call_hbmk2( cProjectPath, cOptionsPre, cDynSuffix, cStdErr, cStdOut )

   LOCAL nErrorLevel
   LOCAL cOptionsLibDyn := ""
   LOCAL cCommand

   /* Making sure that user settings do not interfere with the std build process. */
   hb_SetEnv( "HBMK_OPTIONS" )
   hb_SetEnv( "HARBOUR" )
   hb_SetEnv( "HARBOURCMD" )
   hb_SetEnv( "CLIPPER" )
   hb_SetEnv( "CLIPPERCMD" )

   IF cDynSuffix != NIL
      hb_SetEnv( "_HB_DYNSUFF", cDynSuffix ) /* Request dll version of Harbour contrib dependencies (the implibs) to be linked (experimental) */

      cOptionsPre += " -hbdyn"

      IF hb_FileExists( hb_FNameExtSet( cProjectPath, ".hbc" ) )
         cOptionsLibDyn += " " + hb_FNameExtSet( cProjectPath, ".hbc" )
      ENDIF
   ELSE
      hb_SetEnv( "_HB_DYNSUFF" )
   ENDIF

   hb_SetEnv( "_HB_CONTRIB_SUBDIR", hb_FNameDir( hb_DirSepToOS( cProjectPath ) ) )

   cCommand := s_cBinDir + "hbmk2" + ;
      " -quiet -width=0 -autohbm-" + ;
      " @" + StrTran( s_cHome + "hbpre", "\", "/" ) + ;
      cOptionsPre + ;
      " " + StrTran( cProjectPath, "\", "/" ) + ;
      " @" + StrTran( s_cHome, "\", "/" ) + "hbpost" + ;
      cOptionsLibDyn

   IF PCount() >= 4
      nErrorLevel := hb_processRun( cCommand,, @cStdOut, @cStdErr )
   ELSE
      nErrorLevel := mk_hb_processRun( cCommand )
   ENDIF

   RETURN nErrorLevel

STATIC FUNCTION mk_hb_processRun( cCommand, ... )

   OutStd( cCommand + hb_eol() )

   RETURN hb_processRun( cCommand, ... )

STATIC FUNCTION mk_hbd( cDir )

   LOCAL cName
   LOCAL cDocDir
   LOCAL tmp

   LOCAL aErrMsg
   LOCAL aEntry

   IF ! Empty( cDocDir := GetEnv( "HB_INSTALL_DOC" ) ) .AND. ! cDocDir == "no"

      IF Empty( cName := DirGetName( cDir ) )
         cName := "harbour"
      ENDIF

      aErrMsg := {}
      aEntry := __hbdoc_LoadDir( cDir, cName, aErrMsg )

      FOR EACH tmp IN aErrMsg
         OutErr( hb_StrFormat( "! %1$s", tmp ) + hb_eol() )
      NEXT

      IF ! Empty( aEntry )
         cName := hb_DirSepToOS( cDocDir ) + hb_ps() + cName + ".hbd"
         IF __hbdoc_SaveHBD( cName, aEntry )
            OutStd( hb_StrFormat( "! Compiled documentation: %1$s <= %2$s", cName, cDir ) + hb_eol() )
            RETURN .T.
         ELSE
            OutErr( hb_StrFormat( "! Error: Saving '%1$s'", cName ) + hb_eol() )
         ENDIF
      ENDIF
   ENDIF

   RETURN .F.

STATIC FUNCTION AScanL( aArray, cString )
   RETURN AScan( aArray, {| tmp | Lower( tmp ) == cString } )

STATIC FUNCTION DirGetName( cDir )

   LOCAL cName := hb_FNameName( hb_DirSepDel( cDir ) )

   IF Empty( cName ) .OR. cName == "." .OR. cName == ".."
      RETURN ""
   ENDIF

   RETURN cName

/* Convert indented list of line to tree / list of parent-child pairs */
STATIC PROCEDURE DeptLinesToDeptPairList( aPairList, cParent, aFlatTree )

   LOCAL hFlatTreeElement
   LOCAL hNode, hNewNode, tmp
   LOCAL nLevel, nDepth

   AddDeptPair( aPairList, "", cParent )

   hNode := { "child" => {}, "name" => cParent, "parent" => }
   nLevel := 0
   FOR EACH hFlatTreeElement IN aFlatTree
      /* Min() protects against jumping more than one level down in one step */
      nDepth := Min( hFlatTreeElement[ "nDepth" ], nLevel + 1 )
      hNewNode := { "child" => {}, "name" => hFlatTreeElement[ "cFileName_HBP" ], "cargo" => hFlatTreeElement }
      IF nDepth > nLevel
         hNode := ATail( hNode[ "child" ] )
      ELSEIF nDepth < nLevel
         FOR tmp := nDepth + 1 TO nLevel
            hNode := hNode[ "parent" ]
         NEXT
      ENDIF
      hNewNode[ "parent" ] := hNode
      AAdd( hNode[ "child" ], hNewNode )
      nLevel := nDepth
      AddDeptPair( aPairList, hNewNode[ "parent" ][ "name" ], hNewNode[ "name" ] )
   NEXT

   RETURN

/* Add parent-child dependency to the list */
STATIC PROCEDURE AddDeptPair( aPairList, cParent, cChild )

   IF AScan( aPairList, {| tmp | tmp[ 1 ] == cParent .AND. tmp[ 2 ] == cChild } ) == 0
      AAdd( aPairList, { cParent, cChild } )
   ENDIF

   RETURN

/* Topological sort of the dependency graph */
STATIC FUNCTION TopoSort( aEdgeList )

   LOCAL aList := {}
   LOCAL hTopNodes := { => }

   LOCAL n, m
   LOCAL tmp

   FOR EACH n IN aEdgeList
      IF AScan( aEdgeList, {| tmp | tmp[ 2 ] == n[ 1 ] } ) == 0
         hTopNodes[ n[ 1 ] ] := NIL
      ENDIF
   NEXT

   DO WHILE ! Empty( hTopNodes )
      n := hb_HKeyAt( hTopNodes, 1 )
      hb_HDelAt( hTopNodes, 1 )

      IF ! Empty( n )
         AAdd( aList, n )
      ENDIF

      FOR EACH tmp IN aEdgeList
         IF tmp[ 1 ] == n
            m := tmp[ 2 ]
            tmp[ 1 ] := tmp[ 2 ] := NIL /* set to invalid value. TOOPT: Delete this member from list */
            IF AScan( aEdgeList, {| tmp | tmp[ 2 ] == m } ) == 0
               hTopNodes[ m ] := NIL
            ENDIF
         ENDIF
      NEXT
   ENDDO

   FOR EACH tmp IN aEdgeList
      IF !( tmp[ 1 ] == NIL .AND. tmp[ 2 ] == NIL )
         OutStd( hb_StrFormat( "! Warning: Circular reference in dependency tree (%1$s - %2$s)", tmp[ 1 ], tmp[ 2 ] ) + hb_eol() )
      ENDIF
   NEXT

   RETURN aList

STATIC FUNCTION AddProject( hProjectList, cFileName )

   LOCAL cDir
   LOCAL cName
   LOCAL cExt

   IF ! Empty( cFileName )

      cFileName := hb_DirSepToOS( AllTrim( cFileName ) )

      hb_FNameSplit( cFileName, @cDir, @cName, @cExt )

      IF Empty( cName )
         cName := DirGetName( cDir )
      ELSEIF Empty( cDir )
         cDir := cName
      ENDIF
      IF Empty( cExt )
         cExt := ".hbp"
      ENDIF

      cFileName := hb_FNameMerge( cDir, cName, cExt )

      IF hb_FileExists( s_cBase + s_cHome + cFileName )
         cFileName := StrTran( cFileName, "\", "/" )
         IF ! cFileName $ hProjectList
            hProjectList[ cFileName ] := { => }
            RETURN .T.
         ENDIF
      ENDIF

   ENDIF

   RETURN .F.

/* Build all contribs that have a .hbp file matching the
   name of its contrib subdir. Also support contribs
<<<<<<< HEAD
   with multiple subprojects if it has a 'projects.hbp'
   -hbcontainer project. */
=======
   with multiple subprojects if it has a 'makesub.txt'
   text file with a list of those subprojects. */
>>>>>>> 9c62a197
STATIC PROCEDURE LoadProjectListAutomatic( hProjectList, cDir )

   LOCAL aFile
   LOCAL tmp

   cDir := hb_DirSepAdd( hb_DirSepToOS( cDir ) )

   FOR EACH aFile IN Directory( cDir, "D" )
      IF "D" $ aFile[ F_ATTR ] .AND. !( aFile[ F_NAME ] == "." ) .AND. !( aFile[ F_NAME ] == ".." )
         IF hb_FileExists( cDir + ( tmp := aFile[ F_NAME ] + hb_ps() + hb_FNameExtSet( aFile[ F_NAME ], ".hbp" ) ) )
            AddProject( hProjectList, tmp )
         ENDIF
         IF hb_FileExists( tmp := ( cDir + aFile[ F_NAME ] + hb_ps() + "makesub.txt" ) )
            FOR EACH tmp IN hb_ATokens( StrTran( hb_MemoRead( tmp ), Chr( 13 ) ), Chr( 10 ) )
               IF ! Empty( tmp )
                  AddProject( hProjectList, aFile[ F_NAME ] + hb_ps() + tmp )
               ENDIF
            NEXT
         ENDIF
      ENDIF
   NEXT

   RETURN

STATIC PROCEDURE LoadProjectListFromString( hProjectList, cString )

   LOCAL cItem

   FOR EACH cItem IN hb_ATokens( cString,, .T. )
      AddProject( hProjectList, cItem )
   NEXT

   RETURN<|MERGE_RESOLUTION|>--- conflicted
+++ resolved
@@ -743,13 +743,8 @@
 
 /* Build all contribs that have a .hbp file matching the
    name of its contrib subdir. Also support contribs
-<<<<<<< HEAD
-   with multiple subprojects if it has a 'projects.hbp'
-   -hbcontainer project. */
-=======
    with multiple subprojects if it has a 'makesub.txt'
    text file with a list of those subprojects. */
->>>>>>> 9c62a197
 STATIC PROCEDURE LoadProjectListAutomatic( hProjectList, cDir )
 
    LOCAL aFile
