/*
 * CT3 string functions
 *     - TokenInit()
 *     - TokenExit()
 *     - TokenNext()
 *     - TokenNum()
 *     - TokenAt()
 *     - SaveToken()
 *     - RestToken()
 *     - TokenEnd()
 *
 * Copyright 2001 IntTec GmbH, Neunlindenstr 32, 79106 Freiburg, Germany
 *        Author: Martin Vogel <vogel@inttec.de>
 *
 * This program is free software; you can redistribute it and/or modify
 * it under the terms of the GNU General Public License as published by
 * the Free Software Foundation; either version 2, or (at your option)
 * any later version.
 *
 * This program is distributed in the hope that it will be useful,
 * but WITHOUT ANY WARRANTY; without even the implied warranty of
 * MERCHANTABILITY or FITNESS FOR A PARTICULAR PURPOSE.  See the
 * GNU General Public License for more details.
 *
 * You should have received a copy of the GNU General Public License
 * along with this software; see the file COPYING.txt.  If not, write to
 * the Free Software Foundation, Inc., 59 Temple Place, Suite 330,
 * Boston, MA 02111-1307 USA (or visit the web site https://www.gnu.org/).
 *
 * As a special exception, the Harbour Project gives permission for
 * additional uses of the text contained in its release of Harbour.
 *
 * The exception is that, if you link the Harbour libraries with other
 * files to produce an executable, this does not by itself cause the
 * resulting executable to be covered by the GNU General Public License.
 * Your use of that executable is in no way restricted on account of
 * linking the Harbour library code into it.
 *
 * This exception does not however invalidate any other reasons why
 * the executable file might be covered by the GNU General Public License.
 *
 * This exception applies only to the code released by the Harbour
 * Project under the name Harbour.  If you copy code from other
 * Harbour Project or Free Software Foundation releases into a copy of
 * Harbour, as the General Public License permits, the exception does
 * not apply to the code that you add in this way.  To avoid misleading
 * anyone as to the status of such modified files, you must delete
 * this exception notice from them.
 *
 * If you write modifications of your own for Harbour, it is your choice
 * whether to permit this exception to apply to your modifications.
 * If you do not wish that, delete this exception notice.
 *
 */

#include "ct.h"
#include "hbvm.h"

#include "hbstack.h"

/* static functions for token environment management */

#define TOKEN_ENVIRONMENT_STEP  100

typedef struct
{
   HB_SIZE sStartPos;            /* relative 0-based index of first char of token */
   HB_SIZE sEndPos;              /* relative 0-based index of first char BEHIND token,
                                    so that length = sEndPos-sStartPos */
} TOKEN_POSITION, * TOKEN_ENVIRONMENT;

/* alloc new token environment */
static TOKEN_ENVIRONMENT sTokEnvNew( void )
{
   TOKEN_ENVIRONMENT env = ( TOKEN_ENVIRONMENT )
         hb_xalloc( sizeof( TOKEN_POSITION ) * ( 2 + TOKEN_ENVIRONMENT_STEP ) + 1 );

   if( env == NULL )
      return NULL;

   /* use the first element to store current length and use of token env */
   env[ 0 ].sStartPos = 0;                    /* 0-based index to next free, unused element */
   env[ 0 ].sEndPos = TOKEN_ENVIRONMENT_STEP; /* but there are 100 elements ready for use */

   /* use second element to store actual index with TokenNext() */
   env[ 1 ].sStartPos = 0;        /* 0-based index value that is to be used NEXT */

   return env;
}

/* add a tokenizing position to a token environment */
static int sTokEnvAddPos( TOKEN_ENVIRONMENT * pEnv, TOKEN_POSITION * pPos )
{
   HB_SIZE nIndex;
   TOKEN_ENVIRONMENT env = *pEnv;

   /* new memory needed ? */
   if( env[ 0 ].sStartPos == env[ 0 ].sEndPos )
   {
      env = *pEnv = ( TOKEN_ENVIRONMENT )
               hb_xrealloc( env, sizeof( TOKEN_POSITION ) *
                            ( 2 + env[ 0 ].sEndPos + TOKEN_ENVIRONMENT_STEP ) + 1 );

      env[ 0 ].sEndPos += TOKEN_ENVIRONMENT_STEP;
   }

   nIndex = env[ 0 ].sStartPos + 2;        /* +2  because of extra elements */
   env[ nIndex ].sStartPos = pPos->sStartPos;
   env[ nIndex ].sEndPos = pPos->sEndPos;
   env[ 0 ].sStartPos++;

   return 1;
}

/* check to see if token pointer is at end of environment */
static int sTokEnvEnd( TOKEN_ENVIRONMENT env )
{
   return env[ 1 ].sStartPos >= env[ 0 ].sStartPos;
}

/* get size of token environment in memory */
static HB_SIZE sTokEnvGetSize( TOKEN_ENVIRONMENT env )
{
   return sizeof( TOKEN_POSITION ) * ( 2 + env[ 0 ].sEndPos );
}

/* get position element pointed to by tokenizing pointer */
static TOKEN_POSITION * sTokEnvGetPos( TOKEN_ENVIRONMENT env )
{
   if( env[ 1 ].sStartPos >= env[ 0 ].sStartPos )
      return NULL;

   return env + 2 + ( env[ 1 ].sStartPos ); /* "+2" because of extra elements */
}

/* get position element pointed to by given 0-based index */
static TOKEN_POSITION * sTokEnvGetPosIndex( TOKEN_ENVIRONMENT env, HB_SIZE nIndex )
{
   if( nIndex >= env[ 0 ].sStartPos )
      return NULL;

   return env + 2 + nIndex; /* "+2" because of extra elements */
}

/* increment tokenizing pointer by one */
static int sTokEnvIncPtr( TOKEN_ENVIRONMENT env )
{
   if( env[ 1 ].sStartPos >= env[ 0 ].sStartPos )
      return 0;
   else
   {
      env[ 1 ].sStartPos++;
      return 1;
   }
}

/* set tokenizing pointer to 0-based value */
static int sTokEnvSetPtr( TOKEN_ENVIRONMENT env, HB_SIZE sCnt )
{
   if( sCnt >= env[ 0 ].sStartPos )
      return 0;
   else
   {
      env[ 1 ].sStartPos = sCnt;
      return 1;
   }
}

/* decrement tokenizing pointer by one */

/* sTokEnvDecPtr currently not used ! */
#if 0
static int sTokEnvDecPtr( TOKEN_ENVIRONMENT env )
{
   if( env[ 1 ].sStartPos <= 0 )
      return 0;
   else
   {
      env[ 1 ].sStartPos--;
      return 1;
   }
}
#endif

/* get value of tokenizing pointer */
static HB_SIZE sTokEnvGetPtr( TOKEN_ENVIRONMENT env )
{
   return env[ 1 ].sStartPos;
}

/* get token count */
static HB_SIZE sTokEnvGetCnt( TOKEN_ENVIRONMENT env )
{
   return env[ 0 ].sStartPos;
}

/* free token environment */
static void sTokEnvDel( TOKEN_ENVIRONMENT env )
{
   hb_xfree( env );
}

<<<<<<< HEAD
/* Harbour functions */
=======
/* HARBOUR functions */
>>>>>>> ae90545e

/* static data */
static const char * sc_spcSeparatorStr =
   "\x00" "\x09" "\x0A" "\x0C" "\x1A" "\x20" "\x8A" "\x8C" ",.;:!\?/\\<>()#&%+-*";
<<<<<<< HEAD
static const HB_SIZE sc_sSeparatorStrLen = 26;
=======
>>>>>>> ae90545e

static void s_token_exit( void * cargo )
{
   TOKEN_ENVIRONMENT * penv = ( TOKEN_ENVIRONMENT * ) cargo;

   if( *penv )
   {
      sTokEnvDel( *penv );
      *penv = NULL;
   }
}

static HB_TSD_NEW( s_token, sizeof( TOKEN_ENVIRONMENT * ), NULL, s_token_exit );

static void sTokSet( TOKEN_ENVIRONMENT env )
{
   TOKEN_ENVIRONMENT * penv = ( TOKEN_ENVIRONMENT * ) hb_stackGetTSD( &s_token );
<<<<<<< HEAD

   if( *penv )
      sTokEnvDel( *penv );

   *penv = env;
=======

   if( *penv != env )
   {
      if( *penv )
         sTokEnvDel( *penv );
      *penv = env;
   }
}

static TOKEN_ENVIRONMENT sTokGet( int iParam, HB_BOOL fReadOnly )
{
   if( iParam < 0 || ( iParam > 0 && HB_ISCHAR( iParam ) ) )
   {
      if( iParam < 0 || fReadOnly || HB_ISBYREF( iParam ) )
      {
         HB_SIZE nLen;

         if( iParam < 0 )
            iParam = -iParam;

         nLen = hb_parclen( iParam );
         if( nLen >= sizeof( TOKEN_POSITION ) * 2 )
         {
            TOKEN_ENVIRONMENT env = ( TOKEN_ENVIRONMENT ) HB_UNCONST( hb_parc( iParam ) );

            if( sTokEnvGetSize( env ) == nLen )
               return fReadOnly ? env : ( TOKEN_ENVIRONMENT ) hb_xmemdup( env, nLen + 1 );
         }
      }
      return NULL;
   }
   else
      return * ( TOKEN_ENVIRONMENT * ) hb_stackGetTSD( &s_token );
}

static int sTokSave( TOKEN_ENVIRONMENT sTokenEnvironment, int iParam )
{
   if( iParam != 0 && HB_ISBYREF( iParam ) )
   {
      if( ! hb_storclen_buffer( ( char * ) sTokenEnvironment,
                                sTokEnvGetSize( sTokenEnvironment ), iParam ) )
      {
         sTokEnvDel( sTokenEnvironment );
         return 0;
      }
   }
   else
      sTokSet( sTokenEnvironment );
   return 1;
>>>>>>> ae90545e
}

HB_FUNC( TOKENINIT )
{
   if( HB_ISCHAR( 1 ) )
   {
      const char * pcString = hb_parc( 1 );
      HB_SIZE sStrLen = hb_parclen( 1 );
      const char * pcSeparatorStr;
      HB_SIZE sSeparatorStrLen;
      HB_SIZE nSkip;
      const char * pcSubStr, * pc;
      HB_SIZE sSubStrLen;
      TOKEN_ENVIRONMENT sTokenEnvironment;
      TOKEN_POSITION sTokenPosition;

      /* separator string */
      sSeparatorStrLen = hb_parclen( 2 );
      if( sSeparatorStrLen > 0 )
         pcSeparatorStr = hb_parc( 2 );
      else
      {
         pcSeparatorStr = sc_spcSeparatorStr;
         sSeparatorStrLen = strlen( sc_spcSeparatorStr );
      }

      /* skip width */
      if( HB_ISNUM( 3 ) )
         nSkip = hb_parns( 3 );
      else
         nSkip = HB_SIZE_MAX;
      if( nSkip == 0 )
         nSkip = HB_SIZE_MAX;

      /* allocate new token environment */
      if( ( sTokenEnvironment = sTokEnvNew() ) == NULL )
      {
         int iArgErrorMode = ct_getargerrormode();

         if( iArgErrorMode != CT_ARGERR_IGNORE )
            ct_error( ( HB_USHORT ) iArgErrorMode, EG_MEM, CT_ERROR_TOKENINIT,
                      NULL, HB_ERR_FUNCNAME, 0, EF_CANDEFAULT,
                      HB_ERR_ARGS_BASEPARAMS );

         hb_retl( HB_FALSE );
         return;
      }

      pcSubStr = pcString;
      sSubStrLen = sStrLen;

      /* scan start condition */
      pc = pcSubStr - 1;

      for( ;; )
      {
         HB_SIZE sMatchedPos = sSeparatorStrLen;
         HB_SIZE nSkipCnt;

         /* nSkip */
         nSkipCnt = 0;
         do
         {
            sSubStrLen -= ( pc - pcSubStr ) + 1;
            pcSubStr = pc + 1;
            pc = ct_at_charset_forward( pcSubStr, sSubStrLen, pcSeparatorStr,
                                        sSeparatorStrLen, &sMatchedPos );
            nSkipCnt++;
         }
         while( nSkipCnt < nSkip && pc == pcSubStr );

         if( sSubStrLen == 0 )
            break;

         sTokenPosition.sStartPos = pcSubStr - pcString;
         if( pc == NULL )
            sTokenPosition.sEndPos = pcSubStr - pcString + sSubStrLen;
         else
            sTokenPosition.sEndPos = pc - pcString;

         if( ! sTokEnvAddPos( &sTokenEnvironment, &sTokenPosition ) )
         {
            int iArgErrorMode = ct_getargerrormode();

            if( iArgErrorMode != CT_ARGERR_IGNORE )
               ct_error( ( HB_USHORT ) iArgErrorMode, EG_MEM, CT_ERROR_TOKENINIT,
                         NULL, HB_ERR_FUNCNAME, 0, EF_CANDEFAULT,
                         HB_ERR_ARGS_BASEPARAMS );

            sTokEnvDel( sTokenEnvironment );
            hb_retl( HB_FALSE );
            return;
         }

         if( pc == NULL )
            break;
      }

      /* save token environment to 4th parameter OR to the static */
      hb_retl( sTokSave( sTokenEnvironment, 4 ) );
   }
   else
   {
      /* if there is a token environment stored in either the 4th parameter or
         in the static variable -> rewind to first token */
<<<<<<< HEAD
      TOKEN_ENVIRONMENT sTokenEnvironment;

      if( HB_ISCHAR( 4 ) && HB_ISBYREF( 4 ) )
         sTokenEnvironment = ( TOKEN_ENVIRONMENT ) hb_parc( 4 );
      else
      {
         TOKEN_ENVIRONMENT * penv = ( TOKEN_ENVIRONMENT * ) hb_stackGetTSD( &s_token );
         sTokenEnvironment = *penv;
      }
=======
      TOKEN_ENVIRONMENT sTokenEnvironment = sTokGet( 4, HB_FALSE );
>>>>>>> ae90545e

      if( sTokenEnvironment != NULL )
      {
         /* rewind to first token */
         int iResult = sTokEnvSetPtr( sTokenEnvironment, 0 );

         if( ! sTokSave( sTokenEnvironment, 4 ) )
            iResult = HB_FALSE;
         hb_retl( iResult );
      }
      else
      {
         /* nothing to rewind -> return .F. */
         PHB_ITEM pSubst = NULL;
         int iArgErrorMode = ct_getargerrormode();

         if( iArgErrorMode != CT_ARGERR_IGNORE )
            pSubst = ct_error_subst( ( HB_USHORT ) iArgErrorMode, EG_ARG,
                                     CT_ERROR_TOKENINIT, NULL, HB_ERR_FUNCNAME, 0,
                                     EF_CANSUBSTITUTE, HB_ERR_ARGS_BASEPARAMS );

         if( pSubst != NULL )
            hb_itemReturnRelease( pSubst );
         else
            hb_retl( HB_FALSE );
      }
   }
}

HB_FUNC( TOKENNEXT )
{
   if( HB_ISCHAR( 1 ) )
   {
      const char * pcString = hb_parc( 1 );
      HB_SIZE sStrLen = hb_parclen( 1 );

      TOKEN_ENVIRONMENT sTokenEnvironment = sTokGet( 3, HB_FALSE );
      TOKEN_POSITION * psTokenPosition;

      /* token environment by parameter ... */
      if( sTokenEnvironment == NULL )
      {
<<<<<<< HEAD
         HB_SIZE sStrLen3 = hb_parclen( 3 );

         if( sStrLen3 < sizeof( TOKEN_POSITION ) * 2 )
         {
            int iArgErrorMode = ct_getargerrormode();

            if( iArgErrorMode != CT_ARGERR_IGNORE )
               ct_error( ( HB_USHORT ) iArgErrorMode, EG_ARG, CT_ERROR_TOKENNEXT,
                         NULL, HB_ERR_FUNCNAME, 0, EF_CANDEFAULT,
                         HB_ERR_ARGS_BASEPARAMS );

            hb_retc_null();
            return;
         }
         sTokenEnvironment = ( TOKEN_ENVIRONMENT ) hb_xgrab( sStrLen3 );
         hb_xmemcpy( sTokenEnvironment, hb_parc( 3 ), sStrLen3 );
      }
      else
      {
         TOKEN_ENVIRONMENT * penv = ( TOKEN_ENVIRONMENT * ) hb_stackGetTSD( &s_token );

         /* ... or static ? */
         if( *penv == NULL )
         {
            int iArgErrorMode = ct_getargerrormode();

            if( iArgErrorMode != CT_ARGERR_IGNORE )
               ct_error( ( HB_USHORT ) iArgErrorMode, EG_ARG, CT_ERROR_TOKENNEXT,
                         NULL, HB_ERR_FUNCNAME, 0, EF_CANDEFAULT,
                         HB_ERR_ARGS_BASEPARAMS );

            hb_retc_null();
            return;
         }
         sTokenEnvironment = *penv;
=======
         int iArgErrorMode = ct_getargerrormode();

         if( iArgErrorMode != CT_ARGERR_IGNORE )
            ct_error( ( HB_USHORT ) iArgErrorMode, EG_ARG, CT_ERROR_TOKENNEXT,
                      NULL, HB_ERR_FUNCNAME, 0, EF_CANDEFAULT,
                      HB_ERR_ARGS_BASEPARAMS );
         hb_retc_null();
         return;
>>>>>>> ae90545e
      }

      /* nth token or next token? */
      if( HB_ISNUM( 2 ) )
      {
         psTokenPosition = sTokEnvGetPosIndex( sTokenEnvironment, hb_parns( 2 ) - 1 );
         /* no increment here */
      }
      else
      {
         psTokenPosition = sTokEnvGetPos( sTokenEnvironment );
         /* increment counter */
         sTokEnvIncPtr( sTokenEnvironment );
      }

      if( psTokenPosition == NULL || sStrLen <= psTokenPosition->sStartPos )
      {
         int iArgErrorMode = ct_getargerrormode();

         if( iArgErrorMode != CT_ARGERR_IGNORE )
            ct_error( ( HB_USHORT ) iArgErrorMode, EG_ARG, CT_ERROR_TOKENNEXT, NULL,
                      HB_ERR_FUNCNAME, 0, EF_CANDEFAULT, HB_ERR_ARGS_BASEPARAMS );

         sTokSave( sTokenEnvironment, 3 );
         hb_retc_null();
         return;
      }

      if( sStrLen < psTokenPosition->sEndPos )
         hb_retclen( pcString + psTokenPosition->sStartPos,
                     sStrLen - ( psTokenPosition->sStartPos ) );
      else
         hb_retclen( pcString + psTokenPosition->sStartPos,
                     ( psTokenPosition->sEndPos ) - ( psTokenPosition->sStartPos ) );

      sTokSave( sTokenEnvironment, 3 );
   }
   else
   {
      /* no string given, no token returns */
      PHB_ITEM pSubst = NULL;
      int iArgErrorMode = ct_getargerrormode();

      if( iArgErrorMode != CT_ARGERR_IGNORE )
         pSubst = ct_error_subst( ( HB_USHORT ) iArgErrorMode, EG_ARG,
                                  CT_ERROR_TOKENNEXT, NULL, HB_ERR_FUNCNAME, 0,
                                  EF_CANSUBSTITUTE, HB_ERR_ARGS_BASEPARAMS );

      if( pSubst != NULL )
         hb_itemReturnRelease( pSubst );
      else
         hb_retc_null();
   }
}

HB_FUNC( TOKENNUM )
{
<<<<<<< HEAD
   TOKEN_ENVIRONMENT sTokenEnvironment;

   if( HB_ISCHAR( 1 ) && HB_ISBYREF( 1 ) )
      sTokenEnvironment = ( TOKEN_ENVIRONMENT ) hb_parc( 1 );
   else
   {
      TOKEN_ENVIRONMENT * penv = ( TOKEN_ENVIRONMENT * ) hb_stackGetTSD( &s_token );
      sTokenEnvironment = *penv;
   }
=======
   TOKEN_ENVIRONMENT sTokenEnvironment = sTokGet( 1, HB_TRUE );
>>>>>>> ae90545e

   if( sTokenEnvironment != NULL )
      hb_retns( sTokEnvGetCnt( sTokenEnvironment ) );
   else
   {
      PHB_ITEM pSubst = NULL;
      int iArgErrorMode = ct_getargerrormode();

      if( iArgErrorMode != CT_ARGERR_IGNORE )
         pSubst = ct_error_subst( ( HB_USHORT ) iArgErrorMode, EG_ARG,
                                  CT_ERROR_TOKENNUM, NULL, HB_ERR_FUNCNAME, 0,
                                  EF_CANSUBSTITUTE, HB_ERR_ARGS_BASEPARAMS );

      if( pSubst != NULL )
         hb_itemReturnRelease( pSubst );
      else
         hb_retns( 0 );
   }
}

HB_FUNC( TOKENEND )
{
<<<<<<< HEAD
   TOKEN_ENVIRONMENT sTokenEnvironment;

   if( HB_ISCHAR( 1 ) && HB_ISBYREF( 1 ) )
      sTokenEnvironment = ( TOKEN_ENVIRONMENT ) hb_parc( 1 );
   else
   {
      TOKEN_ENVIRONMENT * penv = ( TOKEN_ENVIRONMENT * ) hb_stackGetTSD( &s_token );
      sTokenEnvironment = *penv;
   }
=======
   TOKEN_ENVIRONMENT sTokenEnvironment = sTokGet( 1, HB_TRUE );
>>>>>>> ae90545e

   if( sTokenEnvironment != NULL )
      hb_retl( sTokEnvEnd( sTokenEnvironment ) );
   else
   {
      PHB_ITEM pSubst = NULL;
      int iArgErrorMode = ct_getargerrormode();

      if( iArgErrorMode != CT_ARGERR_IGNORE )
         pSubst = ct_error_subst( ( HB_USHORT ) iArgErrorMode, EG_ARG,
                                  CT_ERROR_TOKENEND, NULL, HB_ERR_FUNCNAME, 0,
                                  EF_CANSUBSTITUTE, HB_ERR_ARGS_BASEPARAMS );

      if( pSubst != NULL )
         hb_itemReturnRelease( pSubst );
      else
         /* it is CT3 behaviour to return .T. if there's no string TokenInit()'ed */
         hb_retl( HB_TRUE );
   }
}

HB_FUNC( TOKENEXIT )
{
<<<<<<< HEAD
   TOKEN_ENVIRONMENT * penv = ( TOKEN_ENVIRONMENT * ) hb_stackGetTSD( &s_token );

   if( *penv != NULL )
   {
      sTokEnvDel( *penv );
      *penv = NULL;
=======
   TOKEN_ENVIRONMENT sTokenEnvironment = sTokGet( 0, HB_TRUE );

   if( sTokenEnvironment != NULL )
   {
      sTokSet( NULL );
>>>>>>> ae90545e
      hb_retl( HB_TRUE );
   }
   else
      hb_retl( HB_FALSE );
}

HB_FUNC( TOKENAT )
{
   int iSeparatorPos = 0;
   HB_SIZE sCurrentIndex;
   TOKEN_ENVIRONMENT sTokenEnvironment;
   TOKEN_POSITION *psTokenPosition;

   if( HB_ISLOG( 1 ) )
      iSeparatorPos = hb_parl( 1 );

<<<<<<< HEAD
   if( HB_ISCHAR( 3 ) && HB_ISBYREF( 3 ) )
      sTokenEnvironment = ( TOKEN_ENVIRONMENT ) hb_parc( 3 );
   else
   {
      TOKEN_ENVIRONMENT * penv = ( TOKEN_ENVIRONMENT * ) hb_stackGetTSD( &s_token );
      sTokenEnvironment = *penv;
   }

=======
   sTokenEnvironment = sTokGet( 3, HB_TRUE );
>>>>>>> ae90545e
   if( sTokenEnvironment == NULL )
   {
      int iArgErrorMode = ct_getargerrormode();

      if( iArgErrorMode != CT_ARGERR_IGNORE )
         ct_error( ( HB_USHORT ) iArgErrorMode, EG_ARG, CT_ERROR_TOKENAT,
                   NULL, HB_ERR_FUNCNAME, 0, EF_CANDEFAULT, HB_ERR_ARGS_BASEPARAMS );

      hb_retns( 0 );
      return;
   }

   if( HB_ISNUM( 2 ) )
      sCurrentIndex = hb_parns( 2 ) - 1;
   else
      sCurrentIndex = sTokEnvGetPtr( sTokenEnvironment );

   psTokenPosition = sTokEnvGetPosIndex( sTokenEnvironment, sCurrentIndex );
   if( psTokenPosition == NULL )
   {
      int iArgErrorMode = ct_getargerrormode();

      if( iArgErrorMode != CT_ARGERR_IGNORE )
         ct_error( ( HB_USHORT ) iArgErrorMode, EG_ARG, CT_ERROR_TOKENAT, NULL,
                   HB_ERR_FUNCNAME, 0, EF_CANDEFAULT, HB_ERR_ARGS_BASEPARAMS );

      hb_retns( 0 );
      return;
   }

   if( iSeparatorPos )
      hb_retns( psTokenPosition->sEndPos + 1 );
   else
      hb_retns( psTokenPosition->sStartPos + 1 );
}

HB_FUNC( SAVETOKEN )
{
<<<<<<< HEAD
   TOKEN_ENVIRONMENT * penv = ( TOKEN_ENVIRONMENT * ) hb_stackGetTSD( &s_token );

   if( *penv != NULL )
      hb_retclen( ( char * ) *penv, sTokEnvGetSize( *penv ) );
=======
   TOKEN_ENVIRONMENT sTokenEnvironment = sTokGet( 0, HB_TRUE );

   if( sTokenEnvironment != NULL )
      hb_retclen( ( char * ) sTokenEnvironment, sTokEnvGetSize( sTokenEnvironment ) );
>>>>>>> ae90545e
   else
      hb_retc_null();
}

HB_FUNC( RESTTOKEN )
{
   TOKEN_ENVIRONMENT sNewTokEnv = sTokGet( 1, HB_FALSE );

   if( sNewTokEnv != NULL || ( HB_ISCHAR( 1 ) && hb_parclen( 1 ) == 0 ) )
   {
      TOKEN_ENVIRONMENT sTokenEnvironment = sTokGet( 0, HB_FALSE );

<<<<<<< HEAD
         if( sTokEnvGetSize( env ) == sStrLen )
         {
            /* alloc memory for new environment */
            sTokenEnvironment = ( TOKEN_ENVIRONMENT ) hb_xalloc( sStrLen );
            if( sTokenEnvironment == NULL )
            {
               int iArgErrorMode = ct_getargerrormode();

               if( iArgErrorMode != CT_ARGERR_IGNORE )
                  ct_error( ( HB_USHORT ) iArgErrorMode, EG_MEM, CT_ERROR_RESTTOKEN,
                            NULL, HB_ERR_FUNCNAME, 0, EF_CANDEFAULT,
                            HB_ERR_ARGS_BASEPARAMS );

               hb_retc_null();
               return;
            }
            hb_xmemcpy( sTokenEnvironment, env, sStrLen );
         }
      }
   }

   if( sTokenEnvironment != NULL || sStrLen == 0 )
   {
      TOKEN_ENVIRONMENT * penv = ( TOKEN_ENVIRONMENT * ) hb_stackGetTSD( &s_token );

      /* return current environment, then delete it */
      if( *penv != NULL )
         hb_retclen( ( char * ) *penv, sTokEnvGetSize( *penv ) );
=======
      if( sTokenEnvironment != NULL )
         hb_retclen( ( char * ) sTokenEnvironment, sTokEnvGetSize( sTokenEnvironment ) );
>>>>>>> ae90545e
      else
         hb_retc_null();

      sTokSet( sNewTokEnv );
   }
   else
   {
      PHB_ITEM pSubst = NULL;
      int iArgErrorMode = ct_getargerrormode();

      if( iArgErrorMode != CT_ARGERR_IGNORE )
         pSubst = ct_error_subst( ( HB_USHORT ) iArgErrorMode, EG_ARG,
                                  CT_ERROR_RESTTOKEN, NULL, HB_ERR_FUNCNAME, 0,
                                  EF_CANSUBSTITUTE, HB_ERR_ARGS_BASEPARAMS );

      if( pSubst != NULL )
         hb_itemReturnRelease( pSubst );
      else
         hb_retc_null();
   }
}<|MERGE_RESOLUTION|>--- conflicted
+++ resolved
@@ -200,19 +200,11 @@
    hb_xfree( env );
 }
 
-<<<<<<< HEAD
-/* Harbour functions */
-=======
 /* HARBOUR functions */
->>>>>>> ae90545e
 
 /* static data */
 static const char * sc_spcSeparatorStr =
    "\x00" "\x09" "\x0A" "\x0C" "\x1A" "\x20" "\x8A" "\x8C" ",.;:!\?/\\<>()#&%+-*";
-<<<<<<< HEAD
-static const HB_SIZE sc_sSeparatorStrLen = 26;
-=======
->>>>>>> ae90545e
 
 static void s_token_exit( void * cargo )
 {
@@ -230,13 +222,6 @@
 static void sTokSet( TOKEN_ENVIRONMENT env )
 {
    TOKEN_ENVIRONMENT * penv = ( TOKEN_ENVIRONMENT * ) hb_stackGetTSD( &s_token );
-<<<<<<< HEAD
-
-   if( *penv )
-      sTokEnvDel( *penv );
-
-   *penv = env;
-=======
 
    if( *penv != env )
    {
@@ -286,7 +271,6 @@
    else
       sTokSet( sTokenEnvironment );
    return 1;
->>>>>>> ae90545e
 }
 
 HB_FUNC( TOKENINIT )
@@ -392,19 +376,7 @@
    {
       /* if there is a token environment stored in either the 4th parameter or
          in the static variable -> rewind to first token */
-<<<<<<< HEAD
-      TOKEN_ENVIRONMENT sTokenEnvironment;
-
-      if( HB_ISCHAR( 4 ) && HB_ISBYREF( 4 ) )
-         sTokenEnvironment = ( TOKEN_ENVIRONMENT ) hb_parc( 4 );
-      else
-      {
-         TOKEN_ENVIRONMENT * penv = ( TOKEN_ENVIRONMENT * ) hb_stackGetTSD( &s_token );
-         sTokenEnvironment = *penv;
-      }
-=======
       TOKEN_ENVIRONMENT sTokenEnvironment = sTokGet( 4, HB_FALSE );
->>>>>>> ae90545e
 
       if( sTokenEnvironment != NULL )
       {
@@ -447,43 +419,6 @@
       /* token environment by parameter ... */
       if( sTokenEnvironment == NULL )
       {
-<<<<<<< HEAD
-         HB_SIZE sStrLen3 = hb_parclen( 3 );
-
-         if( sStrLen3 < sizeof( TOKEN_POSITION ) * 2 )
-         {
-            int iArgErrorMode = ct_getargerrormode();
-
-            if( iArgErrorMode != CT_ARGERR_IGNORE )
-               ct_error( ( HB_USHORT ) iArgErrorMode, EG_ARG, CT_ERROR_TOKENNEXT,
-                         NULL, HB_ERR_FUNCNAME, 0, EF_CANDEFAULT,
-                         HB_ERR_ARGS_BASEPARAMS );
-
-            hb_retc_null();
-            return;
-         }
-         sTokenEnvironment = ( TOKEN_ENVIRONMENT ) hb_xgrab( sStrLen3 );
-         hb_xmemcpy( sTokenEnvironment, hb_parc( 3 ), sStrLen3 );
-      }
-      else
-      {
-         TOKEN_ENVIRONMENT * penv = ( TOKEN_ENVIRONMENT * ) hb_stackGetTSD( &s_token );
-
-         /* ... or static ? */
-         if( *penv == NULL )
-         {
-            int iArgErrorMode = ct_getargerrormode();
-
-            if( iArgErrorMode != CT_ARGERR_IGNORE )
-               ct_error( ( HB_USHORT ) iArgErrorMode, EG_ARG, CT_ERROR_TOKENNEXT,
-                         NULL, HB_ERR_FUNCNAME, 0, EF_CANDEFAULT,
-                         HB_ERR_ARGS_BASEPARAMS );
-
-            hb_retc_null();
-            return;
-         }
-         sTokenEnvironment = *penv;
-=======
          int iArgErrorMode = ct_getargerrormode();
 
          if( iArgErrorMode != CT_ARGERR_IGNORE )
@@ -492,10 +427,9 @@
                       HB_ERR_ARGS_BASEPARAMS );
          hb_retc_null();
          return;
->>>>>>> ae90545e
-      }
-
-      /* nth token or next token? */
+      }
+
+      /* nth token or next token ?  */
       if( HB_ISNUM( 2 ) )
       {
          psTokenPosition = sTokEnvGetPosIndex( sTokenEnvironment, hb_parns( 2 ) - 1 );
@@ -508,7 +442,7 @@
          sTokEnvIncPtr( sTokenEnvironment );
       }
 
-      if( psTokenPosition == NULL || sStrLen <= psTokenPosition->sStartPos )
+      if( ( psTokenPosition == NULL ) || ( sStrLen <= psTokenPosition->sStartPos ) )
       {
          int iArgErrorMode = ct_getargerrormode();
 
@@ -550,19 +484,7 @@
 
 HB_FUNC( TOKENNUM )
 {
-<<<<<<< HEAD
-   TOKEN_ENVIRONMENT sTokenEnvironment;
-
-   if( HB_ISCHAR( 1 ) && HB_ISBYREF( 1 ) )
-      sTokenEnvironment = ( TOKEN_ENVIRONMENT ) hb_parc( 1 );
-   else
-   {
-      TOKEN_ENVIRONMENT * penv = ( TOKEN_ENVIRONMENT * ) hb_stackGetTSD( &s_token );
-      sTokenEnvironment = *penv;
-   }
-=======
    TOKEN_ENVIRONMENT sTokenEnvironment = sTokGet( 1, HB_TRUE );
->>>>>>> ae90545e
 
    if( sTokenEnvironment != NULL )
       hb_retns( sTokEnvGetCnt( sTokenEnvironment ) );
@@ -585,19 +507,7 @@
 
 HB_FUNC( TOKENEND )
 {
-<<<<<<< HEAD
-   TOKEN_ENVIRONMENT sTokenEnvironment;
-
-   if( HB_ISCHAR( 1 ) && HB_ISBYREF( 1 ) )
-      sTokenEnvironment = ( TOKEN_ENVIRONMENT ) hb_parc( 1 );
-   else
-   {
-      TOKEN_ENVIRONMENT * penv = ( TOKEN_ENVIRONMENT * ) hb_stackGetTSD( &s_token );
-      sTokenEnvironment = *penv;
-   }
-=======
    TOKEN_ENVIRONMENT sTokenEnvironment = sTokGet( 1, HB_TRUE );
->>>>>>> ae90545e
 
    if( sTokenEnvironment != NULL )
       hb_retl( sTokEnvEnd( sTokenEnvironment ) );
@@ -614,27 +524,18 @@
       if( pSubst != NULL )
          hb_itemReturnRelease( pSubst );
       else
-         /* it is CT3 behaviour to return .T. if there's no string TokenInit()'ed */
+         /* it is CTIII behaviour to return .T. if there's no string TOKENINIT'ed */
          hb_retl( HB_TRUE );
    }
 }
 
 HB_FUNC( TOKENEXIT )
 {
-<<<<<<< HEAD
-   TOKEN_ENVIRONMENT * penv = ( TOKEN_ENVIRONMENT * ) hb_stackGetTSD( &s_token );
-
-   if( *penv != NULL )
-   {
-      sTokEnvDel( *penv );
-      *penv = NULL;
-=======
    TOKEN_ENVIRONMENT sTokenEnvironment = sTokGet( 0, HB_TRUE );
 
    if( sTokenEnvironment != NULL )
    {
       sTokSet( NULL );
->>>>>>> ae90545e
       hb_retl( HB_TRUE );
    }
    else
@@ -651,18 +552,7 @@
    if( HB_ISLOG( 1 ) )
       iSeparatorPos = hb_parl( 1 );
 
-<<<<<<< HEAD
-   if( HB_ISCHAR( 3 ) && HB_ISBYREF( 3 ) )
-      sTokenEnvironment = ( TOKEN_ENVIRONMENT ) hb_parc( 3 );
-   else
-   {
-      TOKEN_ENVIRONMENT * penv = ( TOKEN_ENVIRONMENT * ) hb_stackGetTSD( &s_token );
-      sTokenEnvironment = *penv;
-   }
-
-=======
    sTokenEnvironment = sTokGet( 3, HB_TRUE );
->>>>>>> ae90545e
    if( sTokenEnvironment == NULL )
    {
       int iArgErrorMode = ct_getargerrormode();
@@ -701,17 +591,10 @@
 
 HB_FUNC( SAVETOKEN )
 {
-<<<<<<< HEAD
-   TOKEN_ENVIRONMENT * penv = ( TOKEN_ENVIRONMENT * ) hb_stackGetTSD( &s_token );
-
-   if( *penv != NULL )
-      hb_retclen( ( char * ) *penv, sTokEnvGetSize( *penv ) );
-=======
    TOKEN_ENVIRONMENT sTokenEnvironment = sTokGet( 0, HB_TRUE );
 
    if( sTokenEnvironment != NULL )
       hb_retclen( ( char * ) sTokenEnvironment, sTokEnvGetSize( sTokenEnvironment ) );
->>>>>>> ae90545e
    else
       hb_retc_null();
 }
@@ -724,39 +607,8 @@
    {
       TOKEN_ENVIRONMENT sTokenEnvironment = sTokGet( 0, HB_FALSE );
 
-<<<<<<< HEAD
-         if( sTokEnvGetSize( env ) == sStrLen )
-         {
-            /* alloc memory for new environment */
-            sTokenEnvironment = ( TOKEN_ENVIRONMENT ) hb_xalloc( sStrLen );
-            if( sTokenEnvironment == NULL )
-            {
-               int iArgErrorMode = ct_getargerrormode();
-
-               if( iArgErrorMode != CT_ARGERR_IGNORE )
-                  ct_error( ( HB_USHORT ) iArgErrorMode, EG_MEM, CT_ERROR_RESTTOKEN,
-                            NULL, HB_ERR_FUNCNAME, 0, EF_CANDEFAULT,
-                            HB_ERR_ARGS_BASEPARAMS );
-
-               hb_retc_null();
-               return;
-            }
-            hb_xmemcpy( sTokenEnvironment, env, sStrLen );
-         }
-      }
-   }
-
-   if( sTokenEnvironment != NULL || sStrLen == 0 )
-   {
-      TOKEN_ENVIRONMENT * penv = ( TOKEN_ENVIRONMENT * ) hb_stackGetTSD( &s_token );
-
-      /* return current environment, then delete it */
-      if( *penv != NULL )
-         hb_retclen( ( char * ) *penv, sTokEnvGetSize( *penv ) );
-=======
       if( sTokenEnvironment != NULL )
          hb_retclen( ( char * ) sTokenEnvironment, sTokEnvGetSize( sTokenEnvironment ) );
->>>>>>> ae90545e
       else
          hb_retc_null();
 
