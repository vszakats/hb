/*
 * Clipper Tools like window system
 *
 * Copyright 2006 Przemyslaw Czerpak <druzus / at / priv.onet.pl>
 *
 * This program is free software; you can redistribute it and/or modify
 * it under the terms of the GNU General Public License as published by
 * the Free Software Foundation; either version 2, or (at your option)
 * any later version.
 *
 * This program is distributed in the hope that it will be useful,
 * but WITHOUT ANY WARRANTY; without even the implied warranty of
 * MERCHANTABILITY or FITNESS FOR A PARTICULAR PURPOSE.  See the
 * GNU General Public License for more details.
 *
 * You should have received a copy of the GNU General Public License
 * along with this software; see the file COPYING.txt.  If not, write to
 * the Free Software Foundation, Inc., 59 Temple Place, Suite 330,
 * Boston, MA 02111-1307 USA (or visit the web site https://www.gnu.org/).
 *
 * As a special exception, the Harbour Project gives permission for
 * additional uses of the text contained in its release of Harbour.
 *
 * The exception is that, if you link the Harbour libraries with other
 * files to produce an executable, this does not by itself cause the
 * resulting executable to be covered by the GNU General Public License.
 * Your use of that executable is in no way restricted on account of
 * linking the Harbour library code into it.
 *
 * This exception does not however invalidate any other reasons why
 * the executable file might be covered by the GNU General Public License.
 *
 * This exception applies only to the code released by the Harbour
 * Project under the name Harbour.  If you copy code from other
 * Harbour Project or Free Software Foundation releases into a copy of
 * Harbour, as the General Public License permits, the exception does
 * not apply to the code that you add in this way.  To avoid misleading
 * anyone as to the status of such modified files, you must delete
 * this exception notice from them.
 *
 * If you write modifications of your own for Harbour, it is your choice
 * whether to permit this exception to apply to your modifications.
 * If you do not wish that, delete this exception notice.
 *
 */

/* NOTE: User programs should never call this layer directly! */

/* This definition has to be placed before #include "hbapigt.h" */
#define HB_GT_NAME  CTW

#include "hbgtcore.h"
#include "hbstack.h"
#include "hbinit.h"
#include "hbapiitm.h"
#include "hbapistr.h"

#include "ctwin.h"

static int s_GtId;
#undef  HB_GTSUPERTABLE
#define HB_GTSUPERTABLE( g )       ( &( HB_GTCTW_GET( g )->SuperTable ) )
#define HB_GTID_PTR         ( &s_GtId )

#define HB_GTCTW_GET( p )          ( ( PHB_GTCTW ) HB_GTLOCAL( p ) )
#define HB_CTW_TSD( p )            ( ( PHB_CTWDATA ) hb_stackGetTSD( &( p )->TSD ) )

#define HB_CTW_GETCURRENT( p )     hb_ctw_CurrentWindow( p )
#define HB_CTW_SETCURRENT( p, n )  ( HB_CTW_TSD( p )->iCurrWindow = ( n ) )

#define HB_CTWIN_ALLOC      16

#ifdef HB_CLP_STRICT
#define HB_CTWIN_MINROWS    1
#define HB_CTWIN_MINCOLS    1
#define HB_CTWIN_MAXROWS    255
#define HB_CTWIN_MAXCOLS    255
#endif

#define HB_CTW_SHADOW_MASK  0x8000000

typedef struct
{
   int iCurrWindow;
}
HB_CTWDATA, * PHB_CTWDATA;

typedef struct
{
   int iHandle;

   HB_BOOL fHidden;
   int iLevel;

   int iShadowAttr;
   int iCursorStyle;

   int iRow;
   int iCol;

   int iTopMargin;
   int iLeftMargin;
   int iBottomMargin;
   int iRightMargin;

   HB_BOOL fClip;
   int iCliTop;
   int iCliLeft;
   int iCliBottom;
   int iCliRight;

   int iHeight;
   int iWidth;

   int iFirstRow;
   int iFirstCol;

   int iColorIndex;
   int iColorCount;
   int * piColors;

   PHB_SCREENCELL screenBuffer;

} HB_CT_WND, * PHB_CT_WND;

typedef struct
{
   PHB_GT      pGT;
   HB_GT_FUNCS SuperTable;

   HB_TSD TSD;

   int iShadowWidth;
   int iShadowAttr;

   int iOpenWindows;
   int iMaxWindow;

   int fBoardSet;
   int iBoardTop;
   int iBoardLeft;
   int iBoardBottom;
   int iBoardRight;

   int fBoardTop;
   int fBoardLeft;
   int fBoardBottom;
   int fBoardRight;

   int iMoveMode;
   int iVerticalStep;
   int iHorizontalStep;

   PHB_CT_WND * windows;
   int * windowStack;
   int * pWindowMap;
   int * pShadowMap;
   int iMapWidth;
   int iMapHeight;

   int iLastKey;

} HB_GTCTW, * PHB_GTCTW;

static const HB_WCHAR sc_szFrameW[] = HB_B_SINGLE_W;

static int hb_ctw_CalcShadowWidth( int iRows, int iCols )
{
   if( iRows + iRows >= iCols )
      return 1;
   else
      return 2;
}

static void hb_ctw_SetMap( PHB_GTCTW pCTW, int * piMap, int iWindow, int iTop, int iLeft, int iBottom, int iRight, int iNested )
{
   HB_SIZE nIndex;
   int i;

   HB_TRACE( HB_TR_DEBUG, ( "hb_ctw_SetMap(%p,%p,%d,%d,%d,%d,%d,%d)", pCTW, piMap, iWindow, iTop, iLeft, iBottom, iRight, iNested ) );

   if( iTop < 0 )
      iTop = 0;
   if( iBottom >= pCTW->iMapHeight )
      iBottom = pCTW->iMapHeight - 1;
   if( iLeft < 0 )
      iLeft = 0;
   if( iRight >= pCTW->iMapWidth )
      iRight = pCTW->iMapWidth - 1;

   if( iNested == 0 )
   {
      while( iTop <= iBottom )
      {
         nIndex = iTop * pCTW->iMapWidth + iLeft;
         for( i = iLeft; i <= iRight; ++i, ++nIndex )
            piMap[ nIndex ] = iWindow;
         ++iTop;
      }
   }
   else
   {
      while( iTop <= iBottom )
      {
         nIndex = iTop * pCTW->iMapWidth + iLeft;
         for( i = iLeft; i <= iRight; ++i, ++nIndex )
            piMap[ nIndex ] = iWindow |
                     ( ( piMap[ nIndex ] != 0 && piMap[ nIndex ] != iWindow ) ? iNested : 0 );
         ++iTop;
      }
   }
}

static void hb_ctw_ClearMap( PHB_GTCTW pCTW )
{
   HB_SIZE nSize;

   HB_TRACE( HB_TR_DEBUG, ( "hb_ctw_ClearMap(%p)", pCTW ) );

   nSize = ( HB_SIZE ) pCTW->iMapHeight * pCTW->iMapWidth * sizeof( int );
   memset( pCTW->pWindowMap, 0, nSize );
   memset( pCTW->pShadowMap, 0, nSize );
}

static void hb_ctw_TouchLines( PHB_GTCTW pCTW, int iFrom, int iTo )
{
   HB_TRACE( HB_TR_DEBUG, ( "hb_ctw_TouchLines(%p,%d,%d)", pCTW, iFrom, iTo ) );

   while( iFrom <= iTo )
   {
      HB_GTSELF_TOUCHLINE( pCTW->pGT, iFrom );
      ++iFrom;
   }
}

static void hb_ctw_WindowMap( PHB_GTCTW pCTW, int iWindow, HB_BOOL fExpose )
{
   PHB_CT_WND pWnd;

   HB_TRACE( HB_TR_DEBUG, ( "hb_ctw_WindowMap(%p,%d,%d)", pCTW, iWindow, ( int ) fExpose ) );

   pWnd = pCTW->windows[ iWindow ];

   if( ! pWnd->fHidden )
   {
      int iLastRow = pWnd->iFirstRow + pWnd->iHeight - 1,
          iLastCol = pWnd->iFirstCol + pWnd->iWidth - 1;

      hb_ctw_SetMap( pCTW, pCTW->pWindowMap, iWindow,
                     pWnd->iFirstRow, pWnd->iFirstCol,
                     iLastRow, iLastCol, 0 );
      hb_ctw_SetMap( pCTW, pCTW->pShadowMap, 0,
                     pWnd->iFirstRow, pWnd->iFirstCol,
                     iLastRow, iLastCol, 0 );
      if( pWnd->iShadowAttr != HB_CTW_SHADOW_OFF &&
          iLastRow >= pCTW->iBoardTop && iLastCol >= pCTW->iBoardLeft &&
          pWnd->iFirstRow <= pCTW->iBoardBottom && pWnd->iFirstCol <= pCTW->iBoardRight )
      {
         iLastRow += 1;
         iLastCol += pCTW->iShadowWidth;
         hb_ctw_SetMap( pCTW, pCTW->pShadowMap, iWindow,
                        iLastRow, pWnd->iFirstCol + pCTW->iShadowWidth,
                        iLastRow, iLastCol,
                        pWnd->iShadowAttr == HB_CTW_SHADOW_EXT2 ? HB_CTW_SHADOW_MASK : 0 );
         hb_ctw_SetMap( pCTW, pCTW->pShadowMap, iWindow,
                        pWnd->iFirstRow + 1, pWnd->iFirstCol + pWnd->iWidth,
                        iLastRow - 1, iLastCol,
                        pWnd->iShadowAttr == HB_CTW_SHADOW_EXT2 ? HB_CTW_SHADOW_MASK : 0 );
      }
      if( fExpose )
         hb_ctw_TouchLines( pCTW, pWnd->iFirstRow, iLastRow );
   }
}

static void hb_ctw_RemapAllWindows( PHB_GTCTW pCTW, int iFrom, HB_BOOL fExpose )
{
   HB_TRACE( HB_TR_DEBUG, ( "hb_ctw_RemapAllWindows(%p,%d,%d)", pCTW, iFrom, ( int ) fExpose ) );

   if( pCTW->iMaxWindow )
   {
      int i;

      if( iFrom == 0 )
         hb_ctw_ClearMap( pCTW );
      for( i = iFrom; i < pCTW->iOpenWindows; ++i )
         hb_ctw_WindowMap( pCTW, pCTW->windowStack[ i ], HB_FALSE );
      if( fExpose )
         hb_ctw_TouchLines( pCTW, 0, pCTW->iMapHeight );
   }
}

static int hb_ctw_SetShadowAttr( PHB_GTCTW pCTW, int iAttr )
{
   int iOldAttr;

   HB_TRACE( HB_TR_DEBUG, ( "hb_ctw_SetShadowAttr(%p,%d)", pCTW, iAttr ) );

   iOldAttr = pCTW->iShadowAttr;
   if( iAttr >= 0 ||
       iAttr == HB_CTW_SHADOW_OFF ||
       iAttr == HB_CTW_SHADOW_EXT ||
       iAttr == HB_CTW_SHADOW_EXT2 )
      pCTW->iShadowAttr = iAttr;

   return iOldAttr;
}

static int hb_ctw_SetMoveMode( PHB_GTCTW pCTW, int iMode )
{
   int iOldMode;

   HB_TRACE( HB_TR_DEBUG, ( "hb_ctw_SetMoveMode(%p,%d)", pCTW, iMode ) );

   iOldMode = pCTW->iMoveMode;
   if( iMode >= 0 )
      pCTW->iMoveMode = iMode;

   return iOldMode;
}

static int hb_ctw_SetMoveStep( PHB_GTCTW pCTW, int iVertical, int iHorizontal )
{
   HB_TRACE( HB_TR_DEBUG, ( "hb_ctw_SetMoveStep(%p,%d,%d)", pCTW, iVertical, iHorizontal ) );

   if( iVertical < pCTW->iMapHeight && iHorizontal < pCTW->iMapWidth )
   {
      pCTW->iVerticalStep   = iVertical;
      pCTW->iHorizontalStep = iHorizontal;

      return 0;
   }

   return -1;
}

static int hb_ctw_SetWindowBoard( PHB_GTCTW pCTW, int iTop, int iLeft, int iBottom, int iRight )
{
   HB_TRACE( HB_TR_DEBUG, ( "hb_ctw_SetWindowBoard(%p,%d,%d,%d,%d)", pCTW, iTop, iLeft, iBottom, iRight ) );

#ifdef HB_CLP_STRICT
   /*
    * This limitation is only for strict CT3 compatibility, the CTW GTs
    * can work in practice with any virtual board size and position and
    * is limited only by available physical memory, [druzus]
    */
   if( iBottom >= pCTW->iMapHeight )
      iBottom = pCTW->iMapHeight - 1;
   if( iRight >= pCTW->iMapWidth )
      iRight = pCTW->iMapWidth - 1;
#endif

   if( iTop >= 0 && iLeft >= 0 && iTop < iBottom && iLeft < iRight )
   {
      pCTW->iBoardTop    = iTop;
      pCTW->iBoardLeft   = iLeft;
      pCTW->iBoardBottom = iBottom;
      pCTW->iBoardRight  = iRight;
      pCTW->fBoardSet    = HB_TRUE;
      hb_ctw_RemapAllWindows( pCTW, 0, HB_TRUE );

      return 0;
   }

   return -1;
}

static int  hb_ctw_SetBorderMode( PHB_GTCTW pCTW, int iTop, int iLeft, int iBottom, int iRight )
{
   HB_TRACE( HB_TR_DEBUG, ( "hb_ctw_SetBorderMode(%p,%d,%d,%d,%d)", pCTW, iTop, iLeft, iBottom, iRight ) );

   if( iTop >= 0 )
      pCTW->fBoardTop     = iTop != 0;
   if( iLeft >= 0 )
      pCTW->fBoardLeft    = iLeft != 0;
   if( iBottom >= 0 )
      pCTW->fBoardBottom  = iBottom != 0;
   if( iRight >= 0 )
      pCTW->fBoardRight   = iRight != 0;

   return 0;
}

static int hb_ctw_CurrentWindow( PHB_GTCTW pCTW )
{
   PHB_CTWDATA pTSD;

   HB_TRACE( HB_TR_DEBUG, ( "hb_ctw_CurrentWindow(%p)", pCTW ) );

   pTSD = HB_CTW_TSD( pCTW );

   /* because other threads can close current window we need additional
    * protection here and we have to check if current handle is still
    * valid [druzus]
    */
   if( pTSD->iCurrWindow > 0 )
   {
      if( pTSD->iCurrWindow > pCTW->iMaxWindow ||
          pCTW->windows[ pTSD->iCurrWindow ] == NULL )
         pTSD->iCurrWindow = pCTW->iOpenWindows > 0 ?
                             pCTW->windowStack[ pCTW->iOpenWindows - 1 ] : 0;
   }

   return pTSD->iCurrWindow;
}

static int hb_ctw_SelectWindow( PHB_GTCTW pCTW, int iWindow, HB_BOOL fToTop )
{
   HB_TRACE( HB_TR_DEBUG, ( "hb_ctw_SelectWindow(%p,%d,%d)", pCTW, iWindow, fToTop ) );

   if( iWindow == 0 )
      HB_CTW_SETCURRENT( pCTW, 0 );
   else if( iWindow > 0 && iWindow <= pCTW->iMaxWindow &&
            pCTW->windows[ iWindow ] != NULL )
   {
      HB_CTW_SETCURRENT( pCTW, iWindow );
      if( fToTop )
      {
         int i;

         /* update window level */
         i = pCTW->iOpenWindows - 1;
         while( i >= 0 )
         {
            if( pCTW->windowStack[ i ] == iWindow )
            {
               int iPos = i;
               while( i < pCTW->iOpenWindows - 1 &&
                      pCTW->windows[ pCTW->windowStack[ i + 1 ] ]->iLevel <=
                      pCTW->windows[ iWindow ]->iLevel )
               {
                  pCTW->windowStack[ i ] = pCTW->windowStack[ i + 1 ];
                  ++i;
               }
               pCTW->windowStack[ i ] = iWindow;

               if( iPos != i && ! pCTW->windows[ iWindow ]->fHidden )
               {
                  /* INFO: CT effectively calls hb_ctw_RemapAllWindows() here */
                  if( i < pCTW->iOpenWindows - 1 )
                     hb_ctw_RemapAllWindows( pCTW, i, HB_TRUE );
                  else
                     hb_ctw_WindowMap( pCTW, iWindow, HB_TRUE );
               }
               break;
            }
            --i;
         }
      }
   }
   else
      iWindow = HB_CTW_GETCURRENT( pCTW );

   return iWindow;
}

static int hb_ctw_ChangeWindowHandle( PHB_GTCTW pCTW, int iNewWindow )
{
   int iWindow;

   HB_TRACE( HB_TR_DEBUG, ( "hb_ctw_ChangeWindowHandle(%p,%d)", pCTW, iNewWindow ) );

   iWindow = HB_CTW_GETCURRENT( pCTW );
   if( iWindow != iNewWindow )
   {
      if( iWindow > 0 && iNewWindow > 0 && iNewWindow <= 255 &&
          ( iNewWindow > pCTW->iMaxWindow ||
            pCTW->windows[ iNewWindow ] == NULL ) &&
          pCTW->windows[ iWindow ] )
      {
         PHB_CT_WND pWnd = pCTW->windows[ iWindow ];
         int i;

         if( iNewWindow > pCTW->iMaxWindow )
         {
            i = pCTW->iMaxWindow;
            while( iNewWindow > pCTW->iMaxWindow )
               pCTW->iMaxWindow += HB_CTWIN_ALLOC;
            pCTW->windows = ( PHB_CT_WND * ) hb_xrealloc( pCTW->windows, ( pCTW->iMaxWindow + 1 ) * sizeof( PHB_CT_WND ) );
            pCTW->windowStack = ( int * ) hb_xrealloc( pCTW->windowStack, pCTW->iMaxWindow * sizeof( int ) );
            do
            {
               pCTW->windows[ i + 1 ] = NULL;
               pCTW->windowStack[ i ] = 0;
            }
            while( ++i < pCTW->iMaxWindow );
         }
         pWnd->iHandle = iNewWindow;
         pCTW->windows[ iWindow ] = NULL;
         pCTW->windows[ iNewWindow ] = pWnd;

         i = pCTW->iOpenWindows - 1;
         while( i >= 0 && pCTW->windowStack[ i ] != iWindow )
            --i;
         if( i >= 0 )
         {
            pCTW->windowStack[ i ] = iNewWindow;
            if( ! pWnd->fHidden )
            {
               if( pWnd->iShadowAttr == HB_CTW_SHADOW_EXT2 )
                  i = 0;
               hb_ctw_RemapAllWindows( pCTW, i, HB_FALSE );
            }
         }
      }
      else
         iNewWindow = -1;
   }
   return iNewWindow;
}

static int hb_ctw_GetWindowStack( PHB_GTCTW pCTW, const int ** piStack )
{
   HB_TRACE( HB_TR_DEBUG, ( "hb_ctw_GetWindowStack(%p,%p)", pCTW, piStack ) );

   *piStack = pCTW->windowStack;

   return pCTW->iOpenWindows;
}

static int hb_ctw_Visible( PHB_GTCTW pCTW, int iWindow, int iVisible )
{
   int iResult = HB_CTW_UNDEF;

   HB_TRACE( HB_TR_DEBUG, ( "hb_ctw_Visible(%p,%d,%d)", pCTW, iWindow, iVisible ) );

   if( iWindow == 0 )
      iResult = HB_CTW_VISIBLE;
   else if( iWindow > 0 && iWindow <= pCTW->iMaxWindow &&
            pCTW->windows[ iWindow ] != NULL )
   {
      PHB_CT_WND pWnd = pCTW->windows[ iWindow ];

      iResult = pWnd->fHidden ? HB_CTW_HIDDEN : HB_CTW_VISIBLE;
      if( iVisible != HB_CTW_UNDEF &&
          pWnd->fHidden != ( iVisible == HB_CTW_HIDDEN ) )
      {
         pWnd->fHidden = ( iVisible == HB_CTW_HIDDEN );
         hb_ctw_RemapAllWindows( pCTW, 0, HB_TRUE );
      }
   }

   return iResult;
}

static int hb_ctw_SetWindowLevel( PHB_GTCTW pCTW, int iWindow, int iLevel )
{
   int iResult = -1;

   HB_TRACE( HB_TR_DEBUG, ( "hb_ctw_SetWindowLevel(%p,%d,%d)", pCTW, iWindow, iLevel ) );

   if( iWindow > 0 && iWindow <= pCTW->iMaxWindow &&
       pCTW->windows[ iWindow ] != NULL )
   {
      PHB_CT_WND pWnd = pCTW->windows[ iWindow ];

      iResult = pWnd->iLevel;
      if( iLevel >= HB_CTW_BOTTOM && iLevel <= HB_CTW_TOP &&
          pWnd->iLevel != iLevel )
      {
         HB_BOOL fToTop;
         int i;

         /* update window level */
         fToTop = pWnd->iLevel < iLevel;
         pWnd->iLevel = iLevel;

         i = pCTW->iOpenWindows - 1;
         if( i > 0 )
         {
            while( i >= 0 && pCTW->windowStack[ i ] != iWindow )
               --i;
            if( i >= 0 )
            {
               int iPos = i;
               if( fToTop )
               {
                  while( i < pCTW->iOpenWindows - 1 && pWnd->iLevel >=
                         pCTW->windows[ pCTW->windowStack[ i + 1 ] ]->iLevel )
                  {
                     pCTW->windowStack[ i ] = pCTW->windowStack[ i + 1 ];
                     ++i;
                  }
                  pCTW->windowStack[ i ] = iWindow;
               }
               else
               {
                  while( i > 0 && pWnd->iLevel <=
                         pCTW->windows[ pCTW->windowStack[ i - 1 ] ]->iLevel )
                  {
                     pCTW->windowStack[ i ] = pCTW->windowStack[ i - 1 ];
                     --i;
                  }
                  pCTW->windowStack[ i ] = iWindow;
               }
               if( ! pWnd->fHidden && iPos != i )
                  hb_ctw_RemapAllWindows( pCTW, HB_MIN( iPos, i ), HB_TRUE );
            }
         }
      }
   }

   return iResult;
}

static int hb_ctw_SetWindowShadow( PHB_GTCTW pCTW, int iWindow, int iAttr )
{
   int iResult = -1;

   HB_TRACE( HB_TR_DEBUG, ( "hb_ctw_SetWindowShadow(%p,%d,%d)", pCTW, iWindow, iAttr ) );

   if( iWindow > 0 && iWindow <= pCTW->iMaxWindow &&
       pCTW->windows[ iWindow ] != NULL )
   {
      PHB_CT_WND pWnd = pCTW->windows[ iWindow ];

      iResult = pWnd->iShadowAttr;
      if( ( iAttr >= 0 ||
            iAttr == HB_CTW_SHADOW_OFF ||
            iAttr == HB_CTW_SHADOW_EXT ||
            iAttr == HB_CTW_SHADOW_EXT2 ) &&
          pWnd->iShadowAttr != iAttr )
      {
         pWnd->iShadowAttr = iAttr;
         if( ! pWnd->fHidden )
            hb_ctw_RemapAllWindows( pCTW, 0, HB_TRUE );
      }
   }

   return iResult;
}

static int hb_ctw_MaxWindow( PHB_GTCTW pCTW )
{
   int i, iMaxHandle = 0;

   HB_TRACE( HB_TR_DEBUG, ( "hb_ctw_MaxWindow(%p)", pCTW ) );

   for( i = 0; i < pCTW->iOpenWindows; ++i )
   {
      if( iMaxHandle < pCTW->windowStack[ i ] )
         iMaxHandle = pCTW->windowStack[ i ];
   }

   return iMaxHandle;
}

static int hb_ctw_CreateWindow( PHB_GTCTW pCTW, int iTop, int iLeft, int iBottom, int iRight, HB_BOOL fClear, int iColor, HB_BOOL fVisible )
{
   PHB_CT_WND pWnd;
   HB_BYTE bAttr;
   HB_USHORT usChar;
   int iRow, iCol, iHeight, iWidth, iTmp;
   long lIndex;

   HB_TRACE( HB_TR_DEBUG, ( "hb_ctw_CreateWindow(%p,%d,%d,%d,%d,%d,%d,%d)", pCTW, iTop, iLeft, iBottom, iRight, ( int ) fClear, iColor, ( int ) fVisible ) );

   if( pCTW->iOpenWindows == pCTW->iMaxWindow )
   {
      int i = pCTW->iMaxWindow;

      if( pCTW->iMaxWindow == 0 )
      {
         HB_SIZE nSize;

         HB_GTSELF_GETSIZE( pCTW->pGT, &pCTW->iMapHeight, &pCTW->iMapWidth );
         pCTW->iShadowWidth = hb_ctw_CalcShadowWidth( pCTW->iMapHeight, pCTW->iMapWidth );
         if( ! pCTW->fBoardSet )
            hb_ctw_SetWindowBoard( pCTW, 0, 0, pCTW->iMapHeight - 1, pCTW->iMapWidth - 1 );
         nSize = ( HB_SIZE ) pCTW->iMapHeight * pCTW->iMapWidth * sizeof( int );
         pCTW->pWindowMap = ( int * ) hb_xgrab( nSize );
         pCTW->pShadowMap = ( int * ) hb_xgrab( nSize );
         hb_ctw_ClearMap( pCTW );

         pCTW->iMaxWindow = HB_CTWIN_ALLOC;
         pCTW->windows = ( PHB_CT_WND * ) hb_xgrab( ( HB_CTWIN_ALLOC + 1 ) * sizeof( PHB_CT_WND ) );
         pCTW->windowStack = ( int * ) hb_xgrab( HB_CTWIN_ALLOC * sizeof( int ) );
         pCTW->windows[ 0 ] = NULL;
      }
      else
      {
         pCTW->iMaxWindow += HB_CTWIN_ALLOC;
         pCTW->windows = ( PHB_CT_WND * ) hb_xrealloc( pCTW->windows, ( pCTW->iMaxWindow + 1 ) * sizeof( PHB_CT_WND ) );
         pCTW->windowStack = ( int * ) hb_xrealloc( pCTW->windowStack, pCTW->iMaxWindow * sizeof( int ) );
      }
      do
      {
         pCTW->windows[ i + 1 ] = NULL;
         pCTW->windowStack[ i ] = 0;
      }
      while( ++i < pCTW->iMaxWindow );
   }

   iHeight = iBottom - iTop + 1;
   iWidth  = iRight - iLeft + 1;
   iRow = iTop;
   iCol = iLeft;

   if( iHeight > pCTW->iBoardBottom - pCTW->iBoardTop + 1 )
      iHeight = pCTW->iBoardBottom - pCTW->iBoardTop + 1;
   if( iWidth > pCTW->iBoardRight - pCTW->iBoardLeft + 1 )
      iWidth = pCTW->iBoardRight - pCTW->iBoardLeft + 1;

#ifdef HB_CLP_STRICT
   if( iHeight < HB_CTWIN_MINROWS || iWidth < HB_CTWIN_MINCOLS ||
       iHeight > HB_CTWIN_MAXROWS || iWidth > HB_CTWIN_MAXCOLS )
      return -1;
#endif

   iTop    = pCTW->iBoardTop - ( pCTW->fBoardTop ? iHeight : 0 );
   iBottom = pCTW->iBoardBottom + 1 - ( pCTW->fBoardBottom ? 0 : iHeight );
   iLeft   = pCTW->iBoardLeft - ( pCTW->fBoardLeft ? iWidth : 0 );
   iRight  = pCTW->iBoardRight + 1 - ( pCTW->fBoardRight ? 0 : iWidth );

   if( iRow < iTop )
      iRow = iTop;
   else if( iRow > iBottom )
      iRow = iBottom;
   if( iCol < iLeft )
      iCol = iLeft;
   else if( iCol > iRight )
      iCol = iRight;

   pWnd = ( PHB_CT_WND ) hb_xgrabz( sizeof( HB_CT_WND ) );

   pWnd->fHidden = ! fVisible;
   pWnd->iLevel = HB_CTW_DEFAULT;
   pWnd->iShadowAttr = pCTW->iShadowAttr;
   pWnd->iCursorStyle = HB_GTSELF_GETCURSORSTYLE( pCTW->pGT );

   pWnd->iHeight = iHeight;
   pWnd->iWidth  = iWidth;
   pWnd->iFirstRow = iRow;
   pWnd->iFirstCol = iCol;

   HB_GTSELF_GETCOLORDATA( pCTW->pGT, &pWnd->piColors, &pWnd->iColorCount, &pWnd->iColorIndex );

   pWnd->screenBuffer = ( PHB_SCREENCELL ) hb_xgrab( ( HB_SIZE ) pWnd->iHeight *
                                    pWnd->iWidth * sizeof( HB_SCREENCELL ) );

   if( pWnd->iShadowAttr >= 0 )
      fClear = HB_TRUE;
   bAttr = 0;
   if( iColor < 0 )
      iColor = HB_GTSELF_GETCOLOR( pCTW->pGT );
   usChar = HB_GTSELF_GETCLEARCHAR( pCTW->pGT );

   lIndex = 0;
   for( iRow = pWnd->iFirstRow; iRow < pWnd->iFirstRow + pWnd->iHeight; ++iRow )
   {
      for( iCol = pWnd->iFirstCol; iCol < pWnd->iFirstCol + pWnd->iWidth; ++iCol )
      {
         if( ! fClear && ! HB_GTSELF_GETSCRCHAR( pCTW->pGT, iRow, iCol, &iColor, &bAttr, &usChar ) )
         {
            usChar = HB_GTSELF_GETCLEARCHAR( pCTW->pGT );
            iColor = HB_GTSELF_GETCOLOR( pCTW->pGT );
            bAttr  = 0;
         }
         pWnd->screenBuffer[ lIndex ].c.usChar = usChar;
         pWnd->screenBuffer[ lIndex ].c.bColor = ( HB_BYTE ) iColor;
         pWnd->screenBuffer[ lIndex ].c.bAttr  = 0;
         ++lIndex;
      }
   }

   for( iTmp = 1; iTmp < pCTW->iMaxWindow; ++iTmp )
   {
      if( pCTW->windows[ iTmp ] == NULL )
         break;
   }
   pWnd->iHandle = iTmp;

   pCTW->windows[ pWnd->iHandle ] = pWnd;
   /* update window level */
   iTmp = pCTW->iOpenWindows++;
   while( iTmp > 0 && pCTW->windows[ pCTW->windowStack[ iTmp - 1 ] ]->iLevel >
                      pWnd->iLevel )
   {
      pCTW->windowStack[ iTmp ] = pCTW->windowStack[ iTmp - 1 ];
      --iTmp;
   }
   pCTW->windowStack[ iTmp ] = pWnd->iHandle;
   HB_CTW_SETCURRENT( pCTW, pWnd->iHandle );
   if( ! pWnd->fHidden )
   {
      if( iTmp < pCTW->iOpenWindows - 1 )
         hb_ctw_RemapAllWindows( pCTW, iTmp, HB_TRUE );
      else
         hb_ctw_WindowMap( pCTW, pWnd->iHandle, HB_TRUE );
   }

   return pWnd->iHandle;
}

static int hb_ctw_CloseWindow( PHB_GTCTW pCTW, int iWindow )
{
   HB_TRACE( HB_TR_DEBUG, ( "hb_ctw_CloseWindow(%p,%d)", pCTW, iWindow ) );

   if( iWindow > 0 && iWindow <= pCTW->iMaxWindow && pCTW->windows[ iWindow ] )
   {
      PHB_CT_WND pWnd = pCTW->windows[ iWindow ];
      int i, iWnd, iLast;
      HB_BOOL fHidden = pWnd->fHidden;

      hb_xfree( pWnd->screenBuffer );
      if( pWnd->iColorCount )
         hb_xfree( pWnd->piColors );
      hb_xfree( pWnd );
      pCTW->windows[ iWindow ] = NULL;

      iWnd = 0;
      i = --pCTW->iOpenWindows;
      do
      {
         iLast = pCTW->windowStack[ i ];
         pCTW->windowStack[ i ] = iWnd;
         if( iLast == iWindow )
            break;
         iWnd = iLast;
      }
      while( --i >= 0 );

      iLast = HB_CTW_GETCURRENT( pCTW );
      if( iWindow == iLast )
      {
         iLast = pCTW->iOpenWindows > 0 ? pCTW->windowStack[ pCTW->iOpenWindows - 1 ] : 0;
         HB_CTW_SETCURRENT( pCTW, iLast );
      }

      if( ! fHidden )
         hb_ctw_RemapAllWindows( pCTW, 0, HB_TRUE );

      return iLast;
   }

   return -1;
}

static int hb_ctw_CloseAllWindows( PHB_GTCTW pCTW )
{
   HB_TRACE( HB_TR_DEBUG, ( "hb_ctw_CloseAllWindows(%p)", pCTW ) );

   if( pCTW->iOpenWindows > 0 )
   {
      int i;

      for( i = 0; i < pCTW->iOpenWindows; ++i )
      {
         int iWindow = pCTW->windowStack[ i ];
         PHB_CT_WND pWnd = pCTW->windows[ iWindow ];
         pCTW->windowStack[ i ] = 0;
         pCTW->windows[ iWindow ] = NULL;
         if( pWnd )
         {
            hb_xfree( pWnd->screenBuffer );
            if( pWnd->iColorCount )
               hb_xfree( pWnd->piColors );
            hb_xfree( pWnd );
         }
      }
      pCTW->iOpenWindows = 0;
      HB_CTW_SETCURRENT( pCTW, 0 );
      hb_ctw_RemapAllWindows( pCTW, 0, HB_TRUE );
      return 0;
   }

   return -1;
}

static int hb_ctw_CenterWindow( PHB_GTCTW pCTW, int iWindow, HB_BOOL fCenter )
{
   HB_TRACE( HB_TR_DEBUG, ( "hb_ctw_CenterWindow(%p,%d,%d)", pCTW, iWindow, ( int ) fCenter ) );

   if( iWindow > 0 && iWindow <= pCTW->iOpenWindows )
   {
      PHB_CT_WND pWnd = pCTW->windows[ iWindow ];

      if( pWnd )
      {
         int iRow = pWnd->iFirstRow, iCol = pWnd->iFirstCol;

         if( fCenter )
         {
            int iHeight = pCTW->iBoardBottom - pCTW->iBoardTop + 1,
                iWidth = pCTW->iBoardRight - pCTW->iBoardLeft + 1;

            pWnd->iFirstRow = pCTW->iBoardTop;
            pWnd->iFirstCol = pCTW->iBoardLeft;

            if( iHeight > pWnd->iHeight )
               pWnd->iFirstRow += ( iHeight - pWnd->iHeight ) >> 1;
            if( iWidth > pWnd->iWidth )
               pWnd->iFirstCol += ( iWidth - pWnd->iWidth ) >> 1;
         }
         else
         {
            if( pWnd->iFirstRow > pCTW->iBoardBottom - pWnd->iHeight + 1 )
               pWnd->iFirstRow = pCTW->iBoardBottom - pWnd->iHeight + 1;
            if( pWnd->iFirstRow < pCTW->iBoardTop )
               pWnd->iFirstRow = pCTW->iBoardTop;
            if( pWnd->iFirstCol > pCTW->iBoardRight - pWnd->iWidth + 1 )
               pWnd->iFirstCol = pCTW->iBoardRight - pWnd->iWidth + 1;
            if( pWnd->iFirstCol < pCTW->iBoardLeft )
               pWnd->iFirstCol = pCTW->iBoardLeft;
         }

         if( ! pWnd->fHidden &&
             ( iRow != pWnd->iFirstRow || iCol != pWnd->iFirstCol ) )
            hb_ctw_RemapAllWindows( pCTW, 0, HB_TRUE );

         return iWindow;
      }
   }

   return -1;
}

static int hb_ctw_MoveWindow( PHB_GTCTW pCTW, int iWindow, int iRow, int iCol )
{
   HB_TRACE( HB_TR_DEBUG, ( "hb_ctw_MoveWindow(%p,%d,%d,%d)", pCTW, iWindow, iRow, iCol ) );

   if( iWindow > 0 && iWindow <= pCTW->iOpenWindows )
   {
      PHB_CT_WND pWnd = pCTW->windows[ iWindow ];

      if( pWnd )
      {
         if( ( iRow + ( pCTW->fBoardTop ? pWnd->iHeight : 0 ) >= pCTW->iBoardTop ) &&
             ( iRow + ( pCTW->fBoardBottom ? 0 : pWnd->iHeight ) <= pCTW->iBoardBottom + 1 ) &&
             ( iCol + ( pCTW->fBoardLeft ? pWnd->iWidth : 0 ) >= pCTW->iBoardLeft ) &&
             ( iCol + ( pCTW->fBoardRight ? 0 : pWnd->iWidth ) <= pCTW->iBoardRight + 1 ) )
         {
            pWnd->iFirstRow = iRow;
            pWnd->iFirstCol = iCol;
            if( ! pWnd->fHidden )
               hb_ctw_RemapAllWindows( pCTW, 0, HB_TRUE );
            return iWindow;
         }
      }
   }

   return -1;
}

static int hb_ctw_ChangeMargins( PHB_GTCTW pCTW, int iWindow, int iTop, int iLeft, int iBottom, int iRight )
{
   HB_TRACE( HB_TR_DEBUG, ( "hb_ctw_ChangeMargins(%p,%d,%d,%d,%d,%d)", pCTW, iWindow, iTop, iLeft, iBottom, iRight ) );

   if( iWindow > 0 && iWindow <= pCTW->iOpenWindows )
   {
      PHB_CT_WND pWnd = pCTW->windows[ iWindow ];

      if( pWnd )
      {
         if( ( iTop += pWnd->iTopMargin ) < 0 )
            iTop = 0;
         if( ( iLeft += pWnd->iLeftMargin ) < 0 )
            iLeft = 0;
         if( ( iBottom += pWnd->iBottomMargin ) < 0 )
            iBottom = 0;
         if( ( iRight += pWnd->iRightMargin ) < 0 )
            iRight = 0;

         if( iTop + iBottom < pWnd->iHeight && iLeft + iRight < pWnd->iWidth )
         {
            pWnd->iTopMargin    = iTop;
            pWnd->iLeftMargin   = iLeft;
            pWnd->iBottomMargin = iBottom;
            pWnd->iRightMargin  = iRight;

            return iWindow;
         }
      }
   }

   return -1;
}

static int hb_ctw_SetWindowClip( PHB_GTCTW pCTW, int iWindow, int iTop, int iLeft, int iBottom, int iRight )
{
   HB_TRACE( HB_TR_DEBUG, ( "hb_ctw_SetWindowClip(%p,%d,%d,%d,%d,%d)", pCTW, iWindow, iTop, iLeft, iBottom, iRight ) );

   if( iWindow > 0 && iWindow <= pCTW->iOpenWindows )
   {
      PHB_CT_WND pWnd = pCTW->windows[ iWindow ];

      if( pWnd )
      {
         if( iTop < 0 )
            iTop = 0;
         if( iLeft < 0 )
            iLeft = 0;
         if( iBottom >= pWnd->iHeight )
            iBottom = pWnd->iHeight - 1;
         if( iRight >= pWnd->iWidth )
            iRight = pWnd->iWidth - 1;

         if( iTop > iBottom || iLeft > iRight ||
             ( iTop == 0 && iLeft == 0 &&
               iBottom == pWnd->iHeight - 1 && iRight == pWnd->iWidth - 1 ) )
         {
            pWnd->fClip = HB_FALSE;
         }
         else
         {
            pWnd->fClip      = HB_TRUE;
            pWnd->iCliTop    = iTop;
            pWnd->iCliLeft   = iLeft;
            pWnd->iCliBottom = iBottom;
            pWnd->iCliRight  = iRight;
         }

         return iWindow;
      }
   }
   return -1;
}

static int hb_ctw_GetWindowCords( PHB_GTCTW pCTW, int iWindow, HB_BOOL fCenter, int * piTop, int * piLeft, int * piBottom, int * piRight )
{
   HB_TRACE( HB_TR_DEBUG, ( "hb_ctw_GetWindowCords(%p,%d,%d,%p,%p,%p,%p)", pCTW, iWindow, ( int ) fCenter, piTop, piLeft, piBottom, piRight ) );

   if( iWindow > 0 && iWindow <= pCTW->iOpenWindows )
   {
      PHB_CT_WND pWnd = pCTW->windows[ iWindow ];

      if( pWnd )
      {
         if( fCenter )
         {
            int iHeight = pCTW->iBoardBottom - pCTW->iBoardTop + 1,
                iWidth = pCTW->iBoardRight - pCTW->iBoardLeft + 1;

            *piTop  = pCTW->iBoardTop;
            *piLeft = pCTW->iBoardLeft;

            if( iHeight > pWnd->iHeight )
               *piTop += ( iHeight - pWnd->iHeight ) >> 1;
            if( iWidth > pWnd->iWidth )
               *piLeft += ( iWidth - pWnd->iWidth ) >> 1;
         }
         else
         {
            *piTop  = pWnd->iFirstRow;
            *piLeft = pWnd->iFirstCol;
         }
         *piBottom = *piTop + pWnd->iHeight - 1;
         *piRight  = *piLeft + pWnd->iWidth - 1;

         return iWindow;
      }
   }

   *piTop = *piLeft = 0;
   *piBottom = HB_GTSELF_MAXROW( pCTW->pGT );
   *piRight  = HB_GTSELF_MAXCOL( pCTW->pGT );

   return -1;
}

static int hb_ctw_GetFormatCords( PHB_GTCTW pCTW, int iWindow, HB_BOOL fRelative, int * piTop, int * piLeft, int * piBottom, int * piRight )
{
   HB_TRACE( HB_TR_DEBUG, ( "hb_ctw_GetFormatCords(%p,%d,%d,%p,%p,%p,%p)", pCTW, iWindow, ( int ) fRelative, piTop, piLeft, piBottom, piRight ) );

   if( iWindow > 0 && iWindow <= pCTW->iOpenWindows )
   {
      PHB_CT_WND pWnd = pCTW->windows[ iWindow ];

      if( pWnd )
      {
         if( fRelative )
         {
            *piTop    = pWnd->iTopMargin;
            *piLeft   = pWnd->iLeftMargin;
            *piBottom = pWnd->iBottomMargin;
            *piRight  = pWnd->iRightMargin;
         }
         else
         {
            *piTop    = pWnd->iFirstRow + pWnd->iTopMargin;
            *piLeft   = pWnd->iFirstCol + pWnd->iLeftMargin;
            *piBottom = pWnd->iFirstRow + pWnd->iHeight - pWnd->iBottomMargin - 1;
            *piRight  = pWnd->iFirstCol + pWnd->iWidth - pWnd->iRightMargin - 1;
         }
         return iWindow;
      }
   }

   if( fRelative )
   {
      *piTop = *piLeft = *piBottom = *piRight = 0;
   }
   else
   {
      *piTop = *piLeft = 0;
      *piBottom = HB_GTSELF_MAXROW( pCTW->pGT );
      *piRight  = HB_GTSELF_MAXCOL( pCTW->pGT );
   }

   return -1;
}

static int hb_ctw_AddWindowBox( PHB_GTCTW pCTW, int iWindow, const HB_WCHAR * szBoxW, int iColor )
{
   int iMaxRow, iMaxCol;

   HB_TRACE( HB_TR_DEBUG, ( "hb_ctw_AddWindowBox(%p,%d,%p,%d)", pCTW, iWindow, szBoxW, iColor ) );

   iMaxRow = HB_GTSELF_MAXROW( pCTW->pGT );
   iMaxCol = HB_GTSELF_MAXCOL( pCTW->pGT );

   if( iMaxRow > 1 && iMaxCol > 1 )
   {
      if( iColor < 0 )
         iColor = HB_GTSELF_GETCOLOR( pCTW->pGT );
      HB_GTSELF_BOXW( pCTW->pGT, 0, 0, iMaxRow, iMaxCol, szBoxW, iColor );
      if( iWindow > 0 && iWindow <= pCTW->iOpenWindows &&
          pCTW->windows[ iWindow ] != NULL )
      {
         HB_GTSELF_SETPOS( pCTW->pGT, 0, 0 );
         hb_ctw_ChangeMargins( pCTW, iWindow, 1, 1, 1, 1 );
      }
      else
         HB_GTSELF_SETPOS( pCTW->pGT, 1, 1 );

      return 0;
   }

   return -1;
}

static int hb_ctw_SwapWindows( PHB_GTCTW pCTW, int iWindow1, int iWindow2 )
{
   HB_TRACE( HB_TR_DEBUG, ( "hb_ctw_SwapWindows(%p,%d,%d)", pCTW, iWindow1, iWindow2 ) );

   if( iWindow1 > 0 && iWindow1 <= pCTW->iOpenWindows &&
       pCTW->windows[ iWindow1 ] != NULL &&
       iWindow2 > 0 && iWindow2 <= pCTW->iOpenWindows &&
       pCTW->windows[ iWindow2 ] != NULL )
   {
      PHB_CT_WND pWnd;
      int iLevel;
      HB_BOOL fHidden;

      pWnd = pCTW->windows[ iWindow1 ];
      pCTW->windows[ iWindow1 ] = pCTW->windows[ iWindow2 ];
      pCTW->windows[ iWindow2 ] = pWnd;

      iLevel = pWnd->iLevel;
      pWnd->iLevel = pCTW->windows[ iWindow1 ]->iLevel;
      pCTW->windows[ iWindow1 ]->iLevel = iLevel;

      fHidden = pWnd->fHidden;
      pWnd->fHidden = pCTW->windows[ iWindow1 ]->fHidden;
      pCTW->windows[ iWindow1 ]->fHidden = fHidden;

      if( ! fHidden || ! pWnd->fHidden )
         hb_ctw_RemapAllWindows( pCTW, 0, HB_TRUE );
      return iWindow1;
   }

   return -1;
}

/* --- */

static void hb_ctw_Init( PHB_GTCTW pCTW )
{
   int iRow, iCol;

   HB_TRACE( HB_TR_DEBUG, ( "hb_ctw_Init(%p)", pCTW ) );

   pCTW->iShadowWidth    = 2;
   pCTW->iShadowAttr     = -1;
   pCTW->iMoveMode       = 1;
   pCTW->iVerticalStep   = 2;
   pCTW->iHorizontalStep = 5;

   /* initialize thread local storage for current window number */
   HB_TSD_INIT( &pCTW->TSD, sizeof( HB_CTWDATA ), NULL, NULL );

   HB_GTSELF_GETSIZE( pCTW->pGT, &pCTW->iMapHeight, &pCTW->iMapWidth );

   /* update cursor position to the rules used by CTWIN */
   HB_GTSELF_GETPOS( pCTW->pGT, &iRow, &iCol );
   HB_GTSELF_SETPOS( pCTW->pGT, iRow, iCol );
}

/* --- */

static PHB_GTCTW hb_ctw_base( void )
{
   PHB_GT pGT;

   HB_TRACE( HB_TR_DEBUG, ( "hb_ctw_base()" ) );

   pGT = hb_gt_Base();
   if( pGT )
   {
      if( HB_GTCTW_GET( pGT ) )
         return HB_GTCTW_GET( pGT );
      else
      {
         PHB_GTCTW pCTW = ( PHB_GTCTW ) hb_xgrabz( sizeof( HB_GTCTW ) );

         HB_GTLOCAL( pGT ) = pCTW;
         pCTW->pGT = pGT;

         if( hb_gtLoad( HB_GT_DRVNAME( HB_GT_NAME ), pGT, HB_GTSUPERTABLE( pGT ) ) )
         {
            hb_ctw_Init( pCTW );
            return pCTW;
         }

         HB_GTLOCAL( pGT ) = NULL;
         hb_xfree( pCTW );
      }
      hb_gt_BaseFree( pGT );
   }

   return NULL;
}

static void hb_ctw_gt_Exit( PHB_GT pGT )
{
   PHB_GTCTW pCTW;

   HB_TRACE( HB_TR_DEBUG, ( "hb_ctw_gt_Exit(%p)", pGT ) );

   HB_GTSELF_REFRESH( pGT );

   pCTW = HB_GTCTW_GET( pGT );
   hb_ctw_CloseAllWindows( pCTW );

   HB_GTSUPER_EXIT( pGT );

   if( pCTW )
   {
      if( pCTW->iMaxWindow > 0 )
      {
         hb_xfree( pCTW->windows );
         hb_xfree( pCTW->windowStack );
         hb_xfree( pCTW->pWindowMap );
         hb_xfree( pCTW->pShadowMap );
      }
      /* release thread local storage for current window number */
      hb_stackReleaseTSD( &pCTW->TSD );
      hb_xfree( pCTW );
   }
}

static int hb_ctw_MouseRow( PHB_GT pGT )
{
   PHB_GTCTW pCTW;
   int iRow, iWindow;

   HB_TRACE( HB_TR_DEBUG, ( "hb_ctw_MouseRow(%p)", pGT ) );

   iRow = HB_GTSUPER_MOUSEROW( pGT );

   pCTW = HB_GTCTW_GET( pGT );
   iWindow = HB_CTW_GETCURRENT( pCTW );
   if( iWindow > 0 )
      iRow -= pCTW->windows[ iWindow ]->iFirstRow +
              pCTW->windows[ iWindow ]->iTopMargin;

   return iRow;
}

static int hb_ctw_MouseCol( PHB_GT pGT )
{
   PHB_GTCTW pCTW;
   int iCol, iWindow;

   HB_TRACE( HB_TR_DEBUG, ( "hb_ctw_MouseCol(%p)", pGT ) );

   iCol = HB_GTSUPER_MOUSECOL( pGT );

   pCTW = HB_GTCTW_GET( pGT );
   iWindow = HB_CTW_GETCURRENT( pCTW );
   if( iWindow > 0 )
      iCol -= pCTW->windows[ iWindow ]->iFirstCol +
              pCTW->windows[ iWindow ]->iLeftMargin;

   return iCol;
}

static void hb_ctw_gt_GetPos( PHB_GT pGT, int * piRow, int * piCol )
{
   PHB_GTCTW pCTW;
   int iWindow;

   HB_TRACE( HB_TR_DEBUG, ( "hb_ctw_gt_GetPos(%p,%p,%p)", pGT, piRow, piCol ) );

   pCTW = HB_GTCTW_GET( pGT );
   iWindow = HB_CTW_GETCURRENT( pCTW );
   if( iWindow > 0 )
   {
      *piRow = pCTW->windows[ iWindow ]->iRow;
      *piCol = pCTW->windows[ iWindow ]->iCol;
   }
   else
      HB_GTSUPER_GETPOS( pGT, piRow, piCol );
}

/*
 * CTWIN uses differ rules when set cursor position out of screen visible
 * area then standard Clipper's GT drivers so we have to replicate it in
 * SetPos() method, [druzus]
 */
static void hb_ctw_gt_SetPos( PHB_GT pGT, int iRow, int iCol )
{
   PHB_GTCTW pCTW;
   int iHeight, iWidth, iWindow;

   HB_TRACE( HB_TR_DEBUG, ( "hb_ctw_gt_GetPos(%p,%d,%d)", pGT, iRow, iCol ) );

   iHeight = HB_GTSELF_MAXROW( pGT ) + 1;
   iWidth  = HB_GTSELF_MAXCOL( pGT ) + 1;

   if( iCol > iWidth )
      iCol = iWidth;
   else if( iCol < 0 )
   {
      iRow += iCol / iWidth - 1;
      iCol = iWidth + iCol % iWidth;
   }
   if( iRow > iHeight )
      iRow = iHeight;

   pCTW = HB_GTCTW_GET( pGT );
   iWindow = HB_CTW_GETCURRENT( pCTW );
   if( iWindow > 0 )
   {
      if( iRow < -pCTW->windows[ iWindow ]->iTopMargin )
         iRow = -pCTW->windows[ iWindow ]->iTopMargin;
      pCTW->windows[ iWindow ]->iRow = iRow;
      pCTW->windows[ iWindow ]->iCol = iCol;
   }
   else
   {
      if( iRow < 0 )
         iRow = 0;
      HB_GTSUPER_SETPOS( pGT, iRow, iCol );
   }
}

static int hb_ctw_gt_MaxCol( PHB_GT pGT )
{
   PHB_GTCTW pCTW;
   int iWindow;

   HB_TRACE( HB_TR_DEBUG, ( "hb_ctw_gt_MaxCol(%p)", pGT ) );

   pCTW = HB_GTCTW_GET( pGT );
   iWindow = HB_CTW_GETCURRENT( pCTW );
   if( iWindow > 0 )
      return pCTW->windows[ iWindow ]->iWidth -
             pCTW->windows[ iWindow ]->iLeftMargin -
             pCTW->windows[ iWindow ]->iRightMargin - 1;
   else
      return HB_GTSUPER_MAXCOL( pGT );
}

static int hb_ctw_gt_MaxRow( PHB_GT pGT )
{
   PHB_GTCTW pCTW;
   int iWindow;

   HB_TRACE( HB_TR_DEBUG, ( "hb_ctw_gt_MaxRow(%p)", pGT ) );

   pCTW = HB_GTCTW_GET( pGT );
   iWindow = HB_CTW_GETCURRENT( pCTW );
   if( iWindow > 0 )
      return pCTW->windows[ iWindow ]->iHeight -
             pCTW->windows[ iWindow ]->iTopMargin -
             pCTW->windows[ iWindow ]->iBottomMargin - 1;
   else
      return HB_GTSUPER_MAXROW( pGT );
}

/*
 * CTWIN uses differ rules in console output then standard Clipper's
 * GT drivers so we have to overload WRITECON() method, [druzus]
 */
#define WRITECON_BUFFER_SIZE  512

static void hb_ctw_gt_WriteCon( PHB_GT pGT, const char * szText, HB_SIZE nLength )
{
   int iLen = 0;
   HB_BOOL bDisp = HB_FALSE;
   HB_BOOL bBell = HB_FALSE;
   int iRow, iCol, iMaxRow, iMaxCol;
   HB_WCHAR szString[ WRITECON_BUFFER_SIZE ];
   PHB_CODEPAGE cdp = HB_GTSELF_HOSTCP( pGT );
   HB_SIZE nIndex = 0;
   HB_WCHAR wc;

   HB_TRACE( HB_TR_DEBUG, ( "hb_ctw_gt_WriteCon(%p,%p,%" HB_PFS "u)", pGT, szText, nLength ) );

   iMaxRow = HB_GTSELF_MAXROW( pGT );
   iMaxCol = HB_GTSELF_MAXCOL( pGT );

   /* small hack for scrolling console output when client area is set */
   {
      PHB_GTCTW pCTW = HB_GTCTW_GET( pGT );
      int iWindow = HB_CTW_GETCURRENT( pCTW );
      if( iWindow > 0 && pCTW->windows[ iWindow ]->fClip )
         iMaxRow = pCTW->windows[ iWindow ]->iCliBottom;
   }

   HB_GTSELF_GETPOS( pGT, &iRow, &iCol );

   if( iRow > iMaxRow || iCol > iMaxCol )
   {
      if( iRow > iMaxRow )
         iRow = iMaxRow;
      if( iCol > iMaxCol )
         iCol = iMaxCol;
      HB_GTSELF_SETPOS( pGT, iRow, iCol );
   }

   while( HB_CDPCHAR_GET( cdp, szText, nLength, &nIndex, &wc ) )
   {
      switch( wc )
      {
         case HB_CHAR_BEL:
            bDisp = bBell = HB_TRUE;
            break;

         case HB_CHAR_BS:
            if( iCol > 0 )
            {
               --iCol;
               bDisp = HB_TRUE;
            }
            else if( iRow > 0 )
            {
               iCol = iMaxCol;
               --iRow;
               bDisp = HB_TRUE;
            }
            if( bDisp )
            {
               if( iLen )
                  szString[ iLen - 1 ] = ' ';
               else
               {
                  HB_GTSELF_SETPOS( pGT, iRow, iCol );
                  szString[ iLen++ ] = ' ';
               }
            }
            break;

         case HB_CHAR_LF:
            iCol = 0;
            ++iRow;
            bDisp = HB_TRUE;
            break;

         case HB_CHAR_CR:
            iCol = 0;
            if( nIndex < nLength && szText[ nIndex ] == HB_CHAR_LF )
            {
               ++iRow;
               ++nIndex;
            }
            bDisp = HB_TRUE;
            break;

         default:
            szString[ iLen++ ] = wc;
            if( ++iCol > iMaxCol )
            {
               iCol = 0;
               ++iRow;
               bDisp = HB_TRUE;
            }
            else if( iLen >= WRITECON_BUFFER_SIZE )
               bDisp = HB_TRUE;
      }

      if( bDisp || nIndex == nLength )
      {
         if( iLen )
            HB_GTSELF_WRITEW( pGT, szString, iLen );

         iLen = 0;
         if( iRow > iMaxRow )
         {
            HB_GTSELF_SCROLL( pGT, 0, 0, iMaxRow, iMaxCol,
                              HB_GTSELF_GETCOLOR( pGT ),
                              HB_GTSELF_GETCLEARCHAR( pGT ),
                              iRow - iMaxRow, 0 );
            iRow = iMaxRow;
            iCol = 0;
         }
         HB_GTSELF_SETPOS( pGT, iRow, iCol );
         bDisp = HB_FALSE;

         /* To emulate scrolling */
         HB_GTSELF_FLUSH( pGT );

         if( bBell )
         {
            HB_GTSELF_BELL( pGT );
            bBell = HB_FALSE;
         }
      }
   }
}

static void hb_ctw_gt_WriteConW( PHB_GT pGT, const HB_WCHAR * szText, HB_SIZE nLength )
{
   int iLen = 0;
   HB_BOOL bDisp = HB_FALSE;
   HB_BOOL bBell = HB_FALSE;
   int iRow, iCol, iMaxRow, iMaxCol;
   HB_WCHAR szString[ WRITECON_BUFFER_SIZE ];
   HB_SIZE nIndex = 0;

   HB_TRACE( HB_TR_DEBUG, ( "hb_ctw_gt_WriteConW(%p,%p,%" HB_PFS "u)", pGT, szText, nLength ) );

   iMaxRow = HB_GTSELF_MAXROW( pGT );
   iMaxCol = HB_GTSELF_MAXCOL( pGT );

   /* small hack for scrolling console output when client area is set */
   {
      PHB_GTCTW pCTW = HB_GTCTW_GET( pGT );
      int iWindow = HB_CTW_GETCURRENT( pCTW );
      if( iWindow > 0 && pCTW->windows[ iWindow ]->fClip )
         iMaxRow = pCTW->windows[ iWindow ]->iCliBottom;
   }

   HB_GTSELF_GETPOS( pGT, &iRow, &iCol );

   if( iRow > iMaxRow || iCol > iMaxCol )
   {
      if( iRow > iMaxRow )
         iRow = iMaxRow;
      if( iCol > iMaxCol )
         iCol = iMaxCol;
      HB_GTSELF_SETPOS( pGT, iRow, iCol );
   }

   while( nIndex < nLength )
   {
      HB_WCHAR wc = szText[ nIndex++ ];

      switch( wc )
      {
         case HB_CHAR_BEL:
            bDisp = bBell = HB_TRUE;
            break;

         case HB_CHAR_BS:
            if( iCol > 0 )
            {
               --iCol;
               bDisp = HB_TRUE;
            }
            else if( iRow > 0 )
            {
               iCol = iMaxCol;
               --iRow;
               bDisp = HB_TRUE;
            }
            if( bDisp )
            {
               if( iLen )
                  szString[ iLen - 1 ] = ' ';
               else
               {
                  HB_GTSELF_SETPOS( pGT, iRow, iCol );
                  szString[ iLen++ ] = ' ';
               }
            }
            break;

         case HB_CHAR_LF:
            iCol = 0;
            ++iRow;
            bDisp = HB_TRUE;
            break;

         case HB_CHAR_CR:
            iCol = 0;
            if( nIndex < nLength && szText[ nIndex ] == HB_CHAR_LF )
            {
               ++iRow;
               ++nIndex;
            }
            bDisp = HB_TRUE;
            break;

         default:
            szString[ iLen++ ] = wc;
            if( ++iCol > iMaxCol )
            {
               iCol = 0;
               ++iRow;
               bDisp = HB_TRUE;
            }
            else if( iLen >= WRITECON_BUFFER_SIZE )
               bDisp = HB_TRUE;
      }

      if( bDisp || nIndex == nLength )
      {
         if( iLen )
            HB_GTSELF_WRITEW( pGT, szString, iLen );

         iLen = 0;
         if( iRow > iMaxRow )
         {
            HB_GTSELF_SCROLL( pGT, 0, 0, iMaxRow, iMaxCol,
                              HB_GTSELF_GETCOLOR( pGT ),
                              HB_GTSELF_GETCLEARCHAR( pGT ),
                              iRow - iMaxRow, 0 );
            iRow = iMaxRow;
            iCol = 0;
         }
         HB_GTSELF_SETPOS( pGT, iRow, iCol );
         bDisp = HB_FALSE;

         /* To emulate scrolling */
         HB_GTSELF_FLUSH( pGT );

         if( bBell )
         {
            HB_GTSELF_BELL( pGT );
            bBell = HB_FALSE;
         }
      }
   }
}

static int hb_ctw_gt_GetCursorStyle( PHB_GT pGT )
{
   PHB_GTCTW pCTW;
   int iWindow;

   HB_TRACE( HB_TR_DEBUG, ( "hb_ctw_gt_GetCursorStyle(%p)", pGT ) );

   pCTW = HB_GTCTW_GET( pGT );
   iWindow = HB_CTW_GETCURRENT( pCTW );
   if( iWindow > 0 )
      return pCTW->windows[ iWindow ]->iCursorStyle;
   else
      return HB_GTSUPER_GETCURSORSTYLE( pGT );
}

static void hb_ctw_gt_SetCursorStyle( PHB_GT pGT, int iStyle )
{
   PHB_GTCTW pCTW;
   int iWindow;

   HB_TRACE( HB_TR_DEBUG, ( "hb_ctw_gt_SetCursorStyle(%p,%d)", pGT, iStyle ) );

   pCTW = HB_GTCTW_GET( pGT );
   iWindow = HB_CTW_GETCURRENT( pCTW );
   if( iWindow > 0 )
   {
      switch( iStyle )
      {
         case SC_NONE:
         case SC_NORMAL:
         case SC_INSERT:
         case SC_SPECIAL1:
         case SC_SPECIAL2:
            pCTW->windows[ iWindow ]->iCursorStyle = iStyle;
            break;
         default:
            pCTW->windows[ iWindow ]->iCursorStyle = SC_NORMAL;
            break;
      }
   }
   else
      HB_GTSUPER_SETCURSORSTYLE( pGT, iStyle );
}

static void hb_ctw_gt_GetColorStr( PHB_GT pGT, char * pszColorString )
{
   PHB_GTCTW pCTW;
   int iWindow;

   HB_TRACE( HB_TR_DEBUG, ( "hb_ctw_gt_GetColorStr(%p,%p)", pGT, pszColorString ) );

   pCTW = HB_GTCTW_GET( pGT );
   iWindow = HB_CTW_GETCURRENT( pCTW );
   if( iWindow > 0 )
   {
      PHB_CT_WND pWnd = pCTW->windows[ iWindow ];
      HB_GTSUPER_COLORSTOSTRING( pGT, pWnd->piColors, pWnd->iColorCount, pszColorString, HB_CLRSTR_LEN );
   }
   else
      HB_GTSUPER_GETCOLORSTR( pGT, pszColorString );
}

static void hb_ctw_gt_SetColorStr( PHB_GT pGT, const char * szColorString )
{
   PHB_GTCTW pCTW;
   int iWindow;

   HB_TRACE( HB_TR_DEBUG, ( "hb_ctw_gt_SetColorStr(%p,%s)", pGT, szColorString ) );

   pCTW = HB_GTCTW_GET( pGT );
   iWindow = HB_CTW_GETCURRENT( pCTW );
   if( iWindow > 0 )
   {
      PHB_CT_WND pWnd = pCTW->windows[ iWindow ];
      HB_GTSUPER_STRINGTOCOLORS( pGT, szColorString, &pWnd->piColors, &pWnd->iColorCount );
      pWnd->iColorIndex = HB_CLR_STANDARD;
   }
   else
      HB_GTSUPER_SETCOLORSTR( pGT, szColorString );
}

static void hb_ctw_gt_ColorSelect( PHB_GT pGT, int iColorIndex )
{
   PHB_GTCTW pCTW;
   int iWindow;

   HB_TRACE( HB_TR_DEBUG, ( "hb_ctw_gt_ColorSelect(%p,%d)", pGT, iColorIndex ) );

   pCTW = HB_GTCTW_GET( pGT );
   iWindow = HB_CTW_GETCURRENT( pCTW );
   if( iWindow > 0 )
   {
      PHB_CT_WND pWnd = pCTW->windows[ iWindow ];
      if( iColorIndex >= 0 && iColorIndex < pWnd->iColorCount )
         pWnd->iColorIndex = iColorIndex;
   }
   else
      HB_GTSUPER_COLORSELECT( pGT, iColorIndex );
}

static int hb_ctw_gt_GetColor( PHB_GT pGT )
{
   PHB_GTCTW pCTW;
   int iWindow;

   HB_TRACE( HB_TR_DEBUG, ( "hb_ctw_gt_GetColor(%p)", pGT ) );

   pCTW = HB_GTCTW_GET( pGT );
   iWindow = HB_CTW_GETCURRENT( pCTW );
   if( iWindow > 0 )
   {
      PHB_CT_WND pWnd = pCTW->windows[ iWindow ];
      return pWnd->piColors[ pWnd->iColorIndex ];
   }
   else
      return HB_GTSUPER_GETCOLOR( pGT );
}

static void hb_ctw_gt_GetColorData( PHB_GT pGT, int ** pColorsPtr, int * piColorCount, int * piColorIndex )
{
   PHB_GTCTW pCTW;
   int iWindow;

   HB_TRACE( HB_TR_DEBUG, ( "hb_ctw_gt_GetColor(%p,%p,%p,%p)", pGT, pColorsPtr, piColorCount, piColorIndex ) );

   pCTW = HB_GTCTW_GET( pGT );
   iWindow = HB_CTW_GETCURRENT( pCTW );
   if( iWindow > 0 )
   {
      PHB_CT_WND pWnd = pCTW->windows[ iWindow ];

      *pColorsPtr = ( int * ) hb_xgrab( pWnd->iColorCount * sizeof( int ) );
      memcpy( *pColorsPtr, pWnd->piColors, pWnd->iColorCount * sizeof( int ) );
      *piColorCount = pWnd->iColorCount;
      *piColorIndex = pWnd->iColorIndex;
   }
   else
      HB_GTSUPER_GETCOLORDATA( pGT, pColorsPtr, piColorCount, piColorIndex );
}

static void hb_ctw_gt_GetScrCursor( PHB_GT pGT, int * piRow, int * piCol, int * piStyle )
{
   PHB_GTCTW pCTW;
   int iWindow;

   HB_TRACE( HB_TR_DEBUG, ( "hb_ctw_gt_GetScrCursor(%p,%p,%p,%p)", pGT, piRow, piCol, piStyle ) );

   HB_GTSUPER_GETSCRCURSOR( pGT, piRow, piCol, piStyle );
   pCTW = HB_GTCTW_GET( pGT );
   iWindow = HB_CTW_GETCURRENT( pCTW );
   if( iWindow > 0 )
   {
      PHB_CT_WND pWnd = pCTW->windows[ iWindow ];

      *piRow += pWnd->iFirstRow +
                pWnd->iTopMargin;
      *piCol += pWnd->iFirstCol +
                pWnd->iLeftMargin;
      if( *piStyle != SC_NONE )
      {
         if( *piRow < pCTW->iBoardTop  || *piRow > pCTW->iBoardBottom ||
             *piCol < pCTW->iBoardLeft || *piCol > pCTW->iBoardRight )
            *piStyle = SC_NONE;
         else
         {
            long lIndex = ( long ) *piRow * pCTW->iMapWidth + *piCol;
            if( pCTW->pWindowMap[ lIndex ] != iWindow )
               *piStyle = SC_NONE;
         }
      }
   }
}

static HB_BOOL hb_ctw_gt_GetScrChar( PHB_GT pGT, int iRow, int iCol,
                                     int * piColor, HB_BYTE * pbAttr, HB_USHORT * pusChar )
{
   PHB_GTCTW pCTW;
   int iWindow, iShadow;

   HB_TRACE( HB_TR_DEBUG, ( "hb_ctw_gt_GetScrChar(%p,%d,%d,%p,%p,%p)", pGT, iRow, iCol, piColor, pbAttr, pusChar ) );

   pCTW = HB_GTCTW_GET( pGT );
   iWindow = iShadow = 0;
   if( pCTW->iOpenWindows > 0 &&
       iRow >= pCTW->iBoardTop  && iRow <= pCTW->iBoardBottom &&
       iCol >= pCTW->iBoardLeft && iCol <= pCTW->iBoardRight )
   {
      long lIndex = ( long ) iRow * pCTW->iMapWidth + iCol;
      iWindow = pCTW->pWindowMap[ lIndex ];
      iShadow = pCTW->pShadowMap[ lIndex ];
   }

   if( iWindow > 0 )
   {
      PHB_CT_WND pWnd = pCTW->windows[ iWindow ];
      iRow -= pWnd->iFirstRow;
      iCol -= pWnd->iFirstCol;
      if( iCol >= 0 && iRow >= 0 && iRow < pWnd->iHeight && iCol < pWnd->iWidth )
      {
         long lIndex = ( long ) iRow * pWnd->iWidth + iCol;
         *pusChar = pWnd->screenBuffer[ lIndex ].c.usChar;
         *piColor = pWnd->screenBuffer[ lIndex ].c.bColor;
         *pbAttr  = pWnd->screenBuffer[ lIndex ].c.bAttr;
      }
      else
         return HB_FALSE;
   }
   else if( ! HB_GTSUPER_GETSCRCHAR( pGT, iRow, iCol, piColor, pbAttr, pusChar ) )
      return HB_FALSE;

   if( iShadow > 0 )
   {
      PHB_CT_WND pWnd = pCTW->windows[ iShadow & ~HB_CTW_SHADOW_MASK ];
      if( pWnd->iShadowAttr >= 0 )
         *piColor = pWnd->iShadowAttr;
      else if( pWnd->iShadowAttr == HB_CTW_SHADOW_EXT ||
               pWnd->iShadowAttr == HB_CTW_SHADOW_EXT2 )
      {
         if( ( *piColor & 0x80 ) == 0 )
            *piColor &= 0x0F;
         if( ( *piColor & 0x08 ) == 0 )
            *piColor &= 0xF0;
         if( ( *piColor &= 0x77 ) == 0 || ( iShadow & HB_CTW_SHADOW_MASK ) )
            *piColor = 0x07;
      }
      *pbAttr |= HB_GT_ATTR_SHADOW;
   }

   return HB_TRUE;
}

static HB_BOOL hb_ctw_gt_GetScrUC( PHB_GT pGT, int iRow, int iCol,
                                   int * piColor, HB_BYTE * pbAttr,
                                   HB_UCHAR * puChar, HB_BOOL fTerm )
{
   HB_USHORT usChar;

   HB_TRACE( HB_TR_DEBUG, ( "hb_ctw_gt_GetScrUC(%p,%d,%d,%p,%p,%p,%d)", pGT, iRow, iCol, piColor, pbAttr, puChar, fTerm ) );

   if( hb_ctw_gt_GetScrChar( pGT, iRow, iCol, piColor, pbAttr, &usChar ) )
   {
      HB_UCHAR uc = 0;
      if( usChar )
      {
         if( fTerm && pGT->cdpTerm )
            uc = hb_cdpGetUC( pGT->cdpTerm, usChar, 0 );
         if( uc == 0 )
         {
            if( pGT->cdpBox && ( ! fTerm || pGT->cdpBox != pGT->cdpTerm ) &&
                pGT->cdpBox != pGT->cdpHost && ( *pbAttr & HB_GT_ATTR_BOX ) )
               uc = hb_cdpGetUC( pGT->cdpBox, usChar, 0 );
            if( uc == 0 )
            {
               if( pGT->cdpHost && pGT->cdpTerm != pGT->cdpHost )
                  uc = hb_cdpGetUC( pGT->cdpHost, usChar, 0 );
               if( uc == 0 )
                  uc = hb_cdpGetUC( hb_vmCDP(), usChar, usChar < 32 ? ( HB_UCHAR ) usChar : '?' );
            }
         }
      }
      *puChar = uc;
      return HB_TRUE;
   }
   return HB_FALSE;
}

static HB_BOOL hb_ctw_gt_GetChar( PHB_GT pGT, int iRow, int iCol,
                                  int * piColor, HB_BYTE * pbAttr, HB_USHORT * pusChar )
{
   PHB_GTCTW pCTW;
   PHB_CT_WND pWnd;
   int iWindow;

   HB_TRACE( HB_TR_DEBUG, ( "hb_ctw_gt_GetChar(%p,%d,%d,%p,%p,%p)", pGT, iRow, iCol, piColor, pbAttr, pusChar ) );

   pCTW = HB_GTCTW_GET( pGT );
   iWindow = HB_CTW_GETCURRENT( pCTW );
   if( iWindow == 0 )
      return HB_GTSELF_GETSCRCHAR( pGT, iRow, iCol, piColor, pbAttr, pusChar );

   pWnd = pCTW->windows[ iWindow ];
   iRow += pWnd->iTopMargin;
   iCol += pWnd->iLeftMargin;

   if( iCol >= 0 && iRow >= 0 && iRow < pWnd->iHeight && iCol < pWnd->iWidth )
   {
      long lIndex = ( long ) iRow * pWnd->iWidth + iCol;
      *pusChar = pWnd->screenBuffer[ lIndex ].c.usChar;
      *piColor = pWnd->screenBuffer[ lIndex ].c.bColor;
      *pbAttr  = pWnd->screenBuffer[ lIndex ].c.bAttr;
      return HB_TRUE;
   }

   return HB_FALSE;
}

static HB_BOOL hb_ctw_gt_PutChar( PHB_GT pGT, int iRow, int iCol,
                                  int iColor, HB_BYTE bAttr, HB_USHORT usChar )
{
   PHB_GTCTW pCTW;
   int iWindow, iCurrWindow;

   HB_TRACE( HB_TR_DEBUG, ( "hb_ctw_gt_PutChar(%p,%d,%d,%d,%d,%d)", pGT, iRow, iCol, iColor, ( int ) bAttr, ( int ) usChar ) );

   pCTW = HB_GTCTW_GET( pGT );
   iWindow = iCurrWindow = HB_CTW_GETCURRENT( pCTW );
   if( iWindow == 0 && pCTW->iOpenWindows > 0 )
   {
      if( iRow >= pCTW->iBoardTop  && iRow <= pCTW->iBoardBottom &&
          iCol >= pCTW->iBoardLeft && iCol <= pCTW->iBoardRight )
      {
         long lIndex = ( long ) iRow * pCTW->iMapWidth + iCol;
         iWindow = pCTW->pWindowMap[ lIndex ];
#if 0
         /* When window with shadow is closed CT3 restores attributes
          * which existed before shadow was displayed. In some application
          * which switches to window 0 for pass-throw output it causes that
          * wrong attributes appears after this operation. In Harbour it's
          * fixed so such problem do not exist. Anyhow some code may switch
          * to window 0, make SaveScreen()/RestScreen() and in such case
          * all shadow attributes are copied to window 0 buffer. The code
          * below is workaround for it. [druzus]
          */
         if( pCTW->pShadowMap[ lIndex ] != 0 )
         {
            int iShadow = pCTW->pShadowMap[ lIndex ] & ~HB_CTW_SHADOW_MASK;
            if( pCTW->windows[ iShadow ]->iShadowAttr >= 0 &&
                pCTW->windows[ iShadow ]->iShadowAttr == iColor )
            {
               int iClr;
               HB_BYTE bAtr;
               HB_USHORT usCh;
               if( HB_GTSELF_GETSCRCHAR( pGT, iRow, iCol, &iClr, &bAtr, &usCh ) )
               {
                  if( usCh == usChar && iClr == iColor )
                     return HB_TRUE;
               }
            }
         }
#endif
         pCTW->pShadowMap[ lIndex ] = 0;
      }
   }

   if( iWindow > 0 )
   {
      int iWndRow, iWndCol, iWndHeight, iWndWidth;
      PHB_CT_WND pWnd = pCTW->windows[ iWindow ];

      if( iCurrWindow == 0 )
      {
         iWndRow = iRow - pWnd->iFirstRow;
         iWndCol = iCol - pWnd->iFirstCol;
         iWndHeight = pWnd->iHeight;
         iWndWidth  = pWnd->iWidth;
      }
      else if( pWnd->fClip &&
               ( iRow < pWnd->iCliTop    || iCol < pWnd->iCliLeft ||
                 iRow > pWnd->iCliBottom || iCol > pWnd->iCliRight ) )
         return HB_TRUE;
      else
      {
         iWndRow = iRow + pWnd->iTopMargin;
         iWndCol = iCol + pWnd->iLeftMargin;
         iRow = iWndRow + pWnd->iFirstRow;
         iCol = iWndCol + pWnd->iFirstCol;
         iWndHeight = pWnd->iHeight - pWnd->iBottomMargin;
         iWndWidth  = pWnd->iWidth - pWnd->iRightMargin;
      }
      if( iWndRow >= 0 && iWndCol >= 0 &&
          iWndRow < iWndHeight && iWndCol < iWndWidth )
      {
         long lIndex = ( long ) iWndRow * pWnd->iWidth + iWndCol;

         pWnd->screenBuffer[ lIndex ].c.usChar = usChar;
         pWnd->screenBuffer[ lIndex ].c.bColor = ( HB_BYTE ) iColor;
         pWnd->screenBuffer[ lIndex ].c.bAttr  = bAttr;
         if( ! pWnd->fHidden )
         {
            if( iCurrWindow == 0 ||
                ( iRow >= pCTW->iBoardTop  && iRow <= pCTW->iBoardBottom &&
                  iCol >= pCTW->iBoardLeft && iCol <= pCTW->iBoardRight ) )
            {
               HB_GTSELF_TOUCHLINE( pGT, iRow );
            }
         }
         return HB_TRUE;
      }
      return HB_FALSE;
   }

   return HB_GTSUPER_PUTCHAR( pGT, iRow, iCol, iColor, bAttr, usChar );
}

static HB_BOOL hb_ctw_gt_Resize( PHB_GT pGT, int iRows, int iCols )
{
   HB_TRACE( HB_TR_DEBUG, ( "hb_ctw_gt_Resize(%p,%d,%d)", pGT, iRows, iCols ) );

   if( HB_GTSUPER_RESIZE( pGT, iRows, iCols ) )
   {
      PHB_GTCTW pCTW = HB_GTCTW_GET( pGT );

      if( pCTW->iMaxWindow > 0 )
      {
         HB_SIZE nSize;

         pCTW->iMapHeight = iRows;
         pCTW->iMapWidth  = iCols;
         pCTW->iShadowWidth = hb_ctw_CalcShadowWidth( pCTW->iMapHeight, pCTW->iMapWidth );
         nSize = ( HB_SIZE ) pCTW->iMapHeight * pCTW->iMapWidth * sizeof( int );
         pCTW->pWindowMap = ( int * ) hb_xrealloc( pCTW->pWindowMap, nSize );
         pCTW->pShadowMap = ( int * ) hb_xrealloc( pCTW->pShadowMap, nSize );
      }
      if( pCTW->fBoardSet )
         hb_ctw_SetWindowBoard( pCTW, 0, 0, iRows - 1, iCols - 1 );
      return HB_TRUE;
   }
   return HB_FALSE;
}

static HB_BOOL hb_ctw_gt_Info( PHB_GT pGT, int iType, PHB_GT_INFO pInfo )
{
   HB_TRACE( HB_TR_DEBUG, ( "hb_ctw_gt_Info(%p,%d,%p)", pGT, iType, pInfo ) );

   switch( iType )
   {
      case HB_GTI_ISCTWIN:
         pInfo->pResult = hb_itemPutL( pInfo->pResult, HB_TRUE );
         break;

      case HB_GTI_NEWWIN:
      {
         HB_BOOL fResult;

         hb_ctw_SelectWindow( HB_GTCTW_GET( pGT ), 0, HB_TRUE );
         fResult = HB_GTSUPER_INFO( pGT, iType, pInfo );

         if( fResult && hb_arrayLen( pInfo->pResult ) >= 7 )
         {
            PHB_GTCTW pCTW = HB_GTCTW_GET( pGT );
            hb_arraySetNI( pInfo->pResult, 7, HB_CTW_GETCURRENT( pCTW ) );
         }
         return fResult;
      }
      case HB_GTI_GETWIN:
      {
         HB_BOOL fResult;
         PHB_GTCTW pCTW = HB_GTCTW_GET( pGT );
         int iWindow = HB_CTW_GETCURRENT( pCTW );

         hb_ctw_SelectWindow( pCTW, 0, HB_TRUE );
         fResult = HB_GTSUPER_INFO( pGT, iType, pInfo );
         if( fResult && hb_arrayLen( pInfo->pResult ) >= 7 )
            hb_arraySetNI( pInfo->pResult, 7, iWindow );
         return fResult;
      }
      case HB_GTI_SETWIN:
      {
         HB_BOOL fResult;
         PHB_GTCTW pCTW = HB_GTCTW_GET( pGT );

         hb_ctw_SelectWindow( pCTW, 0, HB_TRUE );
         fResult = HB_GTSUPER_INFO( pGT, iType, pInfo );
         if( fResult && hb_arrayLen( pInfo->pNewVal ) >= 7 )
            hb_ctw_SelectWindow( pCTW, hb_arrayGetNI( pInfo->pNewVal, 7 ),
                                 HB_TRUE );
         return fResult;
      }
      default:
         return HB_GTSUPER_INFO( pGT, iType, pInfo );
   }

   return HB_TRUE;
}

static int hb_ctw_gt_Alert( PHB_GT pGT, PHB_ITEM pMessage, PHB_ITEM pOptions,
                            int iClrNorm, int iClrHigh, double dDelay )
{
   int iOptions;

   HB_TRACE( HB_TR_DEBUG, ( "hb_ctw_gt_Alert(%p,%p,%p,%d,%d,%f)", pGT, pMessage, pOptions, iClrNorm, iClrHigh, dDelay ) );

   if( pMessage && HB_IS_STRING( pMessage ) &&
       pOptions && ( iOptions = ( int ) hb_arrayLen( pOptions ) ) > 0 )
   {
      int iRows, iCols;
      HB_BOOL fScreen;

      HB_GTSELF_GETSIZE( pGT, &iRows, &iCols );
      if( iCols <= 4 || iRows <= 4 )
         fScreen = HB_FALSE;
      else
      {
         HB_GT_INFO gtInfo;
         memset( &gtInfo, 0, sizeof( gtInfo ) );
         HB_GTSELF_INFO( pGT, HB_GTI_ISSCREENPOS, &gtInfo );
         fScreen = gtInfo.pResult && hb_itemGetL( gtInfo.pResult );
         HB_GTSELF_INFO( pGT, HB_GTI_KBDSUPPORT, &gtInfo );
         if( gtInfo.pResult )
         {
            if( ! hb_itemGetL( gtInfo.pResult ) )
               fScreen = HB_FALSE;
            hb_itemRelease( gtInfo.pResult );
         }
      }
      if( fScreen )
      {
         int iRet = 0;

         PHB_GTCTW pCTW = HB_GTCTW_GET( pGT );
         HB_UINT ulWidth = 0, ulCurrWidth = 0, ulMsg = 0, ul2, ulMaxWidth, ulLast;
         char szKey[ HB_MAX_CHAR_LEN ];
         HB_SIZE nChar;
         int iDspCount, iLines = 0, iTop, iLeft, iBottom, iRight, iPos, iClr, iWnd, iPrevWnd, i;
         HB_SIZE nLen, nOptLen;
         void * hMessage, * hOpt;
         const HB_WCHAR * szMessageW = hb_itemGetStrU16( pMessage, HB_CDP_ENDIAN_NATIVE, &hMessage, &nLen ),
                        * szOptW;

         ulMaxWidth = iCols - 4;
         while( ulMsg < nLen )
         {
            if( szMessageW[ ulMsg ] == '\n' )
            {
               ++iLines;
               if( ulCurrWidth > ulWidth )
                  ulWidth = ulCurrWidth;
               ulCurrWidth = 0;
            }
            else
               ++ulCurrWidth;
            ++ulMsg;
         }
         if( ulCurrWidth )
            ++iLines;
         if( ulCurrWidth > ulWidth )
            ulWidth = ulCurrWidth;
         ulCurrWidth = 0;
         for( i = 1; i <= iOptions; ++i )
         {
            nOptLen = hb_itemCopyStrU16( hb_arrayGetItemPtr( pOptions, i ), HB_CDP_ENDIAN_NATIVE, NULL, 0 );
            ulCurrWidth += ( HB_UINT ) nOptLen + ( i > 1 ? 3 : 0 );
         }
         if( ulCurrWidth > ulWidth )
            ulWidth = ulCurrWidth;
         if( ulWidth > ulMaxWidth )
            ulWidth = ulMaxWidth;
         if( iRows < iLines + 4 )
            iLines = iRows - 4;
         iTop = ( iRows - iLines - 4 ) >> 1;
         iLeft = ( iCols - ulWidth - 4 ) >> 1;
         iBottom = iTop + iLines + 3;
         iRight = iLeft + ulWidth + 3;
         if( iClrNorm <= 0 )
            iClrNorm = 79;
         if( iClrHigh <= 0 )
            iClrHigh = 31;

         iDspCount = HB_GTSELF_DISPCOUNT( pGT );
         if( iDspCount == 0 )
            HB_GTSELF_DISPBEGIN( pGT );

         iPrevWnd = hb_ctw_CurrentWindow( pCTW );
         iWnd = hb_ctw_CreateWindow( pCTW, iTop, iLeft, iBottom, iRight, HB_TRUE, iClrNorm, HB_TRUE );
         hb_ctw_AddWindowBox( pCTW, iWnd, sc_szFrameW, iClrNorm );
         HB_GTSELF_SETCURSORSTYLE( pGT, SC_NONE );
         ulLast = 0;
         i = 0;
         for( ulMsg = 0; ulMsg < nLen; ++ulMsg )
         {
            if( szMessageW[ ulMsg ] == '\n' )
            {
               if( ulMsg > ulLast )
               {
                  ul2 = ulMsg - ulLast;
                  if( ul2 > ulWidth )
                     ul2 = ulWidth;
                  HB_GTSELF_PUTTEXTW( pGT, i, ( ( ulWidth - ul2 + 1 ) >> 1 ) + 1, iClrNorm,
                                      szMessageW + ulLast, ul2 );
               }
               ulLast = ulMsg + 1;
               if( ++i >= iLines )
                  break;
            }
         }
         if( ulMsg > ulLast && i < iLines )
         {
            ul2 = ulMsg - ulLast;
            if( ul2 > ulWidth )
               ul2 = ulWidth;
            HB_GTSELF_PUTTEXTW( pGT, i, ( ( ulWidth - ul2 + 1 ) >> 1 ) + 1, iClrNorm,
                                szMessageW + ulLast, ul2 );
         }
         hb_strfree( hMessage );

         iPos = 1;
         while( iRet == 0 )
         {
            int iKey, iMnuCol;

            HB_GTSELF_DISPBEGIN( pGT );
            iMnuCol = ( ( ulWidth - ulCurrWidth ) >> 1 ) + 1;
            for( i = 1; i <= iOptions; ++i )
            {
               iClr = i == iPos ? iClrHigh : iClrNorm;
               szOptW = hb_arrayGetStrU16( pOptions, i, HB_CDP_ENDIAN_NATIVE, &hOpt, &nLen );
               HB_GTSELF_PUTTEXTW( pGT, iLines + 1, iMnuCol, iClr, szOptW, nLen );
               hb_strfree( hOpt );
               iMnuCol += ( int ) nLen + 3;
            }
            while( HB_GTSELF_DISPCOUNT( pGT ) )
               HB_GTSELF_DISPEND( pGT );
            HB_GTSELF_REFRESH( pGT );

            iKey = HB_GTSELF_INKEYGET( pGT, HB_TRUE, dDelay, INKEY_ALL );
            /* TODO: add support for SET KEY blocks */

            if( iKey == K_ESC )
               break;
            else if( iKey == K_ENTER || iKey == K_SPACE || iKey == 0 )
            {
               iRet = iPos;
            }
            else if( iKey == K_LEFT || iKey == K_SH_TAB )
            {
               if( --iPos == 0 )
                  iPos = iOptions;
               dDelay = 0.0;
            }
            else if( iKey == K_RIGHT || iKey == K_TAB )
            {
               if( ++iPos > iOptions )
                  iPos = 1;
               dDelay = 0.0;
            }
#ifdef HB_COMPAT_C53
            else if( iKey == K_LBUTTONDOWN )
            {
               int iMRow = HB_GTSELF_MOUSEROW( pGT ),
                   iMCol = HB_GTSELF_MOUSECOL( pGT );
               if( iMRow == iLines + 1 )
               {
                  iMnuCol = ( ( ulWidth - ulCurrWidth ) >> 1 ) + 1;
                  for( i = 1; i <= iOptions; ++i )
                  {
                     nLen = hb_itemCopyStrU16( hb_arrayGetItemPtr( pOptions, i ), HB_CDP_ENDIAN_NATIVE, NULL, 0 );
                     if( iMCol >= iMnuCol && iMCol < iMnuCol + ( int ) nLen )
                     {
                        iRet = i;
                        break;
                     }
                     iMnuCol += ( int ) nLen + 3;
                  }
               }
            }
#endif
            else if( ( nChar = hb_inkeyKeyString( iKey, szKey, sizeof( szKey ) ) ) > 0 )
            {
               PHB_CODEPAGE cdp = hb_vmCDP();
               for( i = 1; i <= iOptions; ++i )
               {
                  nOptLen = hb_arrayGetCLen( pOptions, i );
                  if( nOptLen > 0 )
                  {
                     HB_SIZE nIdx1 = 0, nIdx2 = 0;
                     if( hb_cdpCharCaseEq( cdp, szKey, nChar, &nIdx1,
                           hb_arrayGetCPtr( pOptions, i ), nOptLen, &nIdx2 ) )
                     {
                        iRet = i;
                        break;
                     }
                  }
               }
            }
         }

         hb_ctw_CloseWindow( pCTW, iWnd );
         hb_ctw_SelectWindow( pCTW, iPrevWnd, HB_TRUE );
         HB_GTSELF_REFRESH( pGT );

         while( HB_GTSELF_DISPCOUNT( pGT ) < iDspCount )
            HB_GTSELF_DISPBEGIN( pGT );

         return iRet;
      }
   }

   return HB_GTSUPER_ALERT( pGT, pMessage, pOptions, iClrNorm, iClrHigh, dDelay );
}

static int hb_ctw_gt_ReadKey( PHB_GT pGT, int iEventMask )
{
   int iKey;

   HB_TRACE( HB_TR_DEBUG, ( "hb_ctw_gt_ReadKey(%p,%d)", pGT, iEventMask ) );

   iKey = HB_GTSUPER_READKEY( pGT, iEventMask );

   if( iKey != 0 )
      HB_GTCTW_GET( pGT )->iLastKey = iKey;

   return iKey;
}

/* helper function */
static HB_U32 hb_ctw_gt_cellValue( PHB_GT pGT, int iRow, int iCol )
{
   HB_SCREENCELL cell;
   int iColor;

   cell.uiValue = 0;
   HB_GTSELF_GETSCRCHAR( pGT, iRow, iCol,
                         &iColor, &cell.c.bAttr, &cell.c.usChar );
   cell.c.bColor = ( HB_BYTE ) iColor;

   return cell.uiValue;
}

static void hb_ctw_gt_RedrawDiff( PHB_GT pGT )
{
   if( HB_GTCTW_GET( pGT )->iOpenWindows == 0 )
      HB_GTSUPER_REDRAWDIFF( pGT );
   else if( pGT->fRefresh )
   {
      int i, l, r, s;
      long lIndex;
      HB_U32 uiValue;

      for( i = 0; i < pGT->iHeight; ++i )
      {
         if( pGT->pLines[ i ] )
         {
            lIndex = ( long ) i * pGT->iWidth;
            for( l = 0; l < pGT->iWidth; ++l, ++lIndex )
            {
               if( pGT->prevBuffer[ lIndex ].uiValue !=
                   ( uiValue = hb_ctw_gt_cellValue( pGT, i, l ) ) )
               {
                  pGT->prevBuffer[ lIndex ].uiValue = uiValue;
                  s = r = l;
                  while( ++l < pGT->iWidth )
                  {
                     ++lIndex;
                     if( pGT->prevBuffer[ lIndex ].uiValue !=
                         ( uiValue = hb_ctw_gt_cellValue( pGT, i, l ) ) )
                     {
                        pGT->prevBuffer[ lIndex ].uiValue = uiValue;
                        r = l;
                     }
                     else if( pGT->iRedrawMax != 0 && l - r >= pGT->iRedrawMax )
                        break;
                  }
                  HB_GTSELF_REDRAW( pGT, i, s, r - s + 1 );
               }
            }
            pGT->pLines[ i ] = HB_FALSE;
         }
      }
      pGT->fRefresh = HB_FALSE;
   }
}

/* Public functions */

HB_BOOL hb_ctwInit( void )
{
   PHB_GTCTW pCTW = hb_ctw_base();

   if( pCTW )
      hb_gt_BaseFree( pCTW->pGT );
   return pCTW != NULL;
}

int  hb_ctwSetShadowAttr( int iAttr )
{
   int iResult = -1;
   PHB_GTCTW pCTW = hb_ctw_base();

   if( pCTW )
   {
      iResult = hb_ctw_SetShadowAttr( pCTW, iAttr );
      hb_gt_BaseFree( pCTW->pGT );
   }
   return iResult;
}

int  hb_ctwSetMoveMode( int iMode )
{
   int iResult = -1;
   PHB_GTCTW pCTW = hb_ctw_base();

   if( pCTW )
   {
      iResult = hb_ctw_SetMoveMode( pCTW, iMode );
      hb_gt_BaseFree( pCTW->pGT );
   }
   return iResult;
}

int  hb_ctwSetMoveStep( int iVertical, int iHorizontal )
{
   int iResult = -1;
   PHB_GTCTW pCTW = hb_ctw_base();

   if( pCTW )
   {
      iResult = hb_ctw_SetMoveStep( pCTW, iVertical, iHorizontal );
      hb_gt_BaseFree( pCTW->pGT );
   }
   return iResult;
}

int  hb_ctwSetWindowBoard( int iTop, int iLeft, int iBottom, int iRight )
{
   int iResult = -1;
   PHB_GTCTW pCTW = hb_ctw_base();

   if( pCTW )
   {
      iResult = hb_ctw_SetWindowBoard( pCTW, iTop, iLeft, iBottom, iRight );
      HB_GTSELF_FLUSH( pCTW->pGT );
      hb_gt_BaseFree( pCTW->pGT );
   }
   return iResult;
}

int  hb_ctwSetBorderMode( int iTop, int iLeft, int iBottom, int iRight )
{
   int iResult = -1;
   PHB_GTCTW pCTW = hb_ctw_base();

   if( pCTW )
   {
      iResult = hb_ctw_SetBorderMode( pCTW, iTop, iLeft, iBottom, iRight );
      hb_gt_BaseFree( pCTW->pGT );
   }
   return iResult;
}

int  hb_ctwCreateWindow( int iTop, int iLeft, int iBottom, int iRight, HB_BOOL fClear, int iColor, HB_BOOL fVisible )
{
   int iResult = -1;

   if( iTop <= iBottom && iLeft <= iRight )
   {
      PHB_GTCTW pCTW = hb_ctw_base();

      if( pCTW )
      {
         iResult = hb_ctw_CreateWindow( pCTW, iTop, iLeft, iBottom, iRight, fClear, iColor, fVisible );
         HB_GTSELF_FLUSH( pCTW->pGT );
         hb_gt_BaseFree( pCTW->pGT );
      }
   }
   return iResult;
}

int  hb_ctwCloseAllWindows( void )
{
   int iResult = -1;
   PHB_GTCTW pCTW = hb_ctw_base();

   if( pCTW )
   {
      iResult = hb_ctw_CloseAllWindows( pCTW );
      HB_GTSELF_FLUSH( pCTW->pGT );
      hb_gt_BaseFree( pCTW->pGT );
   }
   return iResult;
}

int  hb_ctwCloseWindow( int iWindow )
{
   int iResult = -1;
   PHB_GTCTW pCTW = hb_ctw_base();

   if( pCTW )
   {
      iResult = hb_ctw_CloseWindow( pCTW, iWindow );
      HB_GTSELF_FLUSH( pCTW->pGT );
      hb_gt_BaseFree( pCTW->pGT );
   }
   return iResult;
}

int  hb_ctwCurrentWindow( void )
{
   int iResult = 0;
   PHB_GTCTW pCTW = hb_ctw_base();

   if( pCTW )
   {
      iResult = hb_ctw_CurrentWindow( pCTW );
      hb_gt_BaseFree( pCTW->pGT );
   }
   return iResult;
}

int  hb_ctwSelectWindow( int iWindow, HB_BOOL fToTop )
{
   int iResult = 0;
   PHB_GTCTW pCTW = hb_ctw_base();

   if( pCTW )
   {
      iResult = hb_ctw_SelectWindow( pCTW, iWindow, fToTop );
      HB_GTSELF_FLUSH( pCTW->pGT );
      hb_gt_BaseFree( pCTW->pGT );
   }
   return iResult;
}

int  hb_ctwChangeWindowHandle( int iNewWindow )
{
   int iResult = -1;
   PHB_GTCTW pCTW = hb_ctw_base();

   if( pCTW )
   {
      iResult = hb_ctw_ChangeWindowHandle( pCTW, iNewWindow );
      hb_gt_BaseFree( pCTW->pGT );
   }
   return iResult;
}

int  hb_ctwGetWindowStack( const int ** piStack )
{
   int iResult = -1;
   PHB_GTCTW pCTW = hb_ctw_base();

   if( pCTW )
   {
      iResult = hb_ctw_GetWindowStack( pCTW, piStack );
      hb_gt_BaseFree( pCTW->pGT );
   }
   return iResult;
}

int  hb_ctwVisible( int iWindow, int iVisible )
{
   int iResult = HB_CTW_UNDEF;
   PHB_GTCTW pCTW = hb_ctw_base();

   if( pCTW )
   {
      iResult = hb_ctw_Visible( pCTW, iWindow, iVisible );
      HB_GTSELF_FLUSH( pCTW->pGT );
      hb_gt_BaseFree( pCTW->pGT );
   }
   return iResult;
}

int  hb_ctwSetWindowLevel( int iWindow, int iLevel )
{
   int iResult = HB_CTW_UNDEF;
   PHB_GTCTW pCTW = hb_ctw_base();

   if( pCTW )
   {
      iResult = hb_ctw_SetWindowLevel( pCTW, iWindow, iLevel );
      HB_GTSELF_FLUSH( pCTW->pGT );
      hb_gt_BaseFree( pCTW->pGT );
   }
   return iResult;
}

int  hb_ctwSetWindowShadow( int iWindow, int iAttr )
{
   int iResult = HB_CTW_UNDEF;
   PHB_GTCTW pCTW = hb_ctw_base();

   if( pCTW )
   {
      iResult = hb_ctw_SetWindowShadow( pCTW, iWindow, iAttr );
      HB_GTSELF_FLUSH( pCTW->pGT );
      hb_gt_BaseFree( pCTW->pGT );
   }
   return iResult;
}

int  hb_ctwMaxWindow( void )
{
   int iResult = 0;
   PHB_GTCTW pCTW = hb_ctw_base();

   if( pCTW )
   {
      iResult = hb_ctw_MaxWindow( pCTW );
      hb_gt_BaseFree( pCTW->pGT );
   }
   return iResult;
}

int  hb_ctwChangeMargins( int iWindow, int iTop, int iLeft, int iBottom, int iRight )
{
   int iResult = -1;
   PHB_GTCTW pCTW = hb_ctw_base();

   if( pCTW )
   {
      iResult = hb_ctw_ChangeMargins( pCTW, iWindow, iTop, iLeft, iBottom, iRight );
      hb_gt_BaseFree( pCTW->pGT );
   }
   return iResult;
}

int  hb_ctwSetWindowClip( int iWindow, int iTop, int iLeft, int iBottom, int iRight )
{
   int iResult = -1;
   PHB_GTCTW pCTW = hb_ctw_base();

   if( pCTW )
   {
      iResult = hb_ctw_SetWindowClip( pCTW, iWindow, iTop, iLeft, iBottom, iRight );
      HB_GTSELF_FLUSH( pCTW->pGT );
      hb_gt_BaseFree( pCTW->pGT );
   }
   return iResult;
}

int  hb_ctwGetWindowCords( int iWindow, HB_BOOL fCenter, int * piTop, int * piLeft, int * piBottom, int * piRight )
{
   int iResult = -1;
   PHB_GTCTW pCTW = hb_ctw_base();

   if( pCTW )
   {
      iResult = hb_ctw_GetWindowCords( pCTW, iWindow, fCenter, piTop, piLeft, piBottom, piRight );
      hb_gt_BaseFree( pCTW->pGT );
   }
   return iResult;
}

int  hb_ctwGetFormatCords( int iWindow, HB_BOOL fRelative, int * piTop, int * piLeft, int * piBottom, int * piRight )
{
   int iResult = -1;
   PHB_GTCTW pCTW = hb_ctw_base();

   if( pCTW )
   {
      iResult = hb_ctw_GetFormatCords( pCTW, iWindow, fRelative, piTop, piLeft, piBottom, piRight );
      hb_gt_BaseFree( pCTW->pGT );
   }
   return iResult;
}

int  hb_ctwMoveWindow( int iWindow, int iRow, int iCol )
{
   int iResult = -1;
   PHB_GTCTW pCTW = hb_ctw_base();

   if( pCTW )
   {
      iResult = hb_ctw_MoveWindow( pCTW, iWindow, iRow, iCol );
      HB_GTSELF_FLUSH( pCTW->pGT );
      hb_gt_BaseFree( pCTW->pGT );
   }
   return iResult;
}

int  hb_ctwCenterWindow( int iWindow, HB_BOOL fCenter )
{
   int iResult = -1;
   PHB_GTCTW pCTW = hb_ctw_base();

   if( pCTW )
   {
      iResult = hb_ctw_CenterWindow( pCTW, iWindow, fCenter );
      HB_GTSELF_FLUSH( pCTW->pGT );
      hb_gt_BaseFree( pCTW->pGT );
   }
   return iResult;
}

int  hb_ctwAddWindowBox( int iWindow, const HB_WCHAR * szBoxW, int iColor )
{
   int iResult = -1;
   PHB_GTCTW pCTW = hb_ctw_base();

   if( pCTW )
   {
      iResult = hb_ctw_AddWindowBox( pCTW, iWindow, szBoxW, iColor );
      HB_GTSELF_FLUSH( pCTW->pGT );
      hb_gt_BaseFree( pCTW->pGT );
   }
   return iResult;
}

int  hb_ctwSwapWindows( int iWindow1, int iWindow2 )
{
   int iResult = -1;
   PHB_GTCTW pCTW = hb_ctw_base();

   if( pCTW )
   {
      iResult = hb_ctw_SwapWindows( pCTW, iWindow1, iWindow2 );
      HB_GTSELF_FLUSH( pCTW->pGT );
      hb_gt_BaseFree( pCTW->pGT );
   }
   return iResult;
}

int  hb_ctwGetPosWindow( int iRow, int iCol )
{
   int iResult = -1;
   PHB_GTCTW pCTW = hb_ctw_base();

   if( pCTW )
   {
<<<<<<< HEAD
      if( pCTW->iMaxWindow > 0 &&
=======
      if( pCTW->iMaxWindow &&
>>>>>>> c3f0ae60
          iRow >= pCTW->iBoardTop  && iRow <= pCTW->iBoardBottom &&
          iCol >= pCTW->iBoardLeft && iCol <= pCTW->iBoardRight )
      {
         long lIndex = ( long ) iRow * pCTW->iMapWidth + iCol;
         iResult = pCTW->pWindowMap[ lIndex ];
      }
      hb_gt_BaseFree( pCTW->pGT );
   }
   return iResult;
}

int  hb_ctwLastKey( int * piNewKey )
{
   /* keyread() in CT3 uses 64512 bytes length buffer
    * when it reach this limit and new key is added the
    * buffer size is decreased by 1024 to 63488 bytes
    * before adding key. TODO: check if buffer is shifted
    */
   int iResult = 0;
   PHB_GTCTW pCTW = hb_ctw_base();

   if( pCTW )
   {
      iResult = pCTW->iLastKey;
      if( piNewKey )
         pCTW->iLastKey = *piNewKey;
      hb_gt_BaseFree( pCTW->pGT );
   }
   return iResult;
}

static HB_BOOL hb_gt_FuncInit( PHB_GT_FUNCS pFuncTable )
{
   HB_TRACE( HB_TR_DEBUG, ( "hb_gt_FuncInit(%p)", pFuncTable ) );

   pFuncTable->Exit           = hb_ctw_gt_Exit;
   pFuncTable->MouseRow       = hb_ctw_MouseRow;
   pFuncTable->MouseCol       = hb_ctw_MouseCol;
   pFuncTable->MaxCol         = hb_ctw_gt_MaxCol;
   pFuncTable->MaxRow         = hb_ctw_gt_MaxRow;
   pFuncTable->GetPos         = hb_ctw_gt_GetPos;
   pFuncTable->SetPos         = hb_ctw_gt_SetPos;
   pFuncTable->WriteCon       = hb_ctw_gt_WriteCon;
   pFuncTable->WriteConW      = hb_ctw_gt_WriteConW;
   pFuncTable->GetCursorStyle = hb_ctw_gt_GetCursorStyle;
   pFuncTable->SetCursorStyle = hb_ctw_gt_SetCursorStyle;
   pFuncTable->GetColorStr    = hb_ctw_gt_GetColorStr;
   pFuncTable->SetColorStr    = hb_ctw_gt_SetColorStr;
   pFuncTable->ColorSelect    = hb_ctw_gt_ColorSelect;
   pFuncTable->GetColor       = hb_ctw_gt_GetColor;
   pFuncTable->GetColorData   = hb_ctw_gt_GetColorData;
   pFuncTable->GetScrCursor   = hb_ctw_gt_GetScrCursor;
   pFuncTable->GetScrChar     = hb_ctw_gt_GetScrChar;
   pFuncTable->GetScrUC       = hb_ctw_gt_GetScrUC;
   pFuncTable->GetChar        = hb_ctw_gt_GetChar;
   pFuncTable->PutChar        = hb_ctw_gt_PutChar;
   pFuncTable->Resize         = hb_ctw_gt_Resize;
   pFuncTable->Info           = hb_ctw_gt_Info;
   pFuncTable->Alert          = hb_ctw_gt_Alert;
   pFuncTable->ReadKey        = hb_ctw_gt_ReadKey;
   pFuncTable->RedrawDiff     = hb_ctw_gt_RedrawDiff;

   return HB_TRUE;
}

/* --- */

#define HB_GTSUPER  NULL
#include "hbgtreg.h"

/* --- */<|MERGE_RESOLUTION|>--- conflicted
+++ resolved
@@ -2743,11 +2743,7 @@
 
    if( pCTW )
    {
-<<<<<<< HEAD
-      if( pCTW->iMaxWindow > 0 &&
-=======
       if( pCTW->iMaxWindow &&
->>>>>>> c3f0ae60
           iRow >= pCTW->iBoardTop  && iRow <= pCTW->iBoardBottom &&
           iCol >= pCTW->iBoardLeft && iCol <= pCTW->iBoardRight )
       {
