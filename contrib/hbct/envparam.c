/*
 * EnvParam()
 *
 * Copyright 2012 Przemyslaw Czerpak <druzus / at / priv.onet.pl>
 *
 * This program is free software; you can redistribute it and/or modify
 * it under the terms of the GNU General Public License as published by
 * the Free Software Foundation; either version 2, or (at your option)
 * any later version.
 *
 * This program is distributed in the hope that it will be useful,
 * but WITHOUT ANY WARRANTY; without even the implied warranty of
 * MERCHANTABILITY or FITNESS FOR A PARTICULAR PURPOSE.  See the
 * GNU General Public License for more details.
 *
 * You should have received a copy of the GNU General Public License
 * along with this software; see the file COPYING.txt.  If not, write to
 * the Free Software Foundation, Inc., 59 Temple Place, Suite 330,
 * Boston, MA 02111-1307 USA (or visit the web site https://www.gnu.org/).
 *
 * As a special exception, the Harbour Project gives permission for
 * additional uses of the text contained in its release of Harbour.
 *
 * The exception is that, if you link the Harbour libraries with other
 * files to produce an executable, this does not by itself cause the
 * resulting executable to be covered by the GNU General Public License.
 * Your use of that executable is in no way restricted on account of
 * linking the Harbour library code into it.
 *
 * This exception does not however invalidate any other reasons why
 * the executable file might be covered by the GNU General Public License.
 *
 * This exception applies only to the code released by the Harbour
 * Project under the name Harbour.  If you copy code from other
 * Harbour Project or Free Software Foundation releases into a copy of
 * Harbour, as the General Public License permits, the exception does
 * not apply to the code that you add in this way.  To avoid misleading
 * anyone as to the status of such modified files, you must delete
 * this exception notice from them.
 *
 * If you write modifications of your own for Harbour, it is your choice
 * whether to permit this exception to apply to your modifications.
 * If you do not wish that, delete this exception notice.
 *
 */

#include "hbapi.h"

<<<<<<< HEAD
#if defined( HB_OS_UNIX )
   #include <unistd.h>
   #if defined( HB_OS_DARWIN )
      #include <crt_externs.h>
      #define environ  ( *_NSGetEnviron() )
   #elif ! defined( __WATCOMC__ )
=======
#if defined( HB_OS_UNIX ) && ! defined( HB_OS_IOS )
#  include <unistd.h>
#  if defined( HB_OS_DARWIN )
#     include <crt_externs.h>
#     define environ  ( *_NSGetEnviron() )
#  elif ! defined( __WATCOMC__ )
>>>>>>> e8601dac
      extern char ** environ;
   #endif
#elif defined( HB_OS_DOS )
   #if defined( __DJGPP__ )
      extern char ** environ;
   #elif ! defined( __WATCOMC__ )
      #define environ _environ
      extern char ** _environ;
   #endif
#elif defined( HB_OS_OS2 )
   #if ! defined( __WATCOMC__ )
      extern char ** environ;
   #endif
#elif defined( HB_OS_WIN ) && ! defined( HB_OS_WIN_CE )
   #include "hbwinuni.h"
   #include <windows.h>
#endif

HB_FUNC( ENVPARAM )
{
#if ( defined( HB_OS_UNIX ) && ! defined( HB_OS_IOS ) ) || \
    defined( HB_OS_DOS ) || defined( HB_OS_OS2 )
   char * const * pEnviron = environ, * const * pEnv;
   char * pResult = NULL, * pDst;

   if( pEnviron )
   {
      HB_SIZE nSize = 0;

      for( pEnv = pEnviron; *pEnv; pEnv++ )
         nSize += strlen( *pEnv ) + 2;

      if( nSize > 0 )
      {
         pResult = ( char * ) hb_xgrab( ( nSize + 1 ) * sizeof( char ) );
         for( pEnv = pEnviron, pDst = pResult; *pEnv; pEnv++ )
         {
            HB_SIZE n = strlen( *pEnv );
            memcpy( pDst, *pEnv, n );
            pDst += n;
            *pDst++ = '\r';
            *pDst++ = '\n';
         }
         *pDst++ = '\0';
      }
   }

   if( pResult )
      hb_retc_buffer( ( char * ) hb_osDecodeCP( pResult, NULL, NULL ) );
   else
      hb_retc_null();
#elif defined( HB_OS_WIN ) && ! defined( HB_OS_WIN_CE )
   LPTCH lpEnviron = GetEnvironmentStrings(), lpEnv;
   LPTSTR lpResult = NULL;
   HB_SIZE nSize = 0;

   if( lpEnviron )
   {
      for( lpEnv = lpEnviron; *lpEnv; lpEnv++ )
      {
         while( *++lpEnv )
            ++nSize;
         nSize += 3;
      }
      if( nSize > 0 )
      {
         LPTSTR lpDst;

         lpResult = ( LPTSTR ) hb_xgrab( ( nSize + 1 ) * sizeof( TCHAR ) );
         for( lpEnv = lpEnviron, lpDst = lpResult; *lpEnv; lpEnv++ )
         {
            do
            {
               *lpDst++ = *lpEnv++;
            }
            while( *lpEnv );
            *lpDst++ = '\r';
            *lpDst++ = '\n';
         }
      }

      FreeEnvironmentStrings( lpEnviron );
   }

   if( lpResult )
   {
      HB_RETSTRLEN( lpResult, nSize );
      hb_xfree( lpResult );
   }
   else
      hb_retc_null();
#else
   hb_retc_null();
#endif
}<|MERGE_RESOLUTION|>--- conflicted
+++ resolved
@@ -46,21 +46,12 @@
 
 #include "hbapi.h"
 
-<<<<<<< HEAD
-#if defined( HB_OS_UNIX )
+#if defined( HB_OS_UNIX ) && ! defined( HB_OS_IOS )
    #include <unistd.h>
    #if defined( HB_OS_DARWIN )
       #include <crt_externs.h>
       #define environ  ( *_NSGetEnviron() )
    #elif ! defined( __WATCOMC__ )
-=======
-#if defined( HB_OS_UNIX ) && ! defined( HB_OS_IOS )
-#  include <unistd.h>
-#  if defined( HB_OS_DARWIN )
-#     include <crt_externs.h>
-#     define environ  ( *_NSGetEnviron() )
-#  elif ! defined( __WATCOMC__ )
->>>>>>> e8601dac
       extern char ** environ;
    #endif
 #elif defined( HB_OS_DOS )
