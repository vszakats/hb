/*
 * Harbour Project source code:
 *   CT3 string functions
 *     - CharList()
 *     - CharNoList()
 *
 * Copyright 2001 IntTec GmbH, Neunlindenstr 32, 79106 Freiburg, Germany
 *        Author: Martin Vogel <vogel@inttec.de>
 *
 * www - http://harbour-project.org
 *
 * This program is free software; you can redistribute it and/or modify
 * it under the terms of the GNU General Public License as published by
 * the Free Software Foundation; either version 2, or (at your option)
 * any later version.
 *
 * This program is distributed in the hope that it will be useful,
 * but WITHOUT ANY WARRANTY; without even the implied warranty of
 * MERCHANTABILITY or FITNESS FOR A PARTICULAR PURPOSE.  See the
 * GNU General Public License for more details.
 *
 * You should have received a copy of the GNU General Public License
 * along with this software; see the file COPYING.txt.  If not, write to
 * the Free Software Foundation, Inc., 59 Temple Place, Suite 330,
 * Boston, MA 02111-1307 USA (or visit the web site https://www.gnu.org/).
 *
 * As a special exception, the Harbour Project gives permission for
 * additional uses of the text contained in its release of Harbour.
 *
 * The exception is that, if you link the Harbour libraries with other
 * files to produce an executable, this does not by itself cause the
 * resulting executable to be covered by the GNU General Public License.
 * Your use of that executable is in no way restricted on account of
 * linking the Harbour library code into it.
 *
 * This exception does not however invalidate any other reasons why
 * the executable file might be covered by the GNU General Public License.
 *
 * This exception applies only to the code released by the Harbour
 * Project under the name Harbour.  If you copy code from other
 * Harbour Project or Free Software Foundation releases into a copy of
 * Harbour, as the General Public License permits, the exception does
 * not apply to the code that you add in this way.  To avoid misleading
 * anyone as to the status of such modified files, you must delete
 * this exception notice from them.
 *
 * If you write modifications of your own for Harbour, it is your choice
 * whether to permit this exception to apply to your modifications.
 * If you do not wish that, delete this exception notice.
 *
 */

#include "ct.h"

/* helper function for the list function */
void ct_charlist( int iMode )
{
   const char * pcString = hb_parc( 1 );
   HB_SIZE sStrLen = hb_parclen( 1 );
   HB_SIZE sCnt;

   if( iMode == CT_CHARLIST_CHARHIST )
   {
      HB_SIZE asCharCnt[ UCHAR_MAX ];
      PHB_ITEM pArray = hb_itemArrayNew( HB_SIZEOFARRAY( asCharCnt ) );

      for( sCnt = 0; sCnt < HB_SIZEOFARRAY( asCharCnt ); ++sCnt )
         asCharCnt[ sCnt ] = 0;

      for( sCnt = 0; sCnt < sStrLen; ++sCnt )
         asCharCnt[ ( HB_UCHAR ) pcString[ sCnt ] ]++;

      for( sCnt = 0; sCnt < HB_SIZEOFARRAY( asCharCnt ); ++sCnt )
         hb_arraySetNS( pArray, sCnt + 1, asCharCnt[ sCnt ] );

      hb_itemReturnRelease( pArray );
   }
   else
   {
      char acCharCnt[ UCHAR_MAX ];
      HB_SIZE sRetStrLen = 0;

      if( iMode == CT_CHARLIST_CHARLIST )
      {
<<<<<<< HEAD
         case CT_CHARLIST_CHARSLIST:
         {
            char * pcRet = ( char * ) hb_xgrab( HB_SIZEOFARRAY( asCharCnt ) + 1 );
            HB_SIZE sRetStrLen = 0;
=======
         char acMark[ UCHAR_MAX ];
>>>>>>> 053ea387

         memset( acMark, 0, sizeof( acMark ) );

         for( sCnt = 0; sCnt < sStrLen; ++sCnt )
         {
<<<<<<< HEAD
            char * pcRet = ( char * ) hb_xgrab( HB_SIZEOFARRAY( asCharCnt ) + 1 );
            HB_SIZE sRetStrLen = 0;
=======
            HB_UCHAR uc = ( HB_UCHAR ) pcString[ sCnt ];
>>>>>>> 053ea387

            if( acMark[ uc ] == 0 )
            {
               acCharCnt[ sRetStrLen++ ] = uc;
               acMark[ uc ] = 1;
            }
         }
      }
      else if( iMode == CT_CHARLIST_CHARSLIST || iMode == CT_CHARLIST_CHARNOLIST )
      {
         char cScan = iMode == CT_CHARLIST_CHARSLIST ? 1 : 0;

         for( sCnt = 0; sCnt < sStrLen; ++sCnt )
            acCharCnt[ ( HB_UCHAR ) pcString[ sCnt ] ] = 1;

         for( sCnt = 0; sCnt < HB_SIZEOFARRAY( acCharCnt ); ++sCnt )
         {
            if( acCharCnt[ sCnt ] == cScan )
               acCharCnt[ sRetStrLen++ ] = ( HB_UCHAR ) sCnt;
         }

      }
      hb_retclen( acCharCnt, sRetStrLen );
   }
}

HB_FUNC( CHARLIST )
{
   ct_charlist( CT_CHARLIST_CHARLIST );
}

HB_FUNC( CHARNOLIST )
{
   ct_charlist( CT_CHARLIST_CHARNOLIST );
}<|MERGE_RESOLUTION|>--- conflicted
+++ resolved
@@ -82,25 +82,13 @@
 
       if( iMode == CT_CHARLIST_CHARLIST )
       {
-<<<<<<< HEAD
-         case CT_CHARLIST_CHARSLIST:
-         {
-            char * pcRet = ( char * ) hb_xgrab( HB_SIZEOFARRAY( asCharCnt ) + 1 );
-            HB_SIZE sRetStrLen = 0;
-=======
          char acMark[ UCHAR_MAX ];
->>>>>>> 053ea387
 
          memset( acMark, 0, sizeof( acMark ) );
 
          for( sCnt = 0; sCnt < sStrLen; ++sCnt )
          {
-<<<<<<< HEAD
-            char * pcRet = ( char * ) hb_xgrab( HB_SIZEOFARRAY( asCharCnt ) + 1 );
-            HB_SIZE sRetStrLen = 0;
-=======
             HB_UCHAR uc = ( HB_UCHAR ) pcString[ sCnt ];
->>>>>>> 053ea387
 
             if( acMark[ uc ] == 0 )
             {
