/*
 * Header file for the WVT*Classes
 *
 * Copyright 2004-2011 Pritpal Bedi <bedipritpal@hotmail.com>
 *
 * This program is free software; you can redistribute it and/or modify
 * it under the terms of the GNU General Public License as published by
 * the Free Software Foundation; either version 2, or (at your option)
 * any later version.
 *
 * This program is distributed in the hope that it will be useful,
 * but WITHOUT ANY WARRANTY; without even the implied warranty of
 * MERCHANTABILITY or FITNESS FOR A PARTICULAR PURPOSE.  See the
 * GNU General Public License for more details.
 *
 * You should have received a copy of the GNU General Public License
 * along with this software; see the file COPYING.txt.  If not, write to
 * the Free Software Foundation, Inc., 59 Temple Place, Suite 330,
 * Boston, MA 02111-1307 USA (or visit the web site https://www.gnu.org/).
 *
 * As a special exception, the Harbour Project gives permission for
 * additional uses of the text contained in its release of Harbour.
 *
 * The exception is that, if you link the Harbour libraries with other
 * files to produce an executable, this does not by itself cause the
 * resulting executable to be covered by the GNU General Public License.
 * Your use of that executable is in no way restricted on account of
 * linking the Harbour library code into it.
 *
 * This exception does not however invalidate any other reasons why
 * the executable file might be covered by the GNU General Public License.
 *
 * This exception applies only to the code released by the Harbour
 * Project under the name Harbour.  If you copy code from other
 * Harbour Project or Free Software Foundation releases into a copy of
 * Harbour, as the General Public License permits, the exception does
 * not apply to the code that you add in this way.  To avoid misleading
 * anyone as to the status of such modified files, you must delete
 * this exception notice from them.
 *
 * If you write modifications of your own for Harbour, it is your choice
 * whether to permit this exception to apply to your modifications.
 * If you do not wish that, delete this exception notice.
 *
 */

#ifndef _WVGWIN_CH
#define _WVGWIN_CH

#include "hbwin.ch"

#ifndef __NO_LEGACY__
#include "wvtwinlg.ch"
#endif

<<<<<<< HEAD
/* wvt_DrawButton() constants */
#define WVT_BTN_FORMAT_RAISED                     0  // Default
=======
#define MAX_PATH                                  256

/*
 *   Wvt_DrawButton() constants
 */
#define WVT_BTN_FORMAT_RAISED                     0                   // Default
>>>>>>> f3b32e60
#define WVT_BTN_FORMAT_RECESSED                   1
#define WVT_BTN_FORMAT_FLAT                       2
#define WVT_BTN_FORMAT_OUTLINED                   3

#define WVT_BTN_IMAGE_TOP                         0  // Default
#define WVT_BTN_IMAGE_LEFT                        1
#define WVT_BTN_IMAGE_BOTTOM                      2
#define WVT_BTN_IMAGE_RIGHT                       3

/* wvt_DrawLine( nTop, nLeft, nBottom, nRight, nOrient, nFormat, nAlign, nStyle, nThick, nColor ) */

/* nOrient */
#define WVT_LINE_HORZ                             0  // Default
#define WVT_LINE_VERT                             1

// nFormat
#define WVT_LINE_RAISED                           0  // Default
#define WVT_LINE_RECESSED                         1
#define WVT_LINE_PLAIN                            2

// nAlign
#define WVT_LINE_CENTER                           0  // Default
#define WVT_LINE_TOP                              1
#define WVT_LINE_BOTTOM                           2
#define WVT_LINE_LEFT                             3
#define WVT_LINE_RIGHT                            4

// nStyle
#define WVT_LINE_SOLID                            0  // Default
#define WVT_LINE_DASH                             1
#define WVT_LINE_DOT                              2
#define WVT_LINE_DASHDOT                          3
#define WVT_LINE_DASHDOTDOT                       4

// Standard Mouse Pointer Shape Constants
#define WVT_IDC_ARROW                             1
#define WVT_IDC_IBEAM                             2
#define WVT_IDC_WAIT                              3
#define WVT_IDC_CROSS                             4
#define WVT_IDC_UPARROW                           5
#define WVT_IDC_SIZE                              6
#define WVT_IDC_ICON                              7
#define WVT_IDC_SIZENWSE                          8
#define WVT_IDC_SIZENESW                          9
#define WVT_IDC_SIZEWE                            10
#define WVT_IDC_SIZENS                            11
#define WVT_IDC_SIZEALL                           12
#define WVT_IDC_NO                                13
#define WVT_IDC_HAND                              14
#define WVT_IDC_APPSTARTING                       15
#define WVT_IDC_HELP                              16

/* - */

#define WVT_BLOCK_IMAGE                           1
#define WVT_BLOCK_BOX                             2
#define WVT_BLOCK_LABEL                           3
#define WVT_BLOCK_GRID_V                          4
#define WVT_BLOCK_GRID_H                          5
#define WVT_BLOCK_BUTTON                          6
#define WVT_BLOCK_GETS                            7
#define WVT_BLOCK_LINE                            8
#define WVT_BLOCK_STATUSBAR                       9
#define WVT_BLOCK_TOOLBAR                         10
#define WVT_BLOCK_STATIC                          11

/* - */

#define DLG_OBJ_BROWSE                            1
#define DLG_OBJ_PICTURE                           2
#define DLG_OBJ_LINE                              3
#define DLG_OBJ_RECT                              4
#define DLG_OBJ_GETS                              5
#define DLG_OBJ_BUTTON                            6
#define DLG_OBJ_STATUSBAR                         7
#define DLG_OBJ_PANEL                             8
#define DLG_OBJ_LABEL                             9
#define DLG_OBJ_STATIC                            10
#define DLG_OBJ_TOOLBAR                           11
#define DLG_OBJ_IMAGE                             12
#define DLG_OBJ_PUSHBUTTON                        13
#define DLG_OBJ_CONSOLE                           14
#define DLG_OBJ_SCROLLBAR                         15
#define DLG_OBJ_BANNER                            16
#define DLG_OBJ_TEXTBOX                           17
#define DLG_OBJ_PROGRESSBAR                       18

/* - */

#define TLB_BUTTON_TYPE_IMAGE                     0
#define TLB_BUTTON_TYPE_SEPARATOR                 1
#define TLB_BUTTON_TYPE_TEXT                      2

/* - */

#define WVT_STATIC_LINE                           1
#define WVT_STATIC_BOXRAISED                      2
#define WVT_STATIC_BOXRECESSED                    3
#define WVT_STATIC_BOXGROUP                       4
#define WVT_STATIC_BOXGROUPRAISED                 5
#define WVT_STATIC_RECTANGLE                      6
#define WVT_STATIC_ROUNDRECT                      7
#define WVT_STATIC_FOCUSRECT                      8
#define WVT_STATIC_OUTLINE                        9
#define WVT_STATIC_ELLIPSE                        10
#define WVT_STATIC_SHADEDRECT                     11

#define WVT_SCROLLBAR_VERT                        1
#define WVT_SCROLLBAR_HORZ                        2

#define WVT_SCROLLBUTTON_TOP                      1
#define WVT_SCROLLBUTTON_LEFT                     2
#define WVT_SCROLLBUTTON_BOTTOM                   3
#define WVT_SCROLLBUTTON_RIGHT                    4
#define WVT_SCROLL_THUMB                          5

/* WvtMenu() defines [Peter Rees] */
#define WVT_MENU_TYPE                             1
#define WVT_MENU_IDENTIFIER                       2
#define WVT_MENU_CAPTION                          3
#define WVT_MENU_ACTION                           4
#define WVT_MENU_MENUOBJ                          4

// Windows Specific

#define LVM_FIRST                                 0x1000  // ListView messages
#define TV_FIRST                                  0x1100  // TreeView messages
#define TVN_FIRST                                 -400
#define HDM_FIRST                                 0x1200  // Header messages
#define TCM_FIRST                                 0x1300  // Tab control messages


#define CCM_FIRST                                 0x2000
#define CCM_LAST                                  ( CCM_FIRST + 0x200 )
#define CCM_SETBKCOLOR                            8193
#define CCM_SETCOLORSCHEME                        8194
#define CCM_GETCOLORSCHEME                        8195
#define CCM_GETDROPTARGET                         8196
#define CCM_SETUNICODEFORMAT                      8197
#define CCM_GETUNICODEFORMAT                      8198
#define CCM_SETVERSION                            0x2007
#define CCM_GETVERSION                            0x2008
#define CCM_SETNOTIFYWINDOW                       0x2009
#define CCM_SETWINDOWTHEME                        0x200b
#define CCM_DPISCALE                              0x200c

/* Dialog styles */
#define DS_ABSALIGN                               0x01
#define DS_SYSMODAL                               0x02
#define DS_3DLOOK                                 0x04
#define DS_FIXEDSYS                               0x08
#define DS_NOFAILCREATE                           0x10
#define DS_LOCALEDIT                              0x20
#define DS_SETFONT                                0x40
#define DS_MODALFRAME                             0x80
#define DS_NOIDLEMSG                              0x100
#define DS_CONTROL                                0x400
#define DS_CENTER                                 0x800
#define DS_CENTERMOUSE                            0x1000
#define DS_CONTEXTHELP                            0x2000

/* Button Control Styles */
#define BS_PUSHBUTTON                             0x00000000
#define BS_DEFPUSHBUTTON                          0x00000001
#define BS_CHECKBOX                               0x00000002
#define BS_AUTOCHECKBOX                           0x00000003
#define BS_RADIOBUTTON                            0x00000004
#define BS_3STATE                                 0x00000005
#define BS_AUTO3STATE                             0x00000006
#define BS_GROUPBOX                               0x00000007
#define BS_USERBUTTON                             0x00000008
#define BS_AUTORADIOBUTTON                        0x00000009
#define BS_OWNERDRAW                              0x0000000B
#define BS_LEFTTEXT                               0x00000020

#define BS_TEXT                                   0x00000000
#define BS_ICON                                   0x00000040
#define BS_BITMAP                                 0x00000080
#define BS_LEFT                                   0x00000100
#define BS_RIGHT                                  0x00000200
#define BS_CENTER                                 0x00000300
#define BS_TOP                                    0x00000400
#define BS_BOTTOM                                 0x00000800
#define BS_VCENTER                                0x00000C00
#define BS_PUSHLIKE                               0x00001000
#define BS_MULTILINE                              0x00002000
#define BS_NOTIFY                                 0x00004000
#define BS_FLAT                                   0x00008000
#define BS_RIGHTBUTTON                            BS_LEFTTEXT

/* User Button Notification Codes */
#define BN_CLICKED                                0
#define BN_PAINT                                  1
#define BN_HILITE                                 2
#define BN_UNHILITE                               3
#define BN_DISABLE                                4
#define BN_DOUBLECLICKED                          5
#define BN_PUSHED                                 BN_HILITE
#define BN_UNPUSHED                               BN_UNHILITE
#define BN_DBLCLK                                 BN_DOUBLECLICKED
#define BN_SETFOCUS                               6
#define BN_KILLFOCUS                              7

/* Button Control Messages */
#define BM_GETCHECK                               240
#define BM_SETCHECK                               241
#define BM_GETSTATE                               242
#define BM_SETSTATE                               243
#define BM_SETSTYLE                               244
#define BM_CLICK                                  245
#define BM_GETIMAGE                               246
#define BM_SETIMAGE                               247

#define BST_UNCHECKED                             0
#define BST_CHECKED                               1
#define BST_INDETERMINATE                         2
#define BST_PUSHED                                4
#define BST_FOCUS                                 8

/* Edit Control Styles */
#define ES_LEFT                                   0
#define ES_CENTER                                 1
#define ES_RIGHT                                  2
#define ES_MULTILINE                              4
#define ES_UPPERCASE                              8
#define ES_LOWERCASE                              16
#define ES_PASSWORD                               32
#define ES_AUTOVSCROLL                            64
#define ES_AUTOHSCROLL                            128
#define ES_NOHIDESEL                              256
#define ES_OEMCONVERT                             1024
#define ES_READONLY                               2048
#define ES_WANTRETURN                             4096
#define ES_NUMBER                                 8192

/* Edit Control Notification Codes */
#define EN_SETFOCUS                               0x0100
#define EN_KILLFOCUS                              0x0200
#define EN_CHANGE                                 0x0300
#define EN_UPDATE                                 0x0400
#define EN_ERRSPACE                               0x0500
#define EN_MAXTEXT                                0x0501
#define EN_HSCROLL                                0x0601
#define EN_VSCROLL                                0x0602

/* Edit Control Messages */
#define EM_GETSEL                                 176
#define EM_SETSEL                                 177
#define EM_GETRECT                                178
#define EM_SETRECT                                179
#define EM_SETRECTNP                              180
#define EM_SCROLL                                 181
#define EM_LINESCROLL                             182
#define EM_SCROLLCARET                            183
#define EM_GETMODIFY                              184
#define EM_SETMODIFY                              185
#define EM_GETLINECOUNT                           186
#define EM_LINEINDEX                              187
#define EM_SETHANDLE                              188
#define EM_GETHANDLE                              189
#define EM_GETTHUMB                               190
#define EM_LINELENGTH                             193
#define EM_REPLACESEL                             194
#define EM_GETLINE                                196
#define EM_LIMITTEXT                              197
#define EM_CANUNDO                                198
#define EM_UNDO                                   199
#define EM_FMTLINES                               200
#define EM_LINEFROMCHAR                           201
#define EM_SETTABSTOPS                            203
#define EM_SETPASSWORDCHAR                        204
#define EM_EMPTYUNDOBUFFER                        205
#define EM_GETFIRSTVISIBLELINE                    206
#define EM_SETREADONLY                            207
#define EM_SETWORDBREAKPROC                       208
#define EM_GETWORDBREAKPROC                       209
#define EM_GETPASSWORDCHAR                        210
#define EM_SETMARGINS                             211
#define EM_GETMARGINS                             212
#define EM_SETLIMITTEXT                           EM_LIMITTEXT
#define EM_GETLIMITTEXT                           213
#define EM_POSFROMCHAR                            214
#define EM_CHARFROMPOS                            215

/* Combo Box styles */
#define CBS_SIMPLE                                0x0001
#define CBS_DROPDOWN                              0x0002
#define CBS_DROPDOWNLIST                          0x0003
#define CBS_OWNERDRAWFIXED                        0x0010
#define CBS_OWNERDRAWVARIABLE                     0x0020
#define CBS_AUTOHSCROLL                           0x0040
#define CBS_OEMCONVERT                            0x0080
#define CBS_SORT                                  0x0100
#define CBS_HASSTRINGS                            0x0200
#define CBS_NOINTEGRALHEIGHT                      0x0400
#define CBS_DISABLENOSCROLL                       0x0800
#define CBS_UPPERCASE                             0x2000
#define CBS_LOWERCASE                             0x4000

/* Combo Box Notification Codes */
#define CBN_ERRSPACE                              -1
#define CBN_SELCHANGE                             1
#define CBN_DBLCLK                                2
#define CBN_SETFOCUS                              3
#define CBN_KILLFOCUS                             4
#define CBN_EDITCHANGE                            5
#define CBN_EDITUPDATE                            6
#define CBN_DROPDOWN                              7
#define CBN_CLOSEUP                               8
#define CBN_SELENDOK                              9
#define CBN_SELENDCANCEL                          10

/* Combo Box messages */
#define CB_GETEDITSEL                             320
#define CB_LIMITTEXT                              321
#define CB_SETEDITSEL                             322
#define CB_ADDSTRING                              323
#define CB_DELETESTRING                           324
#define CB_DIR                                    325
#define CB_GETCOUNT                               326
#define CB_GETCURSEL                              327
#define CB_GETLBTEXT                              328
#define CB_GETLBTEXTLEN                           329
#define CB_INSERTSTRING                           330
#define CB_RESETCONTENT                           331
#define CB_FINDSTRING                             332
#define CB_SELECTSTRING                           333
#define CB_SETCURSEL                              334
#define CB_SHOWDROPDOWN                           335
#define CB_GETITEMDATA                            336
#define CB_SETITEMDATA                            337
#define CB_GETDROPPEDCONTROLRECT                  338
#define CB_SETITEMHEIGHT                          339
#define CB_GETITEMHEIGHT                          340
#define CB_SETEXTENDEDUI                          341
#define CB_GETEXTENDEDUI                          342
#define CB_GETDROPPEDSTATE                        343
#define CB_FINDSTRINGEXACT                        344
#define CB_SETLOCALE                              345
#define CB_GETLOCALE                              346
#define CB_GETTOPINDEX                            347
#define CB_SETTOPINDEX                            348
#define CB_GETHORIZONTALEXTENT                    349
#define CB_SETHORIZONTALEXTENT                    350
#define CB_GETDROPPEDWIDTH                        351
#define CB_SETDROPPEDWIDTH                        352
#define CB_INITSTORAGE                            353
#define CB_MULTIPLEADDSTRING                      0x0163
#define CB_GETCOMBOBOXINFO                        0x0164
#define CB_MSGMAX                                 0x0165

/* Combo Box return Values */
#define CB_OKAY                                   0
#define CB_ERR                                    -1
#define CB_ERRSPACE                               -2

/* Static Control Constants */
#define SS_LEFT                                   0x00000000
#define SS_CENTER                                 0x00000001
#define SS_RIGHT                                  0x00000002
#define SS_ICON                                   0x00000003
#define SS_BLACKRECT                              0x00000004
#define SS_GRAYRECT                               0x00000005
#define SS_WHITERECT                              0x00000006
#define SS_BLACKFRAME                             0x00000007
#define SS_GRAYFRAME                              0x00000008
#define SS_WHITEFRAME                             0x00000009
#define SS_USERITEM                               0x0000000A
#define SS_SIMPLE                                 0x0000000B
#define SS_LEFTNOWORDWRAP                         0x0000000C
#define SS_OWNERDRAW                              0x0000000D
#define SS_BITMAP                                 0x0000000E
#define SS_ENHMETAFILE                            0x0000000F
#define SS_ETCHEDHORZ                             0x00000010
#define SS_ETCHEDVERT                             0x00000011
#define SS_ETCHEDFRAME                            0x00000012
#define SS_TYPEMASK                               0x0000001F
#define SS_NOPREFIX                               0x00000080  // Don't do "&" character translation
#define SS_NOTIFY                                 0x00000100
#define SS_CENTERIMAGE                            0x00000200
#define SS_RIGHTJUST                              0x00000400
#define SS_REALSIZEIMAGE                          0x00000800
#define SS_SUNKEN                                 0x00001000

#define SS_ENDELLIPSIS                            16384
#define SS_PATHELLIPSIS                           32768
#define SS_WORDELLIPSIS                           49152
#define SS_ELLIPSISMASK                           49152

/* Static Control Mesages */
#define STM_SETICON                               368
#define STM_GETICON                               369
#define STM_SETIMAGE                              370
#define STM_GETIMAGE                              371

#define STN_CLICKED                               0
#define STN_DBLCLK                                1
#define STN_ENABLE                                2
#define STN_DISABLE                               3

/* Listbox messages */
#define LB_ADDSTRING                              384
#define LB_INSERTSTRING                           385
#define LB_DELETESTRING                           386
#define LB_SELITEMRANGEEX                         387
#define LB_RESETCONTENT                           388
#define LB_SETSEL                                 389
#define LB_SETCURSEL                              390
#define LB_GETSEL                                 391
#define LB_GETCURSEL                              392
#define LB_GETTEXT                                393
#define LB_GETTEXTLEN                             394
#define LB_GETCOUNT                               395
#define LB_SELECTSTRING                           396
#define LB_DIR                                    397
#define LB_GETTOPINDEX                            398
#define LB_FINDSTRING                             399
#define LB_GETSELCOUNT                            400
#define LB_GETSELITEMS                            401
#define LB_SETTABSTOPS                            402
#define LB_GETHORIZONTALEXTENT                    403
#define LB_SETHORIZONTALEXTENT                    404
#define LB_SETCOLUMNWIDTH                         405
#define LB_ADDFILE                                406
#define LB_SETTOPINDEX                            407
#define LB_GETITEMRECT                            408
#define LB_GETITEMDATA                            409
#define LB_SETITEMDATA                            410
#define LB_SELITEMRANGE                           411
#define LB_SETANCHORINDEX                         412
#define LB_GETANCHORINDEX                         413
#define LB_SETCARETINDEX                          414
#define LB_GETCARETINDEX                          415
#define LB_SETITEMHEIGHT                          416
#define LB_GETITEMHEIGHT                          417
#define LB_FINDSTRINGEXACT                        418
#define LB_SETLOCALE                              421
#define LB_GETLOCALE                              422
#define LB_SETCOUNT                               423
#define LB_INITSTORAGE                            424
#define LB_ITEMFROMPOINT                          425

/* Listbox Styles */
#define LBS_NOTIFY                                1
#define LBS_SORT                                  2
#define LBS_NOREDRAW                              4
#define LBS_MULTIPLESEL                           8
#define LBS_OWNERDRAWFIXED                        16
#define LBS_OWNERDRAWVARIABLE                     32
#define LBS_HASSTRINGS                            64
#define LBS_USETABSTOPS                           128
#define LBS_NOINTEGRALHEIGHT                      256
#define LBS_MULTICOLUMN                           512
#define LBS_WANTKEYBOARDINPUT                     1024
#define LBS_EXTENDEDSEL                           2048
#define LBS_DISABLENOSCROLL                       4096
#define LBS_NODATA                                8192
#define LBS_NOSEL                                 16384
#define LBS_STANDARD                              ( LBS_NOTIFY + LBS_SORT + WS_VSCROLL + WS_BORDER )

/* Listbox Notification Codes */
#define LBN_ERRSPACE                              -2
#define LBN_SELCHANGE                             1
#define LBN_DBLCLK                                2
#define LBN_SELCANCEL                             3
#define LBN_SETFOCUS                              4
#define LBN_KILLFOCUS                             5

// Pen Styles
#define PS_ENDCAP_ROUND                           0
#define PS_ENDCAP_SQUARE                          256
#define PS_ENDCAP_FLAT                            512
#define PS_ENDCAP_MASK                            3840

#define PS_JOIN_ROUND                             0
#define PS_JOIN_BEVEL                             4096
#define PS_JOIN_MITER                             8192
#define PS_JOIN_MASK                              61440

#define PS_COSMETIC                               0
#define PS_GEOMETRIC                              65536
#define PS_TYPE_MASK                              983040

<<<<<<< HEAD
#define BOLD_FONTTYPE                             0x0100
#define ITALIC_FONTTYPE                           0x0200
#define REGULAR_FONTTYPE                          0x0400
#define SCREEN_FONTTYPE                           0x2000
#define PRINTER_FONTTYPE                          0x4000
#define SIMULATED_FONTTYPE                        0x8000
=======
// font weight values
#define FW_DONTCARE                               0
#define FW_THIN                                   100
#define FW_EXTRALIGHT                             200
#define FW_ULTRALIGHT                             200
#define FW_LIGHT                                  300
#define FW_NORMAL                                 400
#define FW_REGULAR                                400
#define FW_MEDIUM                                 500
#define FW_SEMIBOLD                               600
#define FW_DEMIBOLD                               600
#define FW_BOLD                                   700
#define FW_EXTRABOLD                              800
#define FW_ULTRABOLD                              800
#define FW_HEAVY                                  900
#define FW_BLACK                                  900

// font quality values
#define DEFAULT_QUALITY                           0
#define DRAFT_QUALITY                             1
#define PROOF_QUALITY                             2
#define NONANTIALIASED_QUALITY                    3                   // (WINVER >= 0x0400)
#define ANTIALIASED_QUALITY                       4                   // (WINVER >= 0x0400)

#define ANSI_CHARSET                              0
#define DEFAULT_CHARSET                           1
#define SYMBOL_CHARSET                            2
#define SHIFTJIS_CHARSET                          128
#define HANGEUL_CHARSET                           129
#define HANGUL_CHARSET                            129
#define GB2312_CHARSET                            134
#define CHINESEBIG5_CHARSET                       136
#define OEM_CHARSET                               255
#define JOHAB_CHARSET                             130
#define HEBREW_CHARSET                            177
#define ARABIC_CHARSET                            178
#define GREEK_CHARSET                             161
#define TURKISH_CHARSET                           162
#define VIETNAMESE_CHARSET                        163
#define THAI_CHARSET                              222
#define EASTEUROPE_CHARSET                        238
#define RUSSIAN_CHARSET                           204
#define MAC_CHARSET                               77
#define BALTIC_CHARSET                            186

#define BOLD_FONTTYPE                             256                 // 0x0100
#define ITALIC_FONTTYPE                           512                 // 0x0200
#define REGULAR_FONTTYPE                          1024                // 0x0400
#define SCREEN_FONTTYPE                           8192                // 0x2000
#define PRINTER_FONTTYPE                          16384               // 0x4000
#define SIMULATED_FONTTYPE                        32768               // 0x8000

// flags (CHOOSECOLOR structure)
#define CC_RGBINIT                                1                   // 0x00000001
#define CC_FULLOPEN                               2                   // 0x00000002
#define CC_PREVENTFULLOPEN                        4                   // 0x00000004
#define CC_SHOWHELP                               8                   // 0x00000008
#define CC_ENABLEHOOK                             16                  // 0x00000010
#define CC_ENABLETEMPLATE                         32                  // 0x00000020
#define CC_ENABLETEMPLATEHANDLE                   64                  // 0x00000040
#define CC_SOLIDCOLOR                             128                 // 0x00000080 // WINVER >= 0x0400
#define CC_ANYCOLOR                               256                 // 0x00000100 // WINVER >= 0x0400

/*
 * Window field offsets for GetWindowLong()
 */
#define GWL_WNDPROC                               -4
#define GWL_HINSTANCE                             -6
#define GWL_HWNDPARENT                            -8
#define GWL_STYLE                                 -16
#define GWL_EXSTYLE                               -20
#define GWL_USERDATA                              -21
#define GWL_ID                                    -12

#define DWL_MSGRESULT                             0
#define DWL_DLGPROC                               4
#define DWL_USER                                  8

/*
 *  Virtual Key Codes
 */
#define VK_LBUTTON                                1
#define VK_RBUTTON                                2
#define VK_CANCEL                                 3
#define VK_MBUTTON                                4
#define VK_BACK                                   8
#define VK_TAB                                    9
#define VK_CLEAR                                  12
#define VK_RETURN                                 13
#define VK_SHIFT                                  16
#define VK_CONTROL                                17
#define VK_MENU                                   18
#define VK_PAUSE                                  19
#define VK_CAPITAL                                20
#define VK_ESCAPE                                 27
#define VK_SPACE                                  32
#define VK_PRIOR                                  33
#define VK_NEXT                                   34
#define VK_END                                    35
#define VK_HOME                                   36
#define VK_LEFT                                   37
#define VK_UP                                     38
#define VK_RIGHT                                  39
#define VK_DOWN                                   40
#define VK_SELECT                                 41
#define VK_PRINT                                  42
#define VK_EXECUTE                                43
#define VK_SNAPSHOT                               44
#define VK_INSERT                                 45
#define VK_DELETE                                 46
#define VK_HELP                                   47
#define VK_NUMPAD0                                96
#define VK_NUMPAD1                                97
#define VK_NUMPAD2                                98
#define VK_NUMPAD3                                99
#define VK_NUMPAD4                                100
#define VK_NUMPAD5                                101
#define VK_NUMPAD6                                102
#define VK_NUMPAD7                                103
#define VK_NUMPAD8                                104
#define VK_NUMPAD9                                105
#define VK_MULTIPLY                               106
#define VK_ADD                                    107
#define VK_SEPARATOR                              108
#define VK_SUBTRACT                               109
#define VK_DECIMAL                                110
#define VK_DIVIDE                                 111
#define VK_F1                                     112
#define VK_F2                                     113
#define VK_F3                                     114
#define VK_F4                                     115
#define VK_F5                                     116
#define VK_F6                                     117
#define VK_F7                                     118
#define VK_F8                                     119
#define VK_F9                                     120
#define VK_F10                                    121
#define VK_F11                                    122
#define VK_F12                                    123
#define VK_F13                                    124
#define VK_F14                                    125
#define VK_F15                                    126
#define VK_F16                                    127
#define VK_F17                                    128
#define VK_F18                                    129
#define VK_F19                                    130
#define VK_F20                                    131
#define VK_F21                                    132
#define VK_F22                                    133
#define VK_F23                                    134
#define VK_F24                                    135
#define VK_NUMLOCK                                144
#define VK_SCROLL                                 145

/*
 *  File Open/Save Dialog Constants
 */
#define OFN_READONLY                              1
#define OFN_OVERWRITEPROMPT                       2
#define OFN_HIDEREADONLY                          4
#define OFN_NOCHANGEDIR                           8
#define OFN_SHOWHELP                              16
#define OFN_ENABLEHOOK                            32
#define OFN_ENABLETEMPLATE                        64
#define OFN_ENABLETEMPLATEHANDLE                  128
#define OFN_NOVALIDATE                            256
#define OFN_ALLOWMULTISELECT                      512
#define OFN_EXTENSIONDIFFERENT                    1024
#define OFN_PATHMUSTEXIST                         2048
#define OFN_FILEMUSTEXIST                         4096
#define OFN_CREATEPROMPT                          8192
#define OFN_SHAREAWARE                            16384
#define OFN_NOREADONLYRETURN                      32768
#define OFN_NOTESTFILECREATE                      65536
#define OFN_NONETWORKBUTTON                       131072
#define OFN_NOLONGNAMES                           262144              // force no long names for 4.x modules
#define OFN_EXPLORER                              524288              // new look commdlg
#define OFN_NODEREFERENCELINKS                    1048576
#define OFN_LONGNAMES                             2097152             // force long names for 3.x modules
#define OFN_ENABLEINCLUDENOTIFY                   4194304             // send include message to callback
#define OFN_ENABLESIZING                          8388608
#define OFN_DONTADDTORECENT                       33554432
#define OFN_FORCESHOWHIDDEN                       268435456           // Show All files including System and hidden files
>>>>>>> f3b32e60

/* Common Control Constants */
#define CCS_TOP                                   1
#define CCS_NOMOVEY                               2
#define CCS_BOTTOM                                3
#define CCS_NORESIZE                              4
#define CCS_NOPARENTALIGN                         8
#define CCS_ADJUSTABLE                            32
#define CCS_NODIVIDER                             64
#define CCS_VERT                                  128
#define CCS_LEFT                                  ( CCS_VERT + CCS_TOP )
#define CCS_RIGHT                                 ( CCS_VERT + CCS_BOTTOM )
#define CCS_NOMOVEX                               ( CCS_VERT + CCS_NOMOVEY )

#define TOOLBARCLASSNAME                          "ToolbarWindow32"
#define STATUSCLASSNAME                           "msctls_statusbar32"

/* Toolbar messages */
#define TB_ADDBITMAP                              ( WIN_WM_USER + 19 )
#define TB_SAVERESTOREA                           ( WIN_WM_USER + 26 )
#define TB_SAVERESTOREW                           ( WIN_WM_USER + 76 )
#define TB_CUSTOMIZE                              ( WIN_WM_USER + 27 )
#define TB_ADDSTRINGA                             ( WIN_WM_USER + 28 )
#define TB_ADDSTRINGW                             ( WIN_WM_USER + 77 )
#define TB_GETITEMRECT                            ( WIN_WM_USER + 29 )
#define TB_BUTTONSTRUCTSIZE                       ( WIN_WM_USER + 30 )
#define TB_SETBUTTONSIZE                          ( WIN_WM_USER + 31 )
#define TB_SETBITMAPSIZE                          ( WIN_WM_USER + 32 )
#define TB_AUTOSIZE                               ( WIN_WM_USER + 33 )
#define TB_GETTOOLTIPS                            ( WIN_WM_USER + 35 )
#define TB_SETTOOLTIPS                            ( WIN_WM_USER + 36 )
#define TB_SETPARENT                              ( WIN_WM_USER + 37 )
#define TB_SETROWS                                ( WIN_WM_USER + 39 )
#define TB_GETROWS                                ( WIN_WM_USER + 40 )
#define TB_GETBITMAPFLAGS                         ( WIN_WM_USER + 41 )
#define TB_SETCMDID                               ( WIN_WM_USER + 42 )
#define TB_CHANGEBITMAP                           ( WIN_WM_USER + 43 )
#define TB_GETBITMAP                              ( WIN_WM_USER + 44 )
#define TB_GETBUTTONTEXTA                         ( WIN_WM_USER + 45 )
#define TB_GETBUTTONTEXTW                         ( WIN_WM_USER + 75 )
#define TB_REPLACEBITMAP                          ( WIN_WM_USER + 46 )
#define TB_SETINDENT                              ( WIN_WM_USER + 47 )
#define TB_SETIMAGELIST                           ( WIN_WM_USER + 48 )
#define TB_GETIMAGELIST                           ( WIN_WM_USER + 49 )
#define TB_LOADIMAGES                             ( WIN_WM_USER + 50 )
#define TB_GETRECT                                ( WIN_WM_USER + 51 )    // wParam is the Cmd instead of index
#define TB_SETHOTIMAGELIST                        ( WIN_WM_USER + 52 )
#define TB_GETHOTIMAGELIST                        ( WIN_WM_USER + 53 )
#define TB_SETDISABLEDIMAGELIST                   ( WIN_WM_USER + 54 )
#define TB_GETDISABLEDIMAGELIST                   ( WIN_WM_USER + 55 )
#define TB_SETSTYLE                               ( WIN_WM_USER + 56 )
#define TB_GETSTYLE                               ( WIN_WM_USER + 57 )
#define TB_GETBUTTONSIZE                          ( WIN_WM_USER + 58 )
#define TB_SETBUTTONWIDTH                         ( WIN_WM_USER + 59 )
#define TB_SETMAXTEXTROWS                         ( WIN_WM_USER + 60 )
#define TB_GETTEXTROWS                            ( WIN_WM_USER + 61 )

#define TB_GETBUTTONTEXT                          TB_GETBUTTONTEXTW
#define TB_SAVERESTORE                            TB_SAVERESTOREW
#define TB_ADDSTRING                              TB_ADDSTRINGW

#define TB_GETOBJECT                              ( WIN_WM_USER + 62 )    // wParam == IID, lParam void **ppv
#define TB_GETHOTITEM                             ( WIN_WM_USER + 71 )
#define TB_SETHOTITEM                             ( WIN_WM_USER + 72 )    // wParam == iHotItem
#define TB_SETANCHORHIGHLIGHT                     ( WIN_WM_USER + 73 )    // wParam == TRUE/FALSE
#define TB_GETANCHORHIGHLIGHT                     ( WIN_WM_USER + 74 )
#define TB_MAPACCELERATORA                        ( WIN_WM_USER + 78 )    // wParam == ch, lParam int * pidBtn


#define TB_GETINSERTMARK                          ( WIN_WM_USER + 79 )    // lParam == LPTBINSERTMARK
#define TB_SETINSERTMARK                          ( WIN_WM_USER + 80 )    // lParam == LPTBINSERTMARK
#define TB_INSERTMARKHITTEST                      ( WIN_WM_USER + 81 )    // wParam == LPPOINT lParam == LPTBINSERTMARK
#define TB_MOVEBUTTON                             ( WIN_WM_USER + 82 )
#define TB_GETMAXSIZE                             ( WIN_WM_USER + 83 )    // lParam == LPSIZE
#define TB_SETEXTENDEDSTYLE                       ( WIN_WM_USER + 84 )    // For TBSTYLE_EX_*
#define TB_GETEXTENDEDSTYLE                       ( WIN_WM_USER + 85 )    // For TBSTYLE_EX_*
#define TB_GETPADDING                             ( WIN_WM_USER + 86 )
#define TB_SETPADDING                             ( WIN_WM_USER + 87 )
#define TB_SETINSERTMARKCOLOR                     ( WIN_WM_USER + 88 )
#define TB_GETINSERTMARKCOLOR                     ( WIN_WM_USER + 89 )

#define TB_SETCOLORSCHEME                         CCM_SETCOLORSCHEME  // lParam is color scheme
#define TB_GETCOLORSCHEME                         CCM_GETCOLORSCHEME  // fills in COLORSCHEME pointed to by lParam

#define TB_SETUNICODEFORMAT                       CCM_SETUNICODEFORMAT
#define TB_GETUNICODEFORMAT                       CCM_GETUNICODEFORMAT

#define TB_MAPACCELERATORW                        ( WIN_WM_USER + 90 )    // wParam == ch, lParam int * pidBtn
#define TB_MAPACCELERATOR                         TB_MAPACCELERATORW

#define TBIMHT_AFTER                              1                   // TRUE = insert After iButton, otherwise before
#define TBIMHT_BACKGROUND                         2                   // TRUE iff missed buttons completely

#define TBBF_LARGE                                1

#define TBIF_IMAGE                                1
#define TBIF_TEXT                                 2
#define TBIF_STATE                                4
#define TBIF_STYLE                                8
#define TBIF_LPARAM                               16
#define TBIF_COMMAND                              32
#define TBIF_SIZE                                 64

#define TBIF_BYINDEX                              2147483648          // this specifies that the wparam in Get/SetButtonInfo is an index, not id

#define TBBUTTONINFO                              TBBUTTONINFOW
#define LPTBBUTTONINFO                            LPTBBUTTONINFOW

#define TB_GETBUTTONINFOW                         ( WIN_WM_USER + 63 )
#define TB_SETBUTTONINFOW                         ( WIN_WM_USER + 64 )
#define TB_GETBUTTONINFOA                         ( WIN_WM_USER + 65 )
#define TB_SETBUTTONINFOA                         ( WIN_WM_USER + 66 )
#define TB_GETBUTTONINFO                          TB_GETBUTTONINFOW
#define TB_SETBUTTONINFO                          TB_SETBUTTONINFOW

#define TB_INSERTBUTTONW                          ( WIN_WM_USER + 67 )
#define TB_ADDBUTTONSW                            ( WIN_WM_USER + 68 )
#define TB_ADDBUTTONSA                            ( WIN_WM_USER + 20 )
#define TB_HITTEST                                ( WIN_WM_USER + 69 )
#define TB_INSERTBUTTON                           TB_INSERTBUTTONW
#define TB_ADDBUTTONS                             TB_ADDBUTTONSW

#define TB_SETDRAWTEXTFLAGS                       ( WIN_WM_USER + 70 )
#define TB_GETSTRING                              ( WIN_WM_USER + 92 )

#define TBN_FIRST                                 -700
#define TBN_GETBUTTONINFOA                        ( TBN_FIRST - 0 )
#define TBN_BEGINDRAG                             ( TBN_FIRST - 1 )
#define TBN_ENDDRAG                               ( TBN_FIRST - 2 )
#define TBN_BEGINADJUST                           ( TBN_FIRST - 3 )
#define TBN_ENDADJUST                             ( TBN_FIRST - 4 )
#define TBN_RESET                                 ( TBN_FIRST - 5 )
#define TBN_QUERYINSERT                           ( TBN_FIRST - 6 )
#define TBN_QUERYDELETE                           ( TBN_FIRST - 7 )
#define TBN_TOOLBARCHANGE                         ( TBN_FIRST - 8 )
#define TBN_CUSTHELP                              ( TBN_FIRST - 9 )
#define TBN_DROPDOWN                              ( TBN_FIRST - 10 )
#define TBN_GETOBJECT                             ( TBN_FIRST - 12 )
#define TBN_HOTITEMCHANGE                         ( TBN_FIRST - 13 )
#define TBN_DRAGOUT                               ( TBN_FIRST - 14 )
#define TBN_DELETINGBUTTON                        ( TBN_FIRST - 15 )
#define TBN_GETDISPINFOA                          ( TBN_FIRST - 16 )
#define TBN_GETDISPINFOW                          ( TBN_FIRST - 17 )
#define TBN_GETINFOTIPA                           ( TBN_FIRST - 18 )
#define TBN_GETINFOTIPW                           ( TBN_FIRST - 19 )
#define TBN_GETBUTTONINFOW                        ( TBN_FIRST - 20 )
#define TBN_RESTORE                               ( TBN_FIRST - 21 )
#define TBN_SAVE                                  ( TBN_FIRST - 22 )
#define TBN_INITCUSTOMIZE                         ( TBN_FIRST - 23 )


/* Toolbar Control Constants */
#define TBSTATE_CHECKED                           1
#define TBSTATE_PRESSED                           2
#define TBSTATE_ENABLED                           4
#define TBSTATE_HIDDEN                            8
#define TBSTATE_INDETERMINATE                     16
#define TBSTATE_WRAP                              32
#define TBSTATE_ELLIPSES                          64
#define TBSTATE_MARKED                            128

#define TBSTYLE_BUTTON                            0
#define TBSTYLE_SEP                               1
#define TBSTYLE_CHECK                             2
#define TBSTYLE_GROUP                             4
#define TBSTYLE_CHECKGROUP                        ( TBSTYLE_GROUP + TBSTYLE_CHECK )
#define TBSTYLE_DROPDOWN                          8
#define TBSTYLE_AUTOSIZE                          16
#define TBSTYLE_NOPREFIX                          32

#define TBSTYLE_TOOLTIPS                          256
#define TBSTYLE_WRAPABLE                          512
#define TBSTYLE_ALTDRAG                           1024
#define TBSTYLE_FLAT                              2048
#define TBSTYLE_LIST                              4096
#define TBSTYLE_CUSTOMERASE                       8192
#define TBSTYLE_REGISTERDROP                      16384
#define TBSTYLE_TRANSPARENT                       32768

#define BTNS_BUTTON                               TBSTYLE_BUTTON
#define BTNS_SEP                                  TBSTYLE_SEP
#define BTNS_CHECK                                TBSTYLE_CHECK
#define BTNS_GROUP                                TBSTYLE_GROUP
#define BTNS_CHECKGROUP                           TBSTYLE_CHECKGROUP
#define BTNS_DROPDOWN                             TBSTYLE_DROPDOWN
#define BTNS_AUTOSIZE                             TBSTYLE_AUTOSIZE
#define BTNS_NOPREFIX                             TBSTYLE_NOPREFIX
#define BTNS_SHOWTEXT                             64                  // ignored unless TBSTYLE_EX_MIXEDBUTTONS is set
#define BTNS_WHOLEDROPDOWN                        128                 // draw drop-down arrow, but without split arrow section

#define TBSTYLE_EX_DRAWDDARROWS                   1
#define TBSTYLE_EX_MIXEDBUTTONS                   8
#define TBSTYLE_EX_HIDECLIPPEDBUTTONS             16                  // don't show partially obscured buttons
#define TBSTYLE_EX_DOUBLEBUFFER                   0x00000080

#define NM_FIRST                                  ( 0 -  0 )          // generic to all controls
#define NM_LAST                                   ( 0 - 99 )

#define NM_OUTOFMEMORY                            ( NM_FIRST - 1 )
#define NM_CLICK                                  ( NM_FIRST - 2 )    // uses NMCLICK struct
#define NM_DBLCLK                                 ( NM_FIRST - 3 )
#define NM_RETURN                                 ( NM_FIRST - 4 )
#define NM_RCLICK                                 ( NM_FIRST - 5 )    // uses NMCLICK struct
#define NM_RDBLCLK                                ( NM_FIRST - 6 )
#define NM_SETFOCUS                               ( NM_FIRST - 7 )
#define NM_KILLFOCUS                              ( NM_FIRST - 8 )
#define NM_CUSTOMDRAW                             ( NM_FIRST - 12 )
#define NM_HOVER                                  ( NM_FIRST - 13 )
#define NM_NCHITTEST                              ( NM_FIRST - 14 )   // uses NMMOUSE struct
#define NM_KEYDOWN                                ( NM_FIRST - 15 )   // uses NMKEY struct
#define NM_RELEASEDCAPTURE                        ( NM_FIRST - 16 )
#define NM_SETCURSOR                              ( NM_FIRST - 17 )   // uses NMMOUSE struct
#define NM_CHAR                                   ( NM_FIRST - 18 )   // uses NMCHAR struct
#define NM_TOOLTIPSCREATED                        ( NM_FIRST - 19 )   // notify of when the tooltips window is create
#define NM_LDOWN                                  ( NM_FIRST - 20 )
#define NM_RDOWN                                  ( NM_FIRST - 21 )

#define SBARS_SIZEGRIP                            256
#define SBARS_TOOLTIPS                            2048

// SCROLLBARS

#define SB_HORZ                                   0
#define SB_VERT                                   1
#define SB_CTL                                    2
#define SB_BOTH                                   3

#define SB_LINELEFT                               0
#define SB_LINERIGHT                              1
#define SB_PAGELEFT                               2
#define SB_PAGERIGHT                              3
#define SB_LEFT                                   6
#define SB_RIGHT                                  7
//
#define SB_LINEUP                                 0
#define SB_LINEDOWN                               1
#define SB_PAGEUP                                 2
#define SB_PAGEDOWN                               3
#define SB_TOP                                    6
#define SB_BOTTOM                                 7
//
#define SB_THUMBPOSITION                          4
#define SB_THUMBTRACK                             5
#define SB_ENDSCROLL                              8

#define SBS_BOTTOMALIGN                           4
#define SBS_HORZ                                  0
#define SBS_LEFTALIGN                             2
#define SBS_RIGHTALIGN                            4
#define SBS_SIZEBOX                               8
#define SBS_SIZEBOXBOTTOMRIGHTALIGN               4
#define SBS_SIZEBOXTOPLEFTALIGN                   2
#define SBS_SIZEGRIP                              16
#define SBS_TOPALIGN                              2
#define SBS_VERT                                  1


#define SB_SETTEXTA                               ( WIN_WM_USER + 1 )
#define SB_SETTEXTW                               ( WIN_WM_USER + 11 )
#define SB_GETTEXTA                               ( WIN_WM_USER + 2 )
#define SB_GETTEXTW                               ( WIN_WM_USER + 13 )
#define SB_GETTEXTLENGTHA                         ( WIN_WM_USER + 3 )
#define SB_GETTEXTLENGTHW                         ( WIN_WM_USER + 12 )

#define SB_GETTEXT                                SB_GETTEXTW
#define SB_SETTEXT                                SB_SETTEXTW
#define SB_GETTEXTLENGTH                          SB_GETTEXTLENGTHW
#define SB_SETTIPTEXT                             SB_SETTIPTEXTW
#define SB_GETTIPTEXT                             SB_GETTIPTEXTW

#define SB_SETPARTS                               ( WIN_WM_USER + 4 )
#define SB_GETPARTS                               ( WIN_WM_USER + 6 )
#define SB_GETBORDERS                             ( WIN_WM_USER + 7 )
#define SB_SETMINHEIGHT                           ( WIN_WM_USER + 8 )
#define SB_SIMPLE                                 ( WIN_WM_USER + 9 )
#define SB_GETRECT                                ( WIN_WM_USER + 10 )
#define SB_ISSIMPLE                               ( WIN_WM_USER + 14 )
#define SB_SETICON                                ( WIN_WM_USER + 15 )
#define SB_SETTIPTEXTA                            ( WIN_WM_USER + 16 )
#define SB_SETTIPTEXTW                            ( WIN_WM_USER + 17 )
#define SB_GETTIPTEXTA                            ( WIN_WM_USER + 18 )
#define SB_GETTIPTEXTW                            ( WIN_WM_USER + 19 )
#define SB_GETICON                                ( WIN_WM_USER + 20 )
#define SB_SETUNICODEFORMAT                       CCM_SETUNICODEFORMAT
#define SB_GETUNICODEFORMAT                       CCM_GETUNICODEFORMAT

#define SBT_OWNERDRAW                             0x1000
#define SBT_NOBORDERS                             0x0100
#define SBT_POPOUT                                0x0200
#define SBT_RTLREADING                            0x0400
#define SBT_NOTABPARSING                          0x0800

#define SB_SETBKCOLOR                             CCM_SETBKCOLOR      // lParam = bkColor

#define SBN_SIMPLEMODECHANGE                      ( SBN_FIRST - 0 )

#define SB_SIMPLEID                               0x00ff

/* - */

#define ILC_COLOR                                 0
#define ILC_COLOR4                                4
#define ILC_COLOR8                                8
#define ILC_COLOR16                               16
#define ILC_COLOR24                               24
#define ILC_COLOR32                               32
#define ILC_COLORDDB                              254
#define ILC_MASK                                  1
#define ILC_PALETTE                               2048

// Tab Pages

#define TCS_SCROLLOPPOSITE                        0x0001  // assumes multiline tab
#define TCS_BOTTOM                                0x0002
#define TCS_RIGHT                                 0x0002
#define TCS_MULTISELECT                           0x0004  // allow multi-select in button mode
#define TCS_FLATBUTTONS                           0x0008
#define TCS_FORCEICONLEFT                         0x0010
#define TCS_FORCELABELLEFT                        0x0020
#define TCS_HOTTRACK                              0x0040
#define TCS_VERTICAL                              0x0080
#define TCS_TABS                                  0x0000
#define TCS_BUTTONS                               0x0100
#define TCS_SINGLELINE                            0x0000
#define TCS_MULTILINE                             0x0200
#define TCS_RIGHTJUSTIFY                          0x0000
#define TCS_FIXEDWIDTH                            0x0400
#define TCS_RAGGEDRIGHT                           0x0800
#define TCS_FOCUSONBUTTONDOWN                     0x1000
#define TCS_OWNERDRAWFIXED                        0x2000
#define TCS_TOOLTIPS                              0x4000
#define TCS_FOCUSNEVER                            0x8000

// Tree View Constants

#define WC_TREEVIEWA                              "SysTreeView32"
#define WC_TREEVIEWW                              "SysTreeView32"
#define WC_TREEVIEW                               WC_TREEVIEWW

#define TVS_HASBUTTONS                            1
#define TVS_HASLINES                              2
#define TVS_LINESATROOT                           4
#define TVS_EDITLABELS                            8
#define TVS_DISABLEDRAGDROP                       16
#define TVS_SHOWSELALWAYS                         32
#define TVS_RTLREADING                            64

#define TVS_NOTOOLTIPS                            128
#define TVS_CHECKBOXES                            256
#define TVS_TRACKSELECT                           512
#define TVS_SINGLEEXPAND                          1024
#define TVS_INFOTIP                               2048
#define TVS_FULLROWSELECT                         4096
#define TVS_NOSCROLL                              8192
#define TVS_NONEVENHEIGHT                         16384
#define TVS_NOHSCROLL                             32768  // TVS_NOSCROLL overrides this

#define TVIF_TEXT                                 1
#define TVIF_IMAGE                                2
#define TVIF_PARAM                                4
#define TVIF_STATE                                8
#define TVIF_HANDLE                               16
#define TVIF_SELECTEDIMAGE                        32
#define TVIF_CHILDREN                             64
#define TVIF_INTEGRAL                             128
#define TVIS_SELECTED                             2
#define TVIS_CUT                                  4
#define TVIS_DROPHILITED                          8
#define TVIS_BOLD                                 16
#define TVIS_EXPANDED                             32
#define TVIS_EXPANDEDONCE                         64
#define TVIS_EXPANDPARTIAL                        128

#define TVIS_OVERLAYMASK                          3840
#define TVIS_STATEIMAGEMASK                       61440
#define TVIS_USERMASK                             61440

#define I_CHILDRENCALLBACK                        -1

#define LPTV_ITEMW                                LPTVITEMW
#define LPTV_ITEMA                                LPTVITEMA
#define TV_ITEMW                                  TVITEMW
#define TV_ITEMA                                  TVITEMA

#define LPTV_ITEM                                 LPTVITEM
#define TV_ITEM                                   TVITEM

#define TVITEM                                    TVITEMW
#define LPTVITEM                                  LPTVITEMW

#define TVI_ROOT                                  -0x10000
#define TVI_FIRST                                 -0x0FFFF
#define TVI_LAST                                  -0x0FFFE
#define TVI_SORT                                  -0x0FFFD

#define LPTV_INSERTSTRUCTA                        LPTVINSERTSTRUCTA
#define LPTV_INSERTSTRUCTW                        LPTVINSERTSTRUCTW
#define TV_INSERTSTRUCTA                          TVINSERTSTRUCTA
#define TV_INSERTSTRUCTW                          TVINSERTSTRUCTW

#define TV_INSERTSTRUCT                           TVINSERTSTRUCT
#define LPTV_INSERTSTRUCT                         LPTVINSERTSTRUCT

#define TVM_INSERTITEMA                           ( TV_FIRST + 0 )
#define TVM_INSERTITEMW                           ( TV_FIRST + 50 )
#define TVM_INSERTITEM                            TVM_INSERTITEMW
#define TVM_DELETEITEM                            ( TV_FIRST + 1 )
#define TVM_EXPAND                                ( TV_FIRST + 2 )

#define TVE_COLLAPSE                              1
#define TVE_EXPAND                                2
#define TVE_TOGGLE                                3
#define TVE_EXPANDPARTIAL                         16384
#define TVE_COLLAPSERESET                         32768

#define TVM_GETITEMRECT                           ( TV_FIRST + 4 )
#define TVM_GETCOUNT                              ( TV_FIRST + 5 )
#define TVM_GETINDENT                             ( TV_FIRST + 6 )
#define TVM_SETINDENT                             ( TV_FIRST + 7 )
#define TVM_GETIMAGELIST                          ( TV_FIRST + 8 )
#define TVSIL_NORMAL                              0
#define TVSIL_STATE                               2

#define TVM_SETIMAGELIST                          ( TV_FIRST + 9 )
#define TVM_GETNEXTITEM                           ( TV_FIRST + 10 )

#define TVGN_ROOT                                 0
#define TVGN_NEXT                                 1
#define TVGN_PREVIOUS                             2
#define TVGN_PARENT                               3
#define TVGN_CHILD                                4
#define TVGN_FIRSTVISIBLE                         5
#define TVGN_NEXTVISIBLE                          6
#define TVGN_PREVIOUSVISIBLE                      7
#define TVGN_DROPHILITE                           8
#define TVGN_CARET                                9
#define TVGN_LASTVISIBLE                          10

#define TVM_SELECTITEM                            ( TV_FIRST + 11 )
#define TVM_GETITEMA                              ( TV_FIRST + 12 )
#define TVM_GETITEMW                              ( TV_FIRST + 62 )

#define TVM_GETITEM                               TVM_GETITEMW

#define TVM_SETITEMA                              ( TV_FIRST + 13 )
#define TVM_SETITEMW                              ( TV_FIRST + 63 )

#define TVM_SETITEM                               TVM_SETITEMW

#define TVM_EDITLABELA                            ( TV_FIRST + 14 )
#define TVM_EDITLABELW                            ( TV_FIRST + 65 )
#define TVM_EDITLABEL                             TVM_EDITLABELW
#define TVM_GETEDITCONTROL                        ( TV_FIRST + 15 )
#define TVM_GETVISIBLECOUNT                       ( TV_FIRST + 16 )
#define TVM_HITTEST                               ( TV_FIRST + 17 )

#define LPTV_HITTESTINFO                          LPTVHITTESTINFO
#define TV_HITTESTINFO                            TVHITTESTINFO

#define TVHT_NOWHERE                              1
#define TVHT_ONITEMICON                           2
#define TVHT_ONITEMLABEL                          4
#define TVHT_ONITEM                               ( TVHT_ONITEMICON + TVHT_ONITEMLABEL + TVHT_ONITEMSTATEICON )
#define TVHT_ONITEMINDENT                         8
#define TVHT_ONITEMBUTTON                         16
#define TVHT_ONITEMRIGHT                          32
#define TVHT_ONITEMSTATEICON                      64

#define TVHT_ABOVE                                256
#define TVHT_BELOW                                512
#define TVHT_TORIGHT                              1024
#define TVHT_TOLEFT                               2048

#define TVM_CREATEDRAGIMAGE                       ( TV_FIRST + 18 )
#define TVM_SORTCHILDREN                          ( TV_FIRST + 19 )
#define TVM_ENSUREVISIBLE                         ( TV_FIRST + 20 )
#define TVM_SORTCHILDRENCB                        ( TV_FIRST + 21 )
#define TVM_ENDEDITLABELNOW                       ( TV_FIRST + 22 )
#define TVM_GETISEARCHSTRINGA                     ( TV_FIRST + 23 )
#define TVM_GETISEARCHSTRINGW                     ( TV_FIRST + 64 )
#define TVM_GETISEARCHSTRING                      TVM_GETISEARCHSTRINGW

#define TVM_SETTOOLTIPS                           ( TV_FIRST + 24 )
#define TVM_GETTOOLTIPS                           ( TV_FIRST + 25 )
#define TVM_SETINSERTMARK                         ( TV_FIRST + 26 )
#define TVM_SETUNICODEFORMAT                      CCM_SETUNICODEFORMAT
#define TVM_GETUNICODEFORMAT                      CCM_GETUNICODEFORMAT
#define TVM_SETITEMHEIGHT                         ( TV_FIRST + 27 )
#define TVM_GETITEMHEIGHT                         ( TV_FIRST + 28 )
#define TVM_SETBKCOLOR                            ( TV_FIRST + 29 )
#define TVM_SETTEXTCOLOR                          ( TV_FIRST + 30 )
#define TVM_GETBKCOLOR                            ( TV_FIRST + 31 )
#define TVM_GETTEXTCOLOR                          ( TV_FIRST + 32 )
#define TVM_SETSCROLLTIME                         ( TV_FIRST + 33 )
#define TVM_GETSCROLLTIME                         ( TV_FIRST + 34 )
#define TVM_SETINSERTMARKCOLOR                    ( TV_FIRST + 37 )
#define TVM_GETINSERTMARKCOLOR                    ( TV_FIRST + 38 )
#define TVM_GETITEMSTATE                          ( TV_FIRST + 39 )
#define TVM_SETLINECOLOR                          ( TV_FIRST + 40 )
#define TVM_GETLINECOLOR                          ( TV_FIRST + 41 )

#define LPTV_SORTCB                               LPTVSORTCB
#define TV_SORTCB                                 TVSORTCB

#define LPNM_TREEVIEWA                            LPNMTREEVIEWA
#define LPNM_TREEVIEWW                            LPNMTREEVIEWW
#define NM_TREEVIEWW                              NMTREEVIEWW
#define NM_TREEVIEWA                              NMTREEVIEWA

#define LPNM_TREEVIEW                             LPNMTREEVIEW
#define NM_TREEVIEW                               NMTREEVIEW
#define NMTREEVIEW                                NMTREEVIEWW
#define LPNMTREEVIEW                              LPNMTREEVIEWW

#define TVN_SELCHANGINGA                          ( TVN_FIRST - 1 )
#define TVN_SELCHANGINGW                          ( TVN_FIRST - 50 )
#define TVN_SELCHANGEDA                           ( TVN_FIRST - 2 )
#define TVN_SELCHANGEDW                           ( TVN_FIRST - 51 )

#define TVC_UNKNOWN                               0
#define TVC_BYMOUSE                               1
#define TVC_BYKEYBOARD                            2

#define TVN_GETDISPINFOA                          ( TVN_FIRST - 3 )
#define TVN_GETDISPINFOW                          ( TVN_FIRST - 52 )
#define TVN_SETDISPINFOA                          ( TVN_FIRST - 4 )
#define TVN_SETDISPINFOW                          ( TVN_FIRST - 53 )

#define TVIF_DI_SETITEM                           4096

#define TV_DISPINFOA                              NMTVDISPINFOA
#define TV_DISPINFOW                              NMTVDISPINFOW
#define TV_DISPINFO                               NMTVDISPINFO

#define NMTVDISPINFO                              NMTVDISPINFOW
#define LPNMTVDISPINFO                            LPNMTVDISPINFOW

#define TVN_ITEMEXPANDINGA                        ( TVN_FIRST - 5 )
#define TVN_ITEMEXPANDINGW                        ( TVN_FIRST - 54 )
#define TVN_ITEMEXPANDEDA                         ( TVN_FIRST - 6 )
#define TVN_ITEMEXPANDEDW                         ( TVN_FIRST - 55 )
#define TVN_BEGINDRAGA                            ( TVN_FIRST - 7 )
#define TVN_BEGINDRAGW                            ( TVN_FIRST - 56 )
#define TVN_BEGINRDRAGA                           ( TVN_FIRST - 8 )
#define TVN_BEGINRDRAGW                           ( TVN_FIRST - 57 )
#define TVN_DELETEITEMA                           ( TVN_FIRST - 9 )
#define TVN_DELETEITEMW                           ( TVN_FIRST - 58 )
#define TVN_BEGINLABELEDITA                       ( TVN_FIRST - 10 )
#define TVN_BEGINLABELEDITW                       ( TVN_FIRST - 59 )
#define TVN_ENDLABELEDITA                         ( TVN_FIRST - 11 )
#define TVN_ENDLABELEDITW                         ( TVN_FIRST - 60 )
#define TVN_KEYDOWN                               ( TVN_FIRST - 12 )

#define TVN_GETINFOTIPA                           ( TVN_FIRST - 13 )
#define TVN_GETINFOTIPW                           ( TVN_FIRST - 14 )
#define TVN_SINGLEEXPAND                          ( TVN_FIRST - 15 )

#define TVNRET_DEFAULT                            0
#define TVNRET_SKIPOLD                            1
#define TVNRET_SKIPNEW                            2

#define TV_KEYDOWN                                NMTVKEYDOWN

#define TVN_SELCHANGING                           TVN_SELCHANGINGW
#define TVN_SELCHANGED                            TVN_SELCHANGEDW
#define TVN_GETDISPINFO                           TVN_GETDISPINFOW
#define TVN_SETDISPINFO                           TVN_SETDISPINFOW
#define TVN_ITEMEXPANDING                         TVN_ITEMEXPANDINGW
#define TVN_ITEMEXPANDED                          TVN_ITEMEXPANDEDW
#define TVN_BEGINDRAG                             TVN_BEGINDRAGW
#define TVN_BEGINRDRAG                            TVN_BEGINRDRAGW
#define TVN_DELETEITEM                            TVN_DELETEITEMW
#define TVN_BEGINLABELEDIT                        TVN_BEGINLABELEDITW
#define TVN_ENDLABELEDIT                          TVN_ENDLABELEDITW

#define TVN_GETINFOTIP                            TVN_GETINFOTIPW
#define NMTVGETINFOTIP                            NMTVGETINFOTIPW
#define LPNMTVGETINFOTIP                          LPNMTVGETINFOTIPW

#define TVCDRF_NOIMAGES                           65536

/* - */

#define R2_BLACK                                  1   // 0
#define R2_NOTMERGEPEN                            2   // DPon
#define R2_MASKNOTPEN                             3   // DPna
#define R2_NOTCOPYPEN                             4   // PN
#define R2_MASKPENNOT                             5   // PDna
#define R2_NOT                                    6   // Dn
#define R2_XORPEN                                 7   // DPx
#define R2_NOTMASKPEN                             8   // DPan
#define R2_MASKPEN                                9   // DPa
#define R2_NOTXORPEN                              10  // DPxn
#define R2_NOP                                    11  // D
#define R2_MERGENOTPEN                            12  // DPno
#define R2_COPYPEN                                13  // P
#define R2_MERGEPENNOT                            14  // PDno
#define R2_MERGEPEN                               15  // DPo
#define R2_WHITE                                  16  // 1
#define R2_LAST                                   16

<<<<<<< HEAD
/* - */

=======
>>>>>>> f3b32e60
#define TOOLTIPS_CLASS                            "tooltips_class32"

#define TTS_ALWAYSTIP                             0x01
#define TTS_NOPREFIX                              0x02
#define TTS_NOANIMATE                             0x10
#define TTS_NOFADE                                0x20
#define TTS_BALLOON                               0x40

#define TTF_IDISHWND                              0x0001

#define TTF_CENTERTIP                             0x0002
#define TTF_RTLREADING                            0x0004
#define TTF_SUBCLASS                              0x0010
#define TTF_TRACK                                 0x0020
#define TTF_ABSOLUTE                              0x0080
#define TTF_TRANSPARENT                           0x0100
#define TTF_DI_SETITEM                            0x8000       // valid only on the TTN_NEEDTEXT callback

#define TTDT_AUTOMATIC                            0
#define TTDT_RESHOW                               1
#define TTDT_AUTOPOP                              2
#define TTDT_INITIAL                              3

#define TTI_NONE                                  0
#define TTI_INFO                                  1
#define TTI_WARNING                               2
#define TTI_ERROR                                 3

#define TTM_ACTIVATE                              ( WIN_WM_USER + 1 )
#define TTM_SETDELAYTIME                          ( WIN_WM_USER + 3 )
#define TTM_ADDTOOLA                              ( WIN_WM_USER + 4 )
#define TTM_ADDTOOLW                              ( WIN_WM_USER + 50 )
#define TTM_DELTOOLA                              ( WIN_WM_USER + 5 )
#define TTM_DELTOOLW                              ( WIN_WM_USER + 51 )
#define TTM_NEWTOOLRECTA                          ( WIN_WM_USER + 6 )
#define TTM_NEWTOOLRECTW                          ( WIN_WM_USER + 52 )
#define TTM_RELAYEVENT                            ( WIN_WM_USER + 7 )

#define TTM_GETTOOLINFOA                          ( WIN_WM_USER + 8 )
#define TTM_GETTOOLINFOW                          ( WIN_WM_USER + 53 )

#define TTM_SETTOOLINFOA                          ( WIN_WM_USER + 9 )
#define TTM_SETTOOLINFOW                          ( WIN_WM_USER + 54 )

#define TTM_HITTESTA                              ( WIN_WM_USER + 10 )
#define TTM_HITTESTW                              ( WIN_WM_USER + 55 )
#define TTM_GETTEXTA                              ( WIN_WM_USER + 11 )
#define TTM_GETTEXTW                              ( WIN_WM_USER + 56 )
#define TTM_UPDATETIPTEXTA                        ( WIN_WM_USER + 12 )
#define TTM_UPDATETIPTEXTW                        ( WIN_WM_USER + 57 )
#define TTM_GETTOOLCOUNT                          ( WIN_WM_USER + 13 )
#define TTM_ENUMTOOLSA                            ( WIN_WM_USER + 14 )
#define TTM_ENUMTOOLSW                            ( WIN_WM_USER + 58 )
#define TTM_GETCURRENTTOOLA                       ( WIN_WM_USER + 15 )
#define TTM_GETCURRENTTOOLW                       ( WIN_WM_USER + 59 )
#define TTM_WINDOWFROMPOINT                       ( WIN_WM_USER + 16 )
#define TTM_TRACKACTIVATE                         ( WIN_WM_USER + 17 )  // wParam = TRUE/FALSE start end  lparam = LPTOOLINFO
#define TTM_TRACKPOSITION                         ( WIN_WM_USER + 18 )  // lParam = dwPos
#define TTM_SETTIPBKCOLOR                         ( WIN_WM_USER + 19 )
#define TTM_SETTIPTEXTCOLOR                       ( WIN_WM_USER + 20 )
#define TTM_GETDELAYTIME                          ( WIN_WM_USER + 21 )
#define TTM_GETTIPBKCOLOR                         ( WIN_WM_USER + 22 )
#define TTM_GETTIPTEXTCOLOR                       ( WIN_WM_USER + 23 )
#define TTM_SETMAXTIPWIDTH                        ( WIN_WM_USER + 24 )
#define TTM_GETMAXTIPWIDTH                        ( WIN_WM_USER + 25 )
#define TTM_SETMARGIN                             ( WIN_WM_USER + 26 )  // lParam = lprc
#define TTM_GETMARGIN                             ( WIN_WM_USER + 27 )  // lParam = lprc
#define TTM_POP                                   ( WIN_WM_USER + 28 )
#define TTM_UPDATE                                ( WIN_WM_USER + 29 )
#define TTM_GETBUBBLESIZE                         ( WIN_WM_USER + 30 )
#define TTM_ADJUSTRECT                            ( WIN_WM_USER + 31 )
#define TTM_SETTITLEA                             ( WIN_WM_USER + 32 )  // wParam = TTI_*, lParam = char* szTitle
#define TTM_SETTITLEW                             ( WIN_WM_USER + 33 )  // wParam = TTI_*, lParam = wchar* szTitle

#define TTM_ADDTOOL                               TTM_ADDTOOLW
#define TTM_DELTOOL                               TTM_DELTOOLW
#define TTM_NEWTOOLRECT                           TTM_NEWTOOLRECTW
#define TTM_GETTOOLINFO                           TTM_GETTOOLINFOW
#define TTM_SETTOOLINFO                           TTM_SETTOOLINFOW
#define TTM_HITTEST                               TTM_HITTESTW
#define TTM_GETTEXT                               TTM_GETTEXTW
#define TTM_UPDATETIPTEXT                         TTM_UPDATETIPTEXTW
#define TTM_ENUMTOOLS                             TTM_ENUMTOOLSW
#define TTM_GETCURRENTTOOL                        TTM_GETCURRENTTOOLW
#define TTM_SETTITLE                              TTM_SETTITLEW

<<<<<<< HEAD
/* - */

=======
>>>>>>> f3b32e60
#define CW_USEDEFAULT                             0x80000000

/* - */

#define PBM_SETRANGE                              ( WIN_WM_USER + 1 )
#define PBM_SETPOS                                ( WIN_WM_USER + 2 )
#define PBM_DELTAPOS                              ( WIN_WM_USER + 3 )
#define PBM_SETSTEP                               ( WIN_WM_USER + 4 )
#define PBM_STEPIT                                ( WIN_WM_USER + 5 )
#define PBM_SETRANGE32                            1030
#define PBM_GETRANGE                              1031
#define PBM_GETPOS                                1032
#define PBM_SETBARCOLOR                           1033
#define PBM_SETBKCOLOR                            CCM_SETBKCOLOR

#define PBS_SMOOTH                                1
#define PBS_VERTICAL                              4

#define DRIVERVERSION                             0     // Device driver version
#define TECHNOLOGY                                2     // Device classification
#define HORZSIZE                                  4     // Horizontal size in millimeters
#define VERTSIZE                                  6     // Vertical size in millimeters
#define HORZRES                                   8     // Horizontal width in pixels
#define VERTRES                                   10    // Vertical height in pixels
#define BITSPIXEL                                 12    // Number of bits per pixel
#define PLANES                                    14    // Number of planes
#define NUMBRUSHES                                16    // Number of brushes the device has
#define NUMPENS                                   18    // Number of pens the device has
#define NUMMARKERS                                20    // Number of markers the device has
#define NUMFONTS                                  22    // Number of fonts the device has
#define NUMCOLORS                                 24    // Number of colors the device supports
#define PDEVICESIZE                               26    // Size required for device descriptor
#define CURVECAPS                                 28    // Curve capabilities
#define LINECAPS                                  30    // Line capabilities
#define POLYGONALCAPS                             32    // Polygonal capabilities
#define TEXTCAPS                                  34    // Text capabilities
#define CLIPCAPS                                  36    // Clipping capabilities
#define RASTERCAPS                                38    // Bitblt capabilities
#define ASPECTX                                   40    // Length of the X leg
#define ASPECTY                                   42    // Length of the Y leg
#define ASPECTXY                                  44    // Length of the hypotenuse

#define LOGPIXELSX                                88    // Logical pixels/inch in X
#define LOGPIXELSY                                90    // Logical pixels/inch in Y

#define SIZEPALETTE                               104    // Number of entries in physical palette
#define NUMRESERVED                               106    // Number of reserved entries in palette
#define COLORRES                                  108    // Actual color resolution

#define OUT_DEFAULT_PRECIS                        0
#define OUT_STRING_PRECIS                         1
#define OUT_CHARACTER_PRECIS                      2
#define OUT_STROKE_PRECIS                         3
#define OUT_TT_PRECIS                             4
#define OUT_DEVICE_PRECIS                         5
#define OUT_RASTER_PRECIS                         6
#define OUT_TT_ONLY_PRECIS                        7
#define OUT_OUTLINE_PRECIS                        8
#define OUT_SCREEN_OUTLINE_PRECIS                 9
#define OUT_PS_ONLY_PRECIS                        10

#define CLIP_DEFAULT_PRECIS                       0
#define CLIP_CHARACTER_PRECIS                     1
#define CLIP_STROKE_PRECIS                        2
#define CLIP_MASK                                 15

#define DEFAULT_PITCH                             0
#define FIXED_PITCH                               1
#define VARIABLE_PITCH                            2

#define MONO_FONT                                 8

#define MM_TEXT                                   1
#define MM_LOMETRIC                               2
#define MM_HIMETRIC                               3
#define MM_LOENGLISH                              4
#define MM_HIENGLISH                              5
#define MM_TWIPS                                  6
#define MM_ISOTROPIC                              7
#define MM_ANISOTROPIC                            8

#define MM_MIN                                    MM_TEXT
#define MM_MAX                                    MM_ANISOTROPIC
#define MM_MAX_FIXEDSCALE                         MM_TWIPS

#define TRANSPARENT                               1
#define OPAQUE                                    2
#define BKMODE_LAST                               2

#define TA_NOUPDATECP                             0
#define TA_UPDATECP                               1

#define TA_LEFT                                   0
#define TA_RIGHT                                  2
#define TA_CENTER                                 6

#define TA_TOP                                    0
#define TA_BOTTOM                                 8
#define TA_BASELINE                               24
#define TA_RTLREADING                             256
#define TA_MASK                                   (TA_BASELINE+TA_CENTER+TA_UPDATECP+TA_RTLREADING)
#define VTA_BASELINE                              TA_BASELINE
#define VTA_LEFT                                  TA_BOTTOM
#define VTA_RIGHT                                 TA_TOP
#define VTA_CENTER                                TA_CENTER
#define VTA_BOTTOM                                TA_RIGHT
#define VTA_TOP                                   TA_LEFT

#define ETO_OPAQUE                                2
#define ETO_CLIPPED                               4
#define ETO_GLYPH_INDEX                           16
#define ETO_RTLREADING                            128
#define ETO_NUMERICSLOCAL                         1024
#define ETO_NUMERICSLATIN                         2048
#define ETO_IGNORELANGUAGE                        4096
#define ETO_PDY                                   8192
#define ASPECT_FILTERING                          1

#define LR_DEFAULTCOLOR                           0
#define LR_MONOCHROME                             1
#define LR_COLOR                                  2
#define LR_COPYRETURNORG                          4
#define LR_COPYDELETEORG                          8
#define LR_LOADFROMFILE                           16
#define LR_LOADTRANSPARENT                        32
#define LR_DEFAULTSIZE                            64
#define LR_VGACOLOR                               128
#define LR_LOADMAP3DCOLORS                        4096
#define LR_CREATEDIBSECTION                       8192
#define LR_COPYFROMRESOURCE                       16384
#define LR_SHARED                                 32768

#define CTLCOLOR_MSGBOX                           0
#define CTLCOLOR_EDIT                             1
#define CTLCOLOR_LISTBOX                          2
#define CTLCOLOR_BTN                              3
#define CTLCOLOR_DLG                              4
#define CTLCOLOR_SCROLLBAR                        5
#define CTLCOLOR_STATIC                           6
#define CTLCOLOR_MAX                              7

#define COLOR_SCROLLBAR                           0
#define COLOR_BACKGROUND                          1
#define COLOR_ACTIVECAPTION                       2
#define COLOR_INACTIVECAPTION                     3
#define COLOR_MENU                                4
#define COLOR_WINDOW                              5
#define COLOR_WINDOWFRAME                         6
#define COLOR_MENUTEXT                            7
#define COLOR_WINDOWTEXT                          8
#define COLOR_CAPTIONTEXT                         9
#define COLOR_ACTIVEBORDER                        10
#define COLOR_INACTIVEBORDER                      11
#define COLOR_APPWORKSPACE                        12
#define COLOR_HIGHLIGHT                           13
#define COLOR_HIGHLIGHTTEXT                       14
#define COLOR_BTNFACE                             15
#define COLOR_BTNSHADOW                           16
#define COLOR_GRAYTEXT                            17
#define COLOR_BTNTEXT                             18
#define COLOR_INACTIVECAPTIONTEXT                 19
#define COLOR_BTNHIGHLIGHT                        20

#define COLOR_3DDKSHADOW                          21
#define COLOR_3DLIGHT                             22
#define COLOR_INFOTEXT                            23
#define COLOR_INFOBK                              24
#define COLOR_HOTLIGHT                            26
#define COLOR_GRADIENTACTIVECAPTION               27
#define COLOR_GRADIENTINACTIVECAPTION             28

#define COLOR_DESKTOP                             COLOR_BACKGROUND
#define COLOR_3DFACE                              COLOR_BTNFACE
#define COLOR_3DSHADOW                            COLOR_BTNSHADOW
#define COLOR_3DHIGHLIGHT                         COLOR_BTNHIGHLIGHT
#define COLOR_3DHILIGHT                           COLOR_BTNHIGHLIGHT
#define COLOR_BTNHILIGHT                          COLOR_BTNHIGHLIGHT

#define RBS_TOOLTIPS                              256
#define RBS_VARHEIGHT                             512
#define RBS_BANDBORDERS                           1024
#define RBS_FIXEDORDER                            2048
#define RBS_REGISTERDROP                          4096
#define RBS_AUTOSIZE                              8192
#define RBS_VERTICALGRIPPER                       16384  // this always has the vertical gripper (default for horizontal mode)
#define RBS_DBLCLKTOGGLE                          32768

#define RBBS_BREAK                                1  // break to new line
#define RBBS_FIXEDSIZE                            2  // band can't be sized
#define RBBS_CHILDEDGE                            4  // edge around top & bottom of child window
#define RBBS_HIDDEN                               8  // don't show
#define RBBS_NOVERT                               16  // don't show when vertical
#define RBBS_FIXEDBMP                             32  // bitmap doesn't move during band resize
#define RBBS_VARIABLEHEIGHT                       64  // allow autosizing of this child vertically
#define RBBS_GRIPPERALWAYS                        128  // always show the gripper
#define RBBS_NOGRIPPER                            256  // never show the gripper
#define RBBS_USECHEVRON                           512  // display drop-down button for this band if it's sized smaller than ideal width
#define RBBS_HIDETITLE                            1024  // keep band title hidden

#define RBBIM_STYLE                               1
#define RBBIM_COLORS                              2
#define RBBIM_TEXT                                4
#define RBBIM_IMAGE                               8
#define RBBIM_CHILD                               16
#define RBBIM_CHILDSIZE                           32
#define RBBIM_SIZE                                64
#define RBBIM_BACKGROUND                          128
#define RBBIM_ID                                  256
#define RBBIM_IDEALSIZE                           512
#define RBBIM_LPARAM                              1024
#define RBBIM_HEADERSIZE                          2048  // control the size of the header

#define DMRES_DRAFT                               (-1)
#define DMRES_LOW                                 (-2)
#define DMRES_MEDIUM                              (-3)
#define DMRES_HIGH                                (-4)

#define DMCOLOR_MONOCHROME                        1
#define DMCOLOR_COLOR                             2

#define DMDUP_SIMPLEX                             1
#define DMDUP_VERTICAL                            2
#define DMDUP_HORIZONTAL                          3

#define DMTT_BITMAP                               1       // print TT fonts as graphics
#define DMTT_DOWNLOAD                             2       // download TT fonts as soft fonts
#define DMTT_SUBDEV                               3       // substitute device fonts for TT fonts
#define DMTT_DOWNLOAD_OUTLINE                     4 // download TT fonts as outline soft fonts

#define DMCOLLATE_FALSE                           0
#define DMCOLLATE_TRUE                            1

#define DM_GRAYSCALE                              0x00000001 /* This flag is no longer valid */
#define DM_INTERLACED                             0x00000002 /* This flag is no longer valid */
#define DMDISPLAYFLAGS_TEXTMODE                   4

#define DMNUP_SYSTEM                              1
#define DMNUP_ONEUP                               2

#define DMICMMETHOD_NONE                          1   // ICM disabled
#define DMICMMETHOD_SYSTEM                        2   // ICM handled by system
#define DMICMMETHOD_DRIVER                        3   // ICM handled by driver
#define DMICMMETHOD_DEVICE                        4   // ICM handled by device

#define DMICMMETHOD_USER                          256   // Device-specific methods start here

#define DMICM_SATURATE                            1   // Maximize color saturation
#define DMICM_CONTRAST                            2   // Maximize color contrast
#define DMICM_COLORIMETRIC                        3   // Use specific color metric
#define DMICM_ABS_COLORIMETRIC                    4   // Use specific color metric

#define DMICM_USER                                256   // Device-specific intents start here

#define PHYSICALWIDTH                             110 // Physical Width in device units
#define PHYSICALHEIGHT                            111 // Physical Height in device units
#define PHYSICALOFFSETX                           112 // Physical Printable Area x margin
#define PHYSICALOFFSETY                           113 // Physical Printable Area y margin
#define SCALINGFACTORX                            114 // Scaling factor x
#define SCALINGFACTORY                            115 // Scaling factor y

#define SRCCOPY                                   13369376   // dest = source
#define SRCPAINT                                  15597702   // dest = source OR dest
#define SRCAND                                    8913094    // dest = source AND dest
#define SRCINVERT                                 6684742    // dest = source XOR dest
#define SRCERASE                                  4457256    // dest = source AND (NOT dest )
#define NOTSRCCOPY                                3342344    // dest = (NOT source)
#define NOTSRCERASE                               1114278    // dest = (NOT src) AND (NOT dest)
#define MERGECOPY                                 12583114   // dest = (source AND pattern)
#define MERGEPAINT                                12255782   // dest = (NOT source) OR dest
#define PATCOPY                                   15728673   // dest = pattern
#define PATPAINT                                  16452105   // dest = DPSnoo
#define PATINVERT                                 5898313    // dest = pattern XOR dest
#define DSTINVERT                                 5570569    // dest = (NOT dest)
#define BLACKNESS                                 66         // dest = BLACK
#define WHITENESS                                 16711778   // dest = WHITE
#define NOMIRRORBITMAP                            2147483648 // Do not Mirror the bitmap in this call
#define CAPTUREBLT                                1073741824 // Include layered windows

#define GDI_ERROR                                 ( 4294967295)
#define HGDI_ERROR                                ( 4294967295)

#define CS_VREDRAW                                1
#define CS_HREDRAW                                2
#define CS_DBLCLKS                                8
#define CS_OWNDC                                  32
#define CS_CLASSDC                                64
#define CS_PARENTDC                               128
#define CS_NOCLOSE                                512
#define CS_SAVEBITS                               2048
#define CS_BYTEALIGNCLIENT                        4096
#define CS_BYTEALIGNWINDOW                        8192
#define CS_GLOBALCLASS                            16384

#define CF_TEXT                                   1
#define CF_BITMAP                                 2
#define CF_METAFILEPICT                           3
#define CF_SYLK                                   4
#define CF_DIF                                    5
#define CF_TIFF                                   6
#define CF_OEMTEXT                                7
#define CF_DIB                                    8
#define CF_PALETTE                                9
#define CF_PENDATA                                10
#define CF_RIFF                                   11
#define CF_WAVE                                   12
#define CF_UNICODETEXT                            13
#define CF_ENHMETAFILE                            14

#define IDC_ARROW                                 32512
#define IDC_IBEAM                                 32513
#define IDC_WAIT                                  32514
#define IDC_CROSS                                 32515
#define IDC_UPARROW                               32516

#define IDC_SIZENWSE                              32642
#define IDC_SIZENESW                              32643
#define IDC_SIZEWE                                32644
#define IDC_SIZENS                                32645
#define IDC_SIZEALL                               32646
#define IDC_NO                                    32648
#define IDC_HAND                                  32649
#define IDC_APPSTARTING                           32650
#define IDC_HELP                                  32651

#define ICC_LISTVIEW_CLASSES                      1      // listview, header
#define ICC_TREEVIEW_CLASSES                      2      // treeview, tooltips
#define ICC_BAR_CLASSES                           4      // toolbar, statusbar, trackbar, tooltips
#define ICC_TAB_CLASSES                           8      // tab, tooltips
#define ICC_UPDOWN_CLASS                          16     // updown
#define ICC_PROGRESS_CLASS                        32     // progress
#define ICC_HOTKEY_CLASS                          64     // hotkey
#define ICC_ANIMATE_CLASS                         128    // animate
#define ICC_WIN95_CLASSES                         255
#define ICC_DATE_CLASSES                          256    // month picker, date picker, time picker, updown
#define ICC_USEREX_CLASSES                        512    // comboex
#define ICC_COOL_CLASSES                          1024   // rebar (coolbar) control
#define ICC_INTERNET_CLASSES                      2048
#define ICC_PAGESCROLLER_CLASS                    4096   // page scroller
#define ICC_NATIVEFNTCTL_CLASS                    8192   // native font control

#define HINST_COMMCTRL                            ((HINSTANCE)-1)
#define IDB_STD_SMALL_COLOR                       0
#define IDB_STD_LARGE_COLOR                       1
#define IDB_VIEW_SMALL_COLOR                      4
#define IDB_VIEW_LARGE_COLOR                      5
#define IDB_HIST_SMALL_COLOR                      8
#define IDB_HIST_LARGE_COLOR                      9

#define TB_ENABLEBUTTON                           (WM_USER + 1)
#define TB_CHECKBUTTON                            (WM_USER + 2)
#define TB_PRESSBUTTON                            (WM_USER + 3)
#define TB_HIDEBUTTON                             (WM_USER + 4)
#define TB_INDETERMINATE                          (WM_USER + 5)
#define TB_MARKBUTTON                             (WM_USER + 6)
#define TB_ISBUTTONENABLED                        (WM_USER + 9)
#define TB_ISBUTTONCHECKED                        (WM_USER + 10)
#define TB_ISBUTTONPRESSED                        (WM_USER + 11)
#define TB_ISBUTTONHIDDEN                         (WM_USER + 12)
#define TB_ISBUTTONINDETERMINATE                  (WM_USER + 13)
#define TB_ISBUTTONHIGHLIGHTED                    (WM_USER + 14)
#define TB_SETSTATE                               (WM_USER + 17)
#define TB_GETSTATE                               (WM_USER + 18)


#define REBARCLASSNAME                            "ReBarWindow32"

#define RBIM_IMAGELIST                            1
#ifdef UNICODE
  #define REBARBANDINFO                           REBARBANDINFOW
  #define LPREBARBANDINFO                         LPREBARBANDINFOW
  #define LPCREBARBANDINFO                        LPCREBARBANDINFOW
  #define REBARBANDINFO_V3_SIZE                   REBARBANDINFOW_V3_SIZE
#else
  #define REBARBANDINFO                           REBARBANDINFOA
  #define LPREBARBANDINFO                         LPREBARBANDINFOA
  #define LPCREBARBANDINFO                        LPCREBARBANDINFOA
  #define REBARBANDINFO_V3_SIZE                   REBARBANDINFOA_V3_SIZE
#endif

#ifdef UNICODE
  #define RB_INSERTBAND                           RB_INSERTBANDW
  #define RB_SETBANDINFO                          RB_SETBANDINFOW
#else
  #define RB_INSERTBAND                           RB_INSERTBANDA
  #define RB_SETBANDINFO                          RB_SETBANDINFOA
#endif

#define RB_INSERTBANDA                            (WM_USER +  1)
#define RB_DELETEBAND                             (WM_USER +  2)
#define RB_GETBARINFO                             (WM_USER +  3)
#define RB_SETBARINFO                             (WM_USER +  4)
#define RB_SETBANDINFOA                           (WM_USER +  6)
#define RB_SETPARENT                              (WM_USER +  7)
#define RB_HITTEST                                (WM_USER +  8)
#define RB_GETRECT                                (WM_USER +  9)
#define RB_INSERTBANDW                            (WM_USER +  10)
#define RB_SETBANDINFOW                           (WM_USER +  11)
#define RB_GETBANDCOUNT                           (WM_USER +  12)
#define RB_GETROWCOUNT                            (WM_USER +  13)
#define RB_GETROWHEIGHT                           (WM_USER +  14)
#define RB_IDTOINDEX                              (WM_USER +  16) // wParam == id
#define RB_GETTOOLTIPS                            (WM_USER +  17)
#define RB_SETTOOLTIPS                            (WM_USER +  18)
#define RB_SETBKCOLOR                             (WM_USER +  19) // sets the default BK color
#define RB_GETBKCOLOR                             (WM_USER +  20) // defaults to CLR_NONE
#define RB_SETTEXTCOLOR                           (WM_USER +  21)
#define RB_GETTEXTCOLOR                           (WM_USER +  22) // defaults to 0x00000000
#define RB_SIZETORECT                             (WM_USER +  23) // resize the rebar/break bands and such to this rect (lparam)

#define TCN_FIRST                                 (0-550)       // tab control
#define TCN_LAST                                  (0-580)

#define TCN_SELCHANGE                             (TCN_FIRST - 1)
#define TCN_SELCHANGING                           (TCN_FIRST - 2)
#define TCN_GETOBJECT                             (TCN_FIRST - 3)
#define TCN_FOCUSCHANGE                           (TCN_FIRST - 4)

#define GW_HWNDFIRST                              0
#define GW_HWNDLAST                               1
#define GW_HWNDNEXT                               2
#define GW_HWNDPREV                               3
#define GW_OWNER                                  4
#define GW_CHILD                                  5
#define GW_MAX                                    5

#define SPI_GETBEEP                               1
#define SPI_SETBEEP                               2
#define SPI_GETMOUSE                              3
#define SPI_SETMOUSE                              4
#define SPI_GETBORDER                             5
#define SPI_SETBORDER                             6
#define SPI_GETKEYBOARDSPEED                      10
#define SPI_SETKEYBOARDSPEED                      11
#define SPI_LANGDRIVER                            12
#define SPI_ICONHORIZONTALSPACING                 13
#define SPI_GETSCREENSAVETIMEOUT                  14
#define SPI_SETSCREENSAVETIMEOUT                  15
#define SPI_GETSCREENSAVEACTIVE                   16
#define SPI_SETSCREENSAVEACTIVE                   17
#define SPI_GETGRIDGRANULARITY                    18
#define SPI_SETGRIDGRANULARITY                    19
#define SPI_SETDESKWALLPAPER                      20
#define SPI_SETDESKPATTERN                        21
#define SPI_GETKEYBOARDDELAY                      22
#define SPI_SETKEYBOARDDELAY                      23
#define SPI_ICONVERTICALSPACING                   24
#define SPI_GETICONTITLEWRAP                      25
#define SPI_SETICONTITLEWRAP                      26
#define SPI_GETMENUDROPALIGNMENT                  27
#define SPI_SETMENUDROPALIGNMENT                  28
#define SPI_SETDOUBLECLKWIDTH                     29
#define SPI_SETDOUBLECLKHEIGHT                    30
#define SPI_GETICONTITLELOGFONT                   31
#define SPI_SETDOUBLECLICKTIME                    32
#define SPI_SETMOUSEBUTTONSWAP                    33
#define SPI_SETICONTITLELOGFONT                   34
#define SPI_GETFASTTASKSWITCH                     35
#define SPI_SETFASTTASKSWITCH                     36
#define SPI_SETDRAGFULLWINDOWS                    37
#define SPI_GETDRAGFULLWINDOWS                    38
#define SPI_GETNONCLIENTMETRICS                   41
#define SPI_SETNONCLIENTMETRICS                   42
#define SPI_GETMINIMIZEDMETRICS                   43
#define SPI_SETMINIMIZEDMETRICS                   44
#define SPI_GETICONMETRICS                        45
#define SPI_SETICONMETRICS                        46
#define SPI_SETWORKAREA                           47
#define SPI_GETWORKAREA                           48
#define SPI_SETPENWINDOWS                         49

#define SPI_GETHIGHCONTRAST                       66
#define SPI_SETHIGHCONTRAST                       67
#define SPI_GETKEYBOARDPREF                       68
#define SPI_SETKEYBOARDPREF                       69
#define SPI_GETSCREENREADER                       70
#define SPI_SETSCREENREADER                       71
#define SPI_GETANIMATION                          72
#define SPI_SETANIMATION                          73
#define SPI_GETFONTSMOOTHING                      74
#define SPI_SETFONTSMOOTHING                      75
#define SPI_SETDRAGWIDTH                          76
#define SPI_SETDRAGHEIGHT                         77
#define SPI_SETHANDHELD                           78
#define SPI_GETLOWPOWERTIMEOUT                    79
#define SPI_GETPOWEROFFTIMEOUT                    80
#define SPI_SETLOWPOWERTIMEOUT                    81
#define SPI_SETPOWEROFFTIMEOUT                    82
#define SPI_GETLOWPOWERACTIVE                     83
#define SPI_GETPOWEROFFACTIVE                     84
#define SPI_SETLOWPOWERACTIVE                     85
#define SPI_SETPOWEROFFACTIVE                     86
#define SPI_SETCURSORS                            87
#define SPI_SETICONS                              88
#define SPI_GETDEFAULTINPUTLANG                   89
#define SPI_SETDEFAULTINPUTLANG                   90
#define SPI_SETLANGTOGGLE                         91
#define SPI_GETWINDOWSEXTENSION                   92
#define SPI_SETMOUSETRAILS                        93
#define SPI_GETMOUSETRAILS                        94
#define SPI_SETSCREENSAVERRUNNING                 97
#define SPI_SCREENSAVERRUNNING                    SPI_SETSCREENSAVERRUNNING
#define SPI_GETFILTERKEYS                         50
#define SPI_SETFILTERKEYS                         51
#define SPI_GETTOGGLEKEYS                         52
#define SPI_SETTOGGLEKEYS                         53
#define SPI_GETMOUSEKEYS                          54
#define SPI_SETMOUSEKEYS                          55
#define SPI_GETSHOWSOUNDS                         56
#define SPI_SETSHOWSOUNDS                         57
#define SPI_GETSTICKYKEYS                         58
#define SPI_SETSTICKYKEYS                         59
#define SPI_GETACCESSTIMEOUT                      60
#define SPI_SETACCESSTIMEOUT                      61
#define SPI_GETSERIALKEYS                         62
#define SPI_SETSERIALKEYS                         63
#define SPI_GETSOUNDSENTRY                        64
#define SPI_SETSOUNDSENTRY                        65
#define SPI_GETSNAPTODEFBUTTON                    95
#define SPI_SETSNAPTODEFBUTTON                    96
#define SPI_GETMOUSEHOVERWIDTH                    98
#define SPI_SETMOUSEHOVERWIDTH                    99
#define SPI_GETMOUSEHOVERHEIGHT                   100
#define SPI_SETMOUSEHOVERHEIGHT                   101
#define SPI_GETMOUSEHOVERTIME                     102
#define SPI_SETMOUSEHOVERTIME                     103
#define SPI_GETWHEELSCROLLLINES                   104
#define SPI_SETWHEELSCROLLLINES                   105
#define SPI_GETMENUSHOWDELAY                      106
#define SPI_SETMENUSHOWDELAY                      107


#define SPI_GETSHOWIMEUI                          110
#define SPI_SETSHOWIMEUI                          111
#define SPI_GETMOUSESPEED                         112
#define SPI_SETMOUSESPEED                         113
#define SPI_GETSCREENSAVERRUNNING                 114
#define SPI_GETDESKWALLPAPER                      115

#define SPI_GETACTIVEWINDOWTRACKING               4096
#define SPI_SETACTIVEWINDOWTRACKING               4097
#define SPI_GETMENUANIMATION                      4098
#define SPI_SETMENUANIMATION                      4099
#define SPI_GETCOMBOBOXANIMATION                  4100
#define SPI_SETCOMBOBOXANIMATION                  4101
#define SPI_GETLISTBOXSMOOTHSCROLLING             4102
#define SPI_SETLISTBOXSMOOTHSCROLLING             4103
#define SPI_GETGRADIENTCAPTIONS                   4104
#define SPI_SETGRADIENTCAPTIONS                   4105
#define SPI_GETKEYBOARDCUES                       4106
#define SPI_SETKEYBOARDCUES                       4107
#define SPI_GETMENUUNDERLINES                     SPI_GETKEYBOARDCUES
#define SPI_SETMENUUNDERLINES                     SPI_SETKEYBOARDCUES
#define SPI_GETACTIVEWNDTRKZORDER                 4108
#define SPI_SETACTIVEWNDTRKZORDER                 4109
#define SPI_GETHOTTRACKING                        4110
#define SPI_SETHOTTRACKING                        4111
#define SPI_GETMENUFADE                           4114
#define SPI_SETMENUFADE                           4115
#define SPI_GETSELECTIONFADE                      4116
#define SPI_SETSELECTIONFADE                      4117
#define SPI_GETTOOLTIPANIMATION                   4118
#define SPI_SETTOOLTIPANIMATION                   4119
#define SPI_GETTOOLTIPFADE                        4120
#define SPI_SETTOOLTIPFADE                        4121
#define SPI_GETCURSORSHADOW                       4122
#define SPI_SETCURSORSHADOW                       4123

#define SPI_GETUIEFFECTS                          4158
#define SPI_SETUIEFFECTS                          4159

#define SPI_GETFOREGROUNDLOCKTIMEOUT              8192
#define SPI_SETFOREGROUNDLOCKTIMEOUT              8193
#define SPI_GETACTIVEWNDTRKTIMEOUT                8194
#define SPI_SETACTIVEWNDTRKTIMEOUT                8195
#define SPI_GETFOREGROUNDFLASHCOUNT               8196
#define SPI_SETFOREGROUNDFLASHCOUNT               8197
#define SPI_GETCARETWIDTH                         8198
#define SPI_SETCARETWIDTH                         8199

#define SPIF_UPDATEINIFILE                        1
#define SPIF_SENDWININICHANGE                     2
#define SPIF_SENDCHANGE                           SPIF_SENDWININICHANGE

#define SM_CXSCREEN                               0
#define SM_CYSCREEN                               1
#define SM_CXVSCROLL                              2
#define SM_CYHSCROLL                              3
#define SM_CYCAPTION                              4
#define SM_CXBORDER                               5
#define SM_CYBORDER                               6
#define SM_CXDLGFRAME                             7
#define SM_CYDLGFRAME                             8
#define SM_CYVTHUMB                               9
#define SM_CXHTHUMB                               10
#define SM_CXICON                                 11
#define SM_CYICON                                 12
#define SM_CXCURSOR                               13
#define SM_CYCURSOR                               14
#define SM_CYMENU                                 15
#define SM_CXFULLSCREEN                           16
#define SM_CYFULLSCREEN                           17
#define SM_CYKANJIWINDOW                          18
#define SM_MOUSEPRESENT                           19
#define SM_CYVSCROLL                              20
#define SM_CXHSCROLL                              21
#define SM_DEBUG                                  22
#define SM_SWAPBUTTON                             23
#define SM_RESERVED1                              24
#define SM_RESERVED2                              25
#define SM_RESERVED3                              26
#define SM_RESERVED4                              27
#define SM_CXMIN                                  28
#define SM_CYMIN                                  29
#define SM_CXSIZE                                 30
#define SM_CYSIZE                                 31
#define SM_CXFRAME                                32
#define SM_CYFRAME.c                              33
#define SM_CXMINTRACK                             34
#define SM_CYMINTRACK                             35

#define WC_HEADER                                 "SysHeader32"

#define HDS_HORZ                                  0
#define HDS_BUTTONS                               2
#define HDS_HOTTRACK                              4
#define HDS_HIDDEN                                8

#define HDS_DRAGDROP                              64
#define HDS_FULLDRAG                              128
#define HDS_FILTERBAR                             256

#define HDFT_ISSTRING                             0      // HD_ITEM.pvFilter points to a HD_TEXTFILTER
#define HDFT_ISNUMBER                             1      // HD_ITEM.pvFilter points to a INT

#define HDFT_HASNOVALUE                           32768  // clear the filter, by setting this bit

#ifdef UNICODE
  #define HD_TEXTFILTER                           HD_TEXTFILTERW
  #define HDTEXTFILTER                            HD_TEXTFILTERW
  #define LPHD_TEXTFILTER                         LPHD_TEXTFILTERW
  #define LPHDTEXTFILTER                          LPHD_TEXTFILTERW
#else
  #define HD_TEXTFILTER                           HD_TEXTFILTERA
  #define HDTEXTFILTER                            HD_TEXTFILTERA
  #define LPHD_TEXTFILTER                         LPHD_TEXTFILTERA
  #define LPHDTEXTFILTER                          LPHD_TEXTFILTERA
#endif

#define HDI_WIDTH                                 1
#define HDI_HEIGHT                                HDI_WIDTH
#define HDI_TEXT                                  2
#define HDI_FORMAT                                4
#define HDI_LPARAM                                8
#define HDI_BITMAP                                16
#define HDI_IMAGE                                 32
#define HDI_DI_SETITEM                            64
#define HDI_ORDER                                 128
#define HDI_FILTER                                256

#define HDF_LEFT                                  0
#define HDF_RIGHT                                 1
#define HDF_CENTER                                2
#define HDF_JUSTIFYMASK                           3
#define HDF_RTLREADING                            4

#define HDF_OWNERDRAW                             32768
#define HDF_STRING                                16384
#define HDF_BITMAP                                8192
#define HDF_BITMAP_ON_RIGHT                       4096
#define HDF_IMAGE                                 2048

#define HDM_GETITEMCOUNT                          (HDM_FIRST + 0)
#define HDM_INSERTITEMA                           (HDM_FIRST + 1)
#define HDM_INSERTITEMW                           (HDM_FIRST + 10)

#ifdef UNICODE
  #define HDM_INSERTITEM                          HDM_INSERTITEMW
#else
  #define HDM_INSERTITEM                          HDM_INSERTITEMA
#endif

#define HDM_DELETEITEM                            (HDM_FIRST + 2)
#define HDM_GETITEMA                              (HDM_FIRST + 3)
#define HDM_GETITEMW                              (HDM_FIRST + 11)

#ifdef UNICODE
  #define HDM_GETITEM                             HDM_GETITEMW
#else
  #define HDM_GETITEM                             HDM_GETITEMA
#endif

#define HDM_SETITEMA                              (HDM_FIRST + 4)
#define HDM_SETITEMW                              (HDM_FIRST + 12)

#ifdef UNICODE
  #define HDM_SETITEM                             HDM_SETITEMW
#else
  #define HDM_SETITEM                             HDM_SETITEMA
#endif

#define HD_LAYOUT                                 HDLAYOUT

#define HDM_LAYOUT                                (HDM_FIRST + 5)

#define HHT_NOWHERE                               1
#define HHT_ONHEADER                              2
#define HHT_ONDIVIDER                             4
#define HHT_ONDIVOPEN                             8
#define HHT_ONFILTER                              16
#define HHT_ONFILTERBUTTON                        32
#define HHT_ABOVE                                 256
#define HHT_BELOW                                 512
#define HHT_TORIGHT                               1024
#define HHT_TOLEFT                                2048

#define HD_HITTESTINFO                            HDHITTESTINFO

#define HDM_HITTEST                               (HDM_FIRST + 6)
#define HDM_GETITEMRECT                           (HDM_FIRST + 7)
#define HDM_SETIMAGELIST                          (HDM_FIRST + 8)
#define HDM_GETIMAGELIST                          (HDM_FIRST + 9)
#define HDM_ORDERTOINDEX                          (HDM_FIRST + 15)
#define HDM_CREATEDRAGIMAGE                       (HDM_FIRST + 16)  // wparam = which item (by index)
#define HDM_GETORDERARRAY                         (HDM_FIRST + 17)
#define HDM_SETORDERARRAY                         (HDM_FIRST + 18)
#define HDM_SETHOTDIVIDER                         (HDM_FIRST + 19)
#define HDM_SETBITMAPMARGIN                       (HDM_FIRST + 20)
#define HDM_GETBITMAPMARGIN                       (HDM_FIRST + 21)
#define HDM_SETUNICODEFORMAT                      CCM_SETUNICODEFORMAT
#define HDM_GETUNICODEFORMAT                      CCM_GETUNICODEFORMAT
#define HDM_SETFILTERCHANGETIMEOUT                (HDM_FIRST+22)
#define HDM_EDITFILTER                            (HDM_FIRST+23)
#define HDM_CLEARFILTER                           (HDM_FIRST+24)

#define HDN_ITEMCHANGINGA                         (HDN_FIRST-0)
#define HDN_ITEMCHANGINGW                         (HDN_FIRST-20)
#define HDN_ITEMCHANGEDA                          (HDN_FIRST-1)
#define HDN_ITEMCHANGEDW                          (HDN_FIRST-21)
#define HDN_ITEMCLICKA                            (HDN_FIRST-2)
#define HDN_ITEMCLICKW                            (HDN_FIRST-22)
#define HDN_ITEMDBLCLICKA                         (HDN_FIRST-3)
#define HDN_ITEMDBLCLICKW                         (HDN_FIRST-23)
#define HDN_DIVIDERDBLCLICKA                      (HDN_FIRST-5)
#define HDN_DIVIDERDBLCLICKW                      (HDN_FIRST-25)
#define HDN_BEGINTRACKA                           (HDN_FIRST-6)
#define HDN_BEGINTRACKW                           (HDN_FIRST-26)
#define HDN_ENDTRACKA                             (HDN_FIRST-7)
#define HDN_ENDTRACKW                             (HDN_FIRST-27)
#define HDN_TRACKA                                (HDN_FIRST-8)
#define HDN_TRACKW                                (HDN_FIRST-28)
#define HDN_GETDISPINFOA                          (HDN_FIRST-9)
#define HDN_GETDISPINFOW                          (HDN_FIRST-29)
#define HDN_BEGINDRAG                             (HDN_FIRST-10)
#define HDN_ENDDRAG                               (HDN_FIRST-11)
#define HDN_FILTERCHANGE                          (HDN_FIRST-12)
#define HDN_FILTERBTNCLICK                        (HDN_FIRST-13)

#ifdef UNICODE
  #define HDN_ITEMCHANGING                        HDN_ITEMCHANGINGW
  #define HDN_ITEMCHANGED                         HDN_ITEMCHANGEDW
  #define HDN_ITEMCLICK                           HDN_ITEMCLICKW
  #define HDN_ITEMDBLCLICK                        HDN_ITEMDBLCLICKW
  #define HDN_DIVIDERDBLCLICK                     HDN_DIVIDERDBLCLICKW
  #define HDN_BEGINTRACK                          HDN_BEGINTRACKW
  #define HDN_ENDTRACK                            HDN_ENDTRACKW
  #define HDN_TRACK                               HDN_TRACKW
  #define HDN_GETDISPINFO                         HDN_GETDISPINFOW
#else
  #define HDN_ITEMCHANGING                        HDN_ITEMCHANGINGA
  #define HDN_ITEMCHANGED                         HDN_ITEMCHANGEDA
  #define HDN_ITEMCLICK                           HDN_ITEMCLICKA
  #define HDN_ITEMDBLCLICK                        HDN_ITEMDBLCLICKA
  #define HDN_DIVIDERDBLCLICK                     HDN_DIVIDERDBLCLICKA
  #define HDN_BEGINTRACK                          HDN_BEGINTRACKA
  #define HDN_ENDTRACK                            HDN_ENDTRACKA
  #define HDN_TRACK                               HDN_TRACKA
  #define HDN_GETDISPINFO                         HDN_GETDISPINFOA
#endif

#define HD_NOTIFY                                 NMHEADER

#ifdef UNICODE
  #define NMHDDISPINFO                            NMHDDISPINFOW
  #define LPNMHDDISPINFO                          LPNMHDDISPINFOW
#else
  #define NMHDDISPINFO                            NMHDDISPINFOA
  #define LPNMHDDISPINFO                          LPNMHDDISPINFOA
#endif

#define HDN_FIRST                                 (0-300)       // header
#define HDN_LAST                                  (0-399)

#define DLGC_WANTARROWS                           1             // Control wants arrow keys
#define DLGC_WANTTAB                              2             // Control wants tab keys
#define DLGC_WANTALLKEYS                          4             // Control wants all keys
#define DLGC_WANTMESSAGE                          4             // Pass message to control
#define DLGC_HASSETSEL                            8             // Understands EM_SETSEL message
#define DLGC_DEFPUSHBUTTON                        16            // Default pushbutton
#define DLGC_UNDEFPUSHBUTTON                      32            // Non-default pushbutton
#define DLGC_RADIOBUTTON                          64            // Radio button
#define DLGC_WANTCHARS                            128           // Want WM_CHAR messages
#define DLGC_STATIC                               256           // Static item: don't include
#define DLGC_BUTTON                               8192          // Button item: can be checked

#define RDW_INVALIDATE                            1
#define RDW_INTERNALPAINT                         2
#define RDW_ERASE                                 4

#define RDW_VALIDATE                              8
#define RDW_NOINTERNALPAINT                       16
#define RDW_NOERASE                               32

#define RDW_NOCHILDREN                            64
#define RDW_ALLCHILDREN                           128

#define RDW_UPDATENOW                             256
#define RDW_ERASENOW                              512

#define RDW_FRAME                                 1024
#define RDW_NOFRAME                               2048

#define CLR_NONE                                  4294967295
#define CLR_DEFAULT                               4278190080

#define ILD_NORMAL                                0
#define ILD_TRANSPARENT                           1
#define ILD_MASK                                  16
#define ILD_IMAGE                                 32
#define ILD_ROP                                   64
#define ILD_BLEND25                               2
#define ILD_BLEND50                               4
#define ILD_OVERLAYMASK                           3840

#define ILD_SELECTED                              ILD_BLEND50
#define ILD_FOCUS                                 ILD_BLEND25
#define ILD_BLEND                                 ILD_BLEND50
#define CLR_HILIGHT                               CLR_DEFAULT

#define SIF_RANGE                                 1
#define SIF_PAGE                                  2
#define SIF_POS                                   4
#define SIF_DISABLENOSCROLL                       8
#define SIF_TRACKPOS                              16
#define SIF_ALL                                   (SIF_RANGE + SIF_PAGE + SIF_POS + SIF_TRACKPOS)

#define WH_MIN                                    (-1)
#define WH_MSGFILTER                              (-1)
#define WH_JOURNALRECORD                          0
#define WH_JOURNALPLAYBACK                        1
#define WH_KEYBOARD                               2
#define WH_GETMESSAGE                             3
#define WH_CALLWNDPROC                            4
#define WH_CBT                                    5
#define WH_SYSMSGFILTER                           6
#define WH_MOUSE                                  7
#define WH_HARDWARE                               8
#define WH_DEBUG                                  9
#define WH_SHELL                                  10
#define WH_FOREGROUNDIDLE                         11
#define WH_CALLWNDPROCRET                         12

#define WH_KEYBOARD_LL                            13
#define WH_MOUSE_LL                               14
#define WH_MAX                                    11

#define WH_MINHOOK                                WH_MIN
#define WH_MAXHOOK                                WH_MAX

#define HC_ACTION                                 0
#define HC_GETNEXT                                1
#define HC_SKIP                                   2
#define HC_NOREMOVE                               3
#define HC_NOREM                                  HC_NOREMOVE
#define HC_SYSMODALON                             4
#define HC_SYSMODALOFF                            5

#define HCBT_MOVESIZE                             0
#define HCBT_MINMAX                               1
#define HCBT_QS                                   2
#define HCBT_CREATEWND                            3
#define HCBT_DESTROYWND                           4
#define HCBT_ACTIVATE                             5
#define HCBT_CLICKSKIPPED                         6
#define HCBT_KEYSKIPPED                           7
#define HCBT_SYSCOMMAND                           8
#define HCBT_SETFOCUS                             9

#define SND_FILENAME                              (0x00020000)
#define SND_RESOURCE                              (0x00040004)
#define SND_PURGE                                 0x0040
#define SND_APPLICATION                           0x0080
#define SND_SYNC                                  0x0000
#define SND_ASYNC                                 0x0001
#define SND_NODEFAULT                             0x0002
#define SND_MEMORY                                0x0004
#define SND_LOOP                                  0x0008
#define SND_NOSTOP                                0x0010

#define SND_ALIAS_START                           0

#define CCHDEVICENAME                             32
#define CCHFORMNAME                               32
#define LF_FACESIZE                               32
#define LF_FULLFACESIZE                           64

#endif<|MERGE_RESOLUTION|>--- conflicted
+++ resolved
@@ -53,17 +53,10 @@
 #include "wvtwinlg.ch"
 #endif
 
-<<<<<<< HEAD
+#define MAX_PATH                                  256
+
 /* wvt_DrawButton() constants */
 #define WVT_BTN_FORMAT_RAISED                     0  // Default
-=======
-#define MAX_PATH                                  256
-
-/*
- *   Wvt_DrawButton() constants
- */
-#define WVT_BTN_FORMAT_RAISED                     0                   // Default
->>>>>>> f3b32e60
 #define WVT_BTN_FORMAT_RECESSED                   1
 #define WVT_BTN_FORMAT_FLAT                       2
 #define WVT_BTN_FORMAT_OUTLINED                   3
@@ -547,198 +540,12 @@
 #define PS_GEOMETRIC                              65536
 #define PS_TYPE_MASK                              983040
 
-<<<<<<< HEAD
 #define BOLD_FONTTYPE                             0x0100
 #define ITALIC_FONTTYPE                           0x0200
 #define REGULAR_FONTTYPE                          0x0400
 #define SCREEN_FONTTYPE                           0x2000
 #define PRINTER_FONTTYPE                          0x4000
 #define SIMULATED_FONTTYPE                        0x8000
-=======
-// font weight values
-#define FW_DONTCARE                               0
-#define FW_THIN                                   100
-#define FW_EXTRALIGHT                             200
-#define FW_ULTRALIGHT                             200
-#define FW_LIGHT                                  300
-#define FW_NORMAL                                 400
-#define FW_REGULAR                                400
-#define FW_MEDIUM                                 500
-#define FW_SEMIBOLD                               600
-#define FW_DEMIBOLD                               600
-#define FW_BOLD                                   700
-#define FW_EXTRABOLD                              800
-#define FW_ULTRABOLD                              800
-#define FW_HEAVY                                  900
-#define FW_BLACK                                  900
-
-// font quality values
-#define DEFAULT_QUALITY                           0
-#define DRAFT_QUALITY                             1
-#define PROOF_QUALITY                             2
-#define NONANTIALIASED_QUALITY                    3                   // (WINVER >= 0x0400)
-#define ANTIALIASED_QUALITY                       4                   // (WINVER >= 0x0400)
-
-#define ANSI_CHARSET                              0
-#define DEFAULT_CHARSET                           1
-#define SYMBOL_CHARSET                            2
-#define SHIFTJIS_CHARSET                          128
-#define HANGEUL_CHARSET                           129
-#define HANGUL_CHARSET                            129
-#define GB2312_CHARSET                            134
-#define CHINESEBIG5_CHARSET                       136
-#define OEM_CHARSET                               255
-#define JOHAB_CHARSET                             130
-#define HEBREW_CHARSET                            177
-#define ARABIC_CHARSET                            178
-#define GREEK_CHARSET                             161
-#define TURKISH_CHARSET                           162
-#define VIETNAMESE_CHARSET                        163
-#define THAI_CHARSET                              222
-#define EASTEUROPE_CHARSET                        238
-#define RUSSIAN_CHARSET                           204
-#define MAC_CHARSET                               77
-#define BALTIC_CHARSET                            186
-
-#define BOLD_FONTTYPE                             256                 // 0x0100
-#define ITALIC_FONTTYPE                           512                 // 0x0200
-#define REGULAR_FONTTYPE                          1024                // 0x0400
-#define SCREEN_FONTTYPE                           8192                // 0x2000
-#define PRINTER_FONTTYPE                          16384               // 0x4000
-#define SIMULATED_FONTTYPE                        32768               // 0x8000
-
-// flags (CHOOSECOLOR structure)
-#define CC_RGBINIT                                1                   // 0x00000001
-#define CC_FULLOPEN                               2                   // 0x00000002
-#define CC_PREVENTFULLOPEN                        4                   // 0x00000004
-#define CC_SHOWHELP                               8                   // 0x00000008
-#define CC_ENABLEHOOK                             16                  // 0x00000010
-#define CC_ENABLETEMPLATE                         32                  // 0x00000020
-#define CC_ENABLETEMPLATEHANDLE                   64                  // 0x00000040
-#define CC_SOLIDCOLOR                             128                 // 0x00000080 // WINVER >= 0x0400
-#define CC_ANYCOLOR                               256                 // 0x00000100 // WINVER >= 0x0400
-
-/*
- * Window field offsets for GetWindowLong()
- */
-#define GWL_WNDPROC                               -4
-#define GWL_HINSTANCE                             -6
-#define GWL_HWNDPARENT                            -8
-#define GWL_STYLE                                 -16
-#define GWL_EXSTYLE                               -20
-#define GWL_USERDATA                              -21
-#define GWL_ID                                    -12
-
-#define DWL_MSGRESULT                             0
-#define DWL_DLGPROC                               4
-#define DWL_USER                                  8
-
-/*
- *  Virtual Key Codes
- */
-#define VK_LBUTTON                                1
-#define VK_RBUTTON                                2
-#define VK_CANCEL                                 3
-#define VK_MBUTTON                                4
-#define VK_BACK                                   8
-#define VK_TAB                                    9
-#define VK_CLEAR                                  12
-#define VK_RETURN                                 13
-#define VK_SHIFT                                  16
-#define VK_CONTROL                                17
-#define VK_MENU                                   18
-#define VK_PAUSE                                  19
-#define VK_CAPITAL                                20
-#define VK_ESCAPE                                 27
-#define VK_SPACE                                  32
-#define VK_PRIOR                                  33
-#define VK_NEXT                                   34
-#define VK_END                                    35
-#define VK_HOME                                   36
-#define VK_LEFT                                   37
-#define VK_UP                                     38
-#define VK_RIGHT                                  39
-#define VK_DOWN                                   40
-#define VK_SELECT                                 41
-#define VK_PRINT                                  42
-#define VK_EXECUTE                                43
-#define VK_SNAPSHOT                               44
-#define VK_INSERT                                 45
-#define VK_DELETE                                 46
-#define VK_HELP                                   47
-#define VK_NUMPAD0                                96
-#define VK_NUMPAD1                                97
-#define VK_NUMPAD2                                98
-#define VK_NUMPAD3                                99
-#define VK_NUMPAD4                                100
-#define VK_NUMPAD5                                101
-#define VK_NUMPAD6                                102
-#define VK_NUMPAD7                                103
-#define VK_NUMPAD8                                104
-#define VK_NUMPAD9                                105
-#define VK_MULTIPLY                               106
-#define VK_ADD                                    107
-#define VK_SEPARATOR                              108
-#define VK_SUBTRACT                               109
-#define VK_DECIMAL                                110
-#define VK_DIVIDE                                 111
-#define VK_F1                                     112
-#define VK_F2                                     113
-#define VK_F3                                     114
-#define VK_F4                                     115
-#define VK_F5                                     116
-#define VK_F6                                     117
-#define VK_F7                                     118
-#define VK_F8                                     119
-#define VK_F9                                     120
-#define VK_F10                                    121
-#define VK_F11                                    122
-#define VK_F12                                    123
-#define VK_F13                                    124
-#define VK_F14                                    125
-#define VK_F15                                    126
-#define VK_F16                                    127
-#define VK_F17                                    128
-#define VK_F18                                    129
-#define VK_F19                                    130
-#define VK_F20                                    131
-#define VK_F21                                    132
-#define VK_F22                                    133
-#define VK_F23                                    134
-#define VK_F24                                    135
-#define VK_NUMLOCK                                144
-#define VK_SCROLL                                 145
-
-/*
- *  File Open/Save Dialog Constants
- */
-#define OFN_READONLY                              1
-#define OFN_OVERWRITEPROMPT                       2
-#define OFN_HIDEREADONLY                          4
-#define OFN_NOCHANGEDIR                           8
-#define OFN_SHOWHELP                              16
-#define OFN_ENABLEHOOK                            32
-#define OFN_ENABLETEMPLATE                        64
-#define OFN_ENABLETEMPLATEHANDLE                  128
-#define OFN_NOVALIDATE                            256
-#define OFN_ALLOWMULTISELECT                      512
-#define OFN_EXTENSIONDIFFERENT                    1024
-#define OFN_PATHMUSTEXIST                         2048
-#define OFN_FILEMUSTEXIST                         4096
-#define OFN_CREATEPROMPT                          8192
-#define OFN_SHAREAWARE                            16384
-#define OFN_NOREADONLYRETURN                      32768
-#define OFN_NOTESTFILECREATE                      65536
-#define OFN_NONETWORKBUTTON                       131072
-#define OFN_NOLONGNAMES                           262144              // force no long names for 4.x modules
-#define OFN_EXPLORER                              524288              // new look commdlg
-#define OFN_NODEREFERENCELINKS                    1048576
-#define OFN_LONGNAMES                             2097152             // force long names for 3.x modules
-#define OFN_ENABLEINCLUDENOTIFY                   4194304             // send include message to callback
-#define OFN_ENABLESIZING                          8388608
-#define OFN_DONTADDTORECENT                       33554432
-#define OFN_FORCESHOWHIDDEN                       268435456           // Show All files including System and hidden files
->>>>>>> f3b32e60
 
 /* Common Control Constants */
 #define CCS_TOP                                   1
@@ -1340,11 +1147,6 @@
 #define R2_WHITE                                  16  // 1
 #define R2_LAST                                   16
 
-<<<<<<< HEAD
-/* - */
-
-=======
->>>>>>> f3b32e60
 #define TOOLTIPS_CLASS                            "tooltips_class32"
 
 #define TTS_ALWAYSTIP                             0x01
@@ -1431,11 +1233,6 @@
 #define TTM_GETCURRENTTOOL                        TTM_GETCURRENTTOOLW
 #define TTM_SETTITLE                              TTM_SETTITLEW
 
-<<<<<<< HEAD
-/* - */
-
-=======
->>>>>>> f3b32e60
 #define CW_USEDEFAULT                             0x80000000
 
 /* - */
@@ -1453,37 +1250,6 @@
 
 #define PBS_SMOOTH                                1
 #define PBS_VERTICAL                              4
-
-#define DRIVERVERSION                             0     // Device driver version
-#define TECHNOLOGY                                2     // Device classification
-#define HORZSIZE                                  4     // Horizontal size in millimeters
-#define VERTSIZE                                  6     // Vertical size in millimeters
-#define HORZRES                                   8     // Horizontal width in pixels
-#define VERTRES                                   10    // Vertical height in pixels
-#define BITSPIXEL                                 12    // Number of bits per pixel
-#define PLANES                                    14    // Number of planes
-#define NUMBRUSHES                                16    // Number of brushes the device has
-#define NUMPENS                                   18    // Number of pens the device has
-#define NUMMARKERS                                20    // Number of markers the device has
-#define NUMFONTS                                  22    // Number of fonts the device has
-#define NUMCOLORS                                 24    // Number of colors the device supports
-#define PDEVICESIZE                               26    // Size required for device descriptor
-#define CURVECAPS                                 28    // Curve capabilities
-#define LINECAPS                                  30    // Line capabilities
-#define POLYGONALCAPS                             32    // Polygonal capabilities
-#define TEXTCAPS                                  34    // Text capabilities
-#define CLIPCAPS                                  36    // Clipping capabilities
-#define RASTERCAPS                                38    // Bitblt capabilities
-#define ASPECTX                                   40    // Length of the X leg
-#define ASPECTY                                   42    // Length of the Y leg
-#define ASPECTXY                                  44    // Length of the hypotenuse
-
-#define LOGPIXELSX                                88    // Logical pixels/inch in X
-#define LOGPIXELSY                                90    // Logical pixels/inch in Y
-
-#define SIZEPALETTE                               104    // Number of entries in physical palette
-#define NUMRESERVED                               106    // Number of reserved entries in palette
-#define COLORRES                                  108    // Actual color resolution
 
 #define OUT_DEFAULT_PRECIS                        0
 #define OUT_STRING_PRECIS                         1
@@ -1521,22 +1287,8 @@
 #define MM_MAX                                    MM_ANISOTROPIC
 #define MM_MAX_FIXEDSCALE                         MM_TWIPS
 
-#define TRANSPARENT                               1
-#define OPAQUE                                    2
 #define BKMODE_LAST                               2
 
-#define TA_NOUPDATECP                             0
-#define TA_UPDATECP                               1
-
-#define TA_LEFT                                   0
-#define TA_RIGHT                                  2
-#define TA_CENTER                                 6
-
-#define TA_TOP                                    0
-#define TA_BOTTOM                                 8
-#define TA_BASELINE                               24
-#define TA_RTLREADING                             256
-#define TA_MASK                                   (TA_BASELINE+TA_CENTER+TA_UPDATECP+TA_RTLREADING)
 #define VTA_BASELINE                              TA_BASELINE
 #define VTA_LEFT                                  TA_BOTTOM
 #define VTA_RIGHT                                 TA_TOP
@@ -1568,52 +1320,6 @@
 #define LR_COPYFROMRESOURCE                       16384
 #define LR_SHARED                                 32768
 
-#define CTLCOLOR_MSGBOX                           0
-#define CTLCOLOR_EDIT                             1
-#define CTLCOLOR_LISTBOX                          2
-#define CTLCOLOR_BTN                              3
-#define CTLCOLOR_DLG                              4
-#define CTLCOLOR_SCROLLBAR                        5
-#define CTLCOLOR_STATIC                           6
-#define CTLCOLOR_MAX                              7
-
-#define COLOR_SCROLLBAR                           0
-#define COLOR_BACKGROUND                          1
-#define COLOR_ACTIVECAPTION                       2
-#define COLOR_INACTIVECAPTION                     3
-#define COLOR_MENU                                4
-#define COLOR_WINDOW                              5
-#define COLOR_WINDOWFRAME                         6
-#define COLOR_MENUTEXT                            7
-#define COLOR_WINDOWTEXT                          8
-#define COLOR_CAPTIONTEXT                         9
-#define COLOR_ACTIVEBORDER                        10
-#define COLOR_INACTIVEBORDER                      11
-#define COLOR_APPWORKSPACE                        12
-#define COLOR_HIGHLIGHT                           13
-#define COLOR_HIGHLIGHTTEXT                       14
-#define COLOR_BTNFACE                             15
-#define COLOR_BTNSHADOW                           16
-#define COLOR_GRAYTEXT                            17
-#define COLOR_BTNTEXT                             18
-#define COLOR_INACTIVECAPTIONTEXT                 19
-#define COLOR_BTNHIGHLIGHT                        20
-
-#define COLOR_3DDKSHADOW                          21
-#define COLOR_3DLIGHT                             22
-#define COLOR_INFOTEXT                            23
-#define COLOR_INFOBK                              24
-#define COLOR_HOTLIGHT                            26
-#define COLOR_GRADIENTACTIVECAPTION               27
-#define COLOR_GRADIENTINACTIVECAPTION             28
-
-#define COLOR_DESKTOP                             COLOR_BACKGROUND
-#define COLOR_3DFACE                              COLOR_BTNFACE
-#define COLOR_3DSHADOW                            COLOR_BTNSHADOW
-#define COLOR_3DHIGHLIGHT                         COLOR_BTNHIGHLIGHT
-#define COLOR_3DHILIGHT                           COLOR_BTNHIGHLIGHT
-#define COLOR_BTNHILIGHT                          COLOR_BTNHIGHLIGHT
-
 #define RBS_TOOLTIPS                              256
 #define RBS_VARHEIGHT                             512
 #define RBS_BANDBORDERS                           1024
@@ -1648,10 +1354,10 @@
 #define RBBIM_LPARAM                              1024
 #define RBBIM_HEADERSIZE                          2048  // control the size of the header
 
-#define DMRES_DRAFT                               (-1)
-#define DMRES_LOW                                 (-2)
-#define DMRES_MEDIUM                              (-3)
-#define DMRES_HIGH                                (-4)
+#define DMRES_DRAFT                               ( -1 )
+#define DMRES_LOW                                 ( -2 )
+#define DMRES_MEDIUM                              ( -3 )
+#define DMRES_HIGH                                ( -4 )
 
 #define DMCOLOR_MONOCHROME                        1
 #define DMCOLOR_COLOR                             2
@@ -1688,13 +1394,6 @@
 #define DMICM_ABS_COLORIMETRIC                    4   // Use specific color metric
 
 #define DMICM_USER                                256   // Device-specific intents start here
-
-#define PHYSICALWIDTH                             110 // Physical Width in device units
-#define PHYSICALHEIGHT                            111 // Physical Height in device units
-#define PHYSICALOFFSETX                           112 // Physical Printable Area x margin
-#define PHYSICALOFFSETY                           113 // Physical Printable Area y margin
-#define SCALINGFACTORX                            114 // Scaling factor x
-#define SCALINGFACTORY                            115 // Scaling factor y
 
 #define SRCCOPY                                   13369376   // dest = source
 #define SRCPAINT                                  15597702   // dest = source OR dest
@@ -1714,8 +1413,8 @@
 #define NOMIRRORBITMAP                            2147483648 // Do not Mirror the bitmap in this call
 #define CAPTUREBLT                                1073741824 // Include layered windows
 
-#define GDI_ERROR                                 ( 4294967295)
-#define HGDI_ERROR                                ( 4294967295)
+#define GDI_ERROR                                 ( 4294967295 )
+#define HGDI_ERROR                                ( 4294967295 )
 
 #define CS_VREDRAW                                1
 #define CS_HREDRAW                                2
@@ -1776,7 +1475,7 @@
 #define ICC_PAGESCROLLER_CLASS                    4096   // page scroller
 #define ICC_NATIVEFNTCTL_CLASS                    8192   // native font control
 
-#define HINST_COMMCTRL                            ((HINSTANCE)-1)
+#define HINST_COMMCTRL                            ( -1 )
 #define IDB_STD_SMALL_COLOR                       0
 #define IDB_STD_LARGE_COLOR                       1
 #define IDB_VIEW_SMALL_COLOR                      4
@@ -1784,74 +1483,62 @@
 #define IDB_HIST_SMALL_COLOR                      8
 #define IDB_HIST_LARGE_COLOR                      9
 
-#define TB_ENABLEBUTTON                           (WM_USER + 1)
-#define TB_CHECKBUTTON                            (WM_USER + 2)
-#define TB_PRESSBUTTON                            (WM_USER + 3)
-#define TB_HIDEBUTTON                             (WM_USER + 4)
-#define TB_INDETERMINATE                          (WM_USER + 5)
-#define TB_MARKBUTTON                             (WM_USER + 6)
-#define TB_ISBUTTONENABLED                        (WM_USER + 9)
-#define TB_ISBUTTONCHECKED                        (WM_USER + 10)
-#define TB_ISBUTTONPRESSED                        (WM_USER + 11)
-#define TB_ISBUTTONHIDDEN                         (WM_USER + 12)
-#define TB_ISBUTTONINDETERMINATE                  (WM_USER + 13)
-#define TB_ISBUTTONHIGHLIGHTED                    (WM_USER + 14)
-#define TB_SETSTATE                               (WM_USER + 17)
-#define TB_GETSTATE                               (WM_USER + 18)
+#define TB_ENABLEBUTTON                           ( WM_USER + 1 )
+#define TB_CHECKBUTTON                            ( WM_USER + 2 )
+#define TB_PRESSBUTTON                            ( WM_USER + 3 )
+#define TB_HIDEBUTTON                             ( WM_USER + 4 )
+#define TB_INDETERMINATE                          ( WM_USER + 5 )
+#define TB_MARKBUTTON                             ( WM_USER + 6 )
+#define TB_ISBUTTONENABLED                        ( WM_USER + 9 )
+#define TB_ISBUTTONCHECKED                        ( WM_USER + 10 )
+#define TB_ISBUTTONPRESSED                        ( WM_USER + 11 )
+#define TB_ISBUTTONHIDDEN                         ( WM_USER + 12 )
+#define TB_ISBUTTONINDETERMINATE                  ( WM_USER + 13 )
+#define TB_ISBUTTONHIGHLIGHTED                    ( WM_USER + 14 )
+#define TB_SETSTATE                               ( WM_USER + 17 )
+#define TB_GETSTATE                               ( WM_USER + 18 )
 
 
 #define REBARCLASSNAME                            "ReBarWindow32"
 
 #define RBIM_IMAGELIST                            1
-#ifdef UNICODE
-  #define REBARBANDINFO                           REBARBANDINFOW
-  #define LPREBARBANDINFO                         LPREBARBANDINFOW
-  #define LPCREBARBANDINFO                        LPCREBARBANDINFOW
-  #define REBARBANDINFO_V3_SIZE                   REBARBANDINFOW_V3_SIZE
-#else
-  #define REBARBANDINFO                           REBARBANDINFOA
-  #define LPREBARBANDINFO                         LPREBARBANDINFOA
-  #define LPCREBARBANDINFO                        LPCREBARBANDINFOA
-  #define REBARBANDINFO_V3_SIZE                   REBARBANDINFOA_V3_SIZE
-#endif
-
-#ifdef UNICODE
-  #define RB_INSERTBAND                           RB_INSERTBANDW
-  #define RB_SETBANDINFO                          RB_SETBANDINFOW
-#else
-  #define RB_INSERTBAND                           RB_INSERTBANDA
-  #define RB_SETBANDINFO                          RB_SETBANDINFOA
-#endif
-
-#define RB_INSERTBANDA                            (WM_USER +  1)
-#define RB_DELETEBAND                             (WM_USER +  2)
-#define RB_GETBARINFO                             (WM_USER +  3)
-#define RB_SETBARINFO                             (WM_USER +  4)
-#define RB_SETBANDINFOA                           (WM_USER +  6)
-#define RB_SETPARENT                              (WM_USER +  7)
-#define RB_HITTEST                                (WM_USER +  8)
-#define RB_GETRECT                                (WM_USER +  9)
-#define RB_INSERTBANDW                            (WM_USER +  10)
-#define RB_SETBANDINFOW                           (WM_USER +  11)
-#define RB_GETBANDCOUNT                           (WM_USER +  12)
-#define RB_GETROWCOUNT                            (WM_USER +  13)
-#define RB_GETROWHEIGHT                           (WM_USER +  14)
-#define RB_IDTOINDEX                              (WM_USER +  16) // wParam == id
-#define RB_GETTOOLTIPS                            (WM_USER +  17)
-#define RB_SETTOOLTIPS                            (WM_USER +  18)
-#define RB_SETBKCOLOR                             (WM_USER +  19) // sets the default BK color
-#define RB_GETBKCOLOR                             (WM_USER +  20) // defaults to CLR_NONE
-#define RB_SETTEXTCOLOR                           (WM_USER +  21)
-#define RB_GETTEXTCOLOR                           (WM_USER +  22) // defaults to 0x00000000
-#define RB_SIZETORECT                             (WM_USER +  23) // resize the rebar/break bands and such to this rect (lparam)
-
-#define TCN_FIRST                                 (0-550)       // tab control
-#define TCN_LAST                                  (0-580)
-
-#define TCN_SELCHANGE                             (TCN_FIRST - 1)
-#define TCN_SELCHANGING                           (TCN_FIRST - 2)
-#define TCN_GETOBJECT                             (TCN_FIRST - 3)
-#define TCN_FOCUSCHANGE                           (TCN_FIRST - 4)
+#define REBARBANDINFO                             REBARBANDINFOW
+#define LPREBARBANDINFO                           LPREBARBANDINFOW
+#define LPCREBARBANDINFO                          LPCREBARBANDINFOW
+#define REBARBANDINFO_V3_SIZE                     REBARBANDINFOW_V3_SIZE
+
+#define RB_INSERTBAND                             RB_INSERTBANDW
+#define RB_SETBANDINFO                            RB_SETBANDINFOW
+
+#define RB_INSERTBANDA                            ( WM_USER + 1 )
+#define RB_DELETEBAND                             ( WM_USER + 2 )
+#define RB_GETBARINFO                             ( WM_USER + 3 )
+#define RB_SETBARINFO                             ( WM_USER + 4 )
+#define RB_SETBANDINFOA                           ( WM_USER + 6 )
+#define RB_SETPARENT                              ( WM_USER + 7 )
+#define RB_HITTEST                                ( WM_USER + 8 )
+#define RB_GETRECT                                ( WM_USER + 9 )
+#define RB_INSERTBANDW                            ( WM_USER + 10 )
+#define RB_SETBANDINFOW                           ( WM_USER + 11 )
+#define RB_GETBANDCOUNT                           ( WM_USER + 12 )
+#define RB_GETROWCOUNT                            ( WM_USER + 13 )
+#define RB_GETROWHEIGHT                           ( WM_USER + 14 )
+#define RB_IDTOINDEX                              ( WM_USER + 16 ) // wParam == id
+#define RB_GETTOOLTIPS                            ( WM_USER + 17 )
+#define RB_SETTOOLTIPS                            ( WM_USER + 18 )
+#define RB_SETBKCOLOR                             ( WM_USER + 19 ) // sets the default BK color
+#define RB_GETBKCOLOR                             ( WM_USER + 20 ) // defaults to CLR_NONE
+#define RB_SETTEXTCOLOR                           ( WM_USER + 21 )
+#define RB_GETTEXTCOLOR                           ( WM_USER + 22 ) // defaults to 0x00000000
+#define RB_SIZETORECT                             ( WM_USER + 23 ) // resize the rebar/break bands and such to this rect (lparam)
+
+#define TCN_FIRST                                 ( -550 )         // tab control
+#define TCN_LAST                                  ( -580 )
+
+#define TCN_SELCHANGE                             ( TCN_FIRST - 1 )
+#define TCN_SELCHANGING                           ( TCN_FIRST - 2 )
+#define TCN_GETOBJECT                             ( TCN_FIRST - 3 )
+#define TCN_FOCUSCHANGE                           ( TCN_FIRST - 4 )
 
 #define GW_HWNDFIRST                              0
 #define GW_HWNDLAST                               1
@@ -2072,17 +1759,10 @@
 
 #define HDFT_HASNOVALUE                           32768  // clear the filter, by setting this bit
 
-#ifdef UNICODE
-  #define HD_TEXTFILTER                           HD_TEXTFILTERW
-  #define HDTEXTFILTER                            HD_TEXTFILTERW
-  #define LPHD_TEXTFILTER                         LPHD_TEXTFILTERW
-  #define LPHDTEXTFILTER                          LPHD_TEXTFILTERW
-#else
-  #define HD_TEXTFILTER                           HD_TEXTFILTERA
-  #define HDTEXTFILTER                            HD_TEXTFILTERA
-  #define LPHD_TEXTFILTER                         LPHD_TEXTFILTERA
-  #define LPHDTEXTFILTER                          LPHD_TEXTFILTERA
-#endif
+#define HD_TEXTFILTER                             HD_TEXTFILTERW
+#define HDTEXTFILTER                              HD_TEXTFILTERW
+#define LPHD_TEXTFILTER                           LPHD_TEXTFILTERW
+#define LPHDTEXTFILTER                            LPHD_TEXTFILTERW
 
 #define HDI_WIDTH                                 1
 #define HDI_HEIGHT                                HDI_WIDTH
@@ -2107,38 +1787,26 @@
 #define HDF_BITMAP_ON_RIGHT                       4096
 #define HDF_IMAGE                                 2048
 
-#define HDM_GETITEMCOUNT                          (HDM_FIRST + 0)
-#define HDM_INSERTITEMA                           (HDM_FIRST + 1)
-#define HDM_INSERTITEMW                           (HDM_FIRST + 10)
-
-#ifdef UNICODE
-  #define HDM_INSERTITEM                          HDM_INSERTITEMW
-#else
-  #define HDM_INSERTITEM                          HDM_INSERTITEMA
-#endif
-
-#define HDM_DELETEITEM                            (HDM_FIRST + 2)
-#define HDM_GETITEMA                              (HDM_FIRST + 3)
-#define HDM_GETITEMW                              (HDM_FIRST + 11)
-
-#ifdef UNICODE
-  #define HDM_GETITEM                             HDM_GETITEMW
-#else
-  #define HDM_GETITEM                             HDM_GETITEMA
-#endif
-
-#define HDM_SETITEMA                              (HDM_FIRST + 4)
-#define HDM_SETITEMW                              (HDM_FIRST + 12)
-
-#ifdef UNICODE
-  #define HDM_SETITEM                             HDM_SETITEMW
-#else
-  #define HDM_SETITEM                             HDM_SETITEMA
-#endif
+#define HDM_GETITEMCOUNT                          ( HDM_FIRST + 0 )
+#define HDM_INSERTITEMA                           ( HDM_FIRST + 1 )
+#define HDM_INSERTITEMW                           ( HDM_FIRST + 10 )
+
+#define HDM_INSERTITEM                            HDM_INSERTITEMW
+
+#define HDM_DELETEITEM                            ( HDM_FIRST + 2 )
+#define HDM_GETITEMA                              ( HDM_FIRST + 3 )
+#define HDM_GETITEMW                              ( HDM_FIRST + 11 )
+
+#define HDM_GETITEM                               HDM_GETITEMW
+
+#define HDM_SETITEMA                              ( HDM_FIRST + 4 )
+#define HDM_SETITEMW                              ( HDM_FIRST + 12 )
+
+#define HDM_SETITEM                               HDM_SETITEMW
 
 #define HD_LAYOUT                                 HDLAYOUT
 
-#define HDM_LAYOUT                                (HDM_FIRST + 5)
+#define HDM_LAYOUT                                ( HDM_FIRST + 5 )
 
 #define HHT_NOWHERE                               1
 #define HHT_ONHEADER                              2
@@ -2153,80 +1821,63 @@
 
 #define HD_HITTESTINFO                            HDHITTESTINFO
 
-#define HDM_HITTEST                               (HDM_FIRST + 6)
-#define HDM_GETITEMRECT                           (HDM_FIRST + 7)
-#define HDM_SETIMAGELIST                          (HDM_FIRST + 8)
-#define HDM_GETIMAGELIST                          (HDM_FIRST + 9)
-#define HDM_ORDERTOINDEX                          (HDM_FIRST + 15)
-#define HDM_CREATEDRAGIMAGE                       (HDM_FIRST + 16)  // wparam = which item (by index)
-#define HDM_GETORDERARRAY                         (HDM_FIRST + 17)
-#define HDM_SETORDERARRAY                         (HDM_FIRST + 18)
-#define HDM_SETHOTDIVIDER                         (HDM_FIRST + 19)
-#define HDM_SETBITMAPMARGIN                       (HDM_FIRST + 20)
-#define HDM_GETBITMAPMARGIN                       (HDM_FIRST + 21)
+#define HDM_HITTEST                               ( HDM_FIRST + 6 )
+#define HDM_GETITEMRECT                           ( HDM_FIRST + 7 )
+#define HDM_SETIMAGELIST                          ( HDM_FIRST + 8 )
+#define HDM_GETIMAGELIST                          ( HDM_FIRST + 9 )
+#define HDM_ORDERTOINDEX                          ( HDM_FIRST + 15 )
+#define HDM_CREATEDRAGIMAGE                       ( HDM_FIRST + 16 )  // wparam = which item (by index)
+#define HDM_GETORDERARRAY                         ( HDM_FIRST + 17 )
+#define HDM_SETORDERARRAY                         ( HDM_FIRST + 18 )
+#define HDM_SETHOTDIVIDER                         ( HDM_FIRST + 19 )
+#define HDM_SETBITMAPMARGIN                       ( HDM_FIRST + 20 )
+#define HDM_GETBITMAPMARGIN                       ( HDM_FIRST + 21 )
 #define HDM_SETUNICODEFORMAT                      CCM_SETUNICODEFORMAT
 #define HDM_GETUNICODEFORMAT                      CCM_GETUNICODEFORMAT
-#define HDM_SETFILTERCHANGETIMEOUT                (HDM_FIRST+22)
-#define HDM_EDITFILTER                            (HDM_FIRST+23)
-#define HDM_CLEARFILTER                           (HDM_FIRST+24)
-
-#define HDN_ITEMCHANGINGA                         (HDN_FIRST-0)
-#define HDN_ITEMCHANGINGW                         (HDN_FIRST-20)
-#define HDN_ITEMCHANGEDA                          (HDN_FIRST-1)
-#define HDN_ITEMCHANGEDW                          (HDN_FIRST-21)
-#define HDN_ITEMCLICKA                            (HDN_FIRST-2)
-#define HDN_ITEMCLICKW                            (HDN_FIRST-22)
-#define HDN_ITEMDBLCLICKA                         (HDN_FIRST-3)
-#define HDN_ITEMDBLCLICKW                         (HDN_FIRST-23)
-#define HDN_DIVIDERDBLCLICKA                      (HDN_FIRST-5)
-#define HDN_DIVIDERDBLCLICKW                      (HDN_FIRST-25)
-#define HDN_BEGINTRACKA                           (HDN_FIRST-6)
-#define HDN_BEGINTRACKW                           (HDN_FIRST-26)
-#define HDN_ENDTRACKA                             (HDN_FIRST-7)
-#define HDN_ENDTRACKW                             (HDN_FIRST-27)
-#define HDN_TRACKA                                (HDN_FIRST-8)
-#define HDN_TRACKW                                (HDN_FIRST-28)
-#define HDN_GETDISPINFOA                          (HDN_FIRST-9)
-#define HDN_GETDISPINFOW                          (HDN_FIRST-29)
-#define HDN_BEGINDRAG                             (HDN_FIRST-10)
-#define HDN_ENDDRAG                               (HDN_FIRST-11)
-#define HDN_FILTERCHANGE                          (HDN_FIRST-12)
-#define HDN_FILTERBTNCLICK                        (HDN_FIRST-13)
-
-#ifdef UNICODE
-  #define HDN_ITEMCHANGING                        HDN_ITEMCHANGINGW
-  #define HDN_ITEMCHANGED                         HDN_ITEMCHANGEDW
-  #define HDN_ITEMCLICK                           HDN_ITEMCLICKW
-  #define HDN_ITEMDBLCLICK                        HDN_ITEMDBLCLICKW
-  #define HDN_DIVIDERDBLCLICK                     HDN_DIVIDERDBLCLICKW
-  #define HDN_BEGINTRACK                          HDN_BEGINTRACKW
-  #define HDN_ENDTRACK                            HDN_ENDTRACKW
-  #define HDN_TRACK                               HDN_TRACKW
-  #define HDN_GETDISPINFO                         HDN_GETDISPINFOW
-#else
-  #define HDN_ITEMCHANGING                        HDN_ITEMCHANGINGA
-  #define HDN_ITEMCHANGED                         HDN_ITEMCHANGEDA
-  #define HDN_ITEMCLICK                           HDN_ITEMCLICKA
-  #define HDN_ITEMDBLCLICK                        HDN_ITEMDBLCLICKA
-  #define HDN_DIVIDERDBLCLICK                     HDN_DIVIDERDBLCLICKA
-  #define HDN_BEGINTRACK                          HDN_BEGINTRACKA
-  #define HDN_ENDTRACK                            HDN_ENDTRACKA
-  #define HDN_TRACK                               HDN_TRACKA
-  #define HDN_GETDISPINFO                         HDN_GETDISPINFOA
-#endif
+#define HDM_SETFILTERCHANGETIMEOUT                ( HDM_FIRST + 22 )
+#define HDM_EDITFILTER                            ( HDM_FIRST + 23 )
+#define HDM_CLEARFILTER                           ( HDM_FIRST + 24 )
+
+#define HDN_ITEMCHANGINGA                         ( HDN_FIRST - 0 )
+#define HDN_ITEMCHANGINGW                         ( HDN_FIRST - 20 )
+#define HDN_ITEMCHANGEDA                          ( HDN_FIRST - 1 )
+#define HDN_ITEMCHANGEDW                          ( HDN_FIRST - 21 )
+#define HDN_ITEMCLICKA                            ( HDN_FIRST - 2 )
+#define HDN_ITEMCLICKW                            ( HDN_FIRST - 22 )
+#define HDN_ITEMDBLCLICKA                         ( HDN_FIRST - 3 )
+#define HDN_ITEMDBLCLICKW                         ( HDN_FIRST - 23 )
+#define HDN_DIVIDERDBLCLICKA                      ( HDN_FIRST - 5 )
+#define HDN_DIVIDERDBLCLICKW                      ( HDN_FIRST - 25 )
+#define HDN_BEGINTRACKA                           ( HDN_FIRST - 6 )
+#define HDN_BEGINTRACKW                           ( HDN_FIRST - 26 )
+#define HDN_ENDTRACKA                             ( HDN_FIRST - 7 )
+#define HDN_ENDTRACKW                             ( HDN_FIRST - 27 )
+#define HDN_TRACKA                                ( HDN_FIRST - 8 )
+#define HDN_TRACKW                                ( HDN_FIRST - 28 )
+#define HDN_GETDISPINFOA                          ( HDN_FIRST - 9 )
+#define HDN_GETDISPINFOW                          ( HDN_FIRST - 29 )
+#define HDN_BEGINDRAG                             ( HDN_FIRST - 10 )
+#define HDN_ENDDRAG                               ( HDN_FIRST - 11 )
+#define HDN_FILTERCHANGE                          ( HDN_FIRST - 12 )
+#define HDN_FILTERBTNCLICK                        ( HDN_FIRST - 13 )
+
+#define HDN_ITEMCHANGING                          HDN_ITEMCHANGINGW
+#define HDN_ITEMCHANGED                           HDN_ITEMCHANGEDW
+#define HDN_ITEMCLICK                             HDN_ITEMCLICKW
+#define HDN_ITEMDBLCLICK                          HDN_ITEMDBLCLICKW
+#define HDN_DIVIDERDBLCLICK                       HDN_DIVIDERDBLCLICKW
+#define HDN_BEGINTRACK                            HDN_BEGINTRACKW
+#define HDN_ENDTRACK                              HDN_ENDTRACKW
+#define HDN_TRACK                                 HDN_TRACKW
+#define HDN_GETDISPINFO                           HDN_GETDISPINFOW
 
 #define HD_NOTIFY                                 NMHEADER
 
-#ifdef UNICODE
-  #define NMHDDISPINFO                            NMHDDISPINFOW
-  #define LPNMHDDISPINFO                          LPNMHDDISPINFOW
-#else
-  #define NMHDDISPINFO                            NMHDDISPINFOA
-  #define LPNMHDDISPINFO                          LPNMHDDISPINFOA
-#endif
-
-#define HDN_FIRST                                 (0-300)       // header
-#define HDN_LAST                                  (0-399)
+#define NMHDDISPINFO                              NMHDDISPINFOW
+#define LPNMHDDISPINFO                            LPNMHDDISPINFOW
+
+#define HDN_FIRST                                 ( -300 )      // header
+#define HDN_LAST                                  ( -399 )
 
 #define DLGC_WANTARROWS                           1             // Control wants arrow keys
 #define DLGC_WANTTAB                              2             // Control wants tab keys
@@ -2279,10 +1930,10 @@
 #define SIF_POS                                   4
 #define SIF_DISABLENOSCROLL                       8
 #define SIF_TRACKPOS                              16
-#define SIF_ALL                                   (SIF_RANGE + SIF_PAGE + SIF_POS + SIF_TRACKPOS)
-
-#define WH_MIN                                    (-1)
-#define WH_MSGFILTER                              (-1)
+#define SIF_ALL                                   ( SIF_RANGE + SIF_PAGE + SIF_POS + SIF_TRACKPOS )
+
+#define WH_MIN                                    ( -1 )
+#define WH_MSGFILTER                              ( -1 )
 #define WH_JOURNALRECORD                          0
 #define WH_JOURNALPLAYBACK                        1
 #define WH_KEYBOARD                               2
@@ -2323,19 +1974,6 @@
 #define HCBT_SYSCOMMAND                           8
 #define HCBT_SETFOCUS                             9
 
-#define SND_FILENAME                              (0x00020000)
-#define SND_RESOURCE                              (0x00040004)
-#define SND_PURGE                                 0x0040
-#define SND_APPLICATION                           0x0080
-#define SND_SYNC                                  0x0000
-#define SND_ASYNC                                 0x0001
-#define SND_NODEFAULT                             0x0002
-#define SND_MEMORY                                0x0004
-#define SND_LOOP                                  0x0008
-#define SND_NOSTOP                                0x0010
-
-#define SND_ALIAS_START                           0
-
 #define CCHDEVICENAME                             32
 #define CCHFORMNAME                               32
 #define LF_FACESIZE                               32
