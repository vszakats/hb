/*
 * Header File for Video subsystem for Windows using GUI windows instead of Console
 *
 * Copyright 2003 Peter Rees <peter@rees.co.nz> Rees Software & Systems Ltd
 *
 * This program is free software; you can redistribute it and/or modify
 * it under the terms of the GNU General Public License as published by
 * the Free Software Foundation; either version 2, or (at your option)
 * any later version.
 *
 * This program is distributed in the hope that it will be useful,
 * but WITHOUT ANY WARRANTY; without even the implied warranty of
 * MERCHANTABILITY or FITNESS FOR A PARTICULAR PURPOSE.  See the
 * GNU General Public License for more details.
 *
 * You should have received a copy of the GNU General Public License
 * along with this software; see the file COPYING.txt.  If not, write to
 * the Free Software Foundation, Inc., 59 Temple Place, Suite 330,
 * Boston, MA 02111-1307 USA (or visit the web site https://www.gnu.org/).
 *
 * As a special exception, the Harbour Project gives permission for
 * additional uses of the text contained in its release of Harbour.
 *
 * The exception is that, if you link the Harbour libraries with other
 * files to produce an executable, this does not by itself cause the
 * resulting executable to be covered by the GNU General Public License.
 * Your use of that executable is in no way restricted on account of
 * linking the Harbour library code into it.
 *
 * This exception does not however invalidate any other reasons why
 * the executable file might be covered by the GNU General Public License.
 *
 * This exception applies only to the code released by the Harbour
 * Project under the name Harbour.  If you copy code from other
 * Harbour Project or Free Software Foundation releases into a copy of
 * Harbour, as the General Public License permits, the exception does
 * not apply to the code that you add in this way.  To avoid misleading
 * anyone as to the status of such modified files, you must delete
 * this exception notice from them.
 *
 * If you write modifications of your own for Harbour, it is your choice
 * whether to permit this exception to apply to your modifications.
 * If you do not wish that, delete this exception notice.
 *
 */

#ifndef HB_WVG_H_
#define HB_WVG_H_

#define HB_GT_NAME  WVG

#ifndef WINVER
   #define WINVER  0x0500
#endif

#define WVT_CHAR_QUEUE_SIZE         256
#define WVT_MAX_TITLE_SIZE          128
#define WVT_MAX_ROWS                256
#define WVT_MAX_COLS               1024
#define WVT_MAX_WINDOWS             256
#if defined( HB_OS_WIN_CE )
   #define WVT_DEFAULT_ROWS         15
   #define WVT_DEFAULT_COLS         50
   #define WVT_DEFAULT_FONT_HEIGHT  12
   #define WVT_DEFAULT_FONT_WIDTH   8
#else
   #define WVT_DEFAULT_ROWS         25
   #define WVT_DEFAULT_COLS         80
   #define WVT_DEFAULT_FONT_HEIGHT  16
   #define WVT_DEFAULT_FONT_WIDTH   10
#endif
#define WVT_DEFAULT_FONT_NAME       TEXT( "Courier New" )

#include "gtwvglo.h"

#define WVT_DLGML_MAX               50
#define WVT_DLGMD_MAX               50

typedef struct
{
   int            iTop;
   int            iLeft;
   int            iBottom;
   int            iRight;
} HB_GOBJ_OFFSET ;


typedef struct _tag_GOBJS
{
   int            iObjType;
   int            iHandle;
   int            iState;
   int            iTop;
   int            iLeft;
   int            iBottom;
   int            iRight;
   HB_GOBJ_OFFSET aOffset;
   int            iHeight;
   int            iWidth;       /* iThick */
   int            iOrient;
   int            iAlign;
   int            iAlignVert;
   int            iFormat;
   int            iStyle;       /* iShape */
   int            iData;        /* iSlot, etc */
   COLORREF       crRGB;
   COLORREF       crRGBText;
   COLORREF       crRGBBk;
   HFONT          hFont;
   HPEN           hPen;
   HBRUSH         hBrush;
#if ! defined( HB_OS_WIN_CE )
   IPicture     * pPicture;
#endif
   HB_BOOL        bDestroyFont;
   HB_BOOL        bDestroyPen;
   HB_BOOL        bDestroyBrush;
   HB_BOOL        bDestroyPicture;
   TRIVERTEX      vert[ 2 ];
   void *         hText;
   LPCTSTR        lpText;
   PHB_ITEM       bBlock;
   struct _tag_GOBJS * gObjNext;

} HB_GOBJS, * PHB_GOBJS;

typedef struct
{
   HPEN      penWhite;                      /* White pen to draw GDI elements */
   HPEN      penBlack;                      /* Black pen to draw GDI elements */
   HPEN      penWhiteDim;                   /* White dim pen to draw GDI elements */
   HPEN      penDarkGray;                   /* Dark gray pen to draw GDI elements */
   HPEN      penGray;                       /* Gray pen equivilant to Clipper White */
   HPEN      penNull;                       /* Null pen */
   HBRUSH    diagonalBrush;                 /* Handle to diaoganl brush to draw scrollbars */
   HBRUSH    solidBrush;                    /* Handle to solid brush */
   HBRUSH    whiteBrush;                    /* Wvt specific White colored brush */
#if ! defined( HB_OS_WIN_CE )
   IPicture * pPicture[ 50 ];               /* Array to hold the Picture Streams to avoid recurring loading and unloading */
#endif
   HFONT     hUserFonts[ 50 ];              /* User defined font handles */
   HPEN      hUserPens[ 50 ];               /* User defined pens */
   HINSTANCE hMSImg32;                      /* Handle to the loaded library msimg32.dll */
   wvtGradientFill pfnGF;                   /* Pointer to Address of the GradientFill function in MSImg32.dll */
   HINSTANCE hUser32;                       /* Handle to the loaded library user32.dll */
   wvtSetLayeredWindowAttributes pfnLayered;/* Pointer to set Windows attribute - transparency. */

} HB_GUIDATA, * PHB_GUIDATA;

typedef struct
{
   PHB_GT   pGT;                            /* core GT pointer */
   int      iHandle;                        /* window number */

   HINSTANCE hInstance;                     /* parent window instance */
   int       iCmdShow;

   int      ROWS;                           /* number of displayable rows in window */
   int      COLS;                           /* number of displayable columns in window */

   COLORREF COLORS[ 16 ];                   /* colors */

   HB_BOOL  CaretExist;                     /* HB_TRUE if a caret has been created */
   HB_BOOL  CaretHidden;                    /* HB_TRUE if a caret has been hiden */
   int      CaretSize;                      /* Height of solid caret */
   int      CaretWidth;                     /* Width of solid caret */

   POINT    MousePos;                       /* the last mouse position */
   HB_BOOL  MouseMove;                      /* Flag to say whether to return mouse movement events */

   int      Keys[ WVT_CHAR_QUEUE_SIZE ];    /* Array to hold the characters & events */
   int      keyPointerIn;                   /* Offset into key array for character to be placed */
   int      keyPointerOut;                  /* Offset into key array of next character to read */
   int      keyLast;                        /* last inkey code value in buffer */

   POINT    PTEXTSIZE;                      /* size of the fixed width font */
   HB_BOOL  FixedFont;                      /* HB_TRUE if current font is a fixed font */
   int      FixedSize[ WVT_MAX_COLS ];      /* buffer for ExtTextOut() to emulate fixed pitch when Proportional font selected */
   int      fontHeight;                     /* requested font height */
   int      fontWidth;                      /* requested font width */
   int      fontWeight;                     /* Bold level */
   int      fontQuality;                    /* requested font quality */
   TCHAR    fontFace[ LF_FACESIZE ];        /* requested font face name LF_FACESIZE #defined in wingdi.h */
   HFONT    hFont;                          /* current font handle */
#if ! defined( UNICODE )
   HFONT    hFontBox;                       /* current font handle to draw lines */
#endif

   HWND     hWnd;                           /* the window handle */
   HB_BOOL  fInit;                          /* logical variable indicating that window should be open */

   HICON    hIcon;                          /* Title Bar and Task List icon. Can be NULL. */
   HB_BOOL  bIconToFree;                    /* Do we need to free this icon when it's not NULL? */

   void *   hWindowTitle;
   LPCTSTR  lpWindowTitle;

   int      CodePage;                       /* Code page to use for display characters */
#if ! defined( UNICODE )
   int      boxCodePage;                    /* Code page to use for display draw line characters */
#endif
   HB_BOOL  Win9X;                          /* Flag to say if running on Win9X not NT/2000/XP */
   HB_BOOL  AltF4Close;                     /* Can use Alt+F4 to close application */
   HB_BOOL  CentreWindow;                   /* True if window is to be Reset into centre of window */

   HB_BOOL  IgnoreWM_SYSCHAR;

   HB_BOOL  bMaximized;                     /* Flag is set when window has been maximized */
   HB_BOOL  bBeingMarked;                   /* Flag to control DOS window like copy operation */
   HB_BOOL  bBeginMarked;

   HB_BOOL  bResizable;
   HB_BOOL  bMaximizable;

   HB_BOOL  bSelectCopy;
   void *   hSelectCopy;
   LPCTSTR  lpSelectCopy;

   HB_BOOL  bClosable;
   HB_BOOL  bFullScreen;
   HB_BOOL  bAltEnter;                      /* Can use Alt+Enter to enter full screen mode */
   int      MarginTop;
   int      MarginLeft;

   int      ResizeMode;                     /* Sets the resizing mode either to FONT or ROWS */
   RECT     sRectNew;
   RECT     sRectOld;

   /* To Be Split in 2 Structures <1 GUI dynamic> <2 GUI fixed> */

   int       rowStart;                      /* Holds nTop    of last WM_PAINT rectangle returned by wvt_GetPaintRect() */
   int       rowStop;                       /* Holds nBottom of last WM_PAINT rectangle */
   int       colStart;                      /* Holds nLeft   of last WM_PAINT rectangle */
   int       colStop;                       /* Holds nRight  of last WM_PAINT rectangle */

   int       iFactor;                       /* Transparency factor 0~255 */

   HDC       hdc;                           /* Handle to Windows Device Context */

   int       LastMenuEvent;                 /* Last menu item selected */
   int       MenuKeyEvent;                  /* User definable event number for windows menu command */
   HB_BOOL   InvalidateWindow;              /* Flag for controlling whether to use ScrollWindowEx() */
   HB_BOOL   EnableShortCuts;               /* Determines whether ALT key enables menu or system menu */

   HB_BOOL   bGui;
   HDC       hGuiDC;
   HBITMAP   hGuiBmp;
   int       iGuiWidth;
   int       iGuiHeight;

   HB_BOOL   bPaint;
   HB_BOOL   bGetFocus;
   HB_BOOL   bSetFocus;
   HB_BOOL   bKillFocus;

   PHB_DYNS  pSymWVT_PAINT;                 /* Stores pointer to WVT_PAINT function */
   PHB_DYNS  pSymWVT_SETFOCUS;              /* Stores pointer to WVT_SETFOCUS function */
   PHB_DYNS  pSymWVT_KILLFOCUS;             /* Stores pointer to WVT_KILLFOCUS function */
   PHB_DYNS  pSymWVT_MOUSE;                 /* Stores pointer to WVT_MOUSE function */
   PHB_DYNS  pSymWVT_TIMER;                 /* Stores pointer to WVT_TIMER function */
   PHB_DYNS  pSymWVT_KEY;

   HPEN      currentPen;                    /* Handle to current pen settable at runtime */
   HBRUSH    currentBrush;                  /* Handle to current brush settable by runtime */

   PHB_GUIDATA  pGUI;                       /* GUI Data Structure */


   HMENU     hPopup;                        /* Handle of context menu invokable with right click */
   HWND      hWndTT;                        /* Handle to hold tooltip information */
   HB_BOOL   bToolTipActive;                /* Flag to set whether tooltip is active or not */

   HWND      hDlgModeless[ WVT_DLGML_MAX ]; /* Handle to a modeless dialog */
   PHB_ITEM  pFunc[ WVT_DLGML_MAX ];        /* Function pointer for WndProc */
   /* TODO: pcbFunc is redundant and should be removed */
   PHB_ITEM  pcbFunc[ WVT_DLGML_MAX ];      /* codeblock for WndProc */
   int       iType[ WVT_DLGML_MAX ];        /* Type of Function Pointers - Function 1, Block 2, Method 3 */
   HWND      hDlgModal[ WVT_DLGMD_MAX ];    /* Handle to a modeless dialog */
   PHB_ITEM  pFuncModal[ WVT_DLGMD_MAX ];   /* Function pointer for WndProc */
   /* TODO: pcbFuncModal is redundant and should be removed */
   PHB_ITEM  pcbFuncModal[ WVT_DLGMD_MAX ]; /* codeblock for WndProc */
   int       iTypeModal[ WVT_DLGMD_MAX ];   /* Type of Function Pointers - Function 1, Block 2, Method 3 */

   PHB_GT_PARAMS  pPP;                      /* Presentation Parameters */

   HB_BOOL   bDeferPaint;                   /* To create pure Windows dialogs */
   HB_BOOL   bTracking;                     /* To track if mouse has eneter or left the window area */

<<<<<<< HEAD
   HB_BOOL   bResizing;                     /* To know when it is in resizing mode */
=======
   HB_BOOL   bResizing;                     /* To know when it is in resizing mode                       */
   HB_BOOL   bAlreadySizing;
   HB_BOOL   bComposited;
   int       CloseMode;
>>>>>>> 9688ee50

   PHB_GOBJS gObjs;                         /* Graphic Objects */

   HWND      hWndParent;                    /* Parent Window Handle, if any */

   PHB_ITEM  pNotifierGUI;                  /* Notifier to Wvg*Parts if embedded into a GT Window */

   HB_THREAD_NO threadNO;                   /* Will hold the current THREAD No */

} HB_GTWVT, * PHB_GTWVT;

extern HB_EXPORT POINT         hb_wvt_gtGetXYFromColRow( int col, int row );
#if ! defined( HB_OS_WIN_CE )
extern HB_EXPORT IPicture *    hb_wvt_gtLoadPicture( LPCTSTR image );
extern HB_EXPORT IPicture *    hb_wvt_gtLoadPictureFromResource( LPCTSTR resource, LPCTSTR section );
#endif
extern HB_EXPORT void          hb_wvt_GetStringAttrib( int top, int left, int bottom, int right, HB_BYTE * sBuffer, HB_BYTE * sAttrib );
extern HB_EXPORT void          hb_wvt_PutStringAttrib( int top, int left, int bottom, int right, HB_BYTE * sBuffer, HB_BYTE * sAttrib );

extern HB_EXPORT PHB_GTWVT     hb_wvt_gtGetWVT( void );

extern HB_EXPORT void          hb_gt_wvt_PaintGObjects( PHB_GTWVT pWVT, RECT *uRect );

HB_EXTERN_END

#endif /* HB_WVG_H_ */<|MERGE_RESOLUTION|>--- conflicted
+++ resolved
@@ -286,14 +286,10 @@
    HB_BOOL   bDeferPaint;                   /* To create pure Windows dialogs */
    HB_BOOL   bTracking;                     /* To track if mouse has eneter or left the window area */
 
-<<<<<<< HEAD
    HB_BOOL   bResizing;                     /* To know when it is in resizing mode */
-=======
-   HB_BOOL   bResizing;                     /* To know when it is in resizing mode                       */
    HB_BOOL   bAlreadySizing;
    HB_BOOL   bComposited;
    int       CloseMode;
->>>>>>> 9688ee50
 
    PHB_GOBJS gObjs;                         /* Graphic Objects */
 
