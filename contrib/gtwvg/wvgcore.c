--- conflicted
+++ resolved
@@ -208,30 +208,8 @@
    {
       if( pPicture )
       {
-<<<<<<< HEAD
          OLE_XSIZE_HIMETRIC nWidth = 0;
          OLE_YSIZE_HIMETRIC nHeight = 0;
-=======
-         if( lHeight > lWidth )
-         {
-            iWd = ( int ) ( ( double )  ht * lWidth / lHeight );
-            iWd = HB_MIN( iWd, wd );
-            iHt = ( int ) ( ( double ) iWd * lHeight / lWidth );
-         }
-         else
-         {
-            iHt = ( int ) ( ( double )  wd * lHeight / lWidth );
-            iHt = HB_MIN( iHt, ht );
-            iWd = ( int ) ( ( double ) iHt * lWidth / lHeight );
-         }
-         x  += abs( ( iWd - wd ) / 2 );
-         y  += abs( ( iHt - ht ) / 2 );
-         wd  = iWd;
-         ht  = iHt;
-      }
-      xe = x + wd - 1;
-      ye = y + ht - 1;
->>>>>>> 8465bce3
 
          int   xe, ye;
          HRGN  hrgn1;
@@ -253,13 +231,15 @@
             int iWd;
             if( nHeight > nWidth )
             {
-               iWd = HB_MIN( wd, ( int ) ( ( float ) ht * nWidth / nHeight ) );
-               iHt =             ( int ) ( ( float ) iWd * nHeight / nWidth );
+               iWd = ( int ) ( ( double ) ht * nWidth / nHeight );
+               iWd = HB_MIN( iWd, wd );
+               iHt = ( int ) ( ( double ) iWd * nHeight / nWidth );
             }
             else
             {
-               iHt = HB_MIN( ht, ( int ) ( ( float ) wd * nHeight / nWidth ) );
-               iWd =             ( int ) ( ( float ) iHt * nWidth / nHeight );
+               iHt = ( int ) ( ( double ) wd * nHeight / nWidth );
+               iHt = HB_MIN( iHt, ht );
+               iWd = ( int ) ( ( double ) iHt * nWidth / nHeight );
             }
             x  += abs( ( iWd - wd ) / 2 );
             y  += abs( ( iHt - ht ) / 2 );
@@ -377,7 +357,6 @@
 
                   if( nWidth && nHeight )
                   {
-<<<<<<< HEAD
                      int  xe, ye;
                      HRGN hrgn1;
 
@@ -387,31 +366,20 @@
                         int iWd;
                         if( nHeight > nWidth )
                         {
-                           iWd = HB_MIN( wd, ( int ) ( ( float ) ht * nWidth / nHeight ) );
-                           iHt =             ( int ) ( ( float ) iWd * nHeight / nWidth );
+                           iWd = ( int ) ( ( double ) ht * nWidth / nHeight );
+                           iWd = HB_MIN( iWd, wd );
+                           iHt = ( int ) ( ( double ) iWd * nHeight / nWidth );
                         }
                         else
                         {
-                           iHt = HB_MIN( ht, ( int ) ( ( float ) wd * nHeight / nWidth ) );
-                           iWd =             ( int ) ( ( float ) iHt * nWidth / nHeight );
+                           iHt = ( int ) ( ( double ) wd * nHeight / nWidth );
+                           iHt = HB_MIN( iHt, ht );
+                           iWd = ( int ) ( ( double ) iHt * nWidth / nHeight );
                         }
                         x  += abs( ( iWd - wd ) / 2 );
                         y  += abs( ( iHt - ht ) / 2 );
                         wd  = iWd;
                         ht  = iHt;
-=======
-                     if( lHeight > lWidth )
-                     {
-                        iWd = ( int ) ( ( double )  ht * lWidth / lHeight );
-                        iWd = HB_MIN( iWd, wd );
-                        iHt = ( int ) ( ( double ) iWd * lHeight / lWidth );
-                     }
-                     else
-                     {
-                        iHt = ( int ) ( ( double )  wd * lHeight / lWidth );
-                        iHt = HB_MIN( iHt, ht );
-                        iWd = ( int ) ( ( double ) iHt * lWidth / lHeight );
->>>>>>> 8465bce3
                      }
                      xe = x + wd - 1;
                      ye = y + ht - 1;
