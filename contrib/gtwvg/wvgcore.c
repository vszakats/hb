--- conflicted
+++ resolved
@@ -1858,11 +1858,7 @@
       iBottom = xy.y - 1 + hb_parvni( 6, 3 );
       iRight  = xy.x - 1 + hb_parvni( 6, 4 );
 
-<<<<<<< HEAD
-      hb_retl( hb_wvt_gtRenderPicture( iLeft, iTop, iRight - iLeft + 1, iBottom - iTop + 1, ( IPicture * ) hb_parptr( 5 ), hb_parl( 7 ) ) );
-=======
       hb_retl( hb_wvt_gtRenderPicture( iLeft, iTop, iRight - iLeft + 1, iBottom - iTop + 1, ( IPicture * ) ( HB_PTRDIFF ) hb_parnint( 5 ), hb_parl( 7 ) ) );
->>>>>>> 0b3e4b6c
    }
 #endif
 }
