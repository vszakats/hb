--- conflicted
+++ resolved
@@ -3707,11 +3707,7 @@
             else
                break;
 
-<<<<<<< HEAD
-            if( i1 >= -1 && i2 >= -1 )
-=======
             if( i1 > -1 && i2 > -1 )
->>>>>>> 056afec3
             {
                int x, y;
 
