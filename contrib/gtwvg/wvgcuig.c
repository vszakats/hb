/*
 * Copyright 2009-2012 Pritpal Bedi <bedipritpal@hotmail.com>
 * Based on:
 *
 * Video subsystem for Windows using GUI windows instead of Console
 *     Copyright 2003 Peter Rees <peter@rees.co.nz>
 *                    Rees Software & Systems Ltd
 * based on
 *   Bcc ConIO Video subsystem by
 *     Copyright 2002 Marek Paliwoda <paliwoda@inteia.pl>
 *     Copyright 2002 Przemyslaw Czerpak <druzus@polbox.com>
 *   Video subsystem for Windows compilers
 *     Copyright 1999-2000 Paul Tucker <ptucker@sympatico.ca>
 *     Copyright 2002 Przemyslaw Czerpak <druzus@polbox.com>
 *
 * This program is free software; you can redistribute it and/or modify
 * it under the terms of the GNU General Public License as published by
 * the Free Software Foundation; either version 2, or (at your option)
 * any later version.
 *
 * This program is distributed in the hope that it will be useful,
 * but WITHOUT ANY WARRANTY; without even the implied warranty of
 * MERCHANTABILITY or FITNESS FOR A PARTICULAR PURPOSE.  See the
 * GNU General Public License for more details.
 *
 * You should have received a copy of the GNU General Public License
 * along with this software; see the file COPYING.txt.  If not, write to
 * the Free Software Foundation, Inc., 59 Temple Place, Suite 330,
 * Boston, MA 02111-1307 USA (or visit the web site https://www.gnu.org/).
 *
 * As a special exception, the Harbour Project gives permission for
 * additional uses of the text contained in its release of Harbour.
 *
 * The exception is that, if you link the Harbour libraries with other
 * files to produce an executable, this does not by itself cause the
 * resulting executable to be covered by the GNU General Public License.
 * Your use of that executable is in no way restricted on account of
 * linking the Harbour library code into it.
 *
 * This exception does not however invalidate any other reasons why
 * the executable file might be covered by the GNU General Public License.
 *
 * This exception applies only to the code released by the Harbour
 * Project under the name Harbour.  If you copy code from other
 * Harbour Project or Free Software Foundation releases into a copy of
 * Harbour, as the General Public License permits, the exception does
 * not apply to the code that you add in this way.  To avoid misleading
 * anyone as to the status of such modified files, you must delete
 * this exception notice from them.
 *
 * If you write modifications of your own for Harbour, it is your choice
 * whether to permit this exception to apply to your modifications.
 * If you do not wish that, delete this exception notice.
 *
 */

/*
 *                              EkOnkar
 *                        ( The LORD is ONE )
 *
 *                 Simplified GUI Drawing Functions
 *                     CUI Enhancement Oriented
 *                         No Callbacks etc.
 *                            Pure Statics
 */

#include "gtwvg.h"

static PHB_GOBJS hb_wvg_ObjectNew( PHB_GTWVT pWVT )
{
   if( pWVT )
   {
      int        iHandle = pWVT->gObjs ? pWVT->gObjs->iHandle : 0;
      HB_GOBJS * gObj    = ( HB_GOBJS * ) hb_xgrabz( sizeof( HB_GOBJS ) );

      ++iHandle;

      gObj->iHandle = iHandle;
      gObj->iState  = GOBJ_OBJSTATE_ENABLED;
      gObj->lpText  = NULL;
      gObj->bBlock  = NULL;
      gObj->hText   = NULL;

      hb_retni( iHandle );
      return gObj;
   }

   hb_retni( 0 );
   return NULL;
}

static void hb_wvg_RefreshRect( PHB_GTWVT pWVT, PHB_GOBJS gObj )
{
   RECT rc;

   /* Calculate the region occupied +- 3 pixels as most controls are outside of designated area */
   rc.top    = ( pWVT->PTEXTSIZE.y * gObj->iTop ) + gObj->aOffset.iTop - 3;
   rc.left   = ( pWVT->PTEXTSIZE.x * gObj->iLeft ) + gObj->aOffset.iLeft - 3;
   rc.bottom = ( pWVT->PTEXTSIZE.y * ( gObj->iBottom + 1 ) ) - 1 + gObj->aOffset.iBottom + 3;
   rc.right  = ( pWVT->PTEXTSIZE.x * ( gObj->iRight + 1 ) ) - 1 + gObj->aOffset.iRight + 3;

   InvalidateRect( pWVT->hWnd, &rc, TRUE );
}

static void hb_wvg_RestFromBuffer( PHB_GTWVT pWVT, int iLeft, int iTop, int iRight, int iBottom )
{
   BitBlt( pWVT->hdc, iLeft, iTop, iRight - iLeft, iBottom - iTop,
           pWVT->hGuiDC, iLeft, iTop, SRCCOPY );
}

/* wvg_ClearGUIObjects() -> NIL */
HB_FUNC( WVG_CLEARGUIOBJECTS )
{
   PHB_GTWVT pWVT = hb_wvt_gtGetWVT();

   if( pWVT && pWVT->gObjs )
   {
      while( pWVT->gObjs )
      {
         PHB_GOBJS gObj = pWVT->gObjs->gObjNext;

         if( pWVT->gObjs->hText )
            hb_strfree( pWVT->gObjs->hText );
         if( pWVT->gObjs->hFont && pWVT->gObjs->bDestroyFont )
            DeleteObject( pWVT->gObjs->hFont );
         if( pWVT->gObjs->hPen && pWVT->gObjs->bDestroyPen )
            DeleteObject( pWVT->gObjs->hPen );
         if( pWVT->gObjs->hBrush && pWVT->gObjs->bDestroyBrush )
            DeleteObject( pWVT->gObjs->hBrush );
         if( pWVT->gObjs->bBlock )
            hb_itemRelease( pWVT->gObjs->bBlock );
#if ! defined( HB_OS_WIN_CE )
         if( pWVT->gObjs->pPicture && pWVT->gObjs->bDestroyPicture )
            HB_VTBL( pWVT->gObjs->pPicture )->Release( HB_THIS( pWVT->gObjs->pPicture ) );
#endif
         hb_xfree( pWVT->gObjs );
         pWVT->gObjs = gObj;
      }
      pWVT->gObjs = NULL;
   }
}

HB_FUNC( WVG_SETGOBJSTATE )
{
   PHB_GTWVT pWVT    = hb_wvt_gtGetWVT();
   int       iHandle = hb_parni( 1 );
   int       iOState = 0;

   if( pWVT && iHandle && pWVT->gObjs )
   {
      PHB_GOBJS gObj = pWVT->gObjs;

      while( gObj )
      {
         if( iHandle == gObj->iHandle )
         {
            iOState = gObj->iState;

            if( HB_ISNUM( 2 ) )
            {
               int iState = hb_parni( 2 );
               if( iOState != iState && iState >= GOBJ_OBJSTATE_ENABLED && iState <= GOBJ_OBJSTATE_HILIGHTED )
               {
                  gObj->iState = iState;
                  hb_wvg_RefreshRect( pWVT, gObj );
               }
            }
            break;
         }
         gObj = gObj->gObjNext;
      }
   }
   hb_retni( iOState );
}

/* wvg_SetGObjData( hObj, nGobjDataType, xData, xData1 ) -> lSuccess */
HB_FUNC( WVG_SETGOBJDATA )
{
   PHB_GTWVT pWVT     = hb_wvt_gtGetWVT();
   int       iHandle  = hb_parni( 1 );
   HB_BOOL   bSuccess = HB_FALSE;

   if( pWVT && iHandle )
   {
      PHB_GOBJS gObj = pWVT->gObjs;

      while( gObj )
      {
         if( iHandle == gObj->iHandle )
         {
            int iDataType = hb_parni( 2 );

            bSuccess = HB_TRUE;

            switch( iDataType )
            {
               case GOBJ_OBJDATA_TEXT:
                  if( gObj->hText )
                     hb_strfree( gObj->hText );
                  gObj->lpText = HB_PARSTR( 3, &gObj->hText, NULL );
                  break;
#if ! defined( HB_OS_WIN_CE )
               case GOBJ_OBJDATA_PICTUREEX:
                  if( hbwapi_is_HANDLE( 3 ) )
                     gObj->pPicture = ( IPicture * ) hbwapi_par_raw_HANDLE( 3 );
                  break;
               case GOBJ_OBJDATA_PICTURE:
                  if( hb_parni( 3 ) >= 1 && hb_parni( 3 ) <= ( int ) HB_SIZEOFARRAY( pWVT->pGUI->pPicture ) )
                     gObj->pPicture = pWVT->pGUI->pPicture[ hb_parni( 3 ) - 1 ];
                  break;
               case GOBJ_OBJDATA_IMAGE:
               {
                  IPicture * pPicture = NULL;

                  if( HB_ISNUM( 3 ) )
                  {
                     if( hb_parni( 3 ) >= 1 && hb_parni( 3 ) <= ( int ) HB_SIZEOFARRAY( pWVT->pGUI->pPicture ) )
                        pPicture = pWVT->pGUI->pPicture[ hb_parni( 3 ) - 1 ];
                  }
                  else
                  {
                     void * hPic;
                     pPicture = hb_wvt_gtLoadPicture( HB_PARSTR( 3, &hPic, NULL ) );
                     hb_strfree( hPic );
                     if( ! pPicture )
                     {
                        void * hRes;
                        void * hSec;
                        pPicture = hb_wvt_gtLoadPictureFromResource( HB_PARSTR( 3, &hRes, NULL ), HB_PARSTR( 4, &hSec, NULL ) );
                        hb_strfree( hRes );
                        hb_strfree( hSec );
                     }
                  }
                  if( pPicture )
                  {
                     if( gObj->bDestroyPicture && gObj->pPicture )
                        HB_VTBL( gObj->pPicture )->Release( HB_THIS( gObj->pPicture ) );
                     gObj->pPicture        = pPicture;
                     gObj->bDestroyPicture = HB_TRUE;
                  }
                  break;
               }
#endif
               case GOBJ_OBJDATA_HFONT:
                  if( gObj->hFont && gObj->bDestroyFont )
                     DeleteObject( gObj->hFont );
                  gObj->hFont        = hbwapi_par_raw_HFONT( 3 );
                  gObj->bDestroyFont = HB_FALSE;
                  break;
               case GOBJ_OBJDATA_HPEN:
                  if( gObj->hPen && gObj->bDestroyPen )
                     DeleteObject( gObj->hPen );
                  gObj->hPen        = hbwapi_par_HPEN( 3 );
                  gObj->bDestroyPen = HB_FALSE;
                  break;
               case GOBJ_OBJDATA_HBRUSH:
                  if( gObj->hBrush && gObj->bDestroyBrush )
                     DeleteObject( gObj->hBrush );
                  gObj->hBrush        = hbwapi_par_HBRUSH( 3 );
                  gObj->bDestroyBrush = HB_TRUE;
                  break;
               case GOBJ_OBJDATA_COLORTEXT:
                  if( HB_ISNUM( 3 ) )
                     gObj->crRGBText = hbwapi_par_COLORREF( 3 );
                  else
                     bSuccess = HB_FALSE;
                  break;
               case GOBJ_OBJDATA_COLORBK:
                  gObj->crRGBBk = hbwapi_par_COLORREF( 3 );
                  break;
               case GOBJ_OBJDATA_BLOCK:
                  if( gObj->bBlock )
                     hb_itemRelease( gObj->bBlock );
                  gObj->bBlock = hb_itemNew( hb_param( 3, HB_IT_EVALITEM ) );
                  break;
               default:
                  bSuccess = HB_FALSE;
                  break;
            }
            if( bSuccess )
               hb_wvg_RefreshRect( pWVT, gObj );

            hb_retl( bSuccess );
            return;
         }
         gObj = gObj->gObjNext;
      }
   }
   hb_retl( bSuccess );
}

/* wvg_BoxRaised( nTop, nLeft, nBottom, nRight, aPxlOff ) */
HB_FUNC( WVG_BOXRAISED )
{
   PHB_GTWVT  pWVT = hb_wvt_gtGetWVT();
   HB_GOBJS * gObj = hb_wvg_ObjectNew( pWVT );

   if( pWVT && gObj )
   {
      gObj->iObjType = GOBJ_OBJTYPE_BOXRAISED;

      gObj->iTop    = hb_parni( 1 );
      gObj->iLeft   = hb_parni( 2 );
      gObj->iBottom = hb_parni( 3 );
      gObj->iRight  = hb_parni( 4 );

      gObj->aOffset.iTop    = hb_parvni( 5, 1 );
      gObj->aOffset.iLeft   = hb_parvni( 5, 2 );
      gObj->aOffset.iBottom = hb_parvni( 5, 3 );
      gObj->aOffset.iRight  = hb_parvni( 5, 4 );

      gObj->gObjNext = pWVT->gObjs;
      pWVT->gObjs    = gObj;
   }
}

static void hb_wvg_BoxRaised( PHB_GTWVT pWVT, int iLeft, int iTop, int iRight, int iBottom )
{
   HDC hdc = pWVT->hdc;
   PHB_GUIDATA pGUI = pWVT->pGUI;

   SelectObject( hdc, pGUI->penWhiteDim );
   MoveToEx( hdc, iLeft, iTop, NULL );             /* Top Inner    */
   LineTo( hdc, iRight, iTop );
   MoveToEx( hdc, iLeft, iTop, NULL );             /* Left Inner   */
   LineTo( hdc, iLeft, iBottom );

   SelectObject( hdc, pGUI->penWhite );
   MoveToEx( hdc, iLeft - 1, iTop - 1, NULL );     /* Top Outer    */
   LineTo( hdc, iRight + 1, iTop - 1 );
   MoveToEx( hdc, iLeft - 1, iTop - 1, NULL );     /* Left Outer   */
   LineTo( hdc, iLeft - 1, iBottom + 1 );

   SelectObject( hdc, pGUI->penDarkGray );
   MoveToEx( hdc, iLeft, iBottom, NULL );          /* Bottom Inner */
   LineTo( hdc, iRight, iBottom );
   MoveToEx( hdc, iRight, iBottom, NULL );         /* Right Inner  */
   LineTo( hdc, iRight, iTop );

   SelectObject( hdc, pGUI->penBlack );
   MoveToEx( hdc, iLeft - 1, iBottom + 1, NULL );  /* Bottom Outer */
   LineTo( hdc, iRight + 1 + 1, iBottom + 1 );
   MoveToEx( hdc, iRight + 1, iTop - 1, NULL );    /* Right Outer  */
   LineTo( hdc, iRight + 1, iBottom + 1 );
}

/* wvg_BoxRecessed( nTop, nLeft, nBottom, nRight, aPxlOff ) -> NIL */
HB_FUNC( WVG_BOXRECESSED )
{
   PHB_GTWVT  pWVT = hb_wvt_gtGetWVT();
   HB_GOBJS * gObj = hb_wvg_ObjectNew( pWVT );

   if( pWVT && gObj )
   {
      gObj->iObjType = GOBJ_OBJTYPE_BOXRECESSED;

      gObj->iTop    = hb_parni( 1 );
      gObj->iLeft   = hb_parni( 2 );
      gObj->iBottom = hb_parni( 3 );
      gObj->iRight  = hb_parni( 4 );

      gObj->aOffset.iTop    = hb_parvni( 5, 1 );
      gObj->aOffset.iLeft   = hb_parvni( 5, 2 );
      gObj->aOffset.iBottom = hb_parvni( 5, 3 );
      gObj->aOffset.iRight  = hb_parvni( 5, 4 );

      gObj->gObjNext = pWVT->gObjs;
      pWVT->gObjs    = gObj;
   }
}

static void hb_wvg_BoxRecessed( PHB_GTWVT pWVT, int iLeft, int iTop, int iRight, int iBottom )
{
   HDC hdc = pWVT->hdc;
   PHB_GUIDATA pGUI = pWVT->pGUI;

   SelectObject( hdc, pGUI->penWhiteDim );
   MoveToEx( hdc, iRight, iTop, NULL );            /* Right Inner  */
   LineTo( hdc, iRight, iBottom );
   MoveToEx( hdc, iLeft, iBottom, NULL );          /* Bottom Inner */
   LineTo( hdc, iRight, iBottom );

   SelectObject( hdc, pGUI->penWhite );
   MoveToEx( hdc, iRight + 1, iTop - 1, NULL );    /* Right Outer  */
   LineTo( hdc, iRight + 1, iBottom + 1 );
   MoveToEx( hdc, iLeft - 1, iBottom + 1, NULL );  /* Bottom Outer */
   LineTo( hdc, iRight + 2, iBottom + 1 );

   SelectObject( hdc, pGUI->penBlack );
   MoveToEx( hdc, iLeft, iTop, NULL );             /* Left  Inner  */
   LineTo( hdc, iLeft, iBottom );
   MoveToEx( hdc, iLeft, iTop, NULL );             /* Top Inner    */
   LineTo( hdc, iRight, iTop );

   SelectObject( hdc, pGUI->penDarkGray );
   MoveToEx( hdc, iLeft - 1, iTop - 1, NULL );     /* Left Outer   */
   LineTo( hdc, iLeft - 1, iBottom + 1 );
   MoveToEx( hdc, iLeft - 1, iTop - 1, NULL );     /* Top Outer    */
   LineTo( hdc, iRight + 1, iTop - 1 );
}

/* wvt_BoxGet( nRow, nCol, nWidth ) -> NIL */
HB_FUNC( WVG_BOXGET )
{
   PHB_GTWVT  pWVT = hb_wvt_gtGetWVT();
   HB_GOBJS * gObj = hb_wvg_ObjectNew( pWVT );

   if( pWVT && gObj )
   {
      gObj->iObjType = GOBJ_OBJTYPE_BOXGET;

      gObj->iTop    = hb_parni( 1 );
      gObj->iLeft   = hb_parni( 2 );
      gObj->iBottom = hb_parni( 1 );
      gObj->iRight  = hb_parni( 2 ) + hb_parni( 3 ) - 1;

      gObj->aOffset.iTop    = 0;
      gObj->aOffset.iLeft   = 0;
      gObj->aOffset.iBottom = 0;
      gObj->aOffset.iRight  = 0;

      gObj->gObjNext = pWVT->gObjs;

      pWVT->gObjs = gObj;
   }
}

static void hb_wvg_BoxGet( PHB_GTWVT pWVT, int iLeft, int iTop, int iRight, int iBottom )
{
   HDC hdc = pWVT->hdc;
   PHB_GUIDATA pGUI = pWVT->pGUI;

   SelectObject( hdc, pGUI->penBlack );
   MoveToEx( hdc, iLeft - 1, iTop - 1, NULL );   /* Top Inner   */
   LineTo(   hdc, iRight - 1, iTop - 1 );
   MoveToEx( hdc, iLeft - 1, iTop - 1, NULL );   /* Left  Inner */
   LineTo(   hdc, iLeft - 1, iBottom - 1 );

   SelectObject( hdc, pGUI->penDarkGray );
   MoveToEx( hdc, iLeft - 2, iTop - 2, NULL );   /* Top Outer   */
   LineTo(   hdc, iRight, iTop - 2 );
   MoveToEx( hdc, iLeft - 2, iTop - 2, NULL );   /* Left Outer  */
   LineTo(   hdc, iLeft - 2, iBottom );
}

/* wvg_BoxGroup( nTop, nLeft, nBottom, nRight, aPxlOff ) -> NIL */
HB_FUNC( WVG_BOXGROUP )
{
   PHB_GTWVT  pWVT = hb_wvt_gtGetWVT();
   HB_GOBJS * gObj = hb_wvg_ObjectNew( pWVT );

   if( pWVT && gObj )
   {
      gObj->iObjType = GOBJ_OBJTYPE_BOXGROUP;

      gObj->iTop    = hb_parni( 1 );
      gObj->iLeft   = hb_parni( 2 );
      gObj->iBottom = hb_parni( 3 );
      gObj->iRight  = hb_parni( 4 );

      gObj->aOffset.iTop    = hb_parvni( 5, 1 );
      gObj->aOffset.iLeft   = hb_parvni( 5, 2 );
      gObj->aOffset.iBottom = hb_parvni( 5, 3 );
      gObj->aOffset.iRight  = hb_parvni( 5, 4 );

      gObj->gObjNext = pWVT->gObjs;
      pWVT->gObjs    = gObj;
   }
}

static void hb_wvg_BoxGroup( PHB_GTWVT pWVT, int iLeft, int iTop, int iRight, int iBottom )
{
   HDC hdc = pWVT->hdc;
   PHB_GUIDATA pGUI = pWVT->pGUI;

   SelectObject( hdc, pGUI->penDarkGray );

   MoveToEx( hdc, iRight, iTop, NULL );         /* Right Inner  */
   LineTo( hdc, iRight, iBottom );

   MoveToEx( hdc, iLeft, iBottom, NULL );       /* Bottom Inner */
   LineTo( hdc, iRight, iBottom );

   MoveToEx( hdc, iLeft - 1, iTop - 1, NULL );  /* Left Outer   */
   LineTo( hdc, iLeft - 1, iBottom + 1 );

   MoveToEx( hdc, iLeft - 1, iTop - 1, NULL );  /* Top Outer    */
   LineTo( hdc, iRight + 1, iTop - 1 );


   SelectObject( hdc, pGUI->penWhite );

   MoveToEx( hdc, iRight + 1, iTop, NULL );        /* Right Outer  */
   LineTo( hdc, iRight + 1, iBottom + 1 );

   MoveToEx( hdc, iLeft - 1, iBottom + 1, NULL );  /* Bottom Outer */
   LineTo( hdc, iRight + 1 + 1, iBottom + 1 );

   MoveToEx( hdc, iLeft, iTop, NULL );             /* Left  Inner  */
   LineTo( hdc, iLeft, iBottom );

   MoveToEx( hdc, iLeft, iTop, NULL );             /* Top Inner    */
   LineTo( hdc, iRight, iTop );
}

/* wvg_BoxRaised( nTop, nLeft, nBottom, nRight, aPxlOff ) -> NIL */
HB_FUNC( WVG_BOXGROUPRAISED )
{
   PHB_GTWVT  pWVT = hb_wvt_gtGetWVT();
   HB_GOBJS * gObj = hb_wvg_ObjectNew( pWVT );

   if( pWVT && gObj )
   {
      gObj->iObjType = GOBJ_OBJTYPE_BOXGROUPRAISED;

      gObj->iTop    = hb_parni( 1 );
      gObj->iLeft   = hb_parni( 2 );
      gObj->iBottom = hb_parni( 3 );
      gObj->iRight  = hb_parni( 4 );

      gObj->aOffset.iTop    = hb_parvni( 5, 1 );
      gObj->aOffset.iLeft   = hb_parvni( 5, 2 );
      gObj->aOffset.iBottom = hb_parvni( 5, 3 );
      gObj->aOffset.iRight  = hb_parvni( 5, 4 );

      gObj->gObjNext = pWVT->gObjs;
      pWVT->gObjs    = gObj;
   }
}

static void hb_wvg_BoxGroupRaised( PHB_GTWVT pWVT, int iLeft, int iTop, int iRight, int iBottom )
{
   HDC hdc = pWVT->hdc;
   PHB_GUIDATA pGUI = pWVT->pGUI;

   SelectObject( hdc, pGUI->penWhite );

   MoveToEx( hdc, iRight, iTop, NULL );            /* Right Inner  */
   LineTo( hdc, iRight, iBottom );

   MoveToEx( hdc, iLeft, iBottom, NULL );          /* Bottom Inner */
   LineTo( hdc, iRight, iBottom );

   MoveToEx( hdc, iLeft - 1, iTop - 1, NULL );     /* Left Outer   */
   LineTo( hdc, iLeft - 1, iBottom + 1 );

   MoveToEx( hdc, iLeft - 1, iTop - 1, NULL );     /* Top Outer    */
   LineTo( hdc, iRight + 1, iTop - 1 );

   SelectObject( hdc, pGUI->penDarkGray );

   MoveToEx( hdc, iRight + 1, iTop, NULL );        /* Right Outer  */
   LineTo( hdc, iRight + 1, iBottom + 1 );

   MoveToEx( hdc, iLeft - 1, iBottom + 1, NULL );  /* Bottom Outer */
   LineTo( hdc, iRight + 1 + 1, iBottom + 1 );

   MoveToEx( hdc, iLeft, iTop, NULL );             /* Left  Inner  */
   LineTo( hdc, iLeft, iBottom );

   MoveToEx( hdc, iLeft, iTop, NULL );             /* Top Inner    */
   LineTo( hdc, iRight, iTop );
}

/* wvg_Label( nRow, nCol, aPxlOff, cLabel, nAlign,
              nEscapement, nTextColor, nBkColor, cFontFace, nFontHeight,
              nFontWidth, nFontWeight, nQuality,  nCharSet, lItalics,
              lUnderline, lStrikeOut ) */
HB_FUNC( WVG_LABEL )
{
   PHB_GTWVT  pWVT = hb_wvt_gtGetWVT();
   HB_GOBJS * gObj = hb_wvg_ObjectNew( pWVT );

   if( pWVT && gObj )
   {
      LOGFONT lf;
      HFONT   hFont;
      void *  hText = NULL;

      lf.lfEscapement     = hb_parni( 6 ) * 10;
      lf.lfOrientation    = 0;
      lf.lfWeight         = hb_parni( 12 );
      lf.lfItalic         = ( BYTE ) hb_parl( 15 );
      lf.lfUnderline      = ( BYTE ) hb_parl( 16 );
      lf.lfStrikeOut      = ( BYTE ) hb_parl( 17 );
      lf.lfCharSet        = ( BYTE ) hb_parnidef( 14, pWVT->CodePage );
      lf.lfOutPrecision   = 0;
      lf.lfClipPrecision  = 0;
      lf.lfQuality        = ( BYTE ) hb_parnidef( 13, DEFAULT_QUALITY );
      lf.lfPitchAndFamily = FF_DONTCARE;
      lf.lfHeight         = hb_parnidef( 10, pWVT->fontHeight );
      lf.lfWidth = hb_parnidef( 11, pWVT->fontWidth < 0 ? -pWVT->fontWidth : pWVT->fontWidth );

      HB_STRNCPY( lf.lfFaceName, HB_ISCHAR( 9 ) ? HB_PARSTR( 9, &hText, NULL ) : pWVT->fontFace, HB_SIZEOFARRAY( lf.lfFaceName ) - 1 );
      hb_strfree( hText );

      hFont = CreateFontIndirect( &lf );
      if( hFont )
      {
         gObj->iObjType = GOBJ_OBJTYPE_LABEL;

         gObj->iTop    = hb_parni( 1 );
         gObj->iLeft   = hb_parni( 2 );
         gObj->iBottom = hb_parni( 1 );
         gObj->iRight  = hb_parni( 2 );

         gObj->aOffset.iTop    = hb_parvni( 3, 1 );
         gObj->aOffset.iLeft   = hb_parvni( 3, 2 );
         gObj->aOffset.iBottom = hb_parvni( 3, 3 );
         gObj->aOffset.iRight  = hb_parvni( 3, 4 );

         gObj->lpText = HB_PARSTR( 4, &gObj->hText, NULL );

         gObj->iAlign       = hb_parnidef( 5, TA_LEFT );
         gObj->crRGBText    = hbwapi_par_COLORREF( 7 );
         gObj->crRGBBk      = hbwapi_par_COLORREF( 8 );
         gObj->hFont        = hFont;
         gObj->bDestroyFont = HB_TRUE;

         gObj->gObjNext = pWVT->gObjs;
         pWVT->gObjs    = gObj;
      }
   }
}

/* wvg_LabelEx( nRow, nCol, aPxlOff, cLabel, nAlign, nTextColor, nBkColor, nSlotFont ) */
HB_FUNC( WVG_LABELEX )
{
   PHB_GTWVT  pWVT = hb_wvt_gtGetWVT();
   HB_GOBJS * gObj = hb_wvg_ObjectNew( pWVT );

   if( pWVT && gObj && hb_parni( 8 ) >= 1 && hb_parni( 8 ) <= ( int ) HB_SIZEOFARRAY( pWVT->pGUI->hUserFonts ) )
   {
      gObj->iObjType = GOBJ_OBJTYPE_LABEL;

      gObj->iTop    = hb_parni( 1 );
      gObj->iLeft   = hb_parni( 2 );
      gObj->iBottom = hb_parni( 1 );
      gObj->iRight  = hb_parni( 2 );

      gObj->aOffset.iTop    = hb_parvni( 3, 1 );
      gObj->aOffset.iLeft   = hb_parvni( 3, 2 );
      gObj->aOffset.iBottom = hb_parvni( 3, 3 );
      gObj->aOffset.iRight  = hb_parvni( 3, 4 );

      gObj->lpText = HB_PARSTR( 4, &gObj->hText, NULL );

      gObj->iAlign    = hb_parnidef( 5, TA_LEFT );
      gObj->crRGBText = hbwapi_par_COLORREF( 6 );
      gObj->crRGBBk   = hbwapi_par_COLORREF( 7 );

      gObj->hFont        = pWVT->pGUI->hUserFonts[ hb_parni( 8 ) - 1 ];
      gObj->bDestroyFont = HB_FALSE;

      gObj->gObjNext = pWVT->gObjs;
      pWVT->gObjs    = gObj;
   }
}

static void hb_wvg_Label( PHB_GTWVT pWVT, PHB_GOBJS gObj, int iLeft, int iTop )
{
   HFONT hOldFont;

   if( gObj->crRGBBk != ( COLORREF ) 0 )
   {
      SetBkColor( pWVT->hdc, gObj->crRGBBk );
      SetBkMode( pWVT->hdc, OPAQUE );
   }
   else
      SetBkMode( pWVT->hdc, TRANSPARENT );

   SetTextColor( pWVT->hdc, gObj->crRGBText );
   SetTextAlign( pWVT->hdc, gObj->iAlign );

   hOldFont = ( HFONT ) SelectObject( pWVT->hdc, gObj->hFont );

   ExtTextOut( pWVT->hdc, iLeft, iTop, 0, NULL, gObj->lpText, lstrlen( gObj->lpText ), NULL );

   SelectObject( pWVT->hdc, hOldFont );
}


/* wvg_LabelEx2( nTop, nLeft, nBottom, nRight, aPxlOff, cLabel, nAlign,
                 nEscapement, nTextColor, nBkColor, cFontFace, nFontHeight,
                 nFontWidth, nFontWeight, nQuality, nCharSet, lItalics,
                 lUnderline, lStrikeOut ) */
HB_FUNC( WVG_LABELEX2 )
{
   PHB_GTWVT  pWVT = hb_wvt_gtGetWVT();
   HB_GOBJS * gObj = hb_wvg_ObjectNew( pWVT );

   if( pWVT && gObj )
   {
      LOGFONT lf;
      HFONT   hFont;
      void *  hText = NULL;

      lf.lfEscapement     = hb_parni( 8 ) * 10;
      lf.lfOrientation    = 0;
      lf.lfWeight         = hb_parni( 14 );
      lf.lfItalic         = ( BYTE ) hb_parl( 17 );
      lf.lfUnderline      = ( BYTE ) hb_parl( 18 );
      lf.lfStrikeOut      = ( BYTE ) hb_parl( 19 );
      lf.lfCharSet        = ( BYTE ) hb_parnidef( 16, pWVT->CodePage );
      lf.lfOutPrecision   = 0;
      lf.lfClipPrecision  = 0;
      lf.lfQuality        = ( BYTE ) hb_parnidef( 15, DEFAULT_QUALITY );
      lf.lfPitchAndFamily = FF_DONTCARE;
      lf.lfHeight         = hb_parnidef( 12, pWVT->fontHeight );
      lf.lfWidth = hb_parnidef( 13, pWVT->fontWidth < 0 ? -pWVT->fontWidth : pWVT->fontWidth );

      HB_STRNCPY( lf.lfFaceName, HB_ISCHAR( 11 ) ? HB_PARSTR( 11, &hText, NULL ) : pWVT->fontFace, HB_SIZEOFARRAY( lf.lfFaceName ) - 1 );
      hb_strfree( hText );

      hFont = CreateFontIndirect( &lf );
      if( hFont )
      {
         gObj->iObjType = GOBJ_OBJTYPE_LABEL_EX2;

         gObj->iTop    = hb_parni( 1 );
         gObj->iLeft   = hb_parni( 2 );
         gObj->iBottom = hb_parni( 3 );
         gObj->iRight  = hb_parni( 4 );

         gObj->aOffset.iTop    = hb_parvni( 5, 1 );
         gObj->aOffset.iLeft   = hb_parvni( 5, 2 );
         gObj->aOffset.iBottom = hb_parvni( 5, 3 );
         gObj->aOffset.iRight  = hb_parvni( 5, 4 );

         gObj->lpText = HB_PARSTR( 6, &gObj->hText, NULL );

         gObj->iAlign       = hb_parnidef( 7, TA_LEFT );
         gObj->crRGBText    = hbwapi_par_COLORREF( 9 );
         gObj->crRGBBk      = hbwapi_par_COLORREF( 10 );
         gObj->hFont        = hFont;
         gObj->bDestroyFont = HB_TRUE;

         gObj->gObjNext = pWVT->gObjs;
         pWVT->gObjs    = gObj;
      }
   }
}

static void hb_wvg_LabelEx2( PHB_GTWVT pWVT, PHB_GOBJS gObj, int iLeft, int iTop, int iRight, int iBottom )
{
   HFONT hOldFont;
   int   x, y, iAlignV, iAlignH;
   SIZE  sz = { 0, 0 };
   RECT  rc = { 0, 0, 0, 0 };

   SetBkColor( pWVT->hdc, gObj->crRGBBk );
   SetTextColor( pWVT->hdc, gObj->crRGBText );

   hOldFont = ( HFONT ) SelectObject( pWVT->hdc, gObj->hFont );

   x = iLeft;
   y = iTop;

   switch( gObj->iAlign )
   {
      case 0:
         iAlignH = TA_LEFT;
         break;

      case 2:
         iAlignH = TA_RIGHT;
         x       = iRight;
         break;

      case 1:
         iAlignH = TA_CENTER;
         x       = iLeft + ( ( iRight - iLeft + 1 ) / 2 );
         break;

      default:
         iAlignH = 0;
   }

   iAlignV = TA_TOP;

   GetTextExtentPoint32( pWVT->hdc, gObj->lpText, lstrlen( gObj->lpText ), &sz );
   y += ( iBottom - iTop + 1 - sz.cy ) / 2;

   SetTextAlign( pWVT->hdc, iAlignH | iAlignV );

   rc.top    = iTop;
   rc.left   = iLeft;
   rc.bottom = iBottom;
   rc.right  = iRight;

   ExtTextOut( pWVT->hdc, x, y, ETO_CLIPPED | ETO_OPAQUE, &rc, gObj->lpText, lstrlen( gObj->lpText ), NULL );
   SelectObject( pWVT->hdc, hOldFont );
}

/*               1      2       3        4       5       6        7         8
   wvg_Outline( nTop, nLeft, nBottom, nRight, aPxlOff, nThick, nShape, nRGBColor ) */
HB_FUNC( WVG_OUTLINE )
{
   PHB_GTWVT  pWVT = hb_wvt_gtGetWVT();
   HB_GOBJS * gObj = hb_wvg_ObjectNew( pWVT );

   if( pWVT && gObj )
   {
      gObj->iObjType = GOBJ_OBJTYPE_OUTLINE;

      gObj->iTop    = hb_parni( 1 );
      gObj->iLeft   = hb_parni( 2 );
      gObj->iBottom = hb_parni( 3 );
      gObj->iRight  = hb_parni( 4 );

      gObj->aOffset.iTop    = hb_parvni( 5, 1 );
      gObj->aOffset.iLeft   = hb_parvni( 5, 2 );
      gObj->aOffset.iBottom = hb_parvni( 5, 3 );
      gObj->aOffset.iRight  = hb_parvni( 5, 4 );

      gObj->iWidth = hb_parni( 6 );             /* iThick */
      gObj->iStyle = hb_parni( 7 );             /* iShape */
      gObj->crRGB  = hbwapi_par_COLORREF( 8 );

      if( gObj->iWidth > 0 )
      {
         gObj->hPen        = CreatePen( gObj->iWidth, gObj->iStyle, gObj->crRGB );
         gObj->bDestroyPen = HB_TRUE;
      }
      else
      {
         gObj->hPen        = pWVT->pGUI->penBlack;
         gObj->bDestroyPen = HB_FALSE;
      }

      gObj->gObjNext = pWVT->gObjs;
      pWVT->gObjs    = gObj;
   }
}

/* wvg_OutlineEx( nTop, nLeft, nBottom, nRight, aPxlOff, nSlotPen ) */
HB_FUNC( WVG_OUTLINEEX )
{
   PHB_GTWVT  pWVT = hb_wvt_gtGetWVT();
   HB_GOBJS * gObj = hb_wvg_ObjectNew( pWVT );

   if( pWVT && gObj && hb_parni( 6 ) >= 1 && hb_parni( 6 ) <= ( int ) HB_SIZEOFARRAY( pWVT->pGUI->hUserPens ) )
   {
      gObj->iObjType = GOBJ_OBJTYPE_OUTLINEEX;

      gObj->iTop    = hb_parni( 1 );
      gObj->iLeft   = hb_parni( 2 );
      gObj->iBottom = hb_parni( 3 );
      gObj->iRight  = hb_parni( 4 );

      gObj->aOffset.iTop    = hb_parvni( 5, 1 );
      gObj->aOffset.iLeft   = hb_parvni( 5, 2 );
      gObj->aOffset.iBottom = hb_parvni( 5, 3 );
      gObj->aOffset.iRight  = hb_parvni( 5, 4 );

      if( pWVT->pGUI->hUserPens[ hb_parni( 6 ) - 1 ] )
      {
         gObj->hPen        = pWVT->pGUI->hUserPens[ hb_parni( 6 ) - 1 ];
         gObj->bDestroyPen = HB_FALSE;
      }
      else
      {
         gObj->hPen        = pWVT->pGUI->penBlack;
         gObj->bDestroyPen = HB_FALSE;
      }

      gObj->gObjNext = pWVT->gObjs;
      pWVT->gObjs    = gObj;
   }
}

static void hb_wvg_Outline( PHB_GTWVT pWVT, PHB_GOBJS gObj, int iLeft, int iTop, int iRight, int iBottom )
{
   HDC hdc = pWVT->hdc;

   SelectObject( pWVT->hdc, gObj->hPen );

   MoveToEx( hdc, iLeft, iTop, NULL );             /*  Top    */
   LineTo( hdc, iRight, iTop );

   MoveToEx( hdc, iLeft, iTop, NULL );             /*  Left   */
   LineTo( hdc, iLeft, iBottom );

   MoveToEx( hdc, iLeft, iBottom, NULL );          /*  Bottom */
   LineTo( hdc, iRight, iBottom );

   MoveToEx( hdc, iRight, iTop, NULL );            /*  Right  */
   LineTo( hdc, iRight, iBottom + 1 );
}

/*            1      2       3       4        5        6       7       8       9      10        11
   wvg_Line( nTop, nLeft, nBottom, nRight, aPxlOff, nOrient, nFormat, nAlign, nStyle, nThick, nColor ) */
HB_FUNC( WVG_LINE )
{
   PHB_GTWVT  pWVT = hb_wvt_gtGetWVT();
   HB_GOBJS * gObj = hb_wvg_ObjectNew( pWVT );

   if( pWVT && gObj )
   {
      gObj->iObjType = GOBJ_OBJTYPE_LINE;

      gObj->iTop    = hb_parni( 1 );
      gObj->iLeft   = hb_parni( 2 );
      gObj->iBottom = hb_parni( 3 );
      gObj->iRight  = hb_parni( 4 );

      gObj->aOffset.iTop    = hb_parvni( 5, 1 );
      gObj->aOffset.iLeft   = hb_parvni( 5, 2 );
      gObj->aOffset.iBottom = hb_parvni( 5, 3 );
      gObj->aOffset.iRight  = hb_parvni( 5, 4 );

      gObj->iOrient = hb_parni( 6 );
      gObj->iFormat = hb_parni( 7 );
      gObj->iAlign  = hb_parni( 8 );

      gObj->iStyle = hb_parni( 9 );
      gObj->iWidth = hb_parni( 10 );           /* iThick */
      gObj->crRGB  = hbwapi_par_COLORREF( 11 );

      gObj->hPen        = CreatePen( gObj->iStyle, gObj->iWidth, gObj->crRGB );
      gObj->bDestroyPen = HB_TRUE;

      gObj->gObjNext = pWVT->gObjs;
      pWVT->gObjs    = gObj;
   }
}

/*              1      2       3       4        5        6       7       8          9
   wvg_LineEx( nTop, nLeft, nBottom, nRight, aPxlOff, nOrient, nFormat, nAlign, nSlotPen ) */
HB_FUNC( WVG_LINEEX )
{
   PHB_GTWVT  pWVT = hb_wvt_gtGetWVT();
   HB_GOBJS * gObj = hb_wvg_ObjectNew( pWVT );

   if( pWVT && gObj && hb_parni( 6 ) >= 1 && hb_parni( 6 ) <= ( int ) HB_SIZEOFARRAY( pWVT->pGUI->hUserPens ) )
   {
      gObj->iObjType = GOBJ_OBJTYPE_LINE;

      gObj->iTop    = hb_parni( 1 );
      gObj->iLeft   = hb_parni( 2 );
      gObj->iBottom = hb_parni( 3 );
      gObj->iRight  = hb_parni( 4 );

      gObj->aOffset.iTop    = hb_parvni( 5, 1 );
      gObj->aOffset.iLeft   = hb_parvni( 5, 2 );
      gObj->aOffset.iBottom = hb_parvni( 5, 3 );
      gObj->aOffset.iRight  = hb_parvni( 5, 4 );

      gObj->iOrient = hb_parni( 6 );
      gObj->iFormat = hb_parni( 7 );
      gObj->iAlign  = hb_parni( 8 );

      gObj->hPen        = pWVT->pGUI->hUserPens[ hb_parni( 9 ) - 1 ];
      gObj->bDestroyPen = HB_FALSE;

      gObj->gObjNext = pWVT->gObjs;
      pWVT->gObjs    = gObj;
   }
}

static void hb_wvg_Line( PHB_GTWVT pWVT, PHB_GOBJS gObj, int iLeft, int iTop, int iRight, int iBottom )
{
   HDC  hdc = pWVT->hdc;
   HPEN hPen, hOldPen;

   int iOffset;
   int x = iLeft;
   int y = iTop;

   switch( gObj->iAlign )
   {
      case 0:                       /* Center */
         if( gObj->iOrient == 0 )   /* Horizontal  */
         {
            iOffset = ( iBottom - iTop ) / 2;
            y       = iTop + iOffset;
         }
         else
         {
            iOffset = ( iRight - iLeft ) / 2;
            x       = iLeft + iOffset;
         }
         break;

      case 1:                  /* Top */
         break;

      case 2:                                            /* bottom */
         if( gObj->iFormat == 0 || gObj->iFormat == 1 )  /* Raised/Recessed */
            y = iBottom - 1;
         else
            y = iBottom;
         break;

      case 3:                  /* Left */
         break;

      case 4:                                            /* Right */
         if( gObj->iFormat == 0 || gObj->iFormat == 1 )  /* Raised/Recessed */
            x = iRight - 1;
         else
            x = iRight;
         break;
   }

   hPen    = gObj->hPen;
   hOldPen = ( HPEN ) SelectObject( hdc, gObj->hPen );

   switch( gObj->iFormat )
   {
      case 0:                                      /* Raised */
         if( gObj->iOrient == 0 )                  /* Horizontal */
         {
            SelectObject( hdc, pWVT->pGUI->penWhite );
            MoveToEx( hdc, x, y, NULL );
            LineTo( hdc, iRight, y );
            SelectObject( hdc, hPen );
            MoveToEx( hdc, x, y + 1, NULL );
            LineTo( hdc, iRight, y + 1 );
         }
         else                                      /* Vertical */
         {
            SelectObject( hdc, pWVT->pGUI->penWhite );
            MoveToEx( hdc, x, y, NULL );
            LineTo( hdc, x, iBottom );
            SelectObject( hdc, hPen );
            MoveToEx( hdc, x + 1, y, NULL );
            LineTo( hdc, x + 1, iBottom );
         }
         break;

      case 1:                                      /* Recessed */
         if( gObj->iOrient == 0 )                  /* Horizontal  */
         {
            SelectObject( hdc, hPen );
            MoveToEx( hdc, x, y, NULL );
            LineTo( hdc, iRight, y );
            SelectObject( hdc, pWVT->pGUI->penWhite );
            MoveToEx( hdc, x, y + 1, NULL );
            LineTo( hdc, iRight, y + 1 );
         }
         else                                      /* Vertical */
         {
            SelectObject( hdc, hPen );
            MoveToEx( hdc, x, y, NULL );
            LineTo( hdc, x, iBottom );
            SelectObject( hdc, pWVT->pGUI->penWhite );
            MoveToEx( hdc, x + 1, y, NULL );
            LineTo( hdc, x + 1, iBottom );
         }
         break;

      case 2:                                      /* Plain */
         if( gObj->iOrient == 0 )                  /* Horizontal */
         {
            SelectObject( hdc, hPen );
            MoveToEx( hdc, x, y, NULL );
            LineTo( hdc, iRight, y );
         }
         else                                      /* Vertical */
         {
            SelectObject( hdc, hPen );
            MoveToEx( hdc, x, y, NULL );
            LineTo( hdc, x, iBottom );
         }
         break;
   }
   SelectObject( hdc, hOldPen );
}

/* Inside the area requested!
   wvg_Ellipse( nTop, nLeft, nBottom, nRight, aPxlOff ) */
HB_FUNC( WVG_ELLIPSE )
{
   PHB_GTWVT  pWVT = hb_wvt_gtGetWVT();
   HB_GOBJS * gObj = hb_wvg_ObjectNew( pWVT );

   if( pWVT && gObj )
   {
      gObj->iObjType = GOBJ_OBJTYPE_ELLIPSE;

      gObj->iTop    = hb_parni( 1 );
      gObj->iLeft   = hb_parni( 2 );
      gObj->iBottom = hb_parni( 3 );
      gObj->iRight  = hb_parni( 4 );

      gObj->aOffset.iTop    = hb_parvni( 5, 1 );
      gObj->aOffset.iLeft   = hb_parvni( 5, 2 );
      gObj->aOffset.iBottom = hb_parvni( 5, 3 );
      gObj->aOffset.iRight  = hb_parvni( 5, 4 );

      gObj->hPen          = pWVT->currentPen;
      gObj->bDestroyPen   = HB_FALSE;
      gObj->hBrush        = pWVT->currentBrush;
      gObj->bDestroyBrush = HB_FALSE;

      gObj->gObjNext = pWVT->gObjs;
      pWVT->gObjs    = gObj;
   }
}

static void hb_wvg_Ellipse( PHB_GTWVT pWVT, PHB_GOBJS gObj, int iLeft, int iTop, int iRight, int iBottom )
{
   HBRUSH hBrush = ( HBRUSH ) SelectObject( pWVT->hdc, gObj->hBrush );
   HPEN   hPen   = ( HPEN ) SelectObject( pWVT->hdc, gObj->hPen );

   Ellipse( pWVT->hdc, iLeft, iTop, iRight, iBottom );

   SelectObject( pWVT->hdc, hPen );
   SelectObject( pWVT->hdc, hBrush );
}

/* wvg_Rectangle( nTop, nLeft, nBottom, nRight, aPxlOff ) */
HB_FUNC( WVG_RECTANGLE )
{
   PHB_GTWVT  pWVT = hb_wvt_gtGetWVT();
   HB_GOBJS * gObj = hb_wvg_ObjectNew( pWVT );

   if( pWVT && gObj )
   {
      gObj->iObjType = GOBJ_OBJTYPE_RECTANGLE;

      gObj->iTop    = hb_parni( 1 );
      gObj->iLeft   = hb_parni( 2 );
      gObj->iBottom = hb_parni( 3 );
      gObj->iRight  = hb_parni( 4 );

      gObj->aOffset.iTop    = hb_parvni( 5, 1 );
      gObj->aOffset.iLeft   = hb_parvni( 5, 2 );
      gObj->aOffset.iBottom = hb_parvni( 5, 3 );
      gObj->aOffset.iRight  = hb_parvni( 5, 4 );

      gObj->hPen          = pWVT->currentPen;
      gObj->bDestroyPen   = HB_FALSE;
      gObj->hBrush        = pWVT->currentBrush;
      gObj->bDestroyBrush = HB_FALSE;

      gObj->gObjNext = pWVT->gObjs;
      pWVT->gObjs    = gObj;
   }
}

static void hb_wvg_Rectangle( PHB_GTWVT pWVT, PHB_GOBJS gObj, int iLeft, int iTop, int iRight, int iBottom )
{
   HBRUSH hBrush = ( HBRUSH ) SelectObject( pWVT->hdc, gObj->hBrush );
   HPEN   hPen   = ( HPEN ) SelectObject( pWVT->hdc, gObj->hPen );

   Rectangle( pWVT->hdc, iLeft, iTop, iRight, iBottom );

   SelectObject( pWVT->hdc, hPen );
   SelectObject( pWVT->hdc, hBrush );
}

/* wvg_RoundRect( nTop, nLeft, nBottom, nRight, aPxlOff, nRoundHeight, nRoundWidth ) */
HB_FUNC( WVG_ROUNDRECT )
{
   PHB_GTWVT  pWVT = hb_wvt_gtGetWVT();
   HB_GOBJS * gObj = hb_wvg_ObjectNew( pWVT );

   if( pWVT && gObj )
   {
      gObj->iObjType = GOBJ_OBJTYPE_ROUNDRECT;

      gObj->iTop    = hb_parni( 1 );
      gObj->iLeft   = hb_parni( 2 );
      gObj->iBottom = hb_parni( 3 );
      gObj->iRight  = hb_parni( 4 );

      gObj->aOffset.iTop    = hb_parvni( 5, 1 );
      gObj->aOffset.iLeft   = hb_parvni( 5, 2 );
      gObj->aOffset.iBottom = hb_parvni( 5, 3 );
      gObj->aOffset.iRight  = hb_parvni( 5, 4 );

      gObj->iHeight = hb_parni( 6 );
      gObj->iWidth  = hb_parni( 7 );

      gObj->hPen          = pWVT->currentPen;
      gObj->bDestroyPen   = HB_FALSE;
      gObj->hBrush        = pWVT->currentBrush;
      gObj->bDestroyBrush = HB_FALSE;

      gObj->gObjNext = pWVT->gObjs;
      pWVT->gObjs    = gObj;
   }
}

static void hb_wvg_RoundRect( PHB_GTWVT pWVT, PHB_GOBJS gObj, int iLeft, int iTop, int iRight, int iBottom )
{
   HBRUSH hBrush = ( HBRUSH ) SelectObject( pWVT->hdc, gObj->hBrush );
   HPEN   hPen   = ( HPEN ) SelectObject( pWVT->hdc, gObj->hPen );

   RoundRect( pWVT->hdc, iLeft, iTop, iRight, iBottom, gObj->iWidth, gObj->iHeight );

   SelectObject( pWVT->hdc, hPen );
   SelectObject( pWVT->hdc, hBrush );
}

/* wvg_ColorRect( nTop, nLeft, nBottom, nRight, aPxlOff, nRGB ) */
HB_FUNC( WVG_COLORRECT )
{
   PHB_GTWVT  pWVT = hb_wvt_gtGetWVT();
   HB_GOBJS * gObj = hb_wvg_ObjectNew( pWVT );

   if( pWVT && gObj )
   {
      HBRUSH hBrush = CreateSolidBrush( hbwapi_par_COLORREF( 6 ) );

      if( hBrush )
      {
         gObj->iObjType = GOBJ_OBJTYPE_COLORRECT;

         gObj->iTop    = hb_parni( 1 );
         gObj->iLeft   = hb_parni( 2 );
         gObj->iBottom = hb_parni( 3 );
         gObj->iRight  = hb_parni( 4 );

         gObj->aOffset.iTop    = hb_parvni( 5, 1 );
         gObj->aOffset.iLeft   = hb_parvni( 5, 2 );
         gObj->aOffset.iBottom = hb_parvni( 5, 3 );
         gObj->aOffset.iRight  = hb_parvni( 5, 4 );

         gObj->hBrush        = hBrush;
         gObj->bDestroyBrush = HB_TRUE;

         gObj->gObjNext = pWVT->gObjs;
         pWVT->gObjs    = gObj;
      }
   }
}

static void hb_wvg_ColorRect( PHB_GTWVT pWVT, PHB_GOBJS gObj, int iLeft, int iTop, int iRight, int iBottom )
{
   RECT rc = { 0, 0, 0, 0 };

   SetRect( &rc, iLeft, iTop, iRight, iBottom );
   FillRect( pWVT->hGuiDC, &rc, gObj->hBrush );
}

/* wvg_ShadedRect( nTop, nLeft, nBottom, nRight, aPxlOff, nHorVert, aRGBb, aRGBe ) */
HB_FUNC( WVG_SHADEDRECT )
{
   PHB_GTWVT  pWVT = hb_wvt_gtGetWVT();
   HB_GOBJS * gObj = hb_wvg_ObjectNew( pWVT );

   if( pWVT && gObj && pWVT->pGUI->hMSImg32 )
   {
      gObj->iObjType = GOBJ_OBJTYPE_SHADEDRECT;

      gObj->iTop    = hb_parni( 1 );
      gObj->iLeft   = hb_parni( 2 );
      gObj->iBottom = hb_parni( 3 );
      gObj->iRight  = hb_parni( 4 );

      gObj->aOffset.iTop    = hb_parvni( 5, 1 );
      gObj->aOffset.iLeft   = hb_parvni( 5, 2 );
      gObj->aOffset.iBottom = hb_parvni( 5, 3 );
      gObj->aOffset.iRight  = hb_parvni( 5, 4 );

      gObj->iData = hb_parnidef( 6, GRADIENT_FILL_RECT_H );

      gObj->vert[ 0 ].x     = 0;
      gObj->vert[ 0 ].y     = 0;
      gObj->vert[ 0 ].Red   = ( COLOR16 ) hb_parvni( 7, 1 );
      gObj->vert[ 0 ].Green = ( COLOR16 ) hb_parvni( 7, 2 );
      gObj->vert[ 0 ].Blue  = ( COLOR16 ) hb_parvni( 7, 3 );
      gObj->vert[ 0 ].Alpha = ( COLOR16 ) hb_parvni( 7, 4 );

      gObj->vert[ 1 ].x     = 0;
      gObj->vert[ 1 ].y     = 0;
      gObj->vert[ 1 ].Red   = ( COLOR16 ) hb_parvni( 8, 1 );
      gObj->vert[ 1 ].Green = ( COLOR16 ) hb_parvni( 8, 2 );
      gObj->vert[ 1 ].Blue  = ( COLOR16 ) hb_parvni( 8, 3 );
      gObj->vert[ 1 ].Alpha = ( COLOR16 ) hb_parvni( 8, 4 );

      gObj->gObjNext = pWVT->gObjs;
      pWVT->gObjs    = gObj;
   }
}

static void hb_wvg_ShadedRect( PHB_GTWVT pWVT, PHB_GOBJS gObj, int iLeft, int iTop, int iRight, int iBottom )
{
   GRADIENT_RECT gRect;

   gRect.UpperLeft  = 0;
   gRect.LowerRight = 1;

   gObj->vert[ 0 ].x = iLeft;
   gObj->vert[ 0 ].y = iTop;

   gObj->vert[ 1 ].x = iRight;
   gObj->vert[ 1 ].y = iBottom;

   pWVT->pGUI->pfnGF( pWVT->hGuiDC, gObj->vert, 2, &gRect, 1, gObj->iData );
}

/* wvg_TextBox( nTop, nLeft, nBottom, nRight, aPxlOff, cText, ;
                nAlignHorz, nAlignVert, nTextColor, nBackColor, hFont ) */
HB_FUNC( WVG_TEXTBOX )
{
   PHB_GTWVT  pWVT = hb_wvt_gtGetWVT();
   HB_GOBJS * gObj = hb_wvg_ObjectNew( pWVT );

   if( pWVT && gObj )
   {
      int iAlignH = 0;

      gObj->iObjType = GOBJ_OBJTYPE_TEXTBOX;

      gObj->iTop    = hb_parni( 1 );
      gObj->iLeft   = hb_parni( 2 );
      gObj->iBottom = hb_parni( 3 );
      gObj->iRight  = hb_parni( 4 );

      gObj->aOffset.iTop    = hb_parvni( 5, 1 );
      gObj->aOffset.iLeft   = hb_parvni( 5, 2 );
      gObj->aOffset.iBottom = hb_parvni( 5, 3 );
      gObj->aOffset.iRight  = hb_parvni( 5, 4 );

      gObj->lpText = HB_PARSTR( 6, &gObj->hText, NULL );

      switch( hb_parni( 7 ) )
      {
         case 0:
            iAlignH = DT_LEFT;
            break;
         case 1:
            iAlignH = DT_RIGHT;
            break;
         case 2:
            iAlignH = DT_CENTER;
            break;
      }
      gObj->iAlign = iAlignH;

      gObj->crRGBText = hbwapi_par_COLORREF( 9 );
      gObj->crRGBBk   = hbwapi_par_COLORREF( 10 );

      gObj->hFont        = hbwapi_par_raw_HFONT( 11 );
      gObj->bDestroyFont = HB_FALSE;

      gObj->gObjNext = pWVT->gObjs;
      pWVT->gObjs    = gObj;
   }
}

static void hb_wvg_TextBox( PHB_GTWVT pWVT, PHB_GOBJS gObj, int iLeft, int iTop, int iRight, int iBottom )
{
   RECT rc  = { 0, 0, 0, 0 };
   HDC  hdc = pWVT->hGuiDC;

   SetRect( &rc, iLeft, iTop, iRight, iBottom );

   SetTextAlign( hdc, TA_TOP | TA_LEFT | TA_NOUPDATECP );
   SetTextColor( hdc, gObj->crRGBText );
   if( gObj->crRGBBk == ( COLORREF ) 0 )
      SetBkMode( hdc, TRANSPARENT );
   else
   {
      SetBkMode( hdc, OPAQUE );
      SetBkColor( hdc, gObj->crRGBBk );
   }
   SelectObject( hdc, gObj->hFont );

   DrawText( hdc, gObj->lpText, lstrlen( gObj->lpText ), &rc, gObj->iAlign | DT_WORDBREAK | DT_TOP );
}

/* wvg_Picture( nTop, nLeft, nBottom, nRight, aPxlOff, nSlot, lDoNotScale ) -> NIL */
HB_FUNC( WVG_PICTURE )
{
#if ! defined( HB_OS_WIN_CE )
   PHB_GTWVT  pWVT = hb_wvt_gtGetWVT();
   HB_GOBJS * gObj = hb_wvg_ObjectNew( pWVT );

   if( pWVT && gObj && hb_parni( 6 ) >= 1 && hb_parni( 6 ) <= ( int ) HB_SIZEOFARRAY( pWVT->pGUI->pPicture ) )
   {
      gObj->iObjType = GOBJ_OBJTYPE_PICTURE;

      gObj->iTop    = hb_parni( 1 );
      gObj->iLeft   = hb_parni( 2 );
      gObj->iBottom = hb_parni( 3 );
      gObj->iRight  = hb_parni( 4 );

      gObj->aOffset.iTop    = hb_parvni( 5, 1 );
      gObj->aOffset.iLeft   = hb_parvni( 5, 2 );
      gObj->aOffset.iBottom = hb_parvni( 5, 3 );
      gObj->aOffset.iRight  = hb_parvni( 5, 4 );

      gObj->pPicture        = pWVT->pGUI->pPicture[ hb_parni( 6 ) - 1 ];
      gObj->iData           = hb_parl( 7 ) ? 1 : 0;
      gObj->bDestroyPicture = HB_FALSE;

      gObj->gObjNext = pWVT->gObjs;
      pWVT->gObjs    = gObj;
   }
#endif
}

HB_FUNC( WVG_PICTUREEX )
{
#if ! defined( HB_OS_WIN_CE )
   PHB_GTWVT  pWVT = hb_wvt_gtGetWVT();
   HB_GOBJS * gObj = hb_wvg_ObjectNew( pWVT );

   if( pWVT && gObj && hbwapi_is_HANDLE( 6 ) )
   {
      gObj->iObjType = GOBJ_OBJTYPE_PICTURE;

      gObj->iTop    = hb_parni( 1 );
      gObj->iLeft   = hb_parni( 2 );
      gObj->iBottom = hb_parni( 3 );
      gObj->iRight  = hb_parni( 4 );

      gObj->aOffset.iTop    = hb_parvni( 5, 1 );
      gObj->aOffset.iLeft   = hb_parvni( 5, 2 );
      gObj->aOffset.iBottom = hb_parvni( 5, 3 );
      gObj->aOffset.iRight  = hb_parvni( 5, 4 );

      gObj->pPicture        = ( IPicture * ) hbwapi_par_raw_HANDLE( 6 );
      gObj->iData           = hb_parl( 7 ) ? 1 : 0;
      gObj->bDestroyPicture = HB_FALSE;

      gObj->gObjNext = pWVT->gObjs;
      pWVT->gObjs    = gObj;
   }
#endif
}

/* wvg_Image( nTop, nLeft, nBottom, nRight, aPxlOff, nImageSource, cImage/nPictureSlot, cSection, lDoNotScale ) */
HB_FUNC( WVG_IMAGE )
{
#if ! defined( HB_OS_WIN_CE )
   PHB_GTWVT  pWVT = hb_wvt_gtGetWVT();
   HB_GOBJS * gObj = hb_wvg_ObjectNew( pWVT );

   if( pWVT && gObj )
   {
      int        iSource  = hb_parni( 6 );
      IPicture * pPicture = NULL;

      switch( iSource )
      {
         case GOBJ_IMAGESOURCE_SLOT:
            if( hb_parni( 7 ) >= 1 && hb_parni( 7 ) <= ( int ) HB_SIZEOFARRAY( pWVT->pGUI->pPicture ) )
               pPicture = pWVT->pGUI->pPicture[ hb_parni( 7 ) - 1 ];
            break;
         case GOBJ_IMAGESOURCE_RESOURCE:
         {
            void * hPic;
            void * hRes;
            pPicture = hb_wvt_gtLoadPictureFromResource( HB_PARSTR( 7, &hPic, NULL ), HB_PARSTR( 8, &hRes, NULL ) );
            hb_strfree( hPic );
            hb_strfree( hRes );
            break;
         }
         case GOBJ_IMAGESOURCE_FILE:
         {
            void * hPic;
            pPicture = hb_wvt_gtLoadPicture( HB_PARSTR( 7, &hPic, NULL ) );
            hb_strfree( hPic );
            break;
         }
      }

      if( pPicture )
      {
         gObj->iObjType = GOBJ_OBJTYPE_PICTURE;

         gObj->iTop    = hb_parni( 1 );
         gObj->iLeft   = hb_parni( 2 );
         gObj->iBottom = hb_parni( 3 );
         gObj->iRight  = hb_parni( 4 );

         gObj->aOffset.iTop    = hb_parvni( 5, 1 );
         gObj->aOffset.iLeft   = hb_parvni( 5, 2 );
         gObj->aOffset.iBottom = hb_parvni( 5, 3 );
         gObj->aOffset.iRight  = hb_parvni( 5, 4 );

         gObj->pPicture = pPicture;
         gObj->iData    = hb_parl( 9 ) ? 1 : 0;

         if( iSource == GOBJ_IMAGESOURCE_SLOT )
            gObj->bDestroyPicture = HB_FALSE;
         else
            gObj->bDestroyPicture = HB_TRUE;

         gObj->gObjNext = pWVT->gObjs;
         pWVT->gObjs    = gObj;
      }
   }
#endif
}

static void hb_wvg_RenderPicture( PHB_GTWVT pWVT, PHB_GOBJS gObj, int iLeft, int iTop, int iRight, int iBottom )
{
#if ! defined( HB_OS_WIN_CE )
   IPicture * pPicture = gObj->pPicture;

   if( pPicture )
   {
      OLE_XSIZE_HIMETRIC nWidth = 0;
      OLE_YSIZE_HIMETRIC nHeight = 0;

      POINT lpp = { 0, 0 };
      HDC   hdc = pWVT->hGuiDC;

      RECT rc_dummy;

      memset( &rc_dummy, 0, sizeof( rc_dummy ) );

      if( HB_VTBL( pPicture )->get_Width( HB_THIS_( pPicture ) & nWidth ) != S_OK )
         nWidth = 0;
      if( HB_VTBL( pPicture )->get_Height( HB_THIS_( pPicture ) & nHeight ) != S_OK )
         nHeight = 0;

      if( nWidth && nHeight )
      {
<<<<<<< HEAD
         int  xe, ye, x, y, wd, ht;
         HRGN hrgn1;

         x  = iLeft;
         y  = iTop;
         wd = iRight - iLeft + 1;
         ht = iBottom - iTop + 1;

         if( gObj->iData == 1 )
         {
            int iHt;
            int iWd;
            if( nHeight > nWidth )
            {
               iWd = ( int ) ( ( float ) ht * nWidth / nHeight );
               iHt = ( int ) ( ( float ) iWd * nHeight / nWidth );
            }
            else
            {
               iHt = ( int ) ( ( float ) wd * nHeight / nWidth );
               iWd = ( int ) ( ( float ) iHt * nWidth / nHeight );
            }
            x += abs( ( iWd - wd ) / 2 );
            y += abs( ( iHt - ht ) / 2 );
            wd = iWd;
            ht = iHt;
=======
         if( lHeight > lWidth )
         {
            iWd = min( wd, ( int ) ( ( float )  ht * lWidth / lHeight ) );
            iHt = ( int ) ( ( float ) iWd * lHeight / lWidth );
         }
         else
         {
            iHt = min( ht, ( int ) ( ( float )  wd * lHeight / lWidth ) );
            iWd = ( int ) ( ( float ) iHt * lWidth / lHeight );
>>>>>>> aeb2a152
         }
         xe = x + wd;
         ye = y + ht;

         GetViewportOrgEx( hdc, &lpp );

         hrgn1 = CreateRectRgn( lpp.x + x, lpp.y + y, lpp.x + xe, lpp.y + ye );
         SelectClipRgn( hdc, hrgn1 );

         HB_VTBL( pPicture )->Render( HB_THIS_( pPicture ) hdc, x, y, wd, ht, 0, nHeight, nWidth, -nHeight, &rc_dummy );

         SelectClipRgn( hdc, NULL );
         DeleteObject( hrgn1 );
      }
   }
#else
   HB_SYMBOL_UNUSED( pWVT );
   HB_SYMBOL_UNUSED( gObj );
   HB_SYMBOL_UNUSED( iLeft );
   HB_SYMBOL_UNUSED( iTop );
   HB_SYMBOL_UNUSED( iRight );
   HB_SYMBOL_UNUSED( iBottom );
#endif
}

/* wvg_Object( nObj, bBlock )
   nObj == one of the objects == GOBJ_OBJTYPE_ROUNDRECT | GOBJ_OBJTYPE_IMAGE | etc
   bBlock == Block returning the array conataining as many elements as necessary for the given object
             Also it will return those array elements in the same order expected by the object to draw

   This protocol is necessary for dyanamic coordinates which might have been changed by the
   applications, like TBrowse dimensions.

   wvg_Object( GOBJ_OBJTYPE_BOXRAISED, {|| { oBrw:nTop, oBrw:nLeft, oBrw:nBottom, oBrw:nRight, {-2,-2,2,2} } } )
 */
HB_FUNC( WVG_OBJECT )
{
   PHB_GTWVT  pWVT = hb_wvt_gtGetWVT();
   HB_GOBJS * gObj = hb_wvg_ObjectNew( pWVT );

   if( pWVT && gObj )
   {
      gObj->iObjType = GOBJ_OBJTYPE_OBJECT;

      gObj->iData  = hb_parni( 1 );        /* Object to be executed */
      gObj->bBlock = hb_itemNew( hb_param( 2, HB_IT_EVALITEM ) );

      gObj->gObjNext = pWVT->gObjs;
      pWVT->gObjs    = gObj;
   }
}

/* wvg_Object( GOBJ_OBJTYPE_GRIDVERT, {|| { nTop, nBottom, aCols, nCols, aPxlOff } } )
                                                 aPxlOff[ 1 ] and aPxlOff[ 3 ] used */
static void hb_wvg_GridVert( PHB_GTWVT pWVT, PHB_ITEM pArray, RECT * uRect )
{
   PHB_ITEM pCols = hb_arrayGetItemPtr( pArray, 3 );
   HB_ISIZ  iTabs = hb_arrayLen( pCols );

   if( iTabs > 0 )
   {
      int     iTop, iBottom;

      iTop    = hb_arrayGetNI( pArray, 1 ) * ( int ) pWVT->PTEXTSIZE.y;
      iBottom = ( ( hb_arrayGetNI( pArray, 2 ) + 1 ) * ( int ) pWVT->PTEXTSIZE.y ) - 1;

      if( ( iTop >= uRect->top && iTop <= uRect->bottom ) ||
          ( iBottom >= uRect->top && iBottom <= uRect->bottom ) )
      {
         int x;
         HDC hdc = pWVT->hGuiDC;
         HB_ISIZ i;

         SelectObject( hdc, pWVT->currentPen );
         for( i = 1; i <= iTabs; i++ )
         {
            x = hb_arrayGetNI( pCols, i ) * pWVT->PTEXTSIZE.x;
            MoveToEx( hdc, x, iTop, NULL );
            LineTo( hdc, x, iBottom );
         }

         /* Play it on screen too directly as this area is not going to be revalidated
          * we are not to invalidate this region as it is redrawn many many times.
          * perhaps we can avoid drawing on the image ???
          */
         hdc = pWVT->hdc;
         SelectObject( hdc, pWVT->currentPen );
         for( i = 1; i <= iTabs; i++ )
         {
            x = hb_arrayGetNI( pCols, i ) * pWVT->PTEXTSIZE.x;
            MoveToEx( hdc, x, iTop, NULL );
            LineTo( hdc, x, iBottom );
         }
      }
   }
}

static void hb_wvg_GridHorz( PHB_GTWVT pWVT, PHB_ITEM pArray, RECT * uRect )
{
   int iAtRow = hb_arrayGetNI( pArray, 1 );
   int iRows  = hb_arrayGetNI( pArray, 4 );
   int i, y;
   HDC hdc;

   int iLeft   = hb_arrayGetNI( pArray, 2 ) * pWVT->PTEXTSIZE.x;
   int iRight  = ( ( hb_arrayGetNI( pArray, 3 ) + 1 ) * pWVT->PTEXTSIZE.x ) - 1;
   int iTop    = iAtRow * pWVT->PTEXTSIZE.y;
   int iBottom = ( iAtRow + iRows ) * pWVT->PTEXTSIZE.y;  /* do not add 1 */

   if( ( uRect->left > iRight ) || ( uRect->top > iBottom ) ||
       ( uRect->bottom < iTop ) || ( uRect->right < iLeft ) )
      return;

   hdc = pWVT->hdc;
   SelectObject( hdc, pWVT->currentPen );
   for( i = 0; i < iRows; i++ )
   {
      y = ( iAtRow ) * pWVT->PTEXTSIZE.y;
      MoveToEx( hdc, iLeft, y, NULL );
      LineTo( hdc, iRight, y );
      iAtRow++;
   }

   hdc = pWVT->hGuiDC;
   SelectObject( hdc, pWVT->currentPen );
   for( i = 0; i < iRows; i++ )
   {
      y = ( iAtRow ) * pWVT->PTEXTSIZE.y;
      MoveToEx( hdc, iLeft, y, NULL );
      LineTo( hdc, iRight, y );
      iAtRow++;
   }
}

/* Owner Draw Implementation */

void hb_gt_wvt_PaintGObjects( PHB_GTWVT pWVT, RECT * uRect )
{
   PHB_GOBJS gObj = pWVT->gObjs;

   while( gObj )
   {
      if( gObj->iState == GOBJ_OBJSTATE_ENABLED )
      {
         int iTop = 0, iLeft = 0, iBottom = 0, iRight = 0;
         int iObjType = 0;

         if( gObj->iObjType == GOBJ_OBJTYPE_OBJECT )
         {
            if( hb_vmRequestReenter() )
            {
               PHB_ITEM pArray;

               hb_vmPushEvalSym();
               hb_vmPush( gObj->bBlock );
               hb_vmSend( 0 );

               pArray = hb_param( -1, HB_IT_ARRAY );

               if( pArray && hb_arrayLen( pArray ) >= 3 )
               {
                  iObjType = gObj->iData;

                  if( iObjType == GOBJ_OBJTYPE_GRIDVERT )
                  {
                     if( hb_arrayGetNI( pArray, 4 ) > 0 )
                        hb_wvg_GridVert( pWVT, pArray, uRect );
                  }
                  else if( iObjType == GOBJ_OBJTYPE_GRIDHORZ )
                     hb_wvg_GridHorz( pWVT, pArray, uRect );
                  else
                  {
                     /* Take care of offsets 5th element */
                     iTop    = pWVT->PTEXTSIZE.y * hb_arrayGetNI( pArray, 1 );
                     iLeft   = pWVT->PTEXTSIZE.x * hb_arrayGetNI( pArray, 2 );
                     iBottom = ( pWVT->PTEXTSIZE.y * ( hb_arrayGetNI( pArray, 3 ) + 1 ) ) - 1;
                     iRight  = ( pWVT->PTEXTSIZE.x * ( hb_arrayGetNI( pArray, 4 ) + 1 ) ) - 1;
                  }
               }
               else
                  iObjType = 0;

               /* CAREFUL */
               #if 0
               if( pArray )
               {
                  hb_itemRelease( pArray );
                  pArray = NULL;
               }
               #endif
               hb_vmRequestRestore();
            }
         }
         else
         {
            iObjType = gObj->iObjType;

            iTop    = ( pWVT->PTEXTSIZE.y * gObj->iTop ) + gObj->aOffset.iTop;
            iLeft   = ( pWVT->PTEXTSIZE.x * gObj->iLeft ) + gObj->aOffset.iLeft;
            iBottom = ( pWVT->PTEXTSIZE.y * ( gObj->iBottom + 1 ) ) - 1 + gObj->aOffset.iBottom;
            iRight  = ( pWVT->PTEXTSIZE.x * ( gObj->iRight + 1 ) ) - 1 + gObj->aOffset.iRight;
         }

         switch( iObjType )
         {
            case GOBJ_OBJTYPE_BOXRAISED:
            case GOBJ_OBJTYPE_BOXRECESSED:
            case GOBJ_OBJTYPE_BOXGET:
            case GOBJ_OBJTYPE_BOXGROUP:
            case GOBJ_OBJTYPE_BOXGROUPRAISED:
               if( ( uRect->left > iRight + 2 ) || ( uRect->top > iBottom + 2 ) ||
                   ( uRect->bottom < iTop - 2 ) || ( uRect->right < iLeft - 2 ) )
               {
                  /* It is outside of the boundaries */
               }
               else if( uRect->left >= iLeft &&
                        uRect->right <= iRight &&
                        uRect->top >= iTop &&
                        uRect->bottom <= iBottom )
               {
                  /* It is inside of the boundaries */
               }
               else
               {
                  switch( iObjType )
                  {
                     case GOBJ_OBJTYPE_BOXRAISED:
                        hb_wvg_BoxRaised( pWVT, iLeft - 1, iTop - 1, iRight + 1, iBottom + 1 );
                        break;
                     case GOBJ_OBJTYPE_BOXRECESSED:
                        hb_wvg_BoxRecessed( pWVT, iLeft - 1, iTop - 1, iRight + 1, iBottom + 1 );
                        break;
                     case GOBJ_OBJTYPE_BOXGET:
                        hb_wvg_BoxGet( pWVT, iLeft, iTop, iRight + 1, iBottom + 1 );
                        break;
                     case GOBJ_OBJTYPE_BOXGROUP:
                        hb_wvg_BoxGroup( pWVT, iLeft - 1, iTop - 1, iRight + 1, iBottom + 1 );
                        break;
                     case GOBJ_OBJTYPE_BOXGROUPRAISED:
                        hb_wvg_BoxGroupRaised( pWVT, iLeft - 1, iTop - 1, iRight + 1, iBottom + 1 );
                        break;
                  }
               }
               break;

            case GOBJ_OBJTYPE_PICTURE:
            case GOBJ_OBJTYPE_LINE:
            case GOBJ_OBJTYPE_LINEEX:
            case GOBJ_OBJTYPE_ELLIPSE:
            case GOBJ_OBJTYPE_RECTANGLE:
            case GOBJ_OBJTYPE_ROUNDRECT:
            case GOBJ_OBJTYPE_COLORRECT:
            case GOBJ_OBJTYPE_SHADEDRECT:
            case GOBJ_OBJTYPE_TEXTBOX:
               if( ( uRect->left > iRight ) || ( uRect->top > iBottom ) ||
                   ( uRect->bottom < iTop ) || ( uRect->right < iLeft ) )
               {
                  /* Nothing to do */
               }
               else
               {
                  switch( iObjType )
                  {
                     case GOBJ_OBJTYPE_LINE:
                     case GOBJ_OBJTYPE_LINEEX:
                        hb_wvg_Line( pWVT, gObj, iLeft, iTop, iRight, iBottom );
                        break;
                     case GOBJ_OBJTYPE_ELLIPSE:
                        hb_wvg_Ellipse( pWVT, gObj, iLeft, iTop, iRight, iBottom );
                        break;
                     case GOBJ_OBJTYPE_RECTANGLE:
                        hb_wvg_Rectangle( pWVT, gObj, iLeft, iTop, iRight, iBottom );
                        break;
                     case GOBJ_OBJTYPE_ROUNDRECT:
                        hb_wvg_RoundRect( pWVT, gObj, iLeft, iTop, iRight, iBottom );
                        break;
                     case GOBJ_OBJTYPE_COLORRECT:
                        hb_wvg_ColorRect( pWVT, gObj, iLeft, iTop, iRight, iBottom );
                        hb_wvg_RestFromBuffer( pWVT, iLeft, iTop, iRight, iBottom );
                        break;
                     case GOBJ_OBJTYPE_SHADEDRECT:
                        hb_wvg_ShadedRect( pWVT, gObj, iLeft, iTop, iRight, iBottom );
                        hb_wvg_RestFromBuffer( pWVT, iLeft, iTop, iRight, iBottom );
                        break;
                     case GOBJ_OBJTYPE_PICTURE:
                        hb_wvg_RenderPicture( pWVT, gObj, iLeft, iTop, iRight, iBottom );
                        hb_wvg_RestFromBuffer( pWVT, iLeft, iTop, iRight, iBottom );
                        break;
                     case GOBJ_OBJTYPE_TEXTBOX:
                        hb_wvg_TextBox( pWVT, gObj, iLeft, iTop, iRight, iBottom );
                        hb_wvg_RestFromBuffer( pWVT, iLeft, iTop, iRight, iBottom );
                        break;
                  }
               }
               break;

            case GOBJ_OBJTYPE_LABEL:
            case GOBJ_OBJTYPE_LABELEX:
               #if 0
               if( ( uRect->top > iTop + gObj->lf->lfHeight ) ||
                   ( uRect->bottom < iTop ) || ( uRect->right < iLeft ) )
               {
                  /* Nothing to do */
               }
               else
               #endif
               {
                  hb_wvg_Label( pWVT, gObj, iLeft, iTop );
               }
               break;

            case GOBJ_OBJTYPE_LABEL_EX2:
               hb_wvg_LabelEx2( pWVT, gObj, iLeft, iTop, iRight, iBottom );
               break;

            case GOBJ_OBJTYPE_OUTLINE:
            case GOBJ_OBJTYPE_OUTLINEEX:
               if( ( uRect->left > iRight ) || ( uRect->top > iBottom ) ||
                   ( uRect->bottom < iTop ) || ( uRect->right < iLeft ) )
               {
                  /* It is outside of the boundaries */
               }
               else if( uRect->left >= iLeft &&
                        uRect->right <= iRight &&
                        uRect->top >= iTop &&
                        uRect->bottom <= iBottom )
               {
                  /* It is inside of the boundaries */
               }
               else
                  hb_wvg_Outline( pWVT, gObj, iLeft - 1, iTop - 1, iRight + 1, iBottom + 1 );
               break;
         }
      }
      gObj = gObj->gObjNext;
   }
}<|MERGE_RESOLUTION|>--- conflicted
+++ resolved
@@ -1514,7 +1514,6 @@
 
       if( nWidth && nHeight )
       {
-<<<<<<< HEAD
          int  xe, ye, x, y, wd, ht;
          HRGN hrgn1;
 
@@ -1529,29 +1528,18 @@
             int iWd;
             if( nHeight > nWidth )
             {
-               iWd = ( int ) ( ( float ) ht * nWidth / nHeight );
-               iHt = ( int ) ( ( float ) iWd * nHeight / nWidth );
+               iWd = HB_MIN( wd, ( int ) ( ( float ) ht * nWidth / nHeight ) );
+               iHt =             ( int ) ( ( float ) iWd * nHeight / nWidth );
             }
             else
             {
-               iHt = ( int ) ( ( float ) wd * nHeight / nWidth );
-               iWd = ( int ) ( ( float ) iHt * nWidth / nHeight );
+               iHt = HB_MIN( ht, ( int ) ( ( float ) wd * nHeight / nWidth ) );
+               iWd =             ( int ) ( ( float ) iHt * nWidth / nHeight );
             }
             x += abs( ( iWd - wd ) / 2 );
             y += abs( ( iHt - ht ) / 2 );
             wd = iWd;
             ht = iHt;
-=======
-         if( lHeight > lWidth )
-         {
-            iWd = min( wd, ( int ) ( ( float )  ht * lWidth / lHeight ) );
-            iHt = ( int ) ( ( float ) iWd * lHeight / lWidth );
-         }
-         else
-         {
-            iHt = min( ht, ( int ) ( ( float )  wd * lHeight / lWidth ) );
-            iWd = ( int ) ( ( float ) iHt * lWidth / lHeight );
->>>>>>> aeb2a152
          }
          xe = x + wd;
          ye = y + ht;
