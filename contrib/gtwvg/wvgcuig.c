--- conflicted
+++ resolved
@@ -1305,11 +1305,7 @@
       gObj->aOffset.iBottom = hb_parvni( 5, 3 );
       gObj->aOffset.iRight  = hb_parvni( 5, 4 );
 
-<<<<<<< HEAD
-      gObj->iPicture        = ( IPicture * ) hb_parptr( 6 );
-=======
       gObj->iPicture        = ( IPicture * ) ( HB_PTRDIFF ) hb_parnint( 6 );
->>>>>>> 0b3e4b6c
       gObj->bDestroyPicture = HB_FALSE;
 
       gObj->gObjNext = pWVT->gObjs;
