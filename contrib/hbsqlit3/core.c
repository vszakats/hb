/*
 * SQLite3 library low level (client api) interface code
 *
 * Copyright 2007-2010 P.Chornyj <myorg63@mail.ru>
 *
 * This program is free software; you can redistribute it and/or modify
 * it under the terms of the GNU General Public License as published by
 * the Free Software Foundation; either version 2, or (at your option)
 * any later version.
 *
 * This program is distributed in the hope that it will be useful,
 * but WITHOUT ANY WARRANTY; without even the implied warranty of
 * MERCHANTABILITY or FITNESS FOR A PARTICULAR PURPOSE.  See the
 * GNU General Public License for more details.
 *
 * You should have received a copy of the GNU General Public License
 * along with this software; see the file COPYING.txt.  If not, write to
 * the Free Software Foundation, Inc., 59 Temple Place, Suite 330,
 * Boston, MA 02111-1307 USA (or visit the web site https://www.gnu.org/).
 *
 * As a special exception, the Harbour Project gives permission for
 * additional uses of the text contained in its release of Harbour.
 *
 * The exception is that, if you link the Harbour libraries with other
 * files to produce an executable, this does not by itself cause the
 * resulting executable to be covered by the GNU General Public License.
 * Your use of that executable is in no way restricted on account of
 * linking the Harbour library code into it.
 *
 * This exception does not however invalidate any other reasons why
 * the executable file might be covered by the GNU General Public License.
 *
 * This exception applies only to the code released by the Harbour
 * Project under the name Harbour.  If you copy code from other
 * Harbour Project or Free Software Foundation releases into a copy of
 * Harbour, as the General Public License permits, the exception does
 * not apply to the code that you add in this way.  To avoid misleading
 * anyone as to the status of such modified files, you must delete
 * this exception notice from them.
 *
 * If you write modifications of your own for Harbour, it is your choice
 * whether to permit this exception to apply to your modifications.
 * If you do not wish that, delete this exception notice.
 *
 */

#include "sqlite3.h"

#include "hbvm.h"
#include "hbapi.h"
#include "hbapiitm.h"
#include "hbapierr.h"
#include "hbapifs.h"
#include "hbapistr.h"
#include "hbstack.h"

/* TOFIX: verify the exact SQLITE3 version */
#if SQLITE_VERSION_NUMBER <= 3004001
#define sqlite3_int64                       HB_LONGLONG
#define sqlite3_uint64                      HB_ULONGLONG
#endif

#define HB_SQLITE3_DB                       6000001

#define HB_ERR_MEMSTRU_NOT_MEM_BLOCK        4001
#define HB_ERR_MEMSTRU_WRONG_MEMSTRU_BLOCK  4002
#define HB_ERR_MEMSTRU_DESTROYED            4003

#ifdef SQLITE3_DYNLIB
extern char * sqlite3_temp_directory;
#endif /* SQLITE3_DYNLIB */

static PHB_ITEM hb_sqlite3_itemPut( PHB_ITEM pItem, void * pMemAddr, int iType );
static void *   hb_sqlite3_itemGet( PHB_ITEM pItem, int iType, HB_BOOL fError );
static void     hb_sqlite3_ret( void * pMemAddr, int iType );
static void *   hb_sqlite3_param( int iParam, int iType, HB_BOOL fError );

static int  callback( void *, int, char **, char ** );
static int  authorizer( void *, int, const char *, const char *, const char *, const char * );
static int  busy_handler( void *, int );
static int  progress_handler( void * );
static int  hook_commit( void * );
static void hook_rollback( void * );
static void func( sqlite3_context *, int, sqlite3_value ** );

typedef struct
{
   sqlite3 * db;
   PHB_ITEM  cbAuthorizer;
   PHB_ITEM  cbBusyHandler;
   PHB_ITEM  cbProgressHandler;
   PHB_ITEM  cbHookCommit;
   PHB_ITEM  cbHookRollback;
   PHB_ITEM  cbFunc;
} HB_SQLITE3, * PHB_SQLITE3;

typedef struct
{
   int type;
   HB_SQLITE3 * hbsqlite3;
} HB_SQLITE3_HOLDER, * PHB_SQLITE3_HOLDER;

typedef sqlite3_stmt * psqlite3_stmt;

/**
   destructor, it's executed automatically
 */

static HB_GARBAGE_FUNC( hb_sqlite3_destructor )
{
   PHB_SQLITE3_HOLDER pStructHolder = ( PHB_SQLITE3_HOLDER ) Cargo;

   if( pStructHolder && pStructHolder->hbsqlite3 )
   {
      if( pStructHolder->hbsqlite3->db )
      {
         sqlite3_close( pStructHolder->hbsqlite3->db );
         pStructHolder->hbsqlite3->db = NULL;
      }

      if( pStructHolder->hbsqlite3->cbAuthorizer )
      {
         hb_itemRelease( pStructHolder->hbsqlite3->cbAuthorizer );
         pStructHolder->hbsqlite3->cbAuthorizer = NULL;
      }

      if( pStructHolder->hbsqlite3->cbBusyHandler )
      {
         hb_itemRelease( pStructHolder->hbsqlite3->cbBusyHandler );
         pStructHolder->hbsqlite3->cbBusyHandler = NULL;
      }

      if( pStructHolder->hbsqlite3->cbProgressHandler )
      {
         hb_itemRelease( pStructHolder->hbsqlite3->cbProgressHandler );
         pStructHolder->hbsqlite3->cbProgressHandler = NULL;
      }

      if( pStructHolder->hbsqlite3->cbHookCommit )
      {
         hb_itemRelease( pStructHolder->hbsqlite3->cbHookCommit );
         pStructHolder->hbsqlite3->cbHookCommit = NULL;
      }

      if( pStructHolder->hbsqlite3->cbHookRollback )
      {
         hb_itemRelease( pStructHolder->hbsqlite3->cbHookRollback );
         pStructHolder->hbsqlite3->cbHookRollback = NULL;
      }

      if( pStructHolder->hbsqlite3->cbFunc )
      {
         hb_itemRelease( pStructHolder->hbsqlite3->cbFunc );
         pStructHolder->hbsqlite3->cbFunc = NULL;
      }

      hb_xfree( pStructHolder->hbsqlite3 );
      pStructHolder->hbsqlite3 = NULL;
   }
}

static HB_GARBAGE_FUNC( hb_sqlite3_mark )
{
   PHB_SQLITE3_HOLDER pStructHolder = ( PHB_SQLITE3_HOLDER ) Cargo;

   if( pStructHolder && pStructHolder->hbsqlite3 )
   {
      if( pStructHolder->hbsqlite3->cbAuthorizer )
         hb_gcMark( pStructHolder->hbsqlite3->cbAuthorizer );

      if( pStructHolder->hbsqlite3->cbBusyHandler )
         hb_gcMark( pStructHolder->hbsqlite3->cbBusyHandler );

      if( pStructHolder->hbsqlite3->cbProgressHandler )
         hb_gcMark( pStructHolder->hbsqlite3->cbProgressHandler );

      if( pStructHolder->hbsqlite3->cbHookCommit )
         hb_gcMark( pStructHolder->hbsqlite3->cbHookCommit );

      if( pStructHolder->hbsqlite3->cbHookRollback )
         hb_gcMark( pStructHolder->hbsqlite3->cbHookRollback );

      if( pStructHolder->hbsqlite3->cbFunc )
         hb_gcMark( pStructHolder->hbsqlite3->cbFunc );
   }
}

static const HB_GC_FUNCS s_gcSqlite3Funcs =
{
   hb_sqlite3_destructor,
   hb_sqlite3_mark
};


static PHB_ITEM hb_sqlite3_itemPut( PHB_ITEM pItem, void * pMemAddr, int iType )
{
   PHB_SQLITE3_HOLDER pStructHolder;

   if( pItem )
   {
      if( HB_IS_COMPLEX( pItem ) )
         hb_itemClear( pItem );
   }
   else
      pItem = hb_itemNew( pItem );

   pStructHolder = ( PHB_SQLITE3_HOLDER ) hb_gcAllocate( sizeof( HB_SQLITE3_HOLDER ),
                                                         &s_gcSqlite3Funcs );
   pStructHolder->hbsqlite3 = ( HB_SQLITE3 * ) pMemAddr;
   pStructHolder->type      = iType;

   return hb_itemPutPtrGC( pItem, pStructHolder );
}

static void * hb_sqlite3_itemGet( PHB_ITEM pItem, int iType, HB_BOOL fError )
{
   PHB_SQLITE3_HOLDER pStructHolder = ( PHB_SQLITE3_HOLDER ) hb_itemGetPtrGC( pItem,
                                                                              &s_gcSqlite3Funcs );
   int iError = 0;

   HB_SYMBOL_UNUSED( iError );

   if( ! pStructHolder )
      iError = HB_ERR_MEMSTRU_NOT_MEM_BLOCK;
   else if( pStructHolder->type != iType )
      iError = HB_ERR_MEMSTRU_WRONG_MEMSTRU_BLOCK;
   else if( ! pStructHolder->hbsqlite3 )
      iError = HB_ERR_MEMSTRU_DESTROYED;
   else
      return pStructHolder->hbsqlite3;

   if( fError )
      hb_errRT_BASE_SubstR( EG_ARG, iError, NULL, HB_ERR_FUNCNAME, HB_ERR_ARGS_BASEPARAMS );

   return NULL;
}

static void hb_sqlite3_ret( void * pMemAddr, int iType )
{
   hb_sqlite3_itemPut( hb_stackReturnItem(), pMemAddr, iType );
}

static void * hb_sqlite3_param( int iParam, int iType, HB_BOOL fError )
{
   return hb_sqlite3_itemGet( hb_param( iParam, HB_IT_POINTER ), iType, fError );
}

/**
   Callbacs helpers:
      Compile-Time Authorization Callback
      A Callback To Handle SQLITE_BUSY Errors
      Query Progress Callbacks
      Commit And Rollback Notification Callback
 */

static int callback( void * Cargo, int argc, char ** argv, char ** azColName )
{
   PHB_ITEM pCallback = ( PHB_ITEM ) Cargo;

   if( pCallback && hb_vmRequestReenter() )
   {
      PHB_ITEM pArrayValue   = hb_itemArrayNew( argc );
      PHB_ITEM pArrayColName = hb_itemArrayNew( argc );
      int      iRes, i;

      for( i = 0; i < argc; i++ )
      {
         hb_arraySetStrUTF8( pArrayValue, i + 1, ( const char * ) ( argv[ i ] ? argv[ i ] : "NULL" ) );
         hb_arraySetStrUTF8( pArrayColName, i + 1, ( const char * ) azColName[ i ] );
      }

      hb_vmPushEvalSym();
      hb_vmPush( pCallback );
      hb_vmPushInteger( argc );
      hb_vmPush( pArrayValue );
      hb_vmPush( pArrayColName );
      hb_vmSend( 3 );

      iRes = hb_parni( -1 );

      hb_itemRelease( pArrayValue );
      hb_itemRelease( pArrayColName );

      hb_vmRequestRestore();

      return iRes;
   }

   return 0;
}

static int authorizer( void * Cargo, int iAction, const char * sName1, const char * sName2,
                       const char * sName3,
                       const char * sName4 )
{
   PHB_ITEM pCallback = ( PHB_ITEM ) Cargo;

   if( pCallback && hb_vmRequestReenter() )
   {
      int      iRes;
      PHB_ITEM pItem1 = hb_itemPutStrUTF8( NULL, sName1 );
      PHB_ITEM pItem2 = hb_itemPutStrUTF8( NULL, sName2 );
      PHB_ITEM pItem3 = hb_itemPutStrUTF8( NULL, sName3 );
      PHB_ITEM pItem4 = hb_itemPutStrUTF8( NULL, sName4 );

      hb_vmPushEvalSym();
      hb_vmPush( pCallback );
      hb_vmPushInteger( iAction );
      hb_vmPush( pItem1 );
      hb_vmPush( pItem2 );
      hb_vmPush( pItem3 );
      hb_vmPush( pItem4 );

      hb_vmSend( 5 );
      iRes = hb_parni( -1 );

      hb_itemRelease( pItem1 );
      hb_itemRelease( pItem2 );
      hb_itemRelease( pItem3 );
      hb_itemRelease( pItem4 );

      hb_vmRequestRestore();

      return iRes;
   }

   return 0;
}

static int busy_handler( void * Cargo, int iNumberOfTimes )
{
   PHB_ITEM pCallback = ( PHB_ITEM ) Cargo;

   if( pCallback && hb_vmRequestReenter() )
   {
      int iRes;

      hb_vmPushEvalSym();
      hb_vmPush( pCallback );
      hb_vmPushInteger( iNumberOfTimes );
      hb_vmSend( 1 );

      iRes = hb_parni( -1 );

      hb_vmRequestRestore();

      return iRes;
   }

   return 0;
}

static int progress_handler( void * Cargo )
{
   PHB_ITEM pCallback = ( PHB_ITEM ) Cargo;

   if( pCallback && hb_vmRequestReenter() )
   {
      int iRes;

      hb_vmPushEvalSym();
      hb_vmPush( pCallback );
      hb_vmSend( 0 );

      iRes = hb_parni( -1 );

      hb_vmRequestRestore();

      return iRes;
   }

   return 0;
}

static int hook_commit( void * Cargo )
{
   PHB_ITEM pCallback = ( PHB_ITEM ) Cargo;

   if( pCallback && hb_vmRequestReenter() )
   {
      int iRes;

      hb_vmPushEvalSym();
      hb_vmPush( pCallback );
      hb_vmSend( 0 );

      iRes = hb_parni( -1 );

      hb_vmRequestRestore();

      return iRes;
   }

   return 0;
}

static void hook_rollback( void * Cargo )
{
   PHB_ITEM pCallback = ( PHB_ITEM ) Cargo;

   if( pCallback && hb_vmRequestReenter() )
   {
      hb_vmPushEvalSym();
      hb_vmPush( pCallback );
      hb_vmSend( 0 );

      hb_vmRequestRestore();
   }
}

static void func( sqlite3_context * ctx, int argc, sqlite3_value ** argv )
{
   PHB_ITEM pCallback = ( PHB_ITEM ) sqlite3_user_data( ctx );

   if( pCallback && hb_vmRequestReenter() )
   {
      PHB_ITEM pResult;
      int      i;

      hb_vmPushEvalSym();
      hb_vmPush( pCallback );
      hb_vmPushInteger( argc );

      if( argc > 0 )
      {
         for( i = 0; i < argc; i++ )
         {
            switch( sqlite3_value_type( argv[ i ] ) )
            {
               case SQLITE_NULL:
                  hb_vmPushNil();
                  break;

               case SQLITE_TEXT:
                  hb_itemPutStrUTF8( hb_stackAllocItem(),
                                     ( const char * ) sqlite3_value_text( argv[ i ] ) );
                  break;

               case SQLITE_FLOAT:
                  hb_vmPushDouble( sqlite3_value_double( argv[ i ] ), HB_DEFAULT_DECIMALS );
                  break;

               case SQLITE_INTEGER:
#if HB_VMLONG_MAX == INT32_MAX || defined( HB_LONG_LONG_OFF )
                  hb_vmPushInteger( sqlite3_value_int( argv[ i ] ) );
#else
                  hb_vmPushNumInt( sqlite3_value_int64( argv[ i ] ) );
#endif
                  break;

               case SQLITE_BLOB:
                  hb_vmPushString( ( const char * ) sqlite3_value_blob( argv[ i ] ),
                                   sqlite3_value_bytes( argv[ i ] ) );
                  break;

               default:
                  hb_itemPutCConst( hb_stackAllocItem(), ":default:" );
                  break;
            }
         }
      }
      hb_vmSend( ( HB_USHORT ) argc + 1 );

      pResult = hb_param( -1, HB_IT_ANY );

      switch( hb_itemType( pResult ) )
      {
         case HB_IT_NIL:
            sqlite3_result_null( ctx );
            break;

         case HB_IT_INTEGER:
         case HB_IT_LONG:
#if HB_VMLONG_MAX == INT32_MAX || defined( HB_LONG_LONG_OFF )
            sqlite3_result_int( ctx, hb_itemGetNI( pResult ) );
#else
            sqlite3_result_int64( ctx, hb_itemGetNInt( pResult ) );
#endif
            break;

         case HB_IT_DOUBLE:
            sqlite3_result_double( ctx, hb_itemGetND( pResult ) );
            break;

         case HB_IT_STRING:
         {
            void *       hText;
            HB_SIZE      nText;
            const char * pszText = hb_itemGetStrUTF8( pResult, &hText, &nText );

            sqlite3_result_text( ctx, pszText, ( int ) nText, SQLITE_TRANSIENT );

            hb_strfree( hText );
            break;
         }

         default:
            sqlite3_result_error_code( ctx, -1 );
            break;
      }

      hb_vmRequestRestore();
   }
}

/**
   sqlite3_libversion()         -> cVersion
   sqlite3_libversion_number()  -> nVersionNumber
   sqlite3_sourceid()           -> cSourceID

   Returns values equivalent to the header constants
   SQLITE_VERSION, SQLITE_VERSION_NUMBER, SQLITE_SOURCE_ID.
 */

HB_FUNC( SQLITE3_LIBVERSION )
{
   hb_retc( sqlite3_libversion() );
}

HB_FUNC( SQLITE3_LIBVERSION_NUMBER )
{
   hb_retni( sqlite3_libversion_number() );
}

HB_FUNC( SQLITE3_SOURCEID )
{
#if SQLITE_VERSION_NUMBER >= 3006018
   hb_retc( sqlite3_sourceid() );
#else
   hb_retc_null();
#endif
}

/**
   sqlite3_initialize() -> nResult
   sqlite3_shutdown()   -> nResult

   The sqlite3_initialize() routine initializes the SQLite library.
   The sqlite3_shutdown() routine deallocates any resources that were
   allocated by sqlite3_initialize()
 */

HB_FUNC( SQLITE3_INITIALIZE )
{
#if SQLITE_VERSION_NUMBER >= 3006000
   hb_retni( sqlite3_initialize() );
#else
   hb_retni( -1 );
#endif
}

HB_FUNC( SQLITE3_SHUTDOWN )
{
#if SQLITE_VERSION_NUMBER >= 3006000
   hb_retni( sqlite3_shutdown() );
#else
   hb_retni( -1 );
#endif
}

/**
   Enable Or Disable Extended Result Codes

   sqlite3_extended_result_codes( db, lOnOff ) -> nResultCode
 */

HB_FUNC( SQLITE3_EXTENDED_RESULT_CODES )
{
   HB_SQLITE3 * pHbSqlite3 = ( HB_SQLITE3 * ) hb_sqlite3_param( 1, HB_SQLITE3_DB, HB_TRUE );

   if( pHbSqlite3 && pHbSqlite3->db )
      hb_retni( sqlite3_extended_result_codes( pHbSqlite3->db, hb_parl( 2 ) ) );
   else
      hb_errRT_BASE_SubstR( EG_ARG, 0, NULL, HB_ERR_FUNCNAME, HB_ERR_ARGS_BASEPARAMS );
}

/**
   Error Codes And Messages

   sqlite3_errcode( db ) -> returns the numeric result code or extended result
                            code
   sqlite3_errmsg( db )  -> return English-language text
                            that describes the error
 */

HB_FUNC( SQLITE3_ERRCODE )
{
   HB_SQLITE3 * pHbSqlite3 = ( HB_SQLITE3 * ) hb_sqlite3_param( 1, HB_SQLITE3_DB, HB_TRUE );

   if( pHbSqlite3 && pHbSqlite3->db )
      hb_retni( sqlite3_errcode( pHbSqlite3->db ) );
   else
      hb_errRT_BASE_SubstR( EG_ARG, 0, NULL, HB_ERR_FUNCNAME, HB_ERR_ARGS_BASEPARAMS );
}

HB_FUNC( SQLITE3_EXTENDED_ERRCODE )
{
#if SQLITE_VERSION_NUMBER >= 3006005
   HB_SQLITE3 * pHbSqlite3 = ( HB_SQLITE3 * ) hb_sqlite3_param( 1, HB_SQLITE3_DB, HB_TRUE );

   if( pHbSqlite3 && pHbSqlite3->db )
      hb_retni( sqlite3_extended_errcode( pHbSqlite3->db ) );
   else
      hb_errRT_BASE_SubstR( EG_ARG, 0, NULL, HB_ERR_FUNCNAME, HB_ERR_ARGS_BASEPARAMS );
#else
   hb_retni( -1 );
#endif
}

HB_FUNC( SQLITE3_ERRMSG )
{
   HB_SQLITE3 * pHbSqlite3 = ( HB_SQLITE3 * ) hb_sqlite3_param( 1, HB_SQLITE3_DB, HB_TRUE );

   if( pHbSqlite3 && pHbSqlite3->db )
      hb_retstr_utf8( sqlite3_errmsg( pHbSqlite3->db ) );
   else
      hb_errRT_BASE_SubstR( EG_ARG, 0, NULL, HB_ERR_FUNCNAME, HB_ERR_ARGS_BASEPARAMS );
}

HB_FUNC( SQLITE3_ERRSTR )
{
#if SQLITE_VERSION_NUMBER >= 3007015
   hb_retstr_utf8( sqlite3_errstr( hb_parni( 1 ) ) );
#else
   hb_retc_null();
#endif
}

/**
   Suspend Execution For A Short Time

   sqlite3_sleep( ms )
 */

HB_FUNC( SQLITE3_SLEEP )
{
   hb_retni( sqlite3_sleep( hb_parni( 1 ) ) );
}

/**
   Last Insert Rowid

   sqlite3_last_insert_rowid( db ) -> nROWID
 */

HB_FUNC( SQLITE3_LAST_INSERT_ROWID )
{
   HB_SQLITE3 * pHbSqlite3 = ( HB_SQLITE3 * ) hb_sqlite3_param( 1, HB_SQLITE3_DB, HB_TRUE );

   if( pHbSqlite3 && pHbSqlite3->db )
      hb_retnint( sqlite3_last_insert_rowid( pHbSqlite3->db ) );
   else
      hb_errRT_BASE_SubstR( EG_ARG, 0, NULL, HB_ERR_FUNCNAME, HB_ERR_ARGS_BASEPARAMS );
}

/**
   Name Of The Folder Holding Temporary Files

   sqlite3_temp_directory( cDirName ) -> lResult
 */

HB_FUNC( SQLITE3_TEMP_DIRECTORY )
{
   HB_BOOL bResult = HB_FALSE;

   #ifdef SQLITE3_DYNLIB
   {
      char *       pszFree;
      const char * pszDirName = hb_fsNameConv( hb_parcx( 1 ), &pszFree );

      if( hb_fsIsDirectory( pszDirName ) )
         bResult = HB_TRUE;
      else
      {
         if( hb_parl( 2 ) )  /* create temp directory if not exist */
         {
            if( hb_fsMkDir( pszDirName ) )
               bResult = HB_TRUE;
            else
               HB_TRACE( HB_TR_DEBUG,
                         ( "sqlite_temp_directory(): Can't create directory %s", pszDirName ) );
         }
         else
            HB_TRACE( HB_TR_DEBUG,
                      ( "sqlite_temp_directory(): Directory doesn't exist %s", pszDirName ) );
      }

      if( bResult )
         sqlite3_temp_directory = hb_strdup( pszDirName );

      if( pszFree )
         hb_xfree( pszFree );
   }
   #endif /* SQLITE3_DYNLIB */
   hb_retl( bResult );
}

/**
   Opening( creating ) A New Database Connection

   sqlite3_open( cDatabace, lCreateIfNotExist ) -> return pointer to Db
                                                   or NIL if error occurs
   sqlite3_open_v2( cDatabace, nOpenMode )      -> return pHbSqlite3 or NIL
 */

HB_FUNC( SQLITE3_OPEN )
{
   sqlite3 *    db;
   char *       pszFree;
   const char * pszdbName = hb_fsNameConv( hb_parcx( 1 ), &pszFree );

   if( hb_fsFileExists( pszdbName ) || hb_parl( 2 ) )
   {
      if( sqlite3_open( pszdbName, &db ) == SQLITE_OK )
      {
         HB_SQLITE3 * hbsqlite3;

         hbsqlite3 = ( HB_SQLITE3 * ) hb_xgrabz( sizeof( HB_SQLITE3 ) );
         hbsqlite3->db = db;
         hb_sqlite3_ret( hbsqlite3, HB_SQLITE3_DB );
      }
      else
      {
         sqlite3_close( db );

         hb_retptr( NULL );
      }
   }
   else
   {
      HB_TRACE( HB_TR_DEBUG, ( "sqlite3_open(): Database doesn't exist %s", pszdbName ) );

      hb_retptr( NULL );
   }

   if( pszFree )
      hb_xfree( pszFree );
}

HB_FUNC( SQLITE3_OPEN_V2 )
{
#if SQLITE_VERSION_NUMBER >= 3005000
   sqlite3 *    db;
   char *       pszFree;
   const char * pszdbName = hb_fsNameConv( hb_parcx( 1 ), &pszFree );

   if( sqlite3_open_v2( pszdbName, &db, hb_parni( 2 ), NULL ) == SQLITE_OK )
   {
      HB_SQLITE3 * hbsqlite3;

      hbsqlite3 = ( HB_SQLITE3 * ) hb_xgrabz( sizeof( HB_SQLITE3 ) );
      hbsqlite3->db = db;
      hb_sqlite3_ret( hbsqlite3, HB_SQLITE3_DB );
   }
   else
   {
      sqlite3_close( db );

      hb_retptr( NULL );
   }

   if( pszFree )
      hb_xfree( pszFree );
#else
   hb_retptr( NULL );
#endif
}

/**
   One-Step Query Execution Interface

   sqlite3_exec( db, cSQLTEXT, [pCallbackFunc | cCallbackFunc] ) -> nResultCode
 */

HB_FUNC( SQLITE3_EXEC )
{
   HB_SQLITE3 * pHbSqlite3 = ( HB_SQLITE3 * ) hb_sqlite3_param( 1, HB_SQLITE3_DB, HB_TRUE );

   if( pHbSqlite3 && pHbSqlite3->db )
   {
      void * hSQLText;
      char * pszErrMsg = NULL;
      int    rc;

      if( HB_ISEVALITEM( 3 ) )
         rc = sqlite3_exec( pHbSqlite3->db, hb_parstr_utf8( 2, &hSQLText,
                                                            NULL ), callback, ( void * ) hb_param( 3, HB_IT_EVALITEM ),
                            &pszErrMsg );
      else
         rc = sqlite3_exec( pHbSqlite3->db, hb_parstr_utf8( 2, &hSQLText,
                                                            NULL ), NULL, 0, &pszErrMsg );

      if( rc != SQLITE_OK )
      {
         HB_TRACE( HB_TR_DEBUG, ( "sqlite3_exec(): Returned error: %s", pszErrMsg ) );
         sqlite3_free( pszErrMsg );
      }

      hb_strfree( hSQLText );

      hb_retni( rc );
   }
   else
      hb_errRT_BASE_SubstR( EG_ARG, 0, NULL, HB_ERR_FUNCNAME, HB_ERR_ARGS_BASEPARAMS );
}

/**
   Compiling An SQL Statement

   sqlite3_prepare( db, cSQLTEXT )
   -> return pointer to compiled statement or NIL if error occurs

   TODO: pszTail?
 */

HB_FUNC( SQLITE3_PREPARE )
{
   HB_SQLITE3 * pHbSqlite3 = ( HB_SQLITE3 * ) hb_sqlite3_param( 1, HB_SQLITE3_DB, HB_TRUE );

   if( pHbSqlite3 && pHbSqlite3->db )
   {
      void *  hSQLText;
      HB_SIZE nSQLText;

      const char *  pszSQLText = hb_parstr_utf8( 2, &hSQLText, &nSQLText );
      psqlite3_stmt pStmt;
      const char *  pszTail;

      if( sqlite3_prepare_v2( pHbSqlite3->db, pszSQLText, ( int ) nSQLText, &pStmt, &pszTail ) == SQLITE_OK )
         hb_retptr( pStmt );
      else
      {
         sqlite3_finalize( pStmt );
         hb_retptr( NULL );
      }

      hb_strfree( hSQLText );
   }
   else
      hb_errRT_BASE_SubstR( EG_ARG, 0, NULL, HB_ERR_FUNCNAME, HB_ERR_ARGS_BASEPARAMS );
}

/**
   Determine If An SQL Statement Is Complete

   sqlite3_complete( sqlText ) -> lResult
 */

HB_FUNC( SQLITE3_COMPLETE )
{
   if( HB_ISCHAR( 1 ) )
   {
      void * hSQLText;

      hb_retl( sqlite3_complete( hb_parstr_utf8( 1, &hSQLText, NULL ) ) );

      hb_strfree( hSQLText );
   }
   else
      hb_errRT_BASE_SubstR( EG_ARG, 0, NULL, HB_ERR_FUNCNAME, HB_ERR_ARGS_BASEPARAMS );
}

/**
   This interface can be used to retrieve a saved copy of the original SQL text
   used to create a prepared statement
   if that statement was compiled using either sqlite3_prepare()

   sqlite3_sql( pStmt ) -> cSQLTEXT
 */

HB_FUNC( SQLITE3_SQL )
{
/* TOFIX: verify the exact SQLITE3 version */
#if SQLITE_VERSION_NUMBER > 3004001
   psqlite3_stmt pStmt = ( psqlite3_stmt ) hb_parptr( 1 );

   if( pStmt )
      hb_retstr_utf8( sqlite3_sql( pStmt ) );
   else
      hb_errRT_BASE_SubstR( EG_ARG, 0, NULL, HB_ERR_FUNCNAME, HB_ERR_ARGS_BASEPARAMS );
#else
   hb_retc_null();
#endif
}

/**
   Prepared Statement Status.

   sqlite3_stmt_status( pStmt, nOp, lResetFlag ) -> nStatus
 */

HB_FUNC( SQLITE3_STMT_STATUS )
{
#if SQLITE_VERSION_NUMBER >= 3006004
   psqlite3_stmt pStmt = ( psqlite3_stmt ) hb_parptr( 1 );

   if( pStmt )
      hb_retni( sqlite3_stmt_status( pStmt, hb_parni( 2 ), ( int ) hb_parl( 3 ) ) );
   else
      hb_errRT_BASE_SubstR( EG_ARG, 0, NULL, HB_ERR_FUNCNAME, HB_ERR_ARGS_BASEPARAMS );
#else
   hb_retni( -1 );
#endif
}

/**
   sqlite3_stmt_readonly( pStmt ) -> lResult

   Determine If An SQL Statement Writes The Database
 */
HB_FUNC( SQLITE3_STMT_READONLY )
{
#if SQLITE_VERSION_NUMBER >= 3007004
   psqlite3_stmt pStmt = ( psqlite3_stmt ) hb_parptr( 1 );

   if( pStmt )
      hb_retl( ( HB_BOOL ) sqlite3_stmt_readonly( pStmt ) );
   else
      hb_errRT_BASE_SubstR( EG_ARG, 0, NULL, HB_ERR_FUNCNAME, HB_ERR_ARGS_BASEPARAMS );
#else
   hb_retni( -1 );
#endif
}

/**
   Find The Database Handle Associated With A Prepared Statement

   sqlite3_db_handle( pStmt ) -> pHbSqlite3
 */

#if 0
HB_FUNC( SQLITE3_DB_HANDLE )
{
   psqlite3_stmt pStmt = ( psqlite3_stmt ) hb_parptr( 1 );

   if( pStmt )
   {
      /* ... */
   }
   else
      hb_errRT_BASE_SubstR( EG_ARG, 0, NULL, HB_ERR_FUNCNAME, HB_ERR_ARGS_BASEPARAMS );
}
#endif

/**
   Evaluate An Prepared SQL Statement

   sqlite3_step( pStmt ) -> nResultCode
 */

HB_FUNC( SQLITE3_STEP )
{
   psqlite3_stmt pStmt = ( psqlite3_stmt ) hb_parptr( 1 );

   if( pStmt )
      hb_retni( sqlite3_step( pStmt ) );
   else
      hb_errRT_BASE_SubstR( EG_ARG, 0, NULL, HB_ERR_FUNCNAME, HB_ERR_ARGS_BASEPARAMS );
}

/**
   Reset All Bindings On A Prepared Statement

   sqlite3_clear_bindings( pStmt ) -> nResultCode

   Contrary to the intuition of many,
   sqlite3_reset() does not reset the bindings on a prepared statement.
   Use this routine to reset all host parameters to NULL.
 */

HB_FUNC( SQLITE3_CLEAR_BINDINGS )
{
   psqlite3_stmt pStmt = ( psqlite3_stmt ) hb_parptr( 1 );

   if( pStmt )
      hb_retni( sqlite3_clear_bindings( pStmt ) );
   else
      hb_errRT_BASE_SubstR( EG_ARG, 0, NULL, HB_ERR_FUNCNAME, HB_ERR_ARGS_BASEPARAMS );
}

/**
   Reset A Prepared Statement Object

   sqlite3_reset( pStmt ) -> nResultCode
 */

HB_FUNC( SQLITE3_RESET )
{
   psqlite3_stmt pStmt = ( psqlite3_stmt ) hb_parptr( 1 );

   if( pStmt )
      hb_retni( sqlite3_reset( pStmt ) );
   else
      hb_errRT_BASE_SubstR( EG_ARG, 0, NULL, HB_ERR_FUNCNAME, HB_ERR_ARGS_BASEPARAMS );
}

/**
   Finalize A Prepared Statement Object

   sqlite3_finalize( pStmt ) -> nResultCode
 */

HB_FUNC( SQLITE3_FINALIZE )
{
   psqlite3_stmt pStmt = ( psqlite3_stmt ) hb_parptr( 1 );

   if( pStmt )
      hb_retni( sqlite3_finalize( pStmt ) );
   else
      hb_errRT_BASE_SubstR( EG_ARG, 0, NULL, HB_ERR_FUNCNAME, HB_ERR_ARGS_BASEPARAMS );
}

/*
   int sqlite3_bind_blob(sqlite3_stmt*, int, const void*, int n, void(*)(void*));
   int sqlite3_bind_double(sqlite3_stmt*, int, double);
   int sqlite3_bind_int(sqlite3_stmt*, int, int);
   int sqlite3_bind_int64(sqlite3_stmt*, int, sqlite3_int64);
   int sqlite3_bind_null(sqlite3_stmt*, int);
   int sqlite3_bind_text(sqlite3_stmt*, int, const char*, int n, void(*)(void*));
   int sqlite3_bind_value(sqlite3_stmt*, int, const sqlite3_value*);
   int sqlite3_bind_zeroblob(sqlite3_stmt*, int, int n)
 */

/**
   Binding Values To Prepared Statements

   These routines return SQLITE_OK on success or an error code if anything
   goes wrong.
   SQLITE_RANGE is returned if the parameter index is out of range.
   SQLITE_NOMEM is returned if malloc fails.
   SQLITE_MISUSE is returned if these routines are called on a virtual machine
   that is the wrong state or which has already been finalized.
 */

HB_FUNC( SQLITE3_BIND_BLOB )
{
   psqlite3_stmt pStmt = ( psqlite3_stmt ) hb_parptr( 1 );

   if( pStmt )
      hb_retni( sqlite3_bind_blob( pStmt, hb_parni( 2 ), hb_parcx( 3 ), ( int ) hb_parcsiz( 3 ) - 1,
                                   SQLITE_TRANSIENT ) );
   else
      hb_errRT_BASE_SubstR( EG_ARG, 0, NULL, HB_ERR_FUNCNAME, HB_ERR_ARGS_BASEPARAMS );
}

HB_FUNC( SQLITE3_BIND_DOUBLE )
{
   psqlite3_stmt pStmt = ( psqlite3_stmt ) hb_parptr( 1 );

   if( pStmt )
      hb_retni( sqlite3_bind_double( pStmt, hb_parni( 2 ), hb_parnd( 3 ) ) );
   else
      hb_errRT_BASE_SubstR( EG_ARG, 0, NULL, HB_ERR_FUNCNAME, HB_ERR_ARGS_BASEPARAMS );
}

HB_FUNC( SQLITE3_BIND_INT )
{
   psqlite3_stmt pStmt = ( psqlite3_stmt ) hb_parptr( 1 );

   if( pStmt )
      hb_retni( sqlite3_bind_int( pStmt, hb_parni( 2 ), hb_parni( 3 ) ) );
   else
      hb_errRT_BASE_SubstR( EG_ARG, 0, NULL, HB_ERR_FUNCNAME, HB_ERR_ARGS_BASEPARAMS );
}

HB_FUNC( SQLITE3_BIND_INT64 )
{
   psqlite3_stmt pStmt = ( psqlite3_stmt ) hb_parptr( 1 );
   sqlite3_int64 int64 = hb_parnint( 3 );

   if( pStmt )
      hb_retni( sqlite3_bind_int64( pStmt, hb_parni( 2 ), int64 ) );
   else
      hb_errRT_BASE_SubstR( EG_ARG, 0, NULL, HB_ERR_FUNCNAME, HB_ERR_ARGS_BASEPARAMS );
}

HB_FUNC( SQLITE3_BIND_NULL )
{
   psqlite3_stmt pStmt = ( psqlite3_stmt ) hb_parptr( 1 );

   if( pStmt )
      hb_retni( sqlite3_bind_null( pStmt, hb_parni( 2 ) ) );
   else
      hb_errRT_BASE_SubstR( EG_ARG, 0, NULL, HB_ERR_FUNCNAME, HB_ERR_ARGS_BASEPARAMS );
}

HB_FUNC( SQLITE3_BIND_TEXT )
{
   psqlite3_stmt pStmt = ( psqlite3_stmt ) hb_parptr( 1 );

   if( pStmt )
   {
      void *  hSQLText;
      HB_SIZE nSQLText;

      const char * pszSQLText = hb_parstr_utf8( 3, &hSQLText, &nSQLText );

      hb_retni( sqlite3_bind_text( pStmt, hb_parni( 2 ), pszSQLText, ( int ) nSQLText,
                                   SQLITE_TRANSIENT ) );

      hb_strfree( hSQLText );
   }
   else
      hb_errRT_BASE_SubstR( EG_ARG, 0, NULL, HB_ERR_FUNCNAME, HB_ERR_ARGS_BASEPARAMS );
}

HB_FUNC( SQLITE3_BIND_ZEROBLOB )
{
   psqlite3_stmt pStmt = ( psqlite3_stmt ) hb_parptr( 1 );

   if( pStmt )
      hb_retni( sqlite3_bind_zeroblob( pStmt, hb_parni( 2 ), hb_parni( 3 ) ) );
   else
      hb_errRT_BASE_SubstR( EG_ARG, 0, NULL, HB_ERR_FUNCNAME, HB_ERR_ARGS_BASEPARAMS );
}

/**
   Number Of Host Parameters

   sqlite3_bind_parameter_count( pStmt ) -> nResult
 */

HB_FUNC( SQLITE3_BIND_PARAMETER_COUNT )
{
   psqlite3_stmt pStmt = ( psqlite3_stmt ) hb_parptr( 1 );

   if( pStmt )
      hb_retni( sqlite3_bind_parameter_count( pStmt ) );
   else
      hb_errRT_BASE_SubstR( EG_ARG, 0, NULL, HB_ERR_FUNCNAME, HB_ERR_ARGS_BASEPARAMS );
}

/**
   Index Of A Parameter With A Given Name

   sqlite3_bind_parameter_index( pStmt, cParameterName ) -> nResult
 */

HB_FUNC( SQLITE3_BIND_PARAMETER_INDEX )
{
   psqlite3_stmt pStmt = ( psqlite3_stmt ) hb_parptr( 1 );

   if( pStmt )
   {
      void * hParameterName;

      hb_retni( sqlite3_bind_parameter_index( pStmt, hb_parstr_utf8( 2, &hParameterName, NULL ) ) );

      hb_strfree( hParameterName );
   }
   else
      hb_errRT_BASE_SubstR( EG_ARG, 0, NULL, HB_ERR_FUNCNAME, HB_ERR_ARGS_BASEPARAMS );
}

/**
   Name Of A Host Parameter

   sqlite3_bind_parameter_name( pStmt, nParameterIndex ) -> cParameterName
 */

HB_FUNC( SQLITE3_BIND_PARAMETER_NAME )
{
   psqlite3_stmt pStmt = ( psqlite3_stmt ) hb_parptr( 1 );

   if( pStmt )
      hb_retstr_utf8( sqlite3_bind_parameter_name( pStmt, hb_parni( 2 ) ) );
   else
      hb_errRT_BASE_SubstR( EG_ARG, 0, NULL, HB_ERR_FUNCNAME, HB_ERR_ARGS_BASEPARAMS );
}

/**
   Count The Number Of Rows Modified

   sqlite3_changes( db ) -> nRowCount
 */

HB_FUNC( SQLITE3_CHANGES )
{
   HB_SQLITE3 * pHbSqlite3 = ( HB_SQLITE3 * ) hb_sqlite3_param( 1, HB_SQLITE3_DB, HB_TRUE );

   if( pHbSqlite3 && pHbSqlite3->db )
      hb_retni( sqlite3_changes( pHbSqlite3->db ) );
   else
      hb_errRT_BASE_SubstR( EG_ARG, 0, NULL, HB_ERR_FUNCNAME, HB_ERR_ARGS_BASEPARAMS );
}

/**
   Total Number Of Rows Modified

   sqlite3_total_changes( db ) -> nRowCount
 */

HB_FUNC( SQLITE3_TOTAL_CHANGES )
{
   HB_SQLITE3 * pHbSqlite3 = ( HB_SQLITE3 * ) hb_sqlite3_param( 1, HB_SQLITE3_DB, HB_TRUE );

   if( pHbSqlite3 && pHbSqlite3->db )
      hb_retni( sqlite3_total_changes( pHbSqlite3->db ) );
   else
      hb_errRT_BASE_SubstR( EG_ARG, 0, NULL, HB_ERR_FUNCNAME, HB_ERR_ARGS_BASEPARAMS );
}

/**
   Number Of Columns In A Result Set

   sqlite3_column_count( pStmt ) -> nColumnCount
 */

HB_FUNC( SQLITE3_COLUMN_COUNT )
{
   psqlite3_stmt pStmt = ( psqlite3_stmt ) hb_parptr( 1 );

   if( pStmt )
      hb_retni( sqlite3_column_count( pStmt ) );
   else
      hb_errRT_BASE_SubstR( EG_ARG, 0, NULL, HB_ERR_FUNCNAME, HB_ERR_ARGS_BASEPARAMS );
}

/**
   sqlite3_column_type( pStmt, nIndex ) -> nColumnType
   nColumnType is Datatype code for the initial data type of the result column

   SQLITE_INTEGER      1
   SQLITE_FLOAT        2
   SQLITE_TEXT         3
   SQLITE3_TEXT        3
   SQLITE_BLOB         4
   SQLITE_NULL         5

   Declared Datatype Of A Query Result (see doc)
   sqlite3_column_decltype( pStmt, nIndex ) -> nColumnDeclType
 */

HB_FUNC( SQLITE3_COLUMN_TYPE )
{
   psqlite3_stmt pStmt = ( psqlite3_stmt ) hb_parptr( 1 );

   if( pStmt )
      hb_retni( sqlite3_column_type( pStmt, hb_parni( 2 ) - 1 ) );
   else
      hb_errRT_BASE_SubstR( EG_ARG, 0, NULL, HB_ERR_FUNCNAME, HB_ERR_ARGS_BASEPARAMS );
}

HB_FUNC( SQLITE3_COLUMN_DECLTYPE )
{
   psqlite3_stmt pStmt = ( psqlite3_stmt ) hb_parptr( 1 );

   if( pStmt )
      hb_retstr_utf8( sqlite3_column_decltype( pStmt, hb_parni( 2 ) - 1 ) );
   else
      hb_errRT_BASE_SubstR( EG_ARG, 0, NULL, HB_ERR_FUNCNAME, HB_ERR_ARGS_BASEPARAMS );
}

/**
   Column Names In A Result Set

   sqlite3_column_name( pStmt, columnIndex ) -> columnName
 */

HB_FUNC( SQLITE3_COLUMN_NAME )
{
   psqlite3_stmt pStmt = ( psqlite3_stmt ) hb_parptr( 1 );

   if( pStmt )
      hb_retstr_utf8( sqlite3_column_name( pStmt, hb_parni( 2 ) - 1 ) );
   else
      hb_errRT_BASE_SubstR( EG_ARG, 0, NULL, HB_ERR_FUNCNAME, HB_ERR_ARGS_BASEPARAMS );
}

/**
   sqlite3_column_bytes( pStmt, columnIndex )
   -> returns the number of bytes in that BLOB or string

   Results Values From A Query

   sqlite3_column_blob( pStmt, columnIndex )   -> value as BLOB
   sqlite3_column_double( pStmt, columnIndex ) -> value as double
   sqlite3_column_int( pStmt, columnIndex )    -> value as integer
   sqlite3_column_int64( pStmt, columnIndex )  -> value as long long
   sqlite3_column_text( pStmt, columnIndex )   -> value as text
 */

HB_FUNC( SQLITE3_COLUMN_BYTES )
{
   psqlite3_stmt pStmt = ( psqlite3_stmt ) hb_parptr( 1 );

   if( pStmt )
      hb_retni( sqlite3_column_bytes( pStmt, hb_parni( 2 ) - 1 ) );
   else
      hb_errRT_BASE_SubstR( EG_ARG, 0, NULL, HB_ERR_FUNCNAME, HB_ERR_ARGS_BASEPARAMS );
}

HB_FUNC( SQLITE3_COLUMN_BLOB )
{
   psqlite3_stmt pStmt = ( psqlite3_stmt ) hb_parptr( 1 );

   if( pStmt )
   {
      int iIndex = hb_parni( 2 ) - 1;
      hb_retclen( ( const char * ) sqlite3_column_blob( pStmt,
                                                        iIndex ), sqlite3_column_bytes( pStmt, iIndex ) );
   }
   else
      hb_errRT_BASE_SubstR( EG_ARG, 0, NULL, HB_ERR_FUNCNAME, HB_ERR_ARGS_BASEPARAMS );
}

HB_FUNC( SQLITE3_COLUMN_DOUBLE )
{
   psqlite3_stmt pStmt = ( psqlite3_stmt ) hb_parptr( 1 );

   if( pStmt )
      hb_retnd( sqlite3_column_double( pStmt, hb_parni( 2 ) - 1 ) );
   else
      hb_errRT_BASE_SubstR( EG_ARG, 0, NULL, HB_ERR_FUNCNAME, HB_ERR_ARGS_BASEPARAMS );
}

HB_FUNC( SQLITE3_COLUMN_INT )
{
   psqlite3_stmt pStmt = ( psqlite3_stmt ) hb_parptr( 1 );

   if( pStmt )
      hb_retni( sqlite3_column_int( pStmt, hb_parni( 2 ) - 1 ) );
   else
      hb_errRT_BASE_SubstR( EG_ARG, 0, NULL, HB_ERR_FUNCNAME, HB_ERR_ARGS_BASEPARAMS );
}

HB_FUNC( SQLITE3_COLUMN_INT64 )
{
   psqlite3_stmt pStmt = ( psqlite3_stmt ) hb_parptr( 1 );

   if( pStmt )
      hb_retnint( sqlite3_column_int64( pStmt, hb_parni( 2 ) - 1 ) );
   else
      hb_errRT_BASE_SubstR( EG_ARG, 0, NULL, HB_ERR_FUNCNAME, HB_ERR_ARGS_BASEPARAMS );
}

HB_FUNC( SQLITE3_COLUMN_TEXT )
{
   psqlite3_stmt pStmt = ( psqlite3_stmt ) hb_parptr( 1 );

   if( pStmt )
   {
      int iIndex = hb_parni( 2 ) - 1;
      hb_retstrlen_utf8( ( const char * ) sqlite3_column_text( pStmt,
                                                               iIndex ),
                         sqlite3_column_bytes( pStmt, iIndex ) );
   }
   else
      hb_errRT_BASE_SubstR( EG_ARG, 0, NULL, HB_ERR_FUNCNAME, HB_ERR_ARGS_BASEPARAMS );
}

HB_FUNC( SQLITE3_LOAD_EXTENSION )
{
#ifndef SQLITE_OMIT_LOAD_EXTENSION
   HB_SQLITE3 * pHbSqlite3 = ( HB_SQLITE3 * ) hb_sqlite3_param( 1, HB_SQLITE3_DB, HB_TRUE );

   if( pHbSqlite3 && pHbSqlite3->db )
   {
      char * zErrMsg = NULL;

      hb_retni( sqlite3_load_extension( pHbSqlite3->db, hb_parcx( 2 ), hb_parc( 3 ), &zErrMsg ) );

      hb_storc( zErrMsg, 4 );

      sqlite3_free( zErrMsg );
   }
   else
      hb_errRT_BASE_SubstR( EG_ARG, 0, NULL, HB_ERR_FUNCNAME, HB_ERR_ARGS_BASEPARAMS );
#else
   hb_retni( -1 );
#endif /* SQLITE_OMIT_LOAD_EXTENSION */
}

/**
   Enable Or Disable Extension Loading

   sqlite3_enable_load_extension( db, lOnOff ) -> prev.state
 */

HB_FUNC( SQLITE3_ENABLE_LOAD_EXTENSION )
{
   HB_SQLITE3 * pHbSqlite3 = ( HB_SQLITE3 * ) hb_sqlite3_param( 1, HB_SQLITE3_DB, HB_TRUE );

   if( pHbSqlite3 && pHbSqlite3->db )
#ifndef SQLITE_OMIT_LOAD_EXTENSION
      hb_retni( sqlite3_enable_load_extension( pHbSqlite3->db, hb_parl( 2 ) ) );
<<<<<<< HEAD
   else
      hb_errRT_BASE_SubstR( EG_ARG, 0, NULL, HB_ERR_FUNCNAME, HB_ERR_ARGS_BASEPARAMS );
=======
>>>>>>> 03e7b6da
#else
      hb_retni( -1 );
#endif /* SQLITE_OMIT_LOAD_EXTENSION */
   else
      hb_errRT_BASE_SubstR( EG_ARG, 0, NULL, HB_ERR_FUNCNAME, HB_ERR_ARGS_BASEPARAMS );
}

/**
   Reset Automatic Extension Loading

   sqlite3_reset_auto_extension()
 */

HB_FUNC( SQLITE3_RESET_AUTO_EXTENSION )
{
   sqlite3_reset_auto_extension();
}

/**
   Set A Busy Timeout

   sqlite3_busy_timeout( db, ms )
 */

HB_FUNC( SQLITE3_BUSY_TIMEOUT )
{
   HB_SQLITE3 * pHbSqlite3 = ( HB_SQLITE3 * ) hb_sqlite3_param( 1, HB_SQLITE3_DB, HB_TRUE );

   if( pHbSqlite3 && pHbSqlite3->db )
      hb_retni( sqlite3_busy_timeout( pHbSqlite3->db, hb_parni( 2 ) ) );
   else
      hb_errRT_BASE_SubstR( EG_ARG, 0, NULL, HB_ERR_FUNCNAME, HB_ERR_ARGS_BASEPARAMS );
}

/**
   Convenience Routines For Running Queries

   sqlite3_get_table( db, sqlText ) -> aResult
 */

HB_FUNC( SQLITE3_GET_TABLE )
{
   HB_SQLITE3 * pHbSqlite3 = ( HB_SQLITE3 * ) hb_sqlite3_param( 1, HB_SQLITE3_DB, HB_TRUE );

   if( pHbSqlite3 && pHbSqlite3->db )
   {
      void *   hSQLText;
      PHB_ITEM pResultList = hb_itemArrayNew( 0 );
      int      iRow, iCol;
      char *   pszErrMsg = NULL;
      char **  pResult;

      if( sqlite3_get_table( pHbSqlite3->db,
                             hb_parstr_utf8( 2, &hSQLText,
                                             NULL ), &pResult, &iRow, &iCol,
                             &pszErrMsg ) == SQLITE_OK )
      {
         int i, j, k = 0;

         for( i = 0; i < iRow + 1; i++ )
         {
            PHB_ITEM pArray = hb_itemArrayNew( iCol );

            for( j = 1; j <= iCol; j++, k++ )
               hb_arraySetStrUTF8( pArray, j, ( const char * ) pResult[ k ] );

            hb_arrayAddForward( pResultList, pArray );
            hb_itemRelease( pArray );
         }
      }
      else
      {
         HB_TRACE( HB_TR_DEBUG, ( "sqlite3_get_table(): Returned error: %s", pszErrMsg ) );
         sqlite3_free( pszErrMsg );
      }

      sqlite3_free_table( pResult );

      hb_strfree( hSQLText );

      hb_itemReturnRelease( pResultList );
   }
   else
      hb_errRT_BASE_SubstR( EG_ARG, 0, NULL, HB_ERR_FUNCNAME, HB_ERR_ARGS_BASEPARAMS );
}

/**
   Extract Metadata About A Column Of A Table
   based on
   int sqlite3_table_column_metadata(
     sqlite3 *db,                - IN:  Connection handle
     const char *zDbName,        - IN:  Database name or NULL
     const char *zTableName,     - IN:  Table name
     const char *zColumnName,    - IN:  Column name
     char const **pzDataType,    - OUT: Declared data type
     char const **pzCollSeq,     - OUT: Collation sequence name
     int *pNotNull,              - OUT: True if NOT NULL constraint exists
     int *pPrimaryKey,           - OUT: True if column part of PK
     int *pAutoinc               - OUT: True if column is auto-increment
   );
 */

HB_FUNC( SQLITE3_TABLE_COLUMN_METADATA )
{
#ifdef SQLITE_ENABLE_COLUMN_METADATA
   HB_SQLITE3 * pHbSqlite3 = ( HB_SQLITE3 * ) hb_sqlite3_param( 1, HB_SQLITE3_DB, HB_TRUE );

   if( pHbSqlite3 && pHbSqlite3->db )
   {
      char const * pzDataType  = NULL;
      char const * pzCollSeq   = NULL;
      int          iNotNull    = 0;
      int          iPrimaryKey = 0;
      int          iAutoinc    = 0;

      void * hDbName;
      void * hTableName;
      void * hColumnName;

      if( sqlite3_table_column_metadata(
             pHbSqlite3->db,
             hb_parstr_utf8( 2, &hDbName, NULL ),
             hb_parstr_utf8( 3, &hTableName, NULL ),
             hb_parstr_utf8( 4, &hColumnName, NULL ),
             &pzDataType /* pzDataDtype */,
             &pzCollSeq /* pzCollSeq */,
             &iNotNull,
             &iPrimaryKey,
             &iAutoinc ) == SQLITE_OK )
      {
         PHB_ITEM pArray = hb_itemArrayNew( 5 );

         hb_arraySetStrUTF8( pArray, 1, pzDataType );
         hb_arraySetStrUTF8( pArray, 2, pzCollSeq );
         hb_arraySetL( pArray, 3, ( HB_BOOL ) ( iNotNull != 0 ) );
         hb_arraySetL( pArray, 4, ( HB_BOOL ) ( iPrimaryKey != 0 ) );
         hb_arraySetL( pArray, 5, ( HB_BOOL ) ( iAutoinc != 0 ) );

         hb_itemReturnRelease( pArray );
      }

      hb_strfree( hDbName );
      hb_strfree( hTableName );
      hb_strfree( hColumnName );
   }
   else
      hb_errRT_BASE_SubstR( EG_ARG, 0, NULL, HB_ERR_FUNCNAME, HB_ERR_ARGS_BASEPARAMS );
#else
   hb_reta( 0 );
#endif /* SQLITE_ENABLE_COLUMN_METADATA */
}

/**
   Source Of Data In A Query Result

   sqlite3_column_database_name( pStmt, ColumnIndex ) -> cDatabaseName
   sqlite3_column_table_name( pStmt, ColumnIndex )    -> cTableName
   sqlite3_column_origin_name( pStmt, ColumnIndex )   -> cColumnName
 */

HB_FUNC( SQLITE3_COLUMN_DATABASE_NAME )
{
#ifdef SQLITE_ENABLE_COLUMN_METADATA
   psqlite3_stmt pStmt = ( psqlite3_stmt ) hb_parptr( 1 );

   if( pStmt )
      hb_retstr_utf8( sqlite3_column_database_name( pStmt, hb_parni( 2 ) - 1 ) );
   else
      hb_errRT_BASE_SubstR( EG_ARG, 0, NULL, HB_ERR_FUNCNAME, HB_ERR_ARGS_BASEPARAMS );
#else
   hb_retc_null();
#endif /* SQLITE_ENABLE_COLUMN_METADATA */
}

HB_FUNC( SQLITE3_COLUMN_TABLE_NAME )
{
#ifdef SQLITE_ENABLE_COLUMN_METADATA
   psqlite3_stmt pStmt = ( psqlite3_stmt ) hb_parptr( 1 );

   if( pStmt )
      hb_retstr_utf8( sqlite3_column_table_name( pStmt, hb_parni( 2 ) - 1 ) );
   else
      hb_errRT_BASE_SubstR( EG_ARG, 0, NULL, HB_ERR_FUNCNAME, HB_ERR_ARGS_BASEPARAMS );
#else
   hb_retc_null();
#endif /* SQLITE_ENABLE_COLUMN_METADATA */
}

HB_FUNC( SQLITE3_COLUMN_ORIGIN_NAME )
{
#ifdef SQLITE_ENABLE_COLUMN_METADATA
   psqlite3_stmt pStmt = ( psqlite3_stmt ) hb_parptr( 1 );

   if( pStmt )
      hb_retstr_utf8( sqlite3_column_origin_name( pStmt, hb_parni( 2 ) - 1 ) );
   else
      hb_errRT_BASE_SubstR( EG_ARG, 0, NULL, HB_ERR_FUNCNAME, HB_ERR_ARGS_BASEPARAMS );
#else
   hb_retc_null();
#endif /* SQLITE_ENABLE_COLUMN_METADATA */
}

/*
   BLOB I/O
 */

/**
   Open A BLOB For Incremental I/O

   Open a handle to the blob located in row iRow, column zColumn, table zTable
   in database zDb. i.e. the same blob that would be selected by:

   SELECT zColumn FROM zDb.zTable WHERE rowid = iRow;
 */

HB_FUNC( SQLITE3_BLOB_OPEN )
{
   HB_SQLITE3 * pHbSqlite3 = ( HB_SQLITE3 * ) hb_sqlite3_param( 1, HB_SQLITE3_DB, HB_TRUE );

   if( pHbSqlite3 && pHbSqlite3->db )
   {
      sqlite3_blob * ppBlob = NULL;

      void * hDbName;
      void * hTableName;
      void * hColumnName;

      if( sqlite3_blob_open(
             pHbSqlite3->db,
             hb_parstr_utf8( 2, &hDbName, NULL ),
             hb_parstr_utf8( 3, &hTableName, NULL ),
             hb_parstr_utf8( 4, &hColumnName, NULL ),
             ( sqlite3_int64 ) hb_parnint( 5 ) /* iRow */,
             hb_parni( 6 ) /* flags */,
             &ppBlob ) == SQLITE_OK )
         hb_retptr( ppBlob );
      else
         hb_retptr( NULL );

      hb_strfree( hDbName );
      hb_strfree( hTableName );
      hb_strfree( hColumnName );
   }
   else
      hb_retptr( NULL );
}

/**
   Move a BLOB Handle to a New Row
 */

HB_FUNC( SQLITE3_BLOB_REOPEN )
{
#if SQLITE_VERSION_NUMBER >= 3007004
   sqlite3_blob * pBlob = ( sqlite3_blob * ) hb_parptr( 1 );

   if( pBlob )
      hb_retni( sqlite3_blob_reopen( pBlob, hb_parnint( 2 ) ) );
   else
      hb_errRT_BASE_SubstR( EG_ARG, 0, NULL, HB_ERR_FUNCNAME, HB_ERR_ARGS_BASEPARAMS );
#else
   hb_retni( -1 );
#endif
}

/**
   Close A BLOB Handle
 */

HB_FUNC( SQLITE3_BLOB_CLOSE )
{
   sqlite3_blob * pBlob = ( sqlite3_blob * ) hb_parptr( 1 );

   if( pBlob )
      hb_retni( sqlite3_blob_close( pBlob ) );
   else
      hb_errRT_BASE_SubstR( EG_ARG, 0, NULL, HB_ERR_FUNCNAME, HB_ERR_ARGS_BASEPARAMS );
}

/**
   Return The Size Of An Open BLOB
 */

HB_FUNC( SQLITE3_BLOB_BYTES )
{
   sqlite3_blob * pBlob = ( sqlite3_blob * ) hb_parptr( 1 );

   if( pBlob )
      hb_retni( sqlite3_blob_bytes( pBlob ) );
   else
      hb_errRT_BASE_SubstR( EG_ARG, 0, NULL, HB_ERR_FUNCNAME, HB_ERR_ARGS_BASEPARAMS );
}

/**
   Read Data From A BLOB Incrementally
 */

HB_FUNC( SQLITE3_BLOB_READ )
{
   sqlite3_blob * pBlob = ( sqlite3_blob * ) hb_parptr( 1 );

   if( pBlob )
   {
      int    iLen = hb_parni( 2 );
      char * buffer;

      if( iLen == 0 )
         iLen = sqlite3_blob_bytes( pBlob );

      buffer = ( char * ) hb_xgrab( iLen + 1 );

      if( SQLITE_OK == sqlite3_blob_read( pBlob, ( void * ) buffer, iLen, hb_parni( 3 ) ) )
         hb_retclen_buffer( buffer, iLen );
      else
         hb_xfree( buffer );
   }
   else
      hb_errRT_BASE_SubstR( EG_ARG, 0, NULL, HB_ERR_FUNCNAME, HB_ERR_ARGS_BASEPARAMS );
}

/**
   Write Data Into A BLOB Incrementally
 */

HB_FUNC( SQLITE3_BLOB_WRITE )
{
   sqlite3_blob * pBlob = ( sqlite3_blob * ) hb_parptr( 1 );

   if( pBlob )
   {
      int iLen = hb_parni( 3 );

      if( iLen == 0 )
         iLen = ( int ) hb_parcsiz( 2 ) - 1;

      hb_retni( sqlite3_blob_write( pBlob, hb_parcx( 2 ), iLen, hb_parni( 4 ) ) );
   }
   else
      hb_errRT_BASE_SubstR( EG_ARG, 0, NULL, HB_ERR_FUNCNAME, HB_ERR_ARGS_BASEPARAMS );
}

/**
    Test To See If The Database Is In Auto-Commit Mode

    sqlite3_get_autocommit( db ) -> lResult
 */

HB_FUNC( SQLITE3_GET_AUTOCOMMIT )
{
   HB_SQLITE3 * pHbSqlite3 = ( HB_SQLITE3 * ) hb_sqlite3_param( 1, HB_SQLITE3_DB, HB_TRUE );

   if( pHbSqlite3 && pHbSqlite3->db )
      hb_retl( sqlite3_get_autocommit( pHbSqlite3->db ) );
   else
      hb_errRT_BASE_SubstR( EG_ARG, 0, NULL, HB_ERR_FUNCNAME, HB_ERR_ARGS_BASEPARAMS );
}

/**
   Enable Or Disable Shared Pager Cache

   sqlite3_enable_shared_cache( lOnOff ) -> nResultCode
 */

HB_FUNC( SQLITE3_ENABLE_SHARED_CACHE )
{
   hb_retni( sqlite3_enable_shared_cache( hb_parl( 1 ) ) );
}

/**
   Tracing And Profiling Functions

   sqlite3_trace( db, lOnOff )
   sqlite3_profile( db, lOnOff )
 */

static void SQL3ProfileLog( void * sFile, const char * sProfileMsg, sqlite3_uint64 uint64 )
{
   if( sProfileMsg )
   {
      FILE * hFile = hb_fopen( sFile ? ( const char * ) sFile : "hbsq3_pr.log", "a" );

      if( hFile )
      {
         fprintf( hFile, "%s - %" PFLL "u\n", sProfileMsg, uint64 );
         fclose( hFile );
      }
   }
}

static void SQL3TraceLog( void * sFile, const char * sTraceMsg )
{
   if( sTraceMsg )
   {
      FILE * hFile = hb_fopen( sFile ? ( const char * ) sFile : "hbsq3_tr.log", "a" );

      if( hFile )
      {
         fprintf( hFile, "%s\n", sTraceMsg );
         fclose( hFile );
      }
   }
}

HB_FUNC( SQLITE3_PROFILE )
{
   HB_SQLITE3 * pHbSqlite3 = ( HB_SQLITE3 * ) hb_sqlite3_param( 1, HB_SQLITE3_DB, HB_TRUE );

   if( pHbSqlite3 && pHbSqlite3->db )
      sqlite3_profile( pHbSqlite3->db, hb_parl( 2 ) ? SQL3ProfileLog : NULL,
                       ( void * ) ( HB_ISCHAR( 3 ) ? hb_parcx( 3 ) : NULL ) );
   else
      hb_errRT_BASE_SubstR( EG_ARG, 0, NULL, HB_ERR_FUNCNAME, HB_ERR_ARGS_BASEPARAMS );
}

HB_FUNC( SQLITE3_TRACE )
{
   HB_SQLITE3 * pHbSqlite3 = ( HB_SQLITE3 * ) hb_sqlite3_param( 1, HB_SQLITE3_DB, HB_TRUE );

   if( pHbSqlite3 && pHbSqlite3->db )
      sqlite3_trace( pHbSqlite3->db, hb_parl( 2 ) ? SQL3TraceLog : NULL,
                     ( void * ) ( HB_ISCHAR( 3 ) ? hb_parcx( 3 ) : NULL ) );
   else
      hb_errRT_BASE_SubstR( EG_ARG, 0, NULL, HB_ERR_FUNCNAME, HB_ERR_ARGS_BASEPARAMS );
}

/**
   BLOB Import/export
 */

HB_FUNC( SQLITE3_FILE_TO_BUFF )
{
   HB_FHANDLE handle = hb_fsOpen( hb_parcx( 1 ), FO_READ );

   if( handle != FS_ERROR )
   {
      char *  buffer;
      HB_SIZE nSize;

      nSize = hb_fsSeek( handle, 0, FS_END );
      hb_fsSeek( handle, 0, FS_SET );
      buffer = ( char * ) hb_xgrab( nSize + 1 );
      nSize  = hb_fsReadLarge( handle, buffer, nSize );
      buffer[ nSize ] = '\0';
      hb_fsClose( handle );

      hb_retclen_buffer( buffer, nSize );
   }
   else
      hb_retc_null();
}

HB_FUNC( SQLITE3_BUFF_TO_FILE )
{
   HB_FHANDLE handle = hb_fsCreate( hb_parcx( 1 ), FC_NORMAL );
   HB_SIZE    nSize  = hb_parcsiz( 2 ) - 1;

   if( handle != FS_ERROR && nSize > 0 )
   {
      hb_retni( hb_fsWriteLarge( handle, hb_parcx( 2 ), nSize ) == nSize ? 0 : -1 );
      hb_fsClose( handle );
   }
   else
      hb_retni( 1 );
}

/**
   Causes any pending database operation to abort and return at its
   earliest opportunity.

   sqlite3_interrupt( db ) -> NIL
 */

HB_FUNC( SQLITE3_INTERRUPT )
{
   HB_SQLITE3 * pHbSqlite3 = ( HB_SQLITE3 * ) hb_sqlite3_param( 1, HB_SQLITE3_DB, HB_TRUE );

   if( pHbSqlite3 && pHbSqlite3->db )
      sqlite3_interrupt( pHbSqlite3->db );
}

/**
   A Callback To Handle SQLITE_BUSY Errors

   sqlite3_busy_handler( db, nNumOfOpCodes, [cFunc|sFunc] )
 */

HB_FUNC( SQLITE3_BUSY_HANDLER )
{
   HB_SQLITE3 * pHbSqlite3 = ( HB_SQLITE3 * ) hb_sqlite3_param( 1, HB_SQLITE3_DB, HB_TRUE );

   if( pHbSqlite3 && pHbSqlite3->db )
   {
      if( pHbSqlite3->cbBusyHandler )
      {
         hb_itemRelease( pHbSqlite3->cbBusyHandler );
         pHbSqlite3->cbBusyHandler = NULL;
      }

      if( HB_ISEVALITEM( 2 ) )
      {
         pHbSqlite3->cbBusyHandler = hb_itemNew( hb_param( 2, HB_IT_EVALITEM ) );
         hb_gcUnlock( pHbSqlite3->cbBusyHandler );

         sqlite3_busy_handler( pHbSqlite3->db, busy_handler,
                               ( void * ) pHbSqlite3->cbBusyHandler );
      }
      else
         sqlite3_busy_handler( pHbSqlite3->db, NULL, NULL );
   }
}

/**
   Query Progress Callbacks

   sqlite3_progress_handler( db, nNumOfOpCodes, [cFunc|sFunc] )
 */

HB_FUNC( SQLITE3_PROGRESS_HANDLER )
{
   HB_SQLITE3 * pHbSqlite3 = ( HB_SQLITE3 * ) hb_sqlite3_param( 1, HB_SQLITE3_DB, HB_TRUE );

   if( pHbSqlite3 && pHbSqlite3->db )
   {
      if( pHbSqlite3->cbProgressHandler )
      {
         hb_itemRelease( pHbSqlite3->cbProgressHandler );
         pHbSqlite3->cbProgressHandler = NULL;
      }

      if( HB_ISNUM( 2 ) && HB_ISEVALITEM( 3 ) )
      {
         pHbSqlite3->cbProgressHandler = hb_itemNew( hb_param( 3, HB_IT_EVALITEM ) );
         hb_gcUnlock( pHbSqlite3->cbProgressHandler );

         sqlite3_progress_handler( pHbSqlite3->db, hb_parni( 2 ), progress_handler,
                                   ( void * ) pHbSqlite3->cbProgressHandler );
      }
      else
         sqlite3_progress_handler( pHbSqlite3->db, 0, NULL, NULL );
   }
}

/**
   Commit And Rollback Notification Callbacks

   sqlite3_commit_hook( db, [cFunc|sFunc] )
   sqlite3_rollback_hook( db, [cFunc|sFunc] )
 */

HB_FUNC( SQLITE3_COMMIT_HOOK )
{
   HB_SQLITE3 * pHbSqlite3 = ( HB_SQLITE3 * ) hb_sqlite3_param( 1, HB_SQLITE3_DB, HB_TRUE );

   if( pHbSqlite3 && pHbSqlite3->db )
   {
      if( pHbSqlite3->cbHookCommit )
      {
         hb_itemRelease( pHbSqlite3->cbHookCommit );
         pHbSqlite3->cbHookCommit = NULL;
      }

      if( HB_ISEVALITEM( 2 ) )
      {
         pHbSqlite3->cbHookCommit = hb_itemNew( hb_param( 2, HB_IT_EVALITEM ) );
         hb_gcUnlock( pHbSqlite3->cbHookCommit );

         sqlite3_commit_hook( pHbSqlite3->db, hook_commit, ( void * ) pHbSqlite3->cbHookCommit );
      }
      else
         sqlite3_commit_hook( pHbSqlite3->db, NULL, NULL );
   }
}

HB_FUNC( SQLITE3_ROLLBACK_HOOK )
{
   HB_SQLITE3 * pHbSqlite3 = ( HB_SQLITE3 * ) hb_sqlite3_param( 1, HB_SQLITE3_DB, HB_TRUE );

   if( pHbSqlite3 && pHbSqlite3->db )
   {
      if( pHbSqlite3->cbHookRollback )
      {
         hb_itemRelease( pHbSqlite3->cbHookRollback );
         pHbSqlite3->cbHookRollback = NULL;
      }

      if( HB_ISEVALITEM( 2 ) )
      {
         pHbSqlite3->cbHookRollback = hb_itemNew( hb_param( 2, HB_IT_EVALITEM ) );
         hb_gcUnlock( pHbSqlite3->cbHookRollback );

         sqlite3_rollback_hook( pHbSqlite3->db, hook_rollback,
                                ( void * ) pHbSqlite3->cbHookRollback );
      }
      else
         sqlite3_rollback_hook( pHbSqlite3->db, NULL, NULL );
   }
}

/**
   Compile-Time Authorization Callbacks

   sqlite3_set_authorizer( pDb, [cFunc|sFunc] )
 */

HB_FUNC( SQLITE3_SET_AUTHORIZER )
{
   HB_SQLITE3 * pHbSqlite3 = ( HB_SQLITE3 * ) hb_sqlite3_param( 1, HB_SQLITE3_DB, HB_TRUE );

   if( pHbSqlite3 && pHbSqlite3->db )
   {
      if( pHbSqlite3->cbAuthorizer )
      {
         hb_itemRelease( pHbSqlite3->cbAuthorizer );
         pHbSqlite3->cbAuthorizer = NULL;
      }

      if( HB_ISEVALITEM( 2 ) )
      {
         pHbSqlite3->cbAuthorizer = hb_itemNew( hb_param( 2, HB_IT_EVALITEM ) );
         hb_gcUnlock( pHbSqlite3->cbAuthorizer );

         hb_retni( sqlite3_set_authorizer( pHbSqlite3->db, authorizer,
                                           ( void * ) pHbSqlite3->cbAuthorizer ) );
      }
      else
         hb_retni( sqlite3_set_authorizer( pHbSqlite3->db, NULL, NULL ) );
   }
}

/**
   This API is used to overwrite the contents of one database with that
   of another. It is useful either for creating backups of databases or
   for copying in-memory databases to or from persistent files.

   ! Experimental !

   sqlite3_backup_init( DbDest, cDestName, DbSource, cSourceName ) ->
               return pointer to Backup or NIL if error occurs

   sqlite3_backup_step( pBackup, nPage ) -> nResult
   sqlite3_backup_finish( pBackup )      -> nResult
   sqlite3_backup_remaining( pBackup )   -> nResult
   sqlite3_backup_pagecount( pBackup )   -> nResult
 */

HB_FUNC( SQLITE3_BACKUP_INIT )
{
#if SQLITE_VERSION_NUMBER >= 3006011
   HB_SQLITE3 * pHbSqlite3Dest   = ( HB_SQLITE3 * ) hb_sqlite3_param( 1, HB_SQLITE3_DB, HB_TRUE );
   HB_SQLITE3 * pHbSqlite3Source = ( HB_SQLITE3 * ) hb_sqlite3_param( 3, HB_SQLITE3_DB,
                                                                      HB_TRUE );
   sqlite3_backup * pBackup;

   if( pHbSqlite3Dest && pHbSqlite3Dest->db && pHbSqlite3Source && pHbSqlite3Source->db &&
       HB_ISCHAR( 2 ) && HB_ISCHAR( 4 ) )
   {
      pBackup = sqlite3_backup_init( pHbSqlite3Dest->db, hb_parcx(
                                        2 ), pHbSqlite3Source->db, hb_parcx( 4 ) );

      if( pBackup )
         hb_retptr( pBackup );  /* TOFIX: Create GC collected pointer */
      else
         hb_retptr( NULL );
   }
   else
      hb_retptr( NULL );
#else
   hb_retptr( NULL );
#endif
}

HB_FUNC( SQLITE3_BACKUP_STEP )
{
#if SQLITE_VERSION_NUMBER >= 3006011
   /* TOFIX: Use GC collected pointer */
   sqlite3_backup * pBackup = ( sqlite3_backup * ) hb_parptr( 1 );

   if( pBackup )
      hb_retni( sqlite3_backup_step( pBackup, hb_parni( 2 ) ) );
   else
      hb_retni( -1 );
#else
   hb_retni( -1 );
#endif
}

HB_FUNC( SQLITE3_BACKUP_FINISH )
{
#if SQLITE_VERSION_NUMBER >= 3006011
   /* TOFIX: Use and free GC collected pointer */
   sqlite3_backup * pBackup = ( sqlite3_backup * ) hb_parptr( 1 );

   if( pBackup )
      hb_retni( sqlite3_backup_finish( pBackup ) );
   else
      hb_retni( -1 );
#else
   hb_retni( -1 );
#endif
}

HB_FUNC( SQLITE3_BACKUP_REMAINING )
{
#if SQLITE_VERSION_NUMBER >= 3006011
   /* TOFIX: Use GC collected pointer */
   sqlite3_backup * pBackup = ( sqlite3_backup * ) hb_parptr( 1 );

   if( pBackup )
      hb_retni( sqlite3_backup_remaining( pBackup ) );
   else
      hb_retni( -1 );
#else
   hb_retni( -1 );
#endif
}

HB_FUNC( SQLITE3_BACKUP_PAGECOUNT )
{
#if SQLITE_VERSION_NUMBER >= 3006011
   /* TOFIX: Use GC collected pointer */
   sqlite3_backup * pBackup = ( sqlite3_backup * ) hb_parptr( 1 );

   if( pBackup )
      hb_retni( sqlite3_backup_pagecount( pBackup ) );
   else
      hb_retni( -1 );
#else
   hb_retni( -1 );
#endif
}

/**
   Memory Allocator Statistics

   sqlite3_memory_used() -> nResult
   sqlite3_memory_highwater( lResetFlag ) -> nResult
 */

HB_FUNC( SQLITE3_MEMORY_USED )
{
/* TOFIX: verify the exact SQLITE3 version */
#if SQLITE_VERSION_NUMBER > 3004001
   hb_retnint( sqlite3_memory_used() );
#else
   hb_retnint( -1 );
#endif
}

HB_FUNC( SQLITE3_MEMORY_HIGHWATER )
{
/* TOFIX: verify the exact SQLITE3 version */
#if SQLITE_VERSION_NUMBER > 3004001
   hb_retnint( sqlite3_memory_highwater( ( int ) hb_parl( 1 ) ) );
#else
   hb_retnint( -1 );
#endif
}

/**
   Test To See If The Library Is Threadsafe

   sqlite3_threadsafe() -> nResult
 */

HB_FUNC( SQLITE3_THREADSAFE )
{
/* TOFIX: verify the exact SQLITE3 version */
#if SQLITE_VERSION_NUMBER > 3004001
   hb_retni( sqlite3_threadsafe() );
#else
   hb_retni( -1 );
#endif
}

/**
   SQLite Runtime Status

   sqlite3_status( nOp, @nCurrent, @nHighwater, lResetFlag ) -> nResult
 */

HB_FUNC( SQLITE3_STATUS )
{
#if SQLITE_VERSION_NUMBER >= 3006000
   int iCurrent, iHighwater;

   if( hb_pcount() > 3 && ( HB_ISNUM( 2 ) && HB_ISBYREF( 2 ) ) && ( HB_ISNUM( 3 ) && HB_ISBYREF( 3 ) ) )
   {
      hb_retni( sqlite3_status( hb_parni( 1 ), &iCurrent, &iHighwater, ( int ) hb_parl( 4 ) ) );

      hb_storni( iCurrent, 2 );
      hb_storni( iHighwater, 3 );
   }
   else
      hb_retni( -1 );
#else
   hb_retni( -1 );
#endif
}

/**
   Database Connection Status

   sqlite3_db_status( pDb, nOp, @nCurrent, @nHighwater, lResetFlag ) -> nResult
 */

HB_FUNC( SQLITE3_DB_STATUS )
{
#if SQLITE_VERSION_NUMBER >= 3006001
   int iCurrent, iHighwater;
   HB_SQLITE3 * pHbSqlite3 = ( HB_SQLITE3 * ) hb_sqlite3_param( 1, HB_SQLITE3_DB, HB_TRUE );

   if( pHbSqlite3 && pHbSqlite3->db && ( hb_pcount() > 4 ) &&
       ( HB_ISNUM( 3 ) && HB_ISBYREF( 3 ) ) && ( HB_ISNUM( 4 ) && HB_ISBYREF( 4 ) ) )
   {
      hb_retni( sqlite3_db_status( pHbSqlite3->db, hb_parni( 2 ), &iCurrent, &iHighwater,
                                   ( int ) hb_parl( 5 ) ) );

      hb_storni( iCurrent, 3 );
      hb_storni( iHighwater, 4 );
   }
   else
      hb_retni( -1 );
#else
   hb_retni( -1 );
#endif
}

/**
   Run-time Limits

   sqlite3_limit( pDb, nId, nNewVal ) -> nOldVal
 */

HB_FUNC( SQLITE3_LIMIT )
{
#if SQLITE_VERSION_NUMBER >= 3005008
   HB_SQLITE3 * pHbSqlite3 = ( HB_SQLITE3 * ) hb_sqlite3_param( 1, HB_SQLITE3_DB, HB_TRUE );

   if( pHbSqlite3 && pHbSqlite3->db && ( hb_pcount() > 2 ) && HB_ISNUM( 2 ) && HB_ISNUM( 3 ) )
      hb_retni( sqlite3_limit( pHbSqlite3->db, hb_parni( 2 ), hb_parni( 3 ) ) );
   else
      hb_retni( -1 );
#else
   hb_retni( -1 );
#endif
}

/**
   Run-Time Library Compilation Options Diagnostics

   sqlite3_compileoption_used( cOptName ) -> nResult
   sqlite3_compileoption_get( nOptNum )   -> cResult
 */

HB_FUNC( SQLITE3_COMPILEOPTION_USED )
{
#if SQLITE_VERSION_NUMBER >= 3006023
   hb_retl( ( HB_BOOL ) sqlite3_compileoption_used( hb_parcx( 1 ) ) );
#else
   hb_retl( HB_FALSE );
#endif
}

HB_FUNC( SQLITE3_COMPILEOPTION_GET )
{
#if SQLITE_VERSION_NUMBER >= 3006023
   hb_retc( sqlite3_compileoption_get( hb_parni( 1 ) ) );
#else
   hb_retc_null();
#endif
}


/**
   Create Or Redefine SQL Functions

   sqlite3_create_function( db, cFuncName, nArg, [cFunc|sFunc] )

   Only scalar function creation now supported.
 */
HB_FUNC( SQLITE3_CREATE_FUNCTION )
{
   HB_SQLITE3 * pHbSqlite3 = ( HB_SQLITE3 * ) hb_sqlite3_param( 1, HB_SQLITE3_DB, HB_TRUE );

   if( pHbSqlite3 && pHbSqlite3->db && HB_ISCHAR( 2 ) )
   {
      void * hFuncName = NULL;

      if( pHbSqlite3->cbFunc )
      {
         hb_itemRelease( pHbSqlite3->cbFunc );
         pHbSqlite3->cbFunc = NULL;
      }

      if( HB_ISEVALITEM( 4 ) )
      {
         pHbSqlite3->cbFunc = hb_itemNew( hb_param( 4, HB_IT_EVALITEM ) );
         hb_gcUnlock( pHbSqlite3->cbFunc );

         hb_retni(
            sqlite3_create_function( pHbSqlite3->db,
                                     hb_parstr_utf8( 2, &hFuncName, NULL ),
                                     hb_parnidef( 4, -1 ),
                                     SQLITE_UTF8,
                                     pHbSqlite3->cbFunc,
                                     func, NULL, NULL ) );
      }
      else
         hb_retni(
            sqlite3_create_function( pHbSqlite3->db,
                                     hb_parstr_utf8( 2, &hFuncName, NULL ),
                                     -1,
                                     SQLITE_UTF8,
                                     NULL,
                                     NULL, NULL, NULL ) );

      if( hFuncName )
         hb_strfree( hFuncName );
   }
   else
      hb_retni( SQLITE_ERROR );
}<|MERGE_RESOLUTION|>--- conflicted
+++ resolved
@@ -1384,11 +1384,6 @@
    if( pHbSqlite3 && pHbSqlite3->db )
 #ifndef SQLITE_OMIT_LOAD_EXTENSION
       hb_retni( sqlite3_enable_load_extension( pHbSqlite3->db, hb_parl( 2 ) ) );
-<<<<<<< HEAD
-   else
-      hb_errRT_BASE_SubstR( EG_ARG, 0, NULL, HB_ERR_FUNCNAME, HB_ERR_ARGS_BASEPARAMS );
-=======
->>>>>>> 03e7b6da
 #else
       hb_retni( -1 );
 #endif /* SQLITE_OMIT_LOAD_EXTENSION */
