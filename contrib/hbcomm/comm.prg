/*
 * Harbour Project source code:
 * HBCOMM compatibility library. EXPERIMENTAL CODE. USE AT YOUR OWN RISK. NO GUARANTEES.
 *
 * Copyright 2010 Viktor Szakats (vszakats.net/harbour)
 * www - http://harbour-project.org
 *
 * This program is free software; you can redistribute it and/or modify
 * it under the terms of the GNU General Public License as published by
 * the Free Software Foundation; either version 2, or (at your option)
 * any later version.
 *
 * This program is distributed in the hope that it will be useful,
 * but WITHOUT ANY WARRANTY; without even the implied warranty of
 * MERCHANTABILITY or FITNESS FOR A PARTICULAR PURPOSE.  See the
 * GNU General Public License for more details.
 *
 * You should have received a copy of the GNU General Public License
 * along with this software; see the file COPYING.txt.  If not, write to
 * the Free Software Foundation, Inc., 59 Temple Place, Suite 330,
 * Boston, MA 02111-1307 USA (or visit the web site https://www.gnu.org/).
 *
 * As a special exception, the Harbour Project gives permission for
 * additional uses of the text contained in its release of Harbour.
 *
 * The exception is that, if you link the Harbour libraries with other
 * files to produce an executable, this does not by itself cause the
 * resulting executable to be covered by the GNU General Public License.
 * Your use of that executable is in no way restricted on account of
 * linking the Harbour library code into it.
 *
 * This exception does not however invalidate any other reasons why
 * the executable file might be covered by the GNU General Public License.
 *
 * This exception applies only to the code released by the Harbour
 * Project under the name Harbour.  If you copy code from other
 * Harbour Project or Free Software Foundation releases into a copy of
 * Harbour, as the General Public License permits, the exception does
 * not apply to the code that you add in this way.  To avoid misleading
 * anyone as to the status of such modified files, you must delete
 * this exception notice from them.
 *
 * If you write modifications of your own for Harbour, it is your choice
 * whether to permit this exception to apply to your modifications.
 * If you do not wish that, delete this exception notice.
 *
 */

#include "hbcom.ch"

STATIC s_hPort := { => }
STATIC s_hbcomm_mutex := hb_mutexCreate()

FUNCTION INIT_PORT( cPort, nBaud, nData, nParity, nStop, nBufferSize )

   LOCAL nPort
   LOCAL cParity

   hb_mutexLock( s_hbcomm_mutex )

   IF HB_ISSTRING( cPort ) .AND. ;
      ( nPort := hb_comFindPort( cPort, .T. ) ) != 0 .AND. ;
      hb_comOpen( nPort )

<<<<<<< HEAD
      hb_default( @nBaud, 9600 )
=======
      HB_SYMBOL_UNUSED( nBufferSize )
>>>>>>> 9c62a197

      cParity := "N"
      IF HB_ISNUMERIC( nParity )
         SWITCH nParity
         CASE 1 ; cParity := "O" ; EXIT
         CASE 2 ; cParity := "M" ; EXIT
         CASE 3 ; cParity := "E" ; EXIT
         ENDSWITCH
      ENDIF

<<<<<<< HEAD
      hb_default( @nStop, 1 )

      HB_SYMBOL_UNUSED( nBufferSize )

      IF hb_comInit( nPort, nBaud, cParity, nData, nStop )
         s_hPort[ nPort ] := NIL
         hb_mutexUnlock( s_hbcomm_mutex )
         RETURN nPort
=======
      IF hb_comInit( nPort, hb_defaultValue( nBaud, 9600 ), cParity, nData, hb_defaultValue( nStop, 1 ) )
         s_hPort[ nPort ] := NIL
>>>>>>> 9c62a197
      ELSE
         hb_comClose( nPort )
         nPort := 0
      ENDIF
<<<<<<< HEAD
=======
   ELSE
      nPort := 0
>>>>>>> 9c62a197
   ENDIF

   hb_mutexUnlock( s_hbcomm_mutex )

   RETURN nPort

/* Purge output buffer */
FUNCTION OUTBUFCLR( nPort )
   RETURN hb_comFlush( nPort, HB_COM_OFLUSH )

/* See if port is opened correctly */
FUNCTION ISWORKING( nPort )
   RETURN nPort $ s_hPort

/* NOTE: INCOMPATIBILITY.
         In contratry to original HBCOMM, here <cData> must be passed by reference.
         HBCOMM could corrupt HVM because of its buggy way of returning data.
         [vszakats] */
/* Fetch <nCount> chars into <cData> */
FUNCTION INCHR( nPort, nCount, /* @ */ cData )

   hb_default( @nCount, 0 )

   cData := Space( nCount )

   RETURN hb_comRecv( nPort, @cData, nCount )

/* Send out characters. Returns .T. if successful. */
FUNCTION OUTCHR( nPort, cData )

   LOCAL nLen

   DO WHILE hb_BLen( cData ) > 0

      /* I expect at least some data to be sent in a second */
      IF ( nLen := hb_comSend( nPort, cData,, 1000 ) ) <= 0
         RETURN .F.
      ENDIF

      cData := hb_BSubStr( cData, nLen + 1 )
   ENDDO

   RETURN .T.

/* Find out how many chars are in input buffer */
FUNCTION INBUFSIZE( nPort )
   RETURN hb_comInputCount( nPort )

/* Find out how many characters are in output buffer */
FUNCTION OUTBUFSIZE( nPort )
   RETURN hb_comOutputCount( nPort )

/* Close port and clear handle */
FUNCTION UNINT_PORT( nPort )

   LOCAL lRetVal

   hb_mutexLock( s_hbcomm_mutex )

<<<<<<< HEAD
   IF nPort $ s_hPort
      IF hb_comClose( nPort )
         hb_HDel( s_hPort, nPort )
         lRetVal := .T.
      ENDIF
=======
   IF nPort $ s_hPort .AND. hb_comClose( nPort )
      hb_HDel( s_hPort, nPort )
      lRetVal := .T.
   ELSE
      lRetVal := .F.
>>>>>>> 9c62a197
   ENDIF

   hb_mutexUnlock( s_hbcomm_mutex )

   RETURN lRetVal<|MERGE_RESOLUTION|>--- conflicted
+++ resolved
@@ -62,11 +62,7 @@
       ( nPort := hb_comFindPort( cPort, .T. ) ) != 0 .AND. ;
       hb_comOpen( nPort )
 
-<<<<<<< HEAD
-      hb_default( @nBaud, 9600 )
-=======
       HB_SYMBOL_UNUSED( nBufferSize )
->>>>>>> 9c62a197
 
       cParity := "N"
       IF HB_ISNUMERIC( nParity )
@@ -77,28 +73,14 @@
          ENDSWITCH
       ENDIF
 
-<<<<<<< HEAD
-      hb_default( @nStop, 1 )
-
-      HB_SYMBOL_UNUSED( nBufferSize )
-
-      IF hb_comInit( nPort, nBaud, cParity, nData, nStop )
-         s_hPort[ nPort ] := NIL
-         hb_mutexUnlock( s_hbcomm_mutex )
-         RETURN nPort
-=======
       IF hb_comInit( nPort, hb_defaultValue( nBaud, 9600 ), cParity, nData, hb_defaultValue( nStop, 1 ) )
          s_hPort[ nPort ] := NIL
->>>>>>> 9c62a197
       ELSE
          hb_comClose( nPort )
          nPort := 0
       ENDIF
-<<<<<<< HEAD
-=======
    ELSE
       nPort := 0
->>>>>>> 9c62a197
    ENDIF
 
    hb_mutexUnlock( s_hbcomm_mutex )
@@ -158,19 +140,11 @@
 
    hb_mutexLock( s_hbcomm_mutex )
 
-<<<<<<< HEAD
-   IF nPort $ s_hPort
-      IF hb_comClose( nPort )
-         hb_HDel( s_hPort, nPort )
-         lRetVal := .T.
-      ENDIF
-=======
    IF nPort $ s_hPort .AND. hb_comClose( nPort )
       hb_HDel( s_hPort, nPort )
       lRetVal := .T.
    ELSE
       lRetVal := .F.
->>>>>>> 9c62a197
    ENDIF
 
    hb_mutexUnlock( s_hbcomm_mutex )
