--- conflicted
+++ resolved
@@ -2170,7 +2170,7 @@
 #endif
 }
 
-/* lSuccess := AdsCopyTableContent( szAliasDest [, nAdsFilterOption ] ) */
+/* AdsCopyTableContent( szAliasDest [, nAdsFilterOption ] ) -> lSuccess */
 HB_FUNC( ADSCOPYTABLECONTENTS )
 {
 #if ADS_LIB_VERSION >= 600
@@ -2189,11 +2189,7 @@
          if( pDest )
             hb_retl( AdsCopyTableContents( pArea->hTable,
                                            pDest->hTable,
-<<<<<<< HEAD
-                                           ( UNSIGNED16 ) hb_parnidef( 2, ADS_IGNOREFILTERS ) == AE_SUCCESS ) );
-=======
                                            ( UNSIGNED16 ) hb_parnidef( 2, ADS_IGNOREFILTERS ) ) == AE_SUCCESS );
->>>>>>> 6d3f9545
          else
             hb_errRT_DBCMD( EG_NOTABLE, 2001, NULL, HB_ERR_FUNCNAME );
       }
