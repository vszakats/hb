--- conflicted
+++ resolved
@@ -2480,11 +2480,7 @@
 #if ADS_LIB_VERSION >= 900
    ADSAREAP pArea = hb_adsGetWorkAreaPointer();
 
-<<<<<<< HEAD
-   if( pArea )
-=======
    if( pArea && HB_ISNUM( 1 ) )
->>>>>>> e8ab4045
       nRet = AdsSetIndexDirection( pArea->hOrdCurrent, ( UNSIGNED16 ) hb_parni( 1 ) );
 #endif
    hb_retnl( nRet );
