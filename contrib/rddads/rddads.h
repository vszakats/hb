/*
 * Header file for Advantage Database Server RDD
 *
 * Copyright 1999 Alexander S.Kresin <alex@belacy.belgorod.su>
 *
 * This program is free software; you can redistribute it and/or modify
 * it under the terms of the GNU General Public License as published by
 * the Free Software Foundation; either version 2, or (at your option)
 * any later version.
 *
 * This program is distributed in the hope that it will be useful,
 * but WITHOUT ANY WARRANTY; without even the implied warranty of
 * MERCHANTABILITY or FITNESS FOR A PARTICULAR PURPOSE.  See the
 * GNU General Public License for more details.
 *
 * You should have received a copy of the GNU General Public License
 * along with this software; see the file COPYING.txt.  If not, write to
 * the Free Software Foundation, Inc., 59 Temple Place, Suite 330,
 * Boston, MA 02111-1307 USA (or visit the web site https://www.gnu.org/).
 *
 * As a special exception, the Harbour Project gives permission for
 * additional uses of the text contained in its release of Harbour.
 *
 * The exception is that, if you link the Harbour libraries with other
 * files to produce an executable, this does not by itself cause the
 * resulting executable to be covered by the GNU General Public License.
 * Your use of that executable is in no way restricted on account of
 * linking the Harbour library code into it.
 *
 * This exception does not however invalidate any other reasons why
 * the executable file might be covered by the GNU General Public License.
 *
 * This exception applies only to the code released by the Harbour
 * Project under the name Harbour.  If you copy code from other
 * Harbour Project or Free Software Foundation releases into a copy of
 * Harbour, as the General Public License permits, the exception does
 * not apply to the code that you add in this way.  To avoid misleading
 * anyone as to the status of such modified files, you must delete
 * this exception notice from them.
 *
 * If you write modifications of your own for Harbour, it is your choice
 * whether to permit this exception to apply to your modifications.
 * If you do not wish that, delete this exception notice.
 *
 */

#include "hbapirdd.h"

#if defined( HB_OS_WIN )
   #include <windows.h>
#endif

#if ! defined( WIN32 ) && defined( HB_OS_WIN )
   #define WIN32
#endif
#if ! defined( unix ) && defined( HB_OS_UNIX )
   #define unix
#endif
#if ! defined( x64 ) && defined( HB_ARCH_64BIT )
   #define x64
#endif
#if defined( __WATCOMC__ ) || defined( __LCC__ ) || ( defined( __MINGW32__ ) && ! defined( _declspec ) )
   #define _declspec( dllexport )  __declspec( dllexport )
#endif

#include "ace.h"

/* Auto-detect ACE version. */
#if   defined( ADS_ROOT_DD_ALIAS )
   #define _ADS_LIB_VERSION  1110 /* or upper */
#elif defined( ADS_GET_FORMAT_WEB )
   #define _ADS_LIB_VERSION  1100
#elif defined( ADS_GET_UTF8 )
   #define _ADS_LIB_VERSION  1010
#elif defined( ADS_DEFAULT_SQL_TIMEOUT )
   #define _ADS_LIB_VERSION  1000
#elif defined( DANISH_ADS_CS_AS_1252 )
   #define _ADS_LIB_VERSION  910
#elif defined( ADS_NOTIFICATION_CONNECTION )
   #define _ADS_LIB_VERSION  900
#elif defined( ADS_UDP_IP_CONNECTION )
   #define _ADS_LIB_VERSION  810
#elif defined( ADS_REPLICATION_CONNECTION )
   #define _ADS_LIB_VERSION  800
#elif defined( ADS_NOT_AUTO_OPEN )
   #define _ADS_LIB_VERSION  710
#elif defined( ADS_FTS_INDEX_ORDER )
   #define _ADS_LIB_VERSION  700
#elif defined( ADS_TABLE_PERM_READ )
   #define _ADS_LIB_VERSION  620
#elif defined( ADS_COMPRESS_ALWAYS )
   #define _ADS_LIB_VERSION  612
#elif defined( ADS_READ_ALL_COLUMNS )  /* tested with 6.11 */
   #define _ADS_LIB_VERSION  610
#elif defined( ADS_USER_DEFINED )
   #define _ADS_LIB_VERSION  600
#else
   #define _ADS_LIB_VERSION  500
#endif

/* Make sure to not allow a manual override requesting
   a higher version than the one of ACE. [vszakats] */
#if ! defined( ADS_LIB_VERSION )
   #define ADS_LIB_VERSION   _ADS_LIB_VERSION
#elif ADS_LIB_VERSION > _ADS_LIB_VERSION
   #undef ADS_LIB_VERSION
   #define ADS_LIB_VERSION   _ADS_LIB_VERSION
#endif

HB_EXTERN_BEGIN

#if ADS_LIB_VERSION >= 600
/* NOTE: Undocumented ACE function. */
UNSIGNED32 ENTRYPOINT AdsDeleteFile( ADSHANDLE hConnection, UNSIGNED8 * pucFileName );
#endif

/* ADS WORKAREA
   The Workarea Structure of Advantage Database Server RDD */

typedef struct _ADSAREA_
{
   AREA area;

   /* ADS's additions to the workarea structure
    *
    * Warning: The above section MUST match WORKAREA exactly!  Any
    * additions to the structure MUST be added below, as in this
    * example.
    */

   LPDBRELINFO lpdbPendingRel;    /* Pointer to parent rel struct */

   char *    szDataFileName;      /* Name of data file */
   HB_ULONG  ulRecordLen;         /* Size of record */
   HB_ULONG  ulRecNo;             /* Current record */
   HB_BYTE * pRecord;             /* Buffer of record data */
   HB_ULONG  maxFieldLen;         /* Max field length in table record */

   HB_BOOL fPositioned;           /* HB_TRUE if we are not at phantom record */
   HB_BOOL fShared;               /* Shared file */
   HB_BOOL fReadonly;             /* Read only file */
   HB_BOOL fFLocked;              /* HB_TRUE if file is locked */

   int iFileType;                 /* adt/cdx/ntx/vfp */

   ADSHANDLE hTable;
   ADSHANDLE hOrdCurrent;
   ADSHANDLE hStatement;
} ADSAREA;

typedef ADSAREA * ADSAREAP;

#define SELF_RESETREL( p )  \
   if( ( p )->lpdbPendingRel ) \
   { \
      if( ( p )->lpdbPendingRel->isScoped && \
          ! ( p )->lpdbPendingRel->isOptimized ) \
         SELF_FORCEREL( &( p )->area ); \
      else \
         ( p )->lpdbPendingRel = NULL; \
   }


#define HB_RDD_ADS_VERSION_STRING  "ADS RDD 1.4"

#if defined( HB_OS_WIN )
   #define ADS_USE_OEM_TRANSLATION
#else
   #undef ADS_USE_OEM_TRANSLATION
#endif

#define HB_ADS_PARCONNECTION( n )     ( ( ADSHANDLE ) hb_parnintdef( n, hb_ads_getConnection() ) )
#define HB_ADS_RETCONNECTION( h )     hb_retnint( h )
#define HB_ADS_GETCONNECTION( p )     ( ( hb_itemType( p ) & HB_IT_NUMERIC ) ? ( ADSHANDLE ) hb_itemGetNInt( p ) : hb_ads_getConnection() )
#define HB_ADS_PUTCONNECTION( p, h )  hb_itemPutNInt( ( p ), ( ADSHANDLE ) ( h ) )
#define HB_ADS_DEFCONNECTION( h, s )  hb_ads_defConnection( ( h ), ( s ) )

extern int     hb_ads_iFileType;    /* current global setting */
extern int     hb_ads_iLockType;
extern int     hb_ads_iCheckRights;
extern int     hb_ads_iCharType;
extern HB_BOOL hb_ads_bTestRecLocks;

extern ADSHANDLE  hb_ads_getConnection( void );
extern ADSHANDLE  hb_ads_defConnection( ADSHANDLE hConnect, const char * szName );
extern void       hb_ads_setConnection( ADSHANDLE hConnect );
extern int        hb_ads_getIndexPageSize( void );
extern void       hb_ads_setIndexPageSize( int iIndexPageSize );

extern HB_ERRCODE hb_adsCloseCursor( ADSAREAP pArea );
extern ADSAREAP   hb_adsGetWorkAreaPointer( void );

#ifdef ADS_USE_OEM_TRANSLATION
   extern HB_BOOL hb_ads_bOEM;
   extern char *  hb_adsOemToAnsi( const char * pcString, HB_SIZE ulLen );
   extern char *  hb_adsAnsiToOem( const char * pcString, HB_SIZE ulLen );
   extern void    hb_adsOemAnsiFree( char * pcString );

   /* NOTE: Undocumented ACE function. */
   UNSIGNED32 ENTRYPOINT AdsSetFieldRaw( ADSHANDLE   hObj,
                                         UNSIGNED8 * pucFldName,
                                         UNSIGNED8 * pucBuf,
                                         UNSIGNED32  ulLen );

   /* NOTE: Undocumented ACE function. */
   UNSIGNED32 ENTRYPOINT AdsGetFieldRaw( ADSHANDLE    hTbl,
                                         UNSIGNED8 *  pucFldName,
                                         UNSIGNED8 *  pucBuf,
                                         UNSIGNED32 * pulLen );

#else
<<<<<<< HEAD
   #define hb_adsOemToAnsi( s, l )  ( ( char * ) ( s ) )
   #define hb_adsAnsiToOem( s, l )  ( ( char * ) ( s ) )
   #define hb_adsOemAnsiFree( s )
=======
#  define hb_adsOemToAnsi( s, l )  ( ( char * ) HB_UNCONST( s ) )
#  define hb_adsAnsiToOem( s, l )  ( ( char * ) HB_UNCONST( s ) )
#  define hb_adsOemAnsiFree( s )
>>>>>>> ae90545e
#endif

HB_EXTERN_END<|MERGE_RESOLUTION|>--- conflicted
+++ resolved
@@ -209,15 +209,9 @@
                                          UNSIGNED32 * pulLen );
 
 #else
-<<<<<<< HEAD
-   #define hb_adsOemToAnsi( s, l )  ( ( char * ) ( s ) )
-   #define hb_adsAnsiToOem( s, l )  ( ( char * ) ( s ) )
+   #define hb_adsOemToAnsi( s, l )  ( ( char * ) HB_UNCONST( s ) )
+   #define hb_adsAnsiToOem( s, l )  ( ( char * ) HB_UNCONST( s ) )
    #define hb_adsOemAnsiFree( s )
-=======
-#  define hb_adsOemToAnsi( s, l )  ( ( char * ) HB_UNCONST( s ) )
-#  define hb_adsAnsiToOem( s, l )  ( ( char * ) HB_UNCONST( s ) )
-#  define hb_adsOemAnsiFree( s )
->>>>>>> ae90545e
 #endif
 
 HB_EXTERN_END