--- conflicted
+++ resolved
@@ -3130,11 +3130,7 @@
 
       if( uiFldLen >= uiLen )
       {
-<<<<<<< HEAD
-         hb_xfree( ucfieldPtr );
-=======
          hb_xfree( ucfieldDefs );
->>>>>>> e8ab4045
          /* RT_ERROR; probably too many fields */
          return HB_FAILURE;
       }
