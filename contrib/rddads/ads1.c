/*
 * Advantage Database Server RDD
 *
 * Copyright 1999 Alexander Kresin <alex@belacy.belgorod.su>
 *
 * This program is free software; you can redistribute it and/or modify
 * it under the terms of the GNU General Public License as published by
 * the Free Software Foundation; either version 2, or (at your option)
 * any later version.
 *
 * This program is distributed in the hope that it will be useful,
 * but WITHOUT ANY WARRANTY; without even the implied warranty of
 * MERCHANTABILITY or FITNESS FOR A PARTICULAR PURPOSE.  See the
 * GNU General Public License for more details.
 *
 * You should have received a copy of the GNU General Public License
 * along with this software; see the file COPYING.txt.  If not, write to
 * the Free Software Foundation, Inc., 59 Temple Place, Suite 330,
 * Boston, MA 02111-1307 USA (or visit the web site https://www.gnu.org/).
 *
 * As a special exception, the Harbour Project gives permission for
 * additional uses of the text contained in its release of Harbour.
 *
 * The exception is that, if you link the Harbour libraries with other
 * files to produce an executable, this does not by itself cause the
 * resulting executable to be covered by the GNU General Public License.
 * Your use of that executable is in no way restricted on account of
 * linking the Harbour library code into it.
 *
 * This exception does not however invalidate any other reasons why
 * the executable file might be covered by the GNU General Public License.
 *
 * This exception applies only to the code released by the Harbour
 * Project under the name Harbour.  If you copy code from other
 * Harbour Project or Free Software Foundation releases into a copy of
 * Harbour, as the General Public License permits, the exception does
 * not apply to the code that you add in this way.  To avoid misleading
 * anyone as to the status of such modified files, you must delete
 * this exception notice from them.
 *
 * If you write modifications of your own for Harbour, it is your choice
 * whether to permit this exception to apply to your modifications.
 * If you do not wish that, delete this exception notice.
 *
 */

#define SUPERTABLE   ( &adsSuper )
#define MAX_STR_LEN  255

#include "hbvm.h"
#include "hbinit.h"
#include "hbapi.h"
#include "hbapiitm.h"
#include "hbapistr.h"
#include "hbapierr.h"
#include "hbdbferr.h"
#include "hbapilng.h"
#include "hbdate.h"
#include "hbset.h"
#include "hbstack.h"

#include "rddsys.ch"
#include "rddads.h"

static int s_iSetListenerHandle = 0;

static HB_USHORT s_uiRddCount    = 0;
static HB_USHORT s_uiRddIdADS    = ( HB_USHORT ) -1;
static HB_USHORT s_uiRddIdADSADT = ( HB_USHORT ) -1;
static HB_USHORT s_uiRddIdADSNTX = ( HB_USHORT ) -1;
static HB_USHORT s_uiRddIdADSCDX = ( HB_USHORT ) -1;
#if ADS_LIB_VERSION >= 900
static HB_USHORT s_uiRddIdADSVFP = ( HB_USHORT ) -1;
#endif

static RDDFUNCS adsSuper;

#define ERROR_BUFFER_LEN   512

typedef struct _RDDADSDATA
{
   UNSIGNED32 ulError;
   UNSIGNED32 ulInsertID;
   UNSIGNED32 ulAffectedRows;
   UNSIGNED8  szError[ ERROR_BUFFER_LEN + 1 ];
   char *     szQuery;
} RDDADSDATA, * LPRDDADSDATA;

#define RDDADSNODE_DATA( r )   ( ( LPRDDADSDATA ) hb_stackGetTSD( ( PHB_TSD ) ( r )->lpvCargo ) )


/*
 * -- HELPER FUNCTIONS --
 */

static void adsSetListener_callback( HB_set_enum setting, HB_set_listener_enum when )
{
   HB_TRACE( HB_TR_DEBUG, ( "adsSetListener_callback (%d, %d)", setting, when ) );
   if( when == HB_SET_LISTENER_AFTER )  /* we don't do anything with BEFORE calls */
   {
      switch( setting )
      {
         case HB_SET_DATEFORMAT:
            AdsSetDateFormat( ( UNSIGNED8 * ) HB_UNCONST( hb_setGetCPtr( HB_SET_DATEFORMAT ) ) );
            break;
         case HB_SET_DEFAULT:
            AdsSetDefault( ( UNSIGNED8 * ) HB_UNCONST( hb_setGetCPtr( HB_SET_DEFAULT ) ) );
            break;
         case HB_SET_DELETED:
            AdsShowDeleted( ( UNSIGNED16 ) ! hb_setGetL( HB_SET_DELETED ) );
            break;
         case HB_SET_EPOCH:
            AdsSetEpoch( ( UNSIGNED16 ) hb_setGetNI( HB_SET_EPOCH ) );
            break;
         case HB_SET_EXACT:
            AdsSetExact( ( UNSIGNED16 ) hb_setGetL( HB_SET_EXACT ) );
            break;
         case HB_SET_PATH:
            AdsSetSearchPath( ( UNSIGNED8 * ) HB_UNCONST( hb_setGetCPtr( HB_SET_PATH ) ) );
            break;

         case HB_SET_DECIMALS:
            AdsSetDecimals( ( UNSIGNED16 ) hb_setGetNI( HB_SET_DECIMALS ) );
            break;

#if 0  /* Possible TODO? */
         case HB_SET_MFILEEXT:
            if( hb_setGetCPtr( HB_SET_MFILEEXT ) )
               hb_retc( hb_setGetCPtr( HB_SET_MFILEEXT ) );
            break;
         case HB_SET_STRICTREAD:
            hb_retl( hb_setGetL( HB_SET_STRICTREAD ) );
            break;
#endif
         default:
            break;
      }
   }
}

static void adsSetSend( void )
{
   HB_TRACE( HB_TR_DEBUG, ( "adsSetSend()" ) );

   AdsSetDateFormat( ( UNSIGNED8 * ) HB_UNCONST( hb_setGetCPtr( HB_SET_DATEFORMAT ) ) );
   AdsSetDefault( ( UNSIGNED8 * ) HB_UNCONST( hb_setGetCPtr( HB_SET_DEFAULT ) ) );
   AdsShowDeleted( ( UNSIGNED16 ) ! hb_setGetL( HB_SET_DELETED ) );
   AdsSetEpoch( ( UNSIGNED16 ) hb_setGetNI( HB_SET_EPOCH ) );
   AdsSetExact( ( UNSIGNED16 ) hb_setGetL( HB_SET_EXACT ) );
   AdsSetSearchPath( ( UNSIGNED8 * ) HB_UNCONST( hb_setGetCPtr( HB_SET_PATH ) ) );
   AdsSetDecimals( ( UNSIGNED16 ) hb_setGetNI( HB_SET_DECIMALS ) );
}

static HB_ERRCODE commonError( ADSAREAP pArea,
                               HB_ERRCODE errGenCode, HB_ERRCODE errSubCode,
                               HB_ERRCODE errOsCode, const char * szFileName,
                               HB_USHORT uiFlags, PHB_ITEM * pErrorPtr )
{
   HB_ERRCODE errCode = HB_FAILURE;

   if( hb_vmRequestQuery() == 0 )
   {
      PHB_ITEM pError;

      if( pErrorPtr )
      {
         if( ! *pErrorPtr )
            *pErrorPtr = hb_errNew();
         pError = *pErrorPtr;
      }
      else
         pError = hb_errNew();

      hb_errPutGenCode( pError, errGenCode );
      hb_errPutSubCode( pError, errSubCode );
      if( errSubCode > 1000 )
      {
         UNSIGNED8  aucError[ ADS_MAX_ERROR_LEN + 1 ] = { 0 };
         UNSIGNED16 usLength = ADS_MAX_ERROR_LEN + 1;
         UNSIGNED32 ulErrCode;

         AdsGetLastError( &ulErrCode, aucError, &usLength );
         if( ulErrCode != ( UNSIGNED32 ) errSubCode )
            AdsGetErrorString( ( UNSIGNED32 ) errSubCode, aucError, &usLength );
         hb_errPutDescription( pError, ( char * ) aucError );
      }
      else
         hb_errPutDescription( pError, hb_langDGetErrorDesc( errGenCode ) );
      if( errOsCode )
         hb_errPutOsCode( pError, errOsCode );
      if( szFileName )
         hb_errPutFileName( pError, szFileName );
      if( uiFlags )
         hb_errPutFlags( pError, uiFlags );
      errCode = SUPER_ERROR( &pArea->area, pError );
      if( ! pErrorPtr )
         hb_itemRelease( pError );
   }
   return errCode;
}

/*
 * it's not used - temporary disabled to avoid warnings,
 * enable it if necessary
 */
#if 0
static void DumpArea( ADSAREAP pArea )  /* For debugging: call this to dump ads server settings to HB_TRACE. Currently in a quick-and-dirty state... */
{
   UNSIGNED8  pucTemp[ 1025 ];
   UNSIGNED16 pusLen = 1024;
   UNSIGNED32 u32RetVal, ulRetAOF, ulRetFilt;
   UNSIGNED8  pucFormat[ 16 ];
   UNSIGNED8  pucFilter[ 1025 ];
/* UNSIGNED8  aucBuffer[ MAX_STR_LEN + 1 ]; */
   UNSIGNED8  pucIndexName[ MAX_STR_LEN + 1 ];
   UNSIGNED8  pucIndexExpr[ MAX_STR_LEN + 1 ];
   UNSIGNED8  pucIndexCond[ MAX_STR_LEN + 1 ];

   if( pArea )
   {
      pusLen = 15;
      AdsGetDateFormat( pucFormat, &pusLen );
      pusLen = 1024;
      u32RetVal = AdsGetTableAlias( pArea->hTable, pucTemp, &pusLen );
      AdsGetEpoch( &pusLen );
      HB_TRACE( HB_TR_ALWAYS, ( "DumpArea: \n    pArea: %p  hTable: %lu  Alias: %s (RetVal %lu)\n      Eof: %d  DateFormat: %s  Epoch: %d",
                                ( void * ) pArea, pArea->hTable, pucTemp, u32RetVal, pArea->area.fEof, pucFormat, pusLen ) );

      pusLen = 1024;
      ulRetAOF = AdsGetAOF( pArea->hTable, pucTemp, &pusLen );
      pusLen = 1024;
      ulRetFilt = AdsGetFilter( pArea->hTable, pucFilter, &pusLen );
      HB_TRACE( HB_TR_ALWAYS, ( "DumpArea AOF: (RetVal %lu) %s \n     Filter: (RetVal %lu) %s", ulRetAOF, pucTemp, ulRetFilt, pucFilter ) );

      if( pArea->hOrdCurrent )
      {
         pusLen = MAX_STR_LEN;
         AdsGetIndexName( pArea->hOrdCurrent, pucIndexName, &pusLen );
         pusLen = MAX_STR_LEN;
         AdsGetIndexCondition( pArea->hOrdCurrent, pucIndexCond, &pusLen );
         pusLen = MAX_STR_LEN;
         AdsGetIndexExpr( pArea->hOrdCurrent, pucIndexExpr, &pusLen );

         pusLen = 1024;   /* ADS top/bottom are 1,2 instead of 0,1 */
         u32RetVal = AdsGetScope( pArea->hOrdCurrent, ADS_TOP, pucTemp, &pusLen );
         pusLen = 1024;
         ulRetFilt = AdsGetScope( pArea->hOrdCurrent, ADS_BOTTOM, pucFilter, &pusLen );

         HB_TRACE( HB_TR_ALWAYS, ( "DumpArea Index: %s   Expr: %s  Cond: %s\n        Scope: (RetVal %lu) %s  Bottom: (RetVal %lu) %s",
                                   pucIndexName, pucIndexExpr, pucIndexCond, u32RetVal, pucTemp, ulRetFilt, pucFilter ) );
      }
   }
}
#endif

static HB_BOOL adsIndexKeyCmp( ADSHANDLE hIndex, UNSIGNED8 * pszKey, UNSIGNED16 u16KeyLen )
{
   UNSIGNED32 u32RetVal;
   UNSIGNED8  pucCurKey[ ADS_MAX_KEY_LENGTH + 1 ];
   UNSIGNED16 u16CurKeyLen = ADS_MAX_KEY_LENGTH;

   /*
    * test if current record has fields that match the given key expression.
    * This is used to evaluate if a seek expression continues to eval to .t.
    * when skipping through filtered records
    */

   u32RetVal = AdsExtractKey( hIndex, pucCurKey, &u16CurKeyLen );
   if( u32RetVal == AE_SUCCESS )
   {
      if( u16CurKeyLen )
      {
         if( u16CurKeyLen >= u16KeyLen &&
             memcmp( ( UNSIGNED8 * ) pucCurKey, ( UNSIGNED8 * ) pszKey, u16KeyLen ) == 0 )
         {
            return HB_TRUE;
         }
      }
   }

   return HB_FALSE;
}

static int adsGetRddType( HB_USHORT uiRddID )
{
   if(      uiRddID == s_uiRddIdADSCDX )
      return ADS_CDX;
   else if( uiRddID == s_uiRddIdADSNTX )
      return ADS_NTX;
   else if( uiRddID == s_uiRddIdADSADT )
      return ADS_ADT;
#if ADS_LIB_VERSION >= 900
   else if( uiRddID == s_uiRddIdADSVFP )
      return ADS_VFP;
#endif
   else if( uiRddID == s_uiRddIdADS )
      return ADS_DEFAULT;

   else if( hb_rddIsDerivedFrom( uiRddID, s_uiRddIdADSCDX ) )
      return ADS_CDX;
   else if( hb_rddIsDerivedFrom( uiRddID, s_uiRddIdADSNTX ) )
      return ADS_NTX;
   else if( hb_rddIsDerivedFrom( uiRddID, s_uiRddIdADSADT ) )
      return ADS_ADT;
#if ADS_LIB_VERSION >= 900
   else if( hb_rddIsDerivedFrom( uiRddID, s_uiRddIdADSVFP ) )
      return ADS_VFP;
#endif
   else if( hb_rddIsDerivedFrom( uiRddID, s_uiRddIdADS ) )
      return ADS_DEFAULT;
   else
      return -1;
}

static int adsGetFileType( HB_USHORT uiRddID )
{
   int iType = adsGetRddType( uiRddID );

   return iType > 0 ? iType : hb_ads_iFileType;
}

static const char * adsTableExt( int iFileType )
{
   return iFileType == ADS_ADT ? ".adt" : ".dbf";
}

static const char * adsMemoExt( int iFileType )
{
   switch( iFileType )
   {
      case ADS_ADT: return ".adm";
      case ADS_NTX: return ".dbt";
   }

   return ".fpt";
}

static const char * adsIndexExt( int iFileType )
{
   switch( iFileType )
   {
      case ADS_ADT: return ".adi";
      case ADS_NTX: return ".ntx";
   }

   return ".cdx";
}

static int adsIndexPageSize( int iFileType )
{
   switch( iFileType )
   {
#if ADS_LIB_VERSION >= 900
      case ADS_VFP:
#endif
      case ADS_CDX: return 512;
      case ADS_NTX: return 1024;
      case ADS_ADT: return hb_ads_getIndexPageSize();
   }

   return 0;
}

static ADSHANDLE hb_adsFindBag( ADSAREAP pArea, const char * szBagName )
{
   /* This method seems to be most easy one though I'm doubt
      it's really the best one */
#if 1
   ADSHANDLE ahIndex[ 1 ];
   UNSIGNED16 u16Count = 1;
   UNSIGNED32 u32Result;

   u32Result = AdsOpenIndex( pArea->hTable,
                             ( UNSIGNED8 * ) HB_UNCONST( szBagName ), ahIndex, &u16Count );
   if( u32Result == AE_INDEX_ALREADY_OPEN )
      return ahIndex[ 0 ];

   if( u32Result == AE_SUCCESS )
      AdsCloseIndex( ahIndex[ 0 ] );

   return 0;
#else
   UNSIGNED8 pucName[ MAX_STR_LEN + 1 ];
   UNSIGNED16 u16Option, u16Count, u16len, u;
   ADSHANDLE hIndex = 0, hOrder;
   PHB_FNAME pFileName;

   pFileName = hb_fsFNameSplit( szBagName );
   if( pFileName->szPath )
      u16Option = ADS_FULLPATHNAME;
   else if( pFileName->szExtension )
      u16Option = ADS_BASENAMEANDEXT;
   else
      u16Option = ADS_BASENAME;
   hb_xfree( pFileName );

   if( AdsGetNumIndexes( pArea->hTable, &u16Count ) == AE_SUCCESS )
   {
      for( u = 1; u <= u16Count; ++u )
      {
         if( AdsGetIndexHandleByOrder( pArea->hTable, u, &hOrder ) != AE_SUCCESS )
            break;
         u16len = MAX_STR_LEN;
         if( AdsGetIndexFilename( hOrder, u16Option, pucName, &u16len ) != AE_SUCCESS )
            break;
         if( ! hb_stricmp( szBagName, ( char * ) pucName ) )
         {
            hIndex = hOrder;
            break;
         }
      }
   }
   return hIndex;
#endif
}

static HB_ERRCODE hb_adsUpdateAreaFlags( ADSAREAP pArea )
{
   UNSIGNED16 u16Bof, u16Eof, u16Found;

   AdsAtBOF( pArea->hTable, &u16Bof );
   AdsAtEOF( pArea->hTable, &u16Eof );
   AdsIsFound( pArea->hTable, &u16Found );

   pArea->area.fBof = u16Bof != 0;
   pArea->area.fEof = u16Eof != 0;
   pArea->area.fFound = u16Found != 0;

   pArea->fPositioned = ! pArea->area.fBof && ! pArea->area.fEof;

   return HB_SUCCESS;
}

static HB_ERRCODE hb_adsCheckLock( ADSAREAP pArea )
{
   if( hb_ads_bTestRecLocks && pArea->fShared && ! pArea->fFLocked )
   {
      UNSIGNED16 u16Locked = 0;
      UNSIGNED32 u32RetVal;

      u32RetVal = AdsIsRecordLocked( pArea->hTable, 0, &u16Locked );
      if( u32RetVal != AE_SUCCESS )
      {
         commonError( pArea, EG_UNLOCKED, ( HB_ERRCODE ) u32RetVal, 0, NULL, 0, NULL );
         return HB_FAILURE;
      }
      if( ! u16Locked )
      {
         commonError( pArea, EG_UNLOCKED, EDBF_UNLOCKED - 900, 0, NULL, 0, NULL );
         return HB_FAILURE;
      }
   }
   return HB_SUCCESS;
}

static void adsGetKeyItem( ADSAREAP pArea, PHB_ITEM pItem, int iKeyType,
                           char * pKeyBuf, int iKeyLen )
{
   double dValue;

   switch( iKeyType )
   {
      /*
         TODO: ADS_RAW only partially supported.  Presumed string.
               ADT files can use ";" concatentation operator, which returns index key types as Raw
       */
      case ADS_RAW:
         /* hack for timestamp values, we need something better to detect timestamp indexes */
         if( pArea->iFileType == ADS_ADT && pKeyBuf[ 0 ] == 0 && ( iKeyLen == 8 || iKeyLen == 4 ) )
         {
            long lDate;
            lDate = HB_GET_BE_UINT32( pKeyBuf );
            if( iKeyLen == 8 )
            {
               long lTime = HB_GET_BE_UINT32( &pKeyBuf[ 4 ] );
               /* ADS stores milliseconds in raw ADT form increased by one */
               if( lTime )
                  --lTime;
               hb_itemPutTDT( pItem, lDate, lTime );
            }
            else
               hb_itemPutDL( pItem, lDate );
            break;
         }
#if ADS_LIB_VERSION >= 900
         else if( pArea->iFileType == ADS_VFP && iKeyLen == 8 )
         {
            HB_ORD2DBL( pKeyBuf, &dValue );
            hb_itemPutTD( pItem, dValue );
            break;
         }
#endif
         /* fallthrough */
<<<<<<< HEAD

=======
>>>>>>> 7e482b90
      case ADS_STRING:
         hb_itemPutCL( pItem, pKeyBuf, iKeyLen );
         break;

      case ADS_NUMERIC:
         if( pArea->iFileType == ADS_NTX )
         {
            int iLen = iKeyLen, iDec;
            HB_MAXINT lValue;

            if( *pKeyBuf == '0' - 4 ) /* negative number */
            {
               char * ptr = pKeyBuf;

               while( iLen-- )
               {
                  if( *ptr != '.' )
                     *ptr = '0' - ( *ptr - '0' + 4 );
                  ++ptr;
               }
               *ptr = '\0';
               pKeyBuf[ 0 ] = '-';
            }
            if( hb_valStrnToNum( pKeyBuf, iKeyLen, &lValue, &dValue, &iDec, &iLen ) )
               hb_itemPutNDLen( pItem, dValue, iLen, iDec );
            else
               hb_itemPutNIntLen( pItem, lValue, iKeyLen );
         }
         else     /* ADS_CDX, ADS_ADT */
         {
            HB_ORD2DBL( pKeyBuf, &dValue );
            hb_itemPutND( pItem, dValue );
         }
         break;

      case ADS_DATE:
         if( pArea->iFileType == ADS_NTX )
         {
            hb_itemPutDS( pItem, pKeyBuf );
         }
         else /* ADS_CDX, ADS_ADT, ADS_VFP */
         {
            HB_ORD2DBL( pKeyBuf, &dValue );
            hb_itemPutDL( pItem, ( long ) dValue );
         }
         break;

      case ADS_LOGICAL:
         hb_itemPutL( pItem, *pKeyBuf == 'T' );
         break;

      default:
         hb_itemClear( pItem );

   }
}

static void adsScopeGet( ADSAREAP pArea, ADSHANDLE hOrder, HB_USHORT nScope, PHB_ITEM pItem )
{
   UNSIGNED8  pucScope[ ADS_MAX_KEY_LENGTH + 1 ];
   UNSIGNED16 u16Len = ADS_MAX_KEY_LENGTH;
   UNSIGNED32 u32RetVal;
   UNSIGNED16 u16KeyType = 0;

   HB_TRACE( HB_TR_DEBUG, ( "adsScopeGet(%p, %lu, %hu, %p)", ( void * ) pArea, hOrder, nScope, ( void * ) pItem ) );

   if( hOrder )
   {
      /*ADS top/bottom are 1,2 instead of 0,1*/
      nScope = ( nScope == 0 ) ? ADS_TOP : ADS_BOTTOM;

      u32RetVal = AdsGetScope( hOrder, ( UNSIGNED16 ) nScope, pucScope, &u16Len );

      if( u32RetVal == AE_SUCCESS )
      {
         AdsGetKeyType( hOrder, &u16KeyType );
         adsGetKeyItem( pArea, pItem, u16KeyType, ( char * ) pucScope, u16Len );
      }
      else
         hb_itemClear( pItem );
   }
}

static HB_ERRCODE adsScopeSet( ADSAREAP pArea, ADSHANDLE hOrder, HB_USHORT nScope, PHB_ITEM pItem )
{
   HB_TRACE( HB_TR_DEBUG, ( "adsScopeSet(%p, %lu, %hu, %p)", ( void * ) pArea, hOrder, nScope, ( void * ) pItem ) );

   HB_SYMBOL_UNUSED( pArea );

   if( hOrder )
   {
      nScope = ( nScope == 0 ) ? ADS_TOP : ADS_BOTTOM;
      if( pItem )
      {
         UNSIGNED16 u16KeyType = 0;
         AdsGetKeyType( hOrder, &u16KeyType );

         /* make sure passed item has same type as index */
         switch( u16KeyType )
         {
            case ADS_RAW:               /* adt files need the ";" concatenation operator (instead of "+") to be optimized */
               /* ADS timestamp values */
               if( HB_IS_DATETIME( pItem ) )
               {
                  if( pArea->iFileType == ADS_ADT )
                  {
                     UNSIGNED8 pKeyBuf[ 8 ];
                     long lDate, lTime;
                     hb_itemGetTDT( pItem, &lDate, &lTime );
                     /* ADS stores milliseconds in raw ADT form increased by one */
                     ++lTime;
                     HB_PUT_BE_UINT32( pKeyBuf, lDate );
                     HB_PUT_BE_UINT32( &pKeyBuf[ 4 ], lTime );
                     AdsSetScope( hOrder, nScope, pKeyBuf, HB_IS_TIMESTAMP( pItem ) ? 8 : 4, ADS_RAWKEY );
                     break;
                  }
#if ADS_LIB_VERSION >= 900
                  else if( pArea->iFileType == ADS_VFP )
                  {
                     double dTemp;
                     dTemp = hb_itemGetTD( pItem );
                     AdsSetScope( hOrder, nScope,
                                  ( UNSIGNED8 * ) &dTemp,
                                  ( UNSIGNED16 ) sizeof( dTemp ), ADS_DOUBLEKEY );
                     break;
                  }
#endif
               }
               /* fallthrough */
<<<<<<< HEAD

=======
>>>>>>> 7e482b90
            case ADS_STRING:
               if( HB_IS_STRING( pItem ) )
               {
                  UNSIGNED16 u16DataType = ADS_STRINGKEY ;
                  UNSIGNED16 ucLen = ( UNSIGNED16 ) hb_itemGetCLen( pItem );
                  UNSIGNED8 * pucScope = ( UNSIGNED8 * ) HB_UNCONST( hb_itemGetCPtr( pItem ) );
#if defined( ADS_USE_OEM_TRANSLATION ) && ADS_LIB_VERSION < 600
                  UNSIGNED8 * pszKeyFree = NULL;
#endif
#ifdef ADS_USE_OEM_TRANSLATION
                  if( hb_ads_bOEM )
                  {
#if ADS_LIB_VERSION >= 600
                     u16DataType = ADS_RAWKEY;
#else
                     pucScope = pszKeyFree = ( UNSIGNED8 * ) hb_adsOemToAnsi( ( const char * ) pucScope, ucLen );
#endif
                  }
#endif
                  AdsSetScope( hOrder, nScope, pucScope, ucLen, u16DataType );
#if defined( ADS_USE_OEM_TRANSLATION ) && ADS_LIB_VERSION < 600
                  if( pszKeyFree )
                     hb_adsOemAnsiFree( ( char * ) pszKeyFree );
#endif
               }
               break;

            case ADS_NUMERIC:
               if( HB_IS_NUMERIC( pItem ) )
               {
                  double dTemp;
                  dTemp = hb_itemGetND( pItem );
                  AdsSetScope( hOrder, nScope,
                               ( UNSIGNED8 * ) &dTemp,
                               ( UNSIGNED16 ) sizeof( dTemp ), ADS_DOUBLEKEY );
               }
               break;

            case ADS_DATE:
               if( HB_IS_DATETIME( pItem ) )
               {
                  double dTemp;
                  dTemp = hb_itemGetDL( pItem );
                  AdsSetScope( hOrder, nScope,
                               ( UNSIGNED8 * ) &dTemp,
                               ( UNSIGNED16 ) sizeof( dTemp ), ADS_DOUBLEKEY );
               }
               break;

            case ADS_LOGICAL:
               AdsSetScope( hOrder, nScope,
                            ( UNSIGNED8 * ) ( hb_itemGetL( pItem ) ? "T" : "F" ),
                            1, ADS_STRINGKEY );
               break;
         }
      }
      else
         AdsClearScope( hOrder, nScope );

      return HB_SUCCESS;
   }
   else
      return HB_FAILURE;
}

static double adsGetRelPos( ADSAREAP pArea, ADSHANDLE hOrder )
{
   HB_ULONG ulRecNo, ulRecCount;

   /* resolve any pending relations */
   if( pArea->lpdbPendingRel )
      SELF_FORCEREL( &pArea->area );

   if( ! pArea->fPositioned )
   {
      SELF_RECNO( &pArea->area, &ulRecNo );
      return ulRecNo > 1 ? 1.0 : 0.0;
   }
   else if( hOrder )
   {
      DOUBLE dPos = 0.0;
      AdsGetRelKeyPos( hOrder, &dPos );
      return dPos;
   }
   else
   {
      SELF_RECNO( &pArea->area, &ulRecNo );
      SELF_RECCOUNT( &pArea->area, &ulRecCount );
      if( ulRecNo == 0 || ulRecCount == 0 )
      {
         return 0.0;
      }
      else
      {
         /* ADS counts relative record position in this way */
         return ( 0.5 + ulRecNo ) / ulRecCount;
      }
   }
}

static void adsSetRelPos( ADSAREAP pArea, ADSHANDLE hOrder, double dPos )
{
   ADSHANDLE hCurrOrder = pArea->hOrdCurrent;

   pArea->hOrdCurrent = hOrder;
   if( dPos >= 1.0 )
      SELF_GOBOTTOM( &pArea->area );
   else if( dPos <= 0.0 )
      SELF_GOTOP( &pArea->area );
   else if( hOrder )
   {
      /* reset any pending relations */
      SELF_RESETREL( pArea );

      AdsSetRelKeyPos( hOrder, dPos );
      hb_adsUpdateAreaFlags( pArea );
      /* Force relational movement in child WorkAreas */
      if( pArea->area.lpdbRelations )
         SELF_SYNCCHILDREN( &pArea->area );

      SELF_SKIPFILTER( &pArea->area, 1 );
      if( pArea->area.fEof )
         SELF_GOTOP( &pArea->area );
   }
   else
   {
      HB_ULONG ulRecCount, ulRecNo;

      SELF_RECCOUNT( &pArea->area, &ulRecCount );
      ulRecNo = ( HB_ULONG ) dPos * ulRecCount + 1;
      if( ulRecNo >= ulRecCount )
         ulRecNo = ulRecCount;
      SELF_GOTO( &pArea->area, ulRecNo );

      SELF_SKIPFILTER( &pArea->area, 1 );
      if( pArea->area.fEof )
         SELF_GOTOP( &pArea->area );
   }
   pArea->hOrdCurrent = hCurrOrder;
}

HB_ERRCODE hb_adsCloseCursor( ADSAREAP pArea )
{
   HB_ERRCODE errCode;

   HB_TRACE( HB_TR_DEBUG, ( "hb_adsCloseCursor(%p)", ( void * ) pArea ) );

   pArea->hOrdCurrent = 0;
   if( pArea->hTable )
   {
      UNSIGNED32 u32RetVal = AdsCloseTable( pArea->hTable );

      if( u32RetVal != AE_SUCCESS )
         HB_TRACE( HB_TR_DEBUG, ( "adsCloseTable(%lu, %s) failed", ( HB_ULONG ) u32RetVal, pArea->szDataFileName ) );

      pArea->hTable = 0;
   }
   if( pArea->hStatement )
   {
      AdsCloseSQLStatement( pArea->hStatement );
      pArea->hStatement = 0;
   }

   errCode = SUPER_CLOSE( &pArea->area );

   /* Free buffer */
   if( pArea->pRecord )
   {
      hb_xfree( pArea->pRecord );
      pArea->pRecord = NULL;
   }

   /* Free all filenames */
   if( pArea->szDataFileName )
   {
      hb_xfree( pArea->szDataFileName );
      pArea->szDataFileName = NULL;
   }
   return errCode;
}




/*
 * -- ADS METHODS --
 */

static HB_ERRCODE adsBof( ADSAREAP pArea, HB_BOOL * pBof )
{
   HB_TRACE( HB_TR_DEBUG, ( "adsBof(%p, %p)", ( void * ) pArea, ( void * ) pBof ) );

   /* resolve any pending relations */
   if( pArea->lpdbPendingRel )
      SELF_FORCEREL( &pArea->area );

   *pBof = pArea->area.fBof;

   return HB_SUCCESS;
}

static HB_ERRCODE adsEof( ADSAREAP pArea, HB_BOOL * pEof )
{
   HB_TRACE( HB_TR_DEBUG, ( "adsEof(%p, %p)", ( void * ) pArea, ( void * ) pEof ) );

   /* resolve any pending relations */
   if( pArea->lpdbPendingRel )
      SELF_FORCEREL( &pArea->area );

   *pEof = pArea->area.fEof;

   return HB_SUCCESS;
}

static HB_ERRCODE adsFound( ADSAREAP pArea, HB_BOOL * pFound )
{
   HB_TRACE( HB_TR_DEBUG, ( "adsFound(%p, %p)", ( void * ) pArea, ( void * ) pFound ) );

   /* resolve any pending relations */
   if( pArea->lpdbPendingRel )
      SELF_FORCEREL( &pArea->area );

   *pFound = pArea->area.fFound;

   return HB_SUCCESS;
}

static HB_ERRCODE adsGoBottom( ADSAREAP pArea )
{
   UNSIGNED32 u32RetVal;

   HB_TRACE( HB_TR_DEBUG, ( "adsGoBottom(%p)", ( void * ) pArea ) );

   /* reset any pending relations */
   SELF_RESETREL( pArea );

   pArea->area.fTop = HB_FALSE;
   pArea->area.fBottom = HB_TRUE;

   u32RetVal = AdsGotoBottom( ( pArea->hOrdCurrent ) ? pArea->hOrdCurrent : pArea->hTable );
   if( u32RetVal != AE_SUCCESS )
   {
      commonError( pArea, EG_CORRUPTION, ( HB_ERRCODE ) u32RetVal, 0, NULL, EF_CANDEFAULT, NULL );
      return HB_FAILURE;
   }

   hb_adsUpdateAreaFlags( pArea );

   /* Force relational movement in child WorkAreas */
   if( pArea->area.lpdbRelations )
      SELF_SYNCCHILDREN( &pArea->area );

   return SELF_SKIPFILTER( &pArea->area, -1 );
}

static HB_ERRCODE adsGoTo( ADSAREAP pArea, HB_ULONG ulRecNo )
{
/*
 * TODO: bh: Note  Explicitly moving to a deleted record when using the
 * Advantage proprietary table format (ADT) is an illegal operation and
 * will return the error 5022 (AE_INVALID_RECORD_NUMBER), invalid record
 * number.
 *
 * 2005-09-24 16:24:18 CEST, Druzus
 * IMHO such GOTO operation should reposition our RDD to phantom record
 */
   UNSIGNED32 u32RetVal, u32RecNo;
   HB_ULONG ulRecCount;

   HB_TRACE( HB_TR_DEBUG, ( "adsGoTo(%p, %lu)", ( void * ) pArea, ulRecNo ) );

   /* 2001-07-19 15:04, BH
      The following call is a necessary workaround for ace32.dll
      prior to 6.1.  There were bugs where
      AdsGotoRecord() can FAIL to move the record pointer
      after some sequences of setting/clearing relations.
      A call to AdsGetRecordNum() before it clears the problem. */

   /* 2005-08-25 11:56:20 CEST, Druzus
    * This trick force to resolving pending relations. It means
    * that this ADS clients does not reset pending relation in
    * AdsGotoRecord() and it is resolved later. Similar situation
    * can appear also in APPEND() where I can see call to AdsAtEOF()
    * which will have exactly the same side effect as AdsGetRecordNum()
    * - both reset pending relations by resolving them
    */

   /* reset our pending relations */
   SELF_RESETREL( pArea );

   /* force to reset ACE pending relations by resolving them */
   AdsGetRecordNum( pArea->hTable, ADS_IGNOREFILTERS, &u32RecNo );

   /* always make GOTO - it's necessary to sync children inside ACE
      internals */
   u32RetVal = AdsGotoRecord( pArea->hTable, ( UNSIGNED32 ) ulRecNo );

   if( u32RetVal == AE_INVALID_RECORD_NUMBER )
   {
      /*
       * We are going to ADT deleted record - see above. GO to phantom
       * record in such case
       */
      ulRecNo = 0;
      u32RetVal = AdsGotoRecord( pArea->hTable, 0 );
   }

   /*  Usually AdsGotoRecord( *, 0 ) is valid call and returns no error,
    *  but if previous error was AE_INVALID_RECORD_NUMBER, the following
    *  AdsGotoRecord( *, 0 ) returns the same error. I'm not sure if this
    *  AdsGotoRecord( *, 0 ) will position to phantom record and return
    *  empty fields. I hope I have not made any regressions in code, since
    *  it replicates previous behaviour. [Mindaugas]
    */
   if( u32RetVal != AE_SUCCESS && u32RetVal != AE_INVALID_RECORD_NUMBER )
   {
      commonError( pArea, EG_CORRUPTION, ( HB_ERRCODE ) u32RetVal, 0, NULL, EF_CANDEFAULT, NULL );
      return HB_FAILURE;
   }

   /* update area flag */
   hb_adsUpdateAreaFlags( pArea );
   pArea->ulRecNo = ulRecNo;

   if( ! pArea->fPositioned )
   {
      /* set our record number value */
      SELF_RECCOUNT( &pArea->area, &ulRecCount );
      /* eliminate posible race condition in this operation */
      if( ulRecNo != 0 && ulRecNo <= ulRecCount )
         pArea->ulRecNo = ulRecNo;
      else
         pArea->ulRecNo = ulRecCount + 1;
   }
   else if( ulRecNo == u32RecNo )
   {
      /* is it really necessary? doesn't AdsGotoRecord() refresh buffers? */
      AdsRefreshRecord( pArea->hTable );
   }

   /* Force relational movement in child WorkAreas */
   if( pArea->area.lpdbRelations )
      SELF_SYNCCHILDREN( &pArea->area );

   return u32RetVal == AE_SUCCESS ? HB_SUCCESS : HB_FAILURE;
}

static HB_ERRCODE adsGoToId( ADSAREAP pArea, PHB_ITEM pItem )
{
   HB_TRACE( HB_TR_DEBUG, ( "adsGoToId(%p, %p)", ( void * ) pArea, ( void * ) pItem ) );

   if( HB_IS_NUMERIC( pItem ) )
   {
      HB_ULONG ulRecNo = hb_itemGetNL( pItem );
      return SELF_GOTO( &pArea->area, ulRecNo );
   }
   else
   {
      commonError( pArea, EG_DATATYPE, EDBF_DATATYPE - 900, 0, NULL, 0, NULL );
      return HB_FAILURE;
   }
}

static HB_ERRCODE adsGoTop( ADSAREAP pArea )
{
   UNSIGNED32 u32RetVal;

   HB_TRACE( HB_TR_DEBUG, ( "adsGoTop(%p)", ( void * ) pArea ) );

   /* reset any pending relations */
   SELF_RESETREL( pArea );

   pArea->area.fTop = HB_TRUE;
   pArea->area.fBottom = HB_FALSE;
   u32RetVal = AdsGotoTop( ( pArea->hOrdCurrent ) ? pArea->hOrdCurrent : pArea->hTable );
   if( u32RetVal != AE_SUCCESS )
   {
      commonError( pArea, EG_CORRUPTION, ( HB_ERRCODE ) u32RetVal, 0, NULL, EF_CANDEFAULT, NULL );
      return HB_FAILURE;
   }

   hb_adsUpdateAreaFlags( pArea );

   /* Force relational movement in child WorkAreas */
   if( pArea->area.lpdbRelations )
      SELF_SYNCCHILDREN( &pArea->area );

   return SELF_SKIPFILTER( &pArea->area, 1 );
}

static HB_ERRCODE adsSeek( ADSAREAP pArea, HB_BOOL bSoftSeek, PHB_ITEM pKey, HB_BOOL bFindLast )
{
   UNSIGNED32 u32RecNo = 0, u32NewRec, u32RetVal;
   UNSIGNED16 u16SeekType = ( bSoftSeek ) ? ADS_SOFTSEEK : ADS_HARDSEEK,
              u16KeyType, u16Found, u16KeyLen;
   UNSIGNED8 * pszKey, pKeyBuf[ 8 ];
   double dValue;
   UNSIGNED8 * pucSavedKey = NULL;
   UNSIGNED16 u16SavedKeyLen = ADS_MAX_KEY_LENGTH;  /* this may be longer than the actual seek expression, so we don't pass it along */
#if defined( ADS_USE_OEM_TRANSLATION ) && ADS_LIB_VERSION < 600
   UNSIGNED8 * pszKeyFree = NULL;
#endif

   HB_TRACE( HB_TR_DEBUG, ( "adsSeek(%p, %d, %p, %d)", ( void * ) pArea, bSoftSeek, ( void * ) pKey, bFindLast ) );

   if( ! pArea->hOrdCurrent )
   {
      commonError( pArea, EG_NOORDER, EDBF_NOTINDEXED - 900, 0, NULL, EF_CANDEFAULT, NULL );
      return HB_FAILURE;
   }

   /* build a seek key */
   if( HB_IS_STRING( pKey ) )
   {
      pszKey = ( UNSIGNED8* ) HB_UNCONST( hb_itemGetCPtr( pKey ) );
      u16KeyLen = ( UNSIGNED16 ) hb_itemGetCLen( pKey );
#ifdef ADS_USE_OEM_TRANSLATION
#if ADS_LIB_VERSION >= 600
      u16KeyType = hb_ads_bOEM ? ADS_RAWKEY : ADS_STRINGKEY;
#else
      u16KeyType = ADS_STRINGKEY;
      if( hb_ads_bOEM )
      {
         pszKey = pszKeyFree = ( UNSIGNED8 * ) hb_adsOemToAnsi( ( const char * ) pszKey, u16KeyLen );
      }
#endif
#else
      u16KeyType = ADS_STRINGKEY;
#endif
   }
   else if( HB_IS_DATETIME( pKey ) )
   {
      u16KeyType = 0;
      AdsGetKeyType( pArea->hOrdCurrent, &u16KeyType );
      /* index on timestamp values */
      if( pArea->iFileType == ADS_ADT && u16KeyType == ADS_RAW )
      {
         long lDate, lTime;
         hb_itemGetTDT( pKey, &lDate, &lTime );
         /* ADS stores milliseconds in raw ADT form increased by one */
         ++lTime;
         HB_PUT_BE_UINT32( pKeyBuf, lDate );
         HB_PUT_BE_UINT32( &pKeyBuf[ 4 ], lTime );
         pszKey = pKeyBuf;
         u16KeyLen = HB_IS_TIMESTAMP( pKey ) ? 8 : 4;
         u16KeyType = ADS_RAWKEY;
      }
      else
      {
         dValue = hb_itemGetTD( pKey );
         pszKey = ( UNSIGNED8 * ) &dValue;
         u16KeyLen = ( UNSIGNED16 ) sizeof( double );
         u16KeyType = ADS_DOUBLEKEY;
      }
   }
   else if( HB_IS_NUMERIC( pKey ) )
   {
      dValue = hb_itemGetND( pKey );
      pszKey = ( UNSIGNED8 * ) &dValue;
      u16KeyLen = ( UNSIGNED16 ) sizeof( double );
      u16KeyType = ADS_DOUBLEKEY;
   }
   else if( HB_IS_LOGICAL( pKey ) )
   {
      pszKey = ( UNSIGNED8 * ) ( hb_itemGetL( pKey ) ? "1" : "0" );
      u16KeyLen = 1;
      u16KeyType = ADS_STRINGKEY;
   }
   else
   {
      commonError( pArea, EG_DATATYPE, EDBF_DATATYPE - 900, 0, NULL, 0, NULL );
      return HB_FAILURE;
   }

   /* reset any pending relations - I hope ACE make the same and the problem
      reported in GOTO() does not exist here */
   SELF_RESETREL( pArea );

   /*
    * This flag should be cleaned inside seek
    * They could be used by SKIP_FILTER and gives differ result
    * when seek is called just after GOTOP or GOBOTTOM, Druzus.
    */
   pArea->area.fTop = pArea->area.fBottom = HB_FALSE;

   if( bFindLast )
   {
      u32RetVal = AdsSeekLast( pArea->hOrdCurrent,
                               pszKey, u16KeyLen, u16KeyType, &u16Found );
      if( u32RetVal == AE_SUCCESS && bSoftSeek && ! u16Found )
      {
         /* in such case ADS set record at EOF position so we
            should make normal soft seek and then skip -1 to emulate
            Clipper behavior, Druzus */
         u32RetVal = AdsSeek( pArea->hOrdCurrent, pszKey, u16KeyLen,
                              u16KeyType, u16SeekType, &u16Found );

         if( u32RetVal == AE_SUCCESS )
            u32RetVal = AdsSkip( pArea->hOrdCurrent, -1 );
      }
   }
   else
      u32RetVal = AdsSeek( pArea->hOrdCurrent, pszKey, u16KeyLen,
                           u16KeyType, u16SeekType, &u16Found );

   if( u32RetVal != AE_SUCCESS )
   {
      commonError( pArea, EG_CORRUPTION, ( HB_ERRCODE ) u32RetVal, 0, NULL, EF_CANDEFAULT, NULL );
      return HB_FAILURE;
   }

   hb_adsUpdateAreaFlags( pArea );

   /* check if we are at ADS BOF phantom record. It's possible only after
    * AdsSkip( -1 ) above */
   if( pArea->area.fBof && ! pArea->area.fEof )
   {
      HB_ERRCODE errCode = SELF_GOTO( &pArea->area, 0 );
      /* HB_ERRCODE errCode = SELF_GOTOP( &pArea->area ); */
      pArea->area.fBof = HB_FALSE;
#if defined( ADS_USE_OEM_TRANSLATION ) && ADS_LIB_VERSION < 600
      if( pszKeyFree )
         hb_adsOemAnsiFree( ( char * ) pszKeyFree );
#endif
      return errCode;
   }

   /* Force relational movement in child WorkAreas */
   if( pArea->area.lpdbRelations )
      SELF_SYNCCHILDREN( &pArea->area );

   /* BH:
      If a filter is set that is not valid for ADS, we need to skip
      off of any invalid records (IOW, filter at the Harbour level if ADS cannot
      because the filter has UDFs or PUBLICVAR references).
      To make sure the skipped-to record still matches the seeked key, we need to
      be able to construct a comparable key for the subsequent record.
      This is annoyingly complex with the various ads key types for various table types.
      AdsExtractKey would seem to be the api of choice, but here on the starting end the
      key we seek on does NOT match the format of what we get back from AdsExtractKey.
      So I'm saving off the first found record's key, and passing that to our
      adsIndexKeyCmp() to compare to the new record's key.
      We're relying on testing to verify that partial key searches and binary
      raw keys all end up working right. */
   if( pArea->area.dbfi.itmCobExpr && ! pArea->area.dbfi.fOptimized && ! pArea->area.fEof )
   {
      /* Remember FOUND flag for updating after SKIPFILTER() */
      u16Found = ( UNSIGNED16 ) ( pArea->area.fFound ? 1 : 0 );

      if( u16Found && u16KeyLen > 0 )
      {
         /*
          * remember the record number for faster checking if we should update
          * fFound after SKIPFILTER. Also get its extracted key to simplify
          * that comparison
          */
         pucSavedKey = ( UNSIGNED8 * ) hb_xgrab( ADS_MAX_KEY_LENGTH + 1 );

         AdsGetRecordNum( pArea->hTable, ADS_IGNOREFILTERS, &u32RecNo );
         if( AdsExtractKey( pArea->hOrdCurrent, pucSavedKey, &u16SavedKeyLen ) != AE_SUCCESS )
         {
            u16SavedKeyLen = 0;
         }
         else if( u16SavedKeyLen > u16KeyLen )
         {
            /* Initial found key from index is longer than Seek key:
               Did a partial search */
            if( AdsGetKeyType( pArea->hOrdCurrent, &u16KeyType ) == AE_SUCCESS &&
                ( u16KeyType == ADS_STRING || u16KeyType == ADS_RAW ) )
            {
               /*
                * do partial comparison below on String and Raw indexes only.
                * Note that we can search a different type index with a string
                * expression, but ads does internal conversions and the length
                * of our string may be drastically different than the real key
                */
               u16SavedKeyLen = u16KeyLen;
            }
         }
      }

      /*
       * TODO: Possible optimization: if !softseek, skipfilter should abort
       * skipping once keys no longer match.
       * Perhaps use temp replacement of scope for this -- but remember ads
       * does scopes on client and if last good scoped record fails the filter,
       * the server will skip to the end anyway
       */
      if( SELF_SKIPFILTER( &pArea->area, bFindLast ? -1 : 1 ) != HB_SUCCESS )
      {
         if( pucSavedKey )
            hb_xfree( pucSavedKey );
#if defined( ADS_USE_OEM_TRANSLATION ) && ADS_LIB_VERSION < 600
         if( pszKeyFree )
            hb_adsOemAnsiFree( ( char * ) pszKeyFree );
#endif
         return HB_FAILURE;
      }

      if( u16Found )
      {
         if( pArea->area.fEof )
         {
            u16Found = 0;
         }
         /* seek empty string is synonymous with GoTop */
         else if( u16KeyLen > 0 )
         {
            AdsGetRecordNum( pArea->hTable, ADS_IGNOREFILTERS, &u32NewRec );
            /* SkipFilter moved us?  see if index key is still a match. */
            if( u32RecNo != u32NewRec )
            {
               if( u16SavedKeyLen == 0 )
                  u16Found = 0;
               else
                  u16Found = ( UNSIGNED16 ) adsIndexKeyCmp( pArea->hOrdCurrent, pucSavedKey, u16SavedKeyLen );
            }
         }
      }
      pArea->area.fFound = u16Found != 0;
   }

   /*
    * Clipper clears BOF after seek - I found only one strange situation
    * when it doesn't but only sometimes. I've not been able to detect
    * the rule yet. Any how it's much safer to clear it, Druzus.
    */
   pArea->area.fBof = HB_FALSE;

   if( pucSavedKey )
      hb_xfree( pucSavedKey );
#if defined( ADS_USE_OEM_TRANSLATION ) && ADS_LIB_VERSION < 600
   if( pszKeyFree )
      hb_adsOemAnsiFree( ( char * ) pszKeyFree );
#endif

   return HB_SUCCESS;
}

static HB_ERRCODE adsSkip( ADSAREAP pArea, HB_LONG lToSkip )
{
   UNSIGNED32 u32RetVal;

   HB_TRACE( HB_TR_DEBUG, ( "adsSkip(%p, %ld)", ( void * ) pArea, lToSkip ) );

   /* resolve any pending relations */
   if( pArea->lpdbPendingRel )
      SELF_FORCEREL( &pArea->area );

   /* Brian Hays:

      In ADS, if you GO 0 (as opposed to skipping past lastrec),
      it considers the record pointer "unpositioned".
      If you then try to skip -1 you end up at Top with BOF True.
      (If you skip past lastrec, then skip -1 it works right.)
      To fix this we need to trap for a (negative lToSkip .AND. EOF)
      and do a GoBottom--but only after letting ads try first and
      testing for BOF.  We need to avoid our GoBottom hack as much as
      possible because with a filter set it could be quite slow.

      In addition, if lToSkip > 1 we need to iterate calls to AdsSkip(1) and
      test the filter each time since, even if the server has a filter set,
      AdsSkip(5) may only test the filter after 5 raw skips (according to the
      Extended Systems developers.) */

   if( lToSkip == 0 )
   {
      /* Clipper does not update record at EOF position in SKIP(0) */
      if( pArea->fPositioned )
      {
         HB_BOOL fBof, fEof;

         /* Save flags */
         fBof = pArea->area.fBof;
         fEof = pArea->area.fEof;

         u32RetVal = AdsSkip( ( pArea->hOrdCurrent ) ? pArea->hOrdCurrent : pArea->hTable, 0 );
         if( u32RetVal != AE_SUCCESS )
         {
            commonError( pArea, EG_CORRUPTION, ( HB_ERRCODE ) u32RetVal, 0, NULL, EF_CANDEFAULT, NULL );
            return HB_FAILURE;
         }
         /* TODO: is this really necessary, doesn't AdsSkip(0) do that? */
         AdsRefreshRecord( pArea->hTable );
         hb_adsUpdateAreaFlags( pArea );

         /* Restore flags */
         pArea->area.fBof = fBof;
         pArea->area.fEof = fEof;

         /* Force relational movement in child WorkAreas */
         if( pArea->area.lpdbRelations )
            SELF_SYNCCHILDREN( &pArea->area );
      }
      return HB_SUCCESS;
   }
   else
   {
      HB_ERRCODE errCode = HB_SUCCESS;
      HB_LONG lSkipper;

      if( ! pArea->fPositioned && lToSkip < 0 )
      {
         errCode = SELF_GOBOTTOM( &pArea->area );
         ++lToSkip;
      }

      if( ! pArea->fPositioned )
      {
         if( lToSkip > 0 )
            pArea->area.fEof = HB_TRUE;
         else
            pArea->area.fBof = HB_TRUE;
      }
      else if( lToSkip )
      {
         pArea->area.fTop = pArea->area.fBottom = HB_FALSE;

         /*
          * This causes that skip is done on the server side but it
          * may cause bad side effect - in multiple skip ADS respects
          * only index keys and bitmap filter so it may skip differ
          * number of records than we asked, [druzus]
          */
         if( pArea->area.dbfi.itmCobExpr == NULL || pArea->area.dbfi.fOptimized )
            lSkipper = lToSkip;
         else
            lSkipper = lToSkip < 0 ? -1 : 1;

         if( lToSkip > 0 )
         {
            while( errCode == HB_SUCCESS && ! pArea->area.fEof && lToSkip )
            {
               u32RetVal = AdsSkip( ( pArea->hOrdCurrent ) ? pArea->hOrdCurrent : pArea->hTable, lSkipper );
               if( u32RetVal != AE_SUCCESS )
               {
                  commonError( pArea, EG_CORRUPTION, ( HB_ERRCODE ) u32RetVal, 0, NULL, EF_CANDEFAULT, NULL );
                  return HB_FAILURE;
               }
               hb_adsUpdateAreaFlags( pArea );
               /* Force relational movement in child WorkAreas */
               if( pArea->area.lpdbRelations )
                  SELF_SYNCCHILDREN( &pArea->area );
               errCode = SELF_SKIPFILTER( &pArea->area, lSkipper );
               lToSkip -= lSkipper;
            }
            pArea->area.fBof = HB_FALSE;
         }
         else
         {
            while( errCode == HB_SUCCESS && ! pArea->area.fBof && lToSkip )
            {
               u32RetVal = AdsSkip( ( pArea->hOrdCurrent ) ? pArea->hOrdCurrent : pArea->hTable, lSkipper );
               if( u32RetVal != AE_SUCCESS )
               {
                  commonError( pArea, EG_CORRUPTION, ( HB_ERRCODE ) u32RetVal, 0, NULL, EF_CANDEFAULT, NULL );
                  return HB_FAILURE;
               }
               hb_adsUpdateAreaFlags( pArea );
               /* Force relational movement in child WorkAreas */
               if( pArea->area.lpdbRelations )
                  SELF_SYNCCHILDREN( &pArea->area );
               errCode = SELF_SKIPFILTER( &pArea->area, lSkipper );
               lToSkip -= lSkipper;
            }
            pArea->area.fEof = HB_FALSE;
         }
      }

      return errCode;
   }
}

static HB_ERRCODE adsSkipFilter( ADSAREAP pArea, HB_LONG lUpDown )
{
   UNSIGNED32 u32RetVal;
   HB_BOOL fBottom;
   HB_ERRCODE errCode;

   HB_TRACE( HB_TR_DEBUG, ( "adsSkipFilter(%p, %ld)", ( void * ) pArea, lUpDown ) );

   lUpDown = ( lUpDown < 0 ? -1 : 1 );

   /* remember if we are here after SELF_GOTOP() */
   fBottom = pArea->area.fBottom;

   /*
    * because ADS respect DELETED flag and SET_DELETED is synchronized
    * with ADS we only have to check for filter expressions which cannot
    * be optimized by ADS server, Druzus.
    */
   if( pArea->area.dbfi.itmCobExpr != NULL && ! pArea->area.dbfi.fOptimized )
   {
      while( ! pArea->area.fBof && ! pArea->area.fEof )
      {
         PHB_ITEM pResult = hb_vmEvalBlock( pArea->area.dbfi.itmCobExpr );
         if( ! HB_IS_LOGICAL( pResult ) || hb_itemGetL( pResult ) )
            break;

         u32RetVal = AdsSkip( ( pArea->hOrdCurrent ) ? pArea->hOrdCurrent : pArea->hTable, lUpDown );
         if( u32RetVal != AE_SUCCESS )
         {
            commonError( pArea, EG_CORRUPTION, ( HB_ERRCODE ) u32RetVal, 0, NULL, EF_CANDEFAULT, NULL );
            return HB_FAILURE;
         }
         hb_adsUpdateAreaFlags( pArea );

         /* Force relational movement in child WorkAreas, the child fields
            can be a part of evaluated block so ti's necessary, here */
         if( pArea->area.lpdbRelations )
            SELF_SYNCCHILDREN( &pArea->area );
      }
   }

   /*
    * The only one situation when we should repos is backward skipping
    * if we are at BOTTOM position (it's SKIPFILTER called from GOBOTTOM)
    * then GOEOF() if not then GOTOP()
    */
   if( pArea->area.fBof && lUpDown < 0 )
   {
      if( fBottom )
      {
         /* we were passing from bottom to this place (BOF) and we do not
            find any valid record so just simply make GOEOF() */
         errCode = SELF_GOTO( &pArea->area, 0 );
      }
      else
      {
         errCode = SELF_GOTOP( &pArea->area );
         pArea->area.fBof = HB_TRUE;
      }
   }
   else if( ! pArea->fPositioned )
   {
      HB_ULONG ulRecCount;
      /* set our record number value */
      errCode = SELF_RECCOUNT( &pArea->area, &ulRecCount );
      pArea->ulRecNo = ulRecCount + 1;
   }
   else
      errCode = HB_SUCCESS;

   return errCode;
}

#define  adsSkipRaw   NULL
#define  adsAddField  NULL

static HB_ERRCODE adsAppend( ADSAREAP pArea, HB_BOOL fUnLockAll )
{
   UNSIGNED32 u32RetVal;

   HB_TRACE( HB_TR_DEBUG, ( "adsAppend(%p, %d)", ( void * ) pArea, ( int ) fUnLockAll ) );

   /* reset any pending relations */
   SELF_RESETREL( pArea );

   /* ADS does not do the same so force to reset its relations by resolving them */
   if( pArea->area.uiParents )
   {
      UNSIGNED16 u16Eof;
      AdsAtEOF( pArea->hTable, &u16Eof );
   }

   if( fUnLockAll && pArea->fShared && ! pArea->fFLocked )
      SELF_RAWLOCK( &pArea->area, FILE_UNLOCK, 0 );

   u32RetVal = AdsAppendRecord( pArea->hTable );
   if( u32RetVal == AE_SUCCESS )
   {
      if( pArea->fShared && ! pArea->fFLocked )
      {
         HB_ULONG ulRecNo;

         if( SELF_RECNO( &pArea->area, &ulRecNo ) == HB_SUCCESS )
         {
            /* to avoid unnecessary record refreshing after locking */
            pArea->fPositioned = HB_TRUE;
            SELF_RAWLOCK( &pArea->area, REC_LOCK, ulRecNo );
         }
      }
      pArea->area.fBof = HB_FALSE;
      pArea->area.fEof = HB_FALSE;
      pArea->area.fFound = HB_FALSE;
      pArea->fPositioned = HB_TRUE;
      return HB_SUCCESS;
   }
   else if( u32RetVal == AE_TABLE_READONLY )
   {
      commonError( pArea, EG_READONLY, EDBF_READONLY - 900, 0, NULL, 0, NULL );
   }
   else if( u32RetVal == 1024 /* Append Lock Failed */ )
   {
      commonError( pArea, EG_APPENDLOCK, EDBF_APPENDLOCK - 900, 0, NULL, EF_CANDEFAULT, NULL );
   }
   else
   {
      commonError( pArea, EG_CORRUPTION, ( HB_ERRCODE ) u32RetVal, 0, NULL, EF_CANDEFAULT, NULL );
   }

   return HB_FAILURE;
}

static HB_ERRCODE adsCreateFields( ADSAREAP pArea, PHB_ITEM pStruct )
{
   HB_USHORT uiItems, uiCount;
   HB_ERRCODE errCode = HB_SUCCESS;
   DBFIELDINFO dbFieldInfo;
   const char * szType;

   HB_TRACE( HB_TR_DEBUG, ( "adsCreateFields(%p, %p)", ( void * ) pArea, ( void * ) pStruct ) );

   uiItems = ( HB_USHORT ) hb_arrayLen( pStruct );
   SELF_SETFIELDEXTENT( &pArea->area, uiItems );

   memset( &dbFieldInfo, 0, sizeof( dbFieldInfo ) );

   for( uiCount = 0; uiCount < uiItems; uiCount++ )
   {
      HB_USHORT uiLen, uiDec;
      PHB_ITEM pFieldDesc;
      const char * szFieldType;
      int iData, iNameLen;

      dbFieldInfo.uiTypeExtended = 0;
      pFieldDesc = hb_arrayGetItemPtr( pStruct, uiCount + 1 );
      dbFieldInfo.atomName = hb_arrayGetCPtr( pFieldDesc, DBS_NAME );
      iData = hb_arrayGetNI( pFieldDesc, DBS_LEN );
      if( iData < 0 )
         iData = 0;
      uiLen = dbFieldInfo.uiLen = ( HB_USHORT ) iData;
      iData = hb_arrayGetNI( pFieldDesc, DBS_DEC );
      if( iData < 0 )
         iData = 0;
      uiDec = ( HB_USHORT ) iData;
      dbFieldInfo.uiDec = 0;
      szFieldType = szType = hb_arrayGetCPtr( pFieldDesc, DBS_TYPE );
      iNameLen = ( int ) strlen( szFieldType );
      iData = HB_TOUPPER( szFieldType[ 0 ] );
#ifdef DBS_FLAG
      dbFieldInfo.uiFlags = hb_arrayGetNI( pFieldDesc, DBS_FLAG );
#else
      dbFieldInfo.uiFlags = 0;
      while( *++szType )
      {
         if( *szType == ':' )
         {
            iNameLen = 1;
            while( *++szType )
            {
               switch( HB_TOUPPER( *szType ) )
               {
                  case 'N':
                     dbFieldInfo.uiFlags |= HB_FF_NULLABLE;
                     break;
                  case 'B':
                     dbFieldInfo.uiFlags |= HB_FF_BINARY;
                     break;
                  case '+':
                     dbFieldInfo.uiFlags |= HB_FF_AUTOINC;
                     break;
                  case 'Z':
                     dbFieldInfo.uiFlags |= HB_FF_COMPRESSED;
                     break;
                  case 'E':
                     dbFieldInfo.uiFlags |= HB_FF_ENCRYPTED;
                     break;
                  case 'U':
                     dbFieldInfo.uiFlags |= HB_FF_UNICODE;
                     break;
               }
            }
            break;
         }
      }
#endif
      while( iNameLen > 0 && szFieldType[ iNameLen - 1 ] == ' ' )
         --iNameLen;

      if( iNameLen > 1 )
      {
         if( ! hb_strnicmp( szFieldType, "autoinc", 2 ) )
            iData = '+';
         else if( ! hb_strnicmp( szFieldType, "binary", 2 ) )
            iData = 'W';
         else if( ! hb_strnicmp( szFieldType, "character", 2 ) )
            iData = 'C';
#if ADS_LIB_VERSION >= 710
         else if( ! hb_strnicmp( szFieldType, "cicharacter", 2 ) )
            iData = 'c';
#endif
         else if( ! hb_strnicmp( szFieldType, "curdouble", 2 ) )
            iData = 'Z';
         else if( ! hb_strnicmp( szFieldType, "date", 2 ) )
            iData = 'D';
         else if( ! hb_strnicmp( szFieldType, "double", 2 ) )
            iData = 'B';
         else if( ! hb_strnicmp( szFieldType, "image", 2 ) )
            iData = 'P';
         else if( ! hb_strnicmp( szFieldType, "integer", 2 ) )
            iData = 'I';
         else if( ! hb_strnicmp( szFieldType, "logical", 3 ) )
            iData = 'L';
#if ADS_LIB_VERSION >= 700
         else if( ! hb_strnicmp( szFieldType, "longlong", 3 ) )
         {
            iData = 'I';
            uiLen = 8;
         }
#endif
         else if( ! hb_strnicmp( szFieldType, "memo", 3 ) )
            iData = 'M';
#if ADS_LIB_VERSION >= 800
         else if( ! hb_strnicmp( szFieldType, "modtime", 3 ) )
            iData = '=';
#endif
#if ADS_LIB_VERSION >= 700
         else if( ! hb_strnicmp( szFieldType, "money", 3 ) )
            iData = 'Y';
#endif
         else if( ! hb_strnicmp( szFieldType, "numeric", 2 ) )
            iData = 'N';
#if ADS_LIB_VERSION >= 1000
         else if( ! hb_strnicmp( szFieldType, "nchar", 2 ) )
         {
            iData = 'C';
            dbFieldInfo.uiFlags |= HB_FF_UNICODE;
         }
         else if( ! hb_strnicmp( szFieldType, "nmemo", 2 ) )
         {
            iData = 'M';
            dbFieldInfo.uiFlags |= HB_FF_UNICODE;
         }
         else if( ! hb_strnicmp( szFieldType, "nvarchar", 2 ) )
         {
            iData = 'Q';
            dbFieldInfo.uiFlags |= HB_FF_UNICODE;
         }
#endif
         else if( ! hb_strnicmp( szFieldType, "shortdate", 6 ) )
         {
            iData = 'D';
#if ADS_LIB_VERSION >= 900
            uiLen = ( pArea->iFileType == ADS_ADT ||
                      pArea->iFileType == ADS_VFP ) ? 4 : 3;
#else
            uiLen = pArea->iFileType == ADS_ADT ? 4 : 3;
#endif
         }
         else if( ! hb_strnicmp( szFieldType, "shortint", 6 ) )
         {
            iData = 'I';
            uiLen = 2;
         }
         else if( ! hb_stricmp( szFieldType, "time" ) )
         {
            iData = 'T';
            uiLen = 4;
         }
         else if( ! hb_strnicmp( szFieldType, "timestamp", 5 ) )
         {
            iData = '@';
            uiLen = 8;
         }
         else if( ! hb_strnicmp( szFieldType, "raw", 2 ) )
         {
            iData = 'C';
            dbFieldInfo.uiFlags |= HB_FF_BINARY;
         }
         else if( ! hb_strnicmp( szFieldType, "rowversion", 2 ) )
            iData = '^';
#if ADS_LIB_VERSION >= 900
         else if( ! hb_strnicmp( szFieldType, "varcharfox", 8 ) )
         {
            iData = 'Q';
            dbFieldInfo.uiTypeExtended = ADS_VARCHAR_FOX;
         }
         else if( ! hb_strnicmp( szFieldType, "varbinaryfox", 10 ) )
         {
            iData = 'Q';
            dbFieldInfo.uiTypeExtended = ADS_VARBINARY_FOX;
            dbFieldInfo.uiFlags |= HB_FF_BINARY;
         }
#endif
         else if( ! hb_strnicmp( szFieldType, "varchar", 4 ) )
         {
            iData = 'Q';
         }
         else if( ! hb_strnicmp( szFieldType, "varbinary", 4 ) )
         {
            iData = 'Q';
            dbFieldInfo.uiFlags |= HB_FF_BINARY;
         }
         else
            iData = 0;
      }

      switch( iData )
      {
#if ADS_LIB_VERSION >= 710
         case 'c':
            if( pArea->iFileType == ADS_ADT )
            {
               dbFieldInfo.uiType = HB_FT_STRING;
               dbFieldInfo.uiTypeExtended = ADS_CISTRING;
               dbFieldInfo.uiLen = uiLen;
               dbFieldInfo.uiFlags = 0;
            }
            else
               errCode = HB_FAILURE;
            break;
#endif

         case 'C':
            dbFieldInfo.uiType = HB_FT_STRING;
#if ADS_LIB_VERSION >= 1000
            if( dbFieldInfo.uiFlags & HB_FF_UNICODE )
               dbFieldInfo.uiTypeExtended = ADS_NCHAR;
            else
#endif
            if( dbFieldInfo.uiFlags & HB_FF_BINARY )
               dbFieldInfo.uiTypeExtended = ADS_RAW;
            else
               dbFieldInfo.uiTypeExtended = ADS_STRING;
            dbFieldInfo.uiLen = uiLen;
            dbFieldInfo.uiFlags &= HB_FF_NULLABLE | HB_FF_BINARY |
                                   HB_FF_COMPRESSED | HB_FF_ENCRYPTED |
                                   HB_FF_UNICODE;
            break;

         case 'M':
            dbFieldInfo.uiType = HB_FT_MEMO;
#if ADS_LIB_VERSION >= 1000
            if( dbFieldInfo.uiFlags & HB_FF_UNICODE )
               dbFieldInfo.uiTypeExtended = ADS_NMEMO;
            else
#endif
            if( dbFieldInfo.uiFlags & HB_FF_BINARY )
               dbFieldInfo.uiTypeExtended = ADS_BINARY;
            else
               dbFieldInfo.uiTypeExtended = ADS_MEMO;
#if ADS_LIB_VERSION >= 900
            if( pArea->iFileType == ADS_VFP )
                  dbFieldInfo.uiLen = 4;
            else
#endif
               dbFieldInfo.uiLen = pArea->iFileType == ADS_ADT ? 9 : 10;
            dbFieldInfo.uiFlags &= HB_FF_NULLABLE | HB_FF_BINARY |
                                   HB_FF_COMPRESSED | HB_FF_ENCRYPTED |
                                   HB_FF_UNICODE;
            break;

         case 'Q':
            dbFieldInfo.uiType = HB_FT_VARLENGTH;
#if ADS_LIB_VERSION >= 1000
            if( dbFieldInfo.uiFlags & HB_FF_UNICODE )
               dbFieldInfo.uiTypeExtended = ADS_NVARCHAR;
            else
#endif
#if ADS_LIB_VERSION >= 900
            if( pArea->iFileType == ADS_VFP )
            {
               if( dbFieldInfo.uiFlags & HB_FF_BINARY )
                  dbFieldInfo.uiTypeExtended = ADS_VARBINARY_FOX;
               else
                  dbFieldInfo.uiTypeExtended = ADS_VARCHAR_FOX;
            }
            else
#endif
            if( dbFieldInfo.uiTypeExtended == 0 )
            {
               /* TOCHECK: I've used ADS_VARBINARY_FOX here since there is no
                           better constant for this [Mindaugas] */
               if( dbFieldInfo.uiFlags & HB_FF_BINARY )
#if ADS_LIB_VERSION >= 900
                  dbFieldInfo.uiTypeExtended = ADS_VARBINARY_FOX;
#else
                  dbFieldInfo.uiTypeExtended = ADS_RAW;
#endif
               else
                  dbFieldInfo.uiTypeExtended = ADS_VARCHAR;
            }
            dbFieldInfo.uiLen = uiLen;
            dbFieldInfo.uiFlags &= HB_FF_NULLABLE | HB_FF_BINARY |
                                   HB_FF_COMPRESSED | HB_FF_ENCRYPTED |
                                   HB_FF_UNICODE;
            break;

         case 'W':
            dbFieldInfo.uiType = HB_FT_BLOB;
            dbFieldInfo.uiTypeExtended = ADS_BINARY;
            dbFieldInfo.uiFlags = HB_FF_BINARY;
#if ADS_LIB_VERSION >= 900
            if( pArea->iFileType == ADS_VFP )
                  dbFieldInfo.uiLen = 4;
            else
#endif
               dbFieldInfo.uiLen = pArea->iFileType == ADS_ADT ? 9 : 10;
            break;

         case 'P':
            dbFieldInfo.uiType = HB_FT_IMAGE;
            dbFieldInfo.uiTypeExtended = ADS_IMAGE;
            dbFieldInfo.uiFlags = HB_FF_BINARY;
#if ADS_LIB_VERSION >= 900
            if( pArea->iFileType == ADS_VFP )
                  dbFieldInfo.uiLen = 4;
            else
#endif
               dbFieldInfo.uiLen = pArea->iFileType == ADS_ADT ? 9 : 10;
            break;

         case 'D':
            dbFieldInfo.uiType = HB_FT_DATE;
            dbFieldInfo.uiLen = ( pArea->iFileType == ADS_ADT || uiLen == 4 ) ?
                                4 : ( uiLen == 3 ? 3 : 8 );
            dbFieldInfo.uiTypeExtended = dbFieldInfo.uiLen == 3 ?
                                         ADS_COMPACTDATE : ADS_DATE;
            dbFieldInfo.uiFlags &= HB_FF_NULLABLE;
            break;

         case 'L':
            dbFieldInfo.uiType = HB_FT_LOGICAL;
            dbFieldInfo.uiTypeExtended = ADS_LOGICAL;
            dbFieldInfo.uiLen = 1;
            dbFieldInfo.uiFlags &= HB_FF_NULLABLE;
            break;

         case 'T':
            if( pArea->iFileType == ADS_ADT && uiLen != 8 )
            {
               dbFieldInfo.uiType = HB_FT_TIME;
               dbFieldInfo.uiTypeExtended = ADS_TIME;
               dbFieldInfo.uiLen = 4;
               dbFieldInfo.uiFlags &= HB_FF_NULLABLE;
               break;
            }
            /* fallthrough */

         case '@':
#if ADS_LIB_VERSION >= 900
            if( pArea->iFileType == ADS_ADT || pArea->iFileType == ADS_VFP )
#else
            if( pArea->iFileType == ADS_ADT )
#endif
            {
               dbFieldInfo.uiType = HB_FT_TIMESTAMP;
               dbFieldInfo.uiTypeExtended = ADS_TIMESTAMP;
               dbFieldInfo.uiLen = 8;
               dbFieldInfo.uiFlags &= HB_FF_NULLABLE;
            }
            else
               errCode = HB_FAILURE;
            break;

         case 'N':
            dbFieldInfo.uiType = HB_FT_LONG;
            dbFieldInfo.uiTypeExtended = ADS_NUMERIC;
            dbFieldInfo.uiLen = uiLen;
            dbFieldInfo.uiDec = uiDec;
            dbFieldInfo.uiFlags &= HB_FF_NULLABLE;
            if( uiLen > 32 )
               errCode = HB_FAILURE;
            break;

         case 'I':
            dbFieldInfo.uiType = HB_FT_INTEGER;
#if ADS_LIB_VERSION >= 700
            dbFieldInfo.uiLen = ( pArea->iFileType == ADS_ADT && uiLen == 2 ) ?
                                2 : ( uiLen == 8 ? 8 : 4 );
            dbFieldInfo.uiTypeExtended = dbFieldInfo.uiLen == 2 ? ADS_SHORTINT :
                                         ( dbFieldInfo.uiLen == 8 ? ADS_LONGLONG :
                                           ADS_INTEGER );
#else
            dbFieldInfo.uiLen = ( pArea->iFileType == ADS_ADT && uiLen == 2 ) ? 2 : 4;
            dbFieldInfo.uiTypeExtended = dbFieldInfo.uiLen == 2 ?
                                         ADS_SHORTINT : ADS_INTEGER;
#endif
            dbFieldInfo.uiFlags &= HB_FF_NULLABLE;
            break;

#if ADS_LIB_VERSION >= 700
         case 'Y':
            dbFieldInfo.uiType = HB_FT_CURRENCY;
            dbFieldInfo.uiTypeExtended = ADS_MONEY;
            dbFieldInfo.uiLen = 8;
            dbFieldInfo.uiDec = 4;
            dbFieldInfo.uiFlags &= HB_FF_NULLABLE;
            break;
#endif

         case 'Z':
            if( pArea->iFileType == ADS_ADT )
            {
               dbFieldInfo.uiType = HB_FT_CURDOUBLE;
               dbFieldInfo.uiTypeExtended = ADS_CURDOUBLE;
               dbFieldInfo.uiLen = 8;
               dbFieldInfo.uiDec = uiDec;
               dbFieldInfo.uiFlags &= HB_FF_NULLABLE;
            }
            else
               errCode = HB_FAILURE;
            break;

         case '8':
         case 'B':
            dbFieldInfo.uiType = HB_FT_DOUBLE;
            dbFieldInfo.uiTypeExtended = ADS_DOUBLE;
            dbFieldInfo.uiLen = 8;
            dbFieldInfo.uiDec = uiDec;
            dbFieldInfo.uiFlags &= HB_FF_NULLABLE;
            if( uiDec > 20 )
               errCode = HB_FAILURE;
            break;

         case '+':
#if ADS_LIB_VERSION >= 900
            if( pArea->iFileType == ADS_ADT || pArea->iFileType == ADS_VFP )
#else
            if( pArea->iFileType == ADS_ADT )
#endif
            {
               dbFieldInfo.uiType = HB_FT_AUTOINC;
               dbFieldInfo.uiTypeExtended = ADS_AUTOINC;
               dbFieldInfo.uiLen = 4;
               dbFieldInfo.uiFlags &= HB_FF_NULLABLE;
            }
            else
               errCode = HB_FAILURE;
            break;

#if ADS_LIB_VERSION >= 800
         case '=':
            if( pArea->iFileType == ADS_ADT )
            {
               dbFieldInfo.uiType = HB_FT_MODTIME;
               dbFieldInfo.uiTypeExtended = ADS_MODTIME;
               dbFieldInfo.uiLen = 8;
               dbFieldInfo.uiFlags &= HB_FF_NULLABLE;
            }
            else
               errCode = HB_FAILURE;
            break;

         case '^':
            if( pArea->iFileType == ADS_ADT )
            {
               dbFieldInfo.uiType = HB_FT_ROWVER;
               dbFieldInfo.uiTypeExtended = ADS_ROWVERSION;
               dbFieldInfo.uiLen = 8;
               dbFieldInfo.uiFlags &= HB_FF_NULLABLE;
            }
            else
               errCode = HB_FAILURE;
            break;
#endif

         default:
            errCode = HB_FAILURE;
            break;
      }

      if( errCode != HB_SUCCESS )
      {
         hb_errRT_DBCMD( EG_ARG, EDBCMD_DBCMDBADPARAMETER, NULL, HB_ERR_FUNCNAME );
         return errCode;
      }
      /* Add field */
      if( SELF_ADDFIELD( &pArea->area, &dbFieldInfo ) == HB_FAILURE )
         return HB_FAILURE;
   }
   return HB_SUCCESS;
}

static HB_ERRCODE adsDeleteRec( ADSAREAP pArea )
{
   UNSIGNED32 u32RetVal;

   HB_TRACE( HB_TR_DEBUG, ( "adsDeleteRec(%p)", ( void * ) pArea ) );

   /* resolve any pending relations */
   if( pArea->lpdbPendingRel )
      SELF_FORCEREL( &pArea->area );

   if( ! pArea->fPositioned )
      return HB_SUCCESS;

   if( hb_ads_bTestRecLocks )
   {
      if( hb_adsCheckLock( pArea ) != HB_SUCCESS )
         return HB_FAILURE;
   }

   u32RetVal = AdsDeleteRecord( pArea->hTable );

   return u32RetVal == AE_SUCCESS ? HB_SUCCESS : HB_FAILURE;
}

static HB_ERRCODE adsDeleted( ADSAREAP pArea, HB_BOOL * pDeleted )
{
   HB_TRACE( HB_TR_DEBUG, ( "adsDeleted(%p, %p)", ( void * ) pArea, ( void * ) pDeleted ) );

   /* resolve any pending relations */
   if( pArea->lpdbPendingRel )
      SELF_FORCEREL( &pArea->area );

   if( ! pArea->fPositioned )
   {
      /* AdsIsRecordDeleted has error AE_NO_CURRENT_RECORD at eof; avoid server call */
      *pDeleted = HB_FALSE;
   }
   else
   {
      UNSIGNED16 u16Deleted = 0;
      UNSIGNED32 u32RetVal;

      u32RetVal = AdsIsRecordDeleted( pArea->hTable, &u16Deleted );
      *pDeleted = u16Deleted != 0;

      return u32RetVal == AE_SUCCESS ? HB_SUCCESS : HB_FAILURE;
   }
   return HB_SUCCESS;
}

static HB_ERRCODE adsFieldCount( ADSAREAP pArea, HB_USHORT * uiFields )
{
   UNSIGNED16 u16Fields;

   HB_TRACE( HB_TR_DEBUG, ( "adsFieldCount(%p, %p)", ( void * ) pArea, ( void * ) uiFields ) );

   AdsGetNumFields( pArea->hTable, &u16Fields );
   *uiFields = u16Fields;

   return HB_SUCCESS;
}

#define  adsFieldDisplay  NULL

static HB_ERRCODE adsFieldInfo( ADSAREAP pArea, HB_USHORT uiIndex, HB_USHORT uiType, PHB_ITEM pItem )
{
   HB_TRACE( HB_TR_DEBUG, ( "adsFieldInfo(%p, %hu, %hu, %p)", ( void * ) pArea, uiIndex, uiType, ( void * ) pItem ) );

   if( uiIndex > pArea->area.uiFieldCount )
      return HB_FAILURE;

   switch( uiType )
   {
      case DBS_ISNULL:
      {
         UNSIGNED16 u16Null = 1;

         if( pArea->fPositioned )
         {
            UNSIGNED32 u32RetVal;

#if ADS_LIB_VERSION >= 900
            u32RetVal = AdsIsNull( pArea->hTable, ADSFIELD( uiIndex ), &u16Null );
#else
            u32RetVal = AdsIsEmpty( pArea->hTable, ADSFIELD( uiIndex ), &u16Null );
#endif
            if( u32RetVal != AE_SUCCESS )
            {
               commonError( pArea, EG_READ, ( HB_ERRCODE ) u32RetVal, 0, NULL, 0, NULL );
               return HB_FAILURE;
            }
         }
         hb_itemPutL( pItem, u16Null != 0 );
         break;
      }
      case DBS_TYPE:
#if ADS_LIB_VERSION >= 710
         if( pArea->area.lpFields[ uiIndex - 1 ].uiTypeExtended == ADS_CISTRING )
         {
            hb_itemPutC( pItem, "CICHARACTER" );
            break;
         }
#endif
         /* fallthrough */
      default:
         return SUPER_FIELDINFO( &pArea->area, uiIndex, uiType, pItem );
   }
   return HB_SUCCESS;
}

static HB_ERRCODE adsFieldName( ADSAREAP pArea, HB_USHORT uiIndex, void * szName )
{
   HB_TRACE( HB_TR_DEBUG, ( "adsFieldName(%p, %hu, %p)", ( void * ) pArea, uiIndex, szName ) );

   if( uiIndex <= pArea->area.uiFieldCount )
   {
      UNSIGNED16 u16Len = pArea->area.uiMaxFieldNameLength + 1;

      AdsGetFieldName( pArea->hTable, uiIndex, ( UNSIGNED8 * ) szName, &u16Len );

      return HB_SUCCESS;
   }
   else
      return HB_FAILURE;
}

static HB_ERRCODE adsFlush( ADSAREAP pArea )
{
   HB_TRACE( HB_TR_DEBUG, ( "adsFlush(%p)", ( void * ) pArea ) );

   /* This function should flush current record buffer if hot and
      send to OS request to flush its file buffers to disk, so as well as
      of AdsWriteRecord(), AdsFlushFileBuffers() should be used FOR LOCAL
      TABLES (it's ignored by Remote Server).
      AdsWriteRecord() "flushes to the Advantage server",
      AdsFlushFileBuffers() tells the local server to flush to disk.
      Without it, we are dependent on the adslocal.cfg Flush Frequency setting.
    */

   if( ! pArea->fReadonly )
   {
      AdsWriteRecord( pArea->hTable );
#if ADS_LIB_VERSION >= 610
      if( hb_setGetL( HB_SET_HARDCOMMIT ) )
         AdsFlushFileBuffers( pArea->hTable );
#endif
   }

   return HB_SUCCESS;
}

static HB_ERRCODE adsGetRec( ADSAREAP pArea, HB_BYTE ** pBuffer )
{
   UNSIGNED32 u32Len = ( UNSIGNED32 ) pArea->ulRecordLen, u32Result;

   HB_TRACE( HB_TR_DEBUG, ( "adsGetRec(%p, %p)", ( void * ) pArea, ( void * ) pBuffer ) );

   /* resolve any pending relations */
   if( pArea->lpdbPendingRel )
      SELF_FORCEREL( &pArea->area );

   *pBuffer = pArea->pRecord;
   if( ! pArea->fPositioned )
   {
      memset( pArea->pRecord, ' ', u32Len );
      return HB_FAILURE;
   }
   else
      u32Result = AdsGetRecord( pArea->hTable, pArea->pRecord, &u32Len );

   return u32Result == AE_SUCCESS ? HB_SUCCESS : HB_FAILURE;
}

static HB_ERRCODE adsGetValue( ADSAREAP pArea, HB_USHORT uiIndex, PHB_ITEM pItem )
{
   LPFIELD    pField;
   HB_BYTE *  pBuffer = pArea->pRecord;
   UNSIGNED32 u32Length;
   UNSIGNED32 u32RetVal;

   HB_TRACE( HB_TR_DEBUG, ( "adsGetValue(%p, %hu, %p)", ( void * ) pArea, uiIndex, ( void * ) pItem ) );

   if( ! uiIndex || uiIndex > pArea->area.uiFieldCount )
      return HB_FAILURE;

   /* resolve any pending relations */
   if( pArea->lpdbPendingRel )
      SELF_FORCEREL( &pArea->area );

   pField = pArea->area.lpFields + uiIndex - 1;

   /* This code was optimized for use ADSFIELD() macro instead */
   /* AdsGetFieldName() function for speed. ToninhoFwi, 2003-07-22 */

   switch( pField->uiType )
   {
      case HB_FT_STRING:
      case HB_FT_VARLENGTH:
         u32Length = pArea->maxFieldLen + 1;
         if( ! pArea->fPositioned )
            u32RetVal = AE_SUCCESS;
#if ADS_LIB_VERSION >= 1000
         else if( ( pField->uiFlags & HB_FF_UNICODE ) != 0 )
         {
            u32RetVal = AdsGetFieldW( pArea->hTable, ADSFIELD( uiIndex ), ( WCHAR * ) pBuffer, &u32Length, ADS_NONE );
            if( u32RetVal == AE_SUCCESS )
            {
               hb_itemPutStrLenU16( pItem, HB_CDP_ENDIAN_LITTLE, ( const HB_WCHAR * ) pBuffer, u32Length );
               break;
            }
         }
#endif
#ifdef ADS_USE_OEM_TRANSLATION
         else if( hb_ads_bOEM && ( pField->uiFlags & HB_FF_BINARY ) == 0 )
         {
#if ADS_LIB_VERSION >= 600
            u32RetVal = AdsGetFieldRaw( pArea->hTable, ADSFIELD( uiIndex ), pBuffer, &u32Length );
            if( u32RetVal == AE_INSUFFICIENT_BUFFER && pField->uiType == HB_FT_VARLENGTH )
            {
               UNSIGNED8 * pucBuf = ( UNSIGNED8 * ) hb_xgrab( u32Length );
               u32RetVal = AdsGetFieldRaw( pArea->hTable, ADSFIELD( uiIndex ), pucBuf, &u32Length );
               if( u32RetVal == AE_SUCCESS )
               {
                  hb_itemPutCLPtr( pItem, ( char * ) pucBuf, u32Length );
                  break;
               }
               hb_xfree( pucBuf );
            }
#else
            u32RetVal = AdsGetField( pArea->hTable, ADSFIELD( uiIndex ), pBuffer, &u32Length, ADS_NONE );
            if( u32RetVal == AE_SUCCESS )
            {
               char * pBufOem = hb_adsAnsiToOem( ( char * ) pBuffer, u32Length );
               hb_itemPutCL( pItem, pBufOem, u32Length );
               hb_adsOemAnsiFree( pBufOem );
               break;
            }
            else if( u32RetVal == AE_INSUFFICIENT_BUFFER && pField->uiType == HB_FT_VARLENGTH )
            {
               UNSIGNED8 * pucBuf = ( UNSIGNED8 * ) hb_xgrab( u32Length );
               u32RetVal = AdsGetField( pArea->hTable, ADSFIELD( uiIndex ), pucBuf, &u32Length, ADS_NONE );
               if( u32RetVal == AE_SUCCESS )
               {
                  char * pBufOem = hb_adsAnsiToOem( ( char * ) pucBuf, u32Length );
                  hb_itemPutCL( pItem, pBufOem, u32Length );
                  hb_adsOemAnsiFree( pBufOem );
                  hb_xfree( pucBuf );
                  break;
               }
               else
                  hb_xfree( pucBuf );
            }
#endif
         }
#endif
         else
         {
            u32RetVal = AdsGetField( pArea->hTable, ADSFIELD( uiIndex ), pBuffer, &u32Length, ADS_NONE );
            if( u32RetVal == AE_INSUFFICIENT_BUFFER && pField->uiType == HB_FT_VARLENGTH )
            {
               UNSIGNED8 * pucBuf = ( UNSIGNED8 * ) hb_xgrab( u32Length );
               u32RetVal = AdsGetField( pArea->hTable, ADSFIELD( uiIndex ), pucBuf, &u32Length, ADS_NONE );
               if( u32RetVal == AE_SUCCESS )
               {
                  hb_itemPutCLPtr( pItem, ( char * ) pucBuf, u32Length );
                  break;
               }
               hb_xfree( pucBuf );
            }
         }

         if( ! pArea->fPositioned || u32RetVal != AE_SUCCESS )
         {
            if( pField->uiType == HB_FT_STRING )
            {
               u32Length = pField->uiLen;
               memset( pBuffer, ' ', u32Length );
            }
            else
               u32Length = 0;
         }
         hb_itemPutCL( pItem, ( char * ) pBuffer, u32Length );
         break;

      case HB_FT_TIME:
      case HB_FT_TIMESTAMP:
      case HB_FT_MODTIME:
      {
         SIGNED32 lTime = 0, lDate = 0;
         u32RetVal = AdsGetMilliseconds( pArea->hTable, ADSFIELD( uiIndex ), &lTime );
         if( u32RetVal != AE_SUCCESS )
         {
            lTime = 0;
            pArea->area.fEof = HB_TRUE;
         }
         else if( pField->uiType != HB_FT_TIME )
         {
            u32RetVal = AdsGetJulian( pArea->hTable, ADSFIELD( uiIndex ), &lDate );
            if( u32RetVal != AE_SUCCESS )
            {
               pArea->area.fEof = HB_TRUE;
               lDate = 0;
            }
         }
         hb_itemPutTDT( pItem, lDate, lTime );
         break;
      }
      case HB_FT_INTEGER:

#if ADS_LIB_VERSION >= 700
         if( pField->uiTypeExtended == ADS_LONGLONG )
         {
#ifndef HB_LONG_LONG_OFF
            SIGNED64 qVal = 0;
            u32RetVal = AdsGetLongLong( pArea->hTable, ADSFIELD( uiIndex ), &qVal );
            if( u32RetVal != AE_SUCCESS )
            {
               qVal = 0;
               pArea->area.fEof = HB_TRUE;
            }
            hb_itemPutNIntLen( pItem, ( HB_MAXINT ) qVal, 20 );
#else
            DOUBLE   dVal = 0;
            u32RetVal = AdsGetDouble( pArea->hTable, ADSFIELD( uiIndex ), &dVal );
            if( u32RetVal != AE_SUCCESS )
            {
               dVal = 0.0;
               pArea->area.fEof = HB_TRUE;
            }
            hb_itemPutNLen( pItem, dVal, 20, 0 );
#endif
         }
         else
#endif
         {
            SIGNED32 lVal = 0;
            u32RetVal = AdsGetLong( pArea->hTable, ADSFIELD( uiIndex ), &lVal );
            if( u32RetVal != AE_SUCCESS )
            {
               lVal = 0;
               pArea->area.fEof = HB_TRUE;
            }
            if( pField->uiTypeExtended == ADS_SHORTINT )
               hb_itemPutNILen( pItem, ( int ) lVal, 6 );
            else
               hb_itemPutNLLen( pItem, ( long ) lVal, 11 );
         }
         break;
#if ADS_LIB_VERSION >= 700 && ! defined( HB_LONG_LONG_OFF )
      case HB_FT_AUTOINC:
      {
         SIGNED64 qVal = 0;
         u32RetVal = AdsGetLongLong( pArea->hTable, ADSFIELD( uiIndex ), &qVal );
         if( u32RetVal != AE_SUCCESS )
         {
            qVal = 0;
            pArea->area.fEof = HB_TRUE;
         }
         hb_itemPutNIntLen( pItem, ( HB_MAXINT ) qVal, 10 );
         break;
      }
      case HB_FT_ROWVER:
      {
         SIGNED64 qVal = 0;
         u32RetVal = AdsGetLongLong( pArea->hTable, ADSFIELD( uiIndex ), &qVal );
         if( u32RetVal != AE_SUCCESS )
         {
            qVal = 0;
            pArea->area.fEof = HB_TRUE;
         }
         hb_itemPutNIntLen( pItem, ( HB_MAXINT ) qVal, 20 );
         break;
      }
#else
      case HB_FT_AUTOINC:
      case HB_FT_ROWVER:
      {
         DOUBLE dVal = 0;

         u32RetVal = AdsGetDouble( pArea->hTable, ADSFIELD( uiIndex ), &dVal );
         if( u32RetVal != AE_SUCCESS )
         {
            dVal = 0.0;
            pArea->area.fEof = HB_TRUE;
         }
         hb_itemPutNLen( pItem, dVal,
                         pField->uiTypeExtended == HB_FT_AUTOINC ? 10 : 20, 0 );
         break;
      }
#endif
      case HB_FT_LONG:
      case HB_FT_DOUBLE:
      case HB_FT_CURDOUBLE:
      case HB_FT_CURRENCY:
      {
         DOUBLE dVal = 0;

         u32RetVal = AdsGetDouble( pArea->hTable, ADSFIELD( uiIndex ), &dVal );
         if( u32RetVal != AE_SUCCESS )
         {
            dVal = 0.0;
            pArea->area.fEof = HB_TRUE;
         }
#if ADS_LIB_VERSION >= 700
         if( pField->uiTypeExtended == ADS_CURDOUBLE ||
             pField->uiTypeExtended == ADS_DOUBLE ||
             pField->uiTypeExtended == ADS_MONEY )
#else
         if( pField->uiTypeExtended == ADS_CURDOUBLE ||
             pField->uiTypeExtended == ADS_DOUBLE )
#endif
         {
            hb_itemPutNDLen( pItem, dVal,
                             20 - ( pField->uiDec > 0 ? ( pField->uiDec + 1 ) : 0 ),
                             ( int ) pField->uiDec );
         }
         else if( pField->uiDec )
         {
            hb_itemPutNDLen( pItem, dVal,
                             ( int ) pField->uiLen - ( pField->uiDec + 1 ),
                             ( int ) pField->uiDec );
         }
         else
         {
            hb_itemPutNLen( pItem, dVal, ( int ) pField->uiLen, 0 );
         }
         break;
      }
      case HB_FT_DATE:
      {
         SIGNED32 lDate;

         u32RetVal = AdsGetJulian( pArea->hTable, ADSFIELD( uiIndex ), &lDate );
         if( u32RetVal != AE_SUCCESS )
         {
            pArea->area.fEof = HB_TRUE;
            lDate = 0;
         }
         hb_itemPutDL( pItem, lDate );
         break;
      }

      case HB_FT_LOGICAL:
      {
         UNSIGNED16 pbValue = 0;
         u32RetVal = AdsGetLogical( pArea->hTable, ADSFIELD( uiIndex ), &pbValue );
         if( u32RetVal != AE_SUCCESS )
         {
            pbValue = 0;
            pArea->area.fEof = HB_TRUE;
         }
         hb_itemPutL( pItem, pbValue != 0 );
         break;
      }

      case HB_FT_MEMO:
      case HB_FT_BLOB:
      case HB_FT_IMAGE:
      {
         UNSIGNED8 * pucBuf;
         UNSIGNED16 u16Type;

         u32RetVal = AdsGetMemoDataType( pArea->hTable, ADSFIELD( uiIndex ), &u16Type );
         if( u32RetVal != AE_SUCCESS )
         {
            hb_itemPutC( pItem, NULL );
         }
         else if( u16Type == ADS_BINARY || u16Type == ADS_IMAGE )
         {
            u32RetVal = AdsGetBinaryLength( pArea->hTable, ADSFIELD( uiIndex ), &u32Length );
            if( u32RetVal != AE_SUCCESS )
               hb_itemPutC( pItem, NULL );
            else
            {
               u32Length++;                  /* make room for NULL */
               pucBuf = ( UNSIGNED8 * ) hb_xgrab( u32Length );
               u32RetVal = AdsGetBinary( pArea->hTable, ADSFIELD( uiIndex ), 0, pucBuf, &u32Length );
               if( u32RetVal != AE_SUCCESS )
               {
                  hb_xfree( pucBuf );
                  hb_itemPutC( pItem, NULL );
               }
               else
                  hb_itemPutCLPtr( pItem, ( char * ) pucBuf, u32Length );
            }
         }
         else
         {
            u32RetVal = AdsGetMemoLength( pArea->hTable, ADSFIELD( uiIndex ), &u32Length );
            if( u32RetVal != AE_SUCCESS || u32Length == 0 )
               hb_itemPutC( pItem, NULL );
#if ADS_LIB_VERSION >= 1000
            else if( ( pField->uiFlags & HB_FF_UNICODE ) != 0 )
            {
               HB_WCHAR * pwBuffer = ( HB_WCHAR * ) hb_xgrab( ++u32Length * sizeof( HB_WCHAR ) );
               u32RetVal = AdsGetStringW( pArea->hTable, ADSFIELD( uiIndex ), ( WCHAR * ) pwBuffer, &u32Length, ADS_NONE );
               if( u32RetVal != AE_SUCCESS )
                  hb_itemPutC( pItem, NULL );
               else
                  hb_itemPutStrLenU16( pItem, HB_CDP_ENDIAN_LITTLE, pwBuffer, u32Length );
               hb_xfree( pwBuffer );
            }
#endif
            else
            {
               u32Length++;                 /* make room for NULL */
               pucBuf = ( UNSIGNED8 * ) hb_xgrab( u32Length );
               u32RetVal = AdsGetString( pArea->hTable, ADSFIELD( uiIndex ), pucBuf, &u32Length, ADS_NONE );
               if( u32RetVal != AE_SUCCESS )
                  hb_itemPutC( pItem, NULL );
               else
               {
#ifdef ADS_USE_OEM_TRANSLATION
                  char * szRet = hb_adsAnsiToOem( ( char * ) pucBuf, u32Length );
                  hb_itemPutCL( pItem, szRet, u32Length );
                  hb_adsOemAnsiFree( szRet );
#else
                  hb_itemPutCLPtr( pItem, ( char * ) pucBuf, u32Length );
                  pucBuf = NULL;
#endif
               }
               if( pucBuf )
                  hb_xfree( pucBuf );
            }
         }
         hb_itemSetCMemo( pItem );
         break;
      }
      default:
         commonError( pArea, EG_DATATYPE, EDBF_DATATYPE - 900, 0, NULL, 0, NULL );
         return HB_FAILURE;
   }

   if( u32RetVal == AE_NO_CURRENT_RECORD )
   {
      if( pArea->fPositioned )
      {
         /* It should not happen - something desynchronize WA with ADS,
            update area flags, Druzus */
         hb_adsUpdateAreaFlags( pArea );
      }
   }
   else if( u32RetVal != AE_SUCCESS )
   {
      if( u32RetVal == AE_DATA_TOO_LONG )
         commonError( pArea, EG_DATAWIDTH, EDBF_DATAWIDTH - 900, 0, NULL, 0, NULL );
      else
         commonError( pArea, EG_READ, ( HB_ERRCODE ) u32RetVal, 0, NULL, 0, NULL );
      return HB_FAILURE;
   }

   return HB_SUCCESS;
}

static HB_ERRCODE adsGetVarLen( ADSAREAP pArea, HB_USHORT uiIndex, HB_ULONG * ulLen )
{
   LPFIELD pField;

   HB_TRACE( HB_TR_DEBUG, ( "adsGetVarLen(%p, %hu, %p)", ( void * ) pArea, uiIndex, ( void * ) ulLen ) );

   if( uiIndex > pArea->area.uiFieldCount )
      return HB_FAILURE;

   pField = pArea->area.lpFields + uiIndex - 1;
   if( pField->uiType == 'M' )
   {
      UNSIGNED32 u32Len;

      /* resolve any pending relations */
      if( pArea->lpdbPendingRel )
         SELF_FORCEREL( &pArea->area );

      if( ! pArea->fPositioned )
         *ulLen = 0;
      else if( AdsGetMemoLength( pArea->hTable, ADSFIELD( uiIndex ), &u32Len ) != AE_SUCCESS )
      {
         /* It should not happen - something desynchronize WA with ADS,
            update area flags, Druzus */
         hb_adsUpdateAreaFlags( pArea );
         *ulLen = 0;
      }
      else
         *ulLen = u32Len;
   }
   else
      *ulLen = pField->uiLen;

#if 0
   if( pField->uiType == 'M' )
      *ulLen = ( ( LPDBFMEMO ) pField->memo )->uiLen;
   else
      *ulLen = pField->uiLen;
#endif

   return HB_SUCCESS;
}

static HB_ERRCODE adsGoCold( ADSAREAP pArea )
{
   HB_TRACE( HB_TR_DEBUG, ( "adsGoCold(%p)", ( void * ) pArea ) );

   if( ! pArea->fReadonly )
      AdsWriteRecord( pArea->hTable );

   return HB_SUCCESS;
}

#define  adsGoHot  NULL

static HB_ERRCODE adsPutRec( ADSAREAP pArea, const HB_BYTE * pBuffer )
{
   UNSIGNED32 u32Len = ( UNSIGNED32 ) pArea->ulRecordLen, u32Result;

   HB_TRACE( HB_TR_DEBUG, ( "adsGetRec(%p, %p)", ( void * ) pArea, ( const void * ) pBuffer ) );

   /* resolve any pending relations */
   if( pArea->lpdbPendingRel )
      SELF_FORCEREL( &pArea->area );

   if( ! pArea->fPositioned )
      return HB_SUCCESS;

   if( hb_ads_bTestRecLocks )
   {
      if( hb_adsCheckLock( pArea ) != HB_SUCCESS )
         return HB_FAILURE;
   }

   u32Result = AdsSetRecord( pArea->hTable, ( UNSIGNED8 * ) HB_UNCONST( pBuffer ), u32Len );

   return u32Result == AE_SUCCESS ? HB_SUCCESS : HB_FAILURE;
}


static HB_ERRCODE adsPutValue( ADSAREAP pArea, HB_USHORT uiIndex, PHB_ITEM pItem )
{
   LPFIELD pField;
   HB_SIZE nLen;
   HB_BYTE * szText;
   HB_BOOL bTypeError = HB_TRUE;
   UNSIGNED32 u32RetVal = 0;

   HB_TRACE( HB_TR_DEBUG, ( "adsPutValue(%p, %hu, %p)", ( void * ) pArea, uiIndex, ( void * ) pItem ) );

   if( ! uiIndex || uiIndex > pArea->area.uiFieldCount )
      return HB_FAILURE;

   /* 2003-10-30 15:54

      ADS has Implicit Record locking that can mask programming errors.
      Implicit locking can occur the first time a value is written to a
      field with no lock in effect. The lock can potentially remain in
      effect indefinitely if the record pointer is not moved.

      The hb_ads_bTestRecLocks flag can be set using
          AdsTestRecLocks( lOnOff ) in adsfunc.c.
      If ON, we see if the file is open exclusively or locked, and whether
      the record has been explicitly locked already. If not, we throw
      an error so the developer can catch the missing lock condition.
      For performance reasons, Release code should leave this OFF.
         Although the call to AdsIsRecordLocked is documented as a client
         call, not a server request, and should be fast, it will be
         called for EACH FIELD as it is assigned a value. */

   /* resolve any pending relations */
   if( pArea->lpdbPendingRel )
      SELF_FORCEREL( &pArea->area );

   if( ! pArea->fPositioned )
      return HB_SUCCESS;

   if( hb_ads_bTestRecLocks )
   {
      if( hb_adsCheckLock( pArea ) != HB_SUCCESS )
         return HB_FAILURE;
   }

   pField = pArea->area.lpFields + uiIndex - 1;
   szText = pArea->pRecord;

   /* This code was optimized for use ADSFIELD() macro instead */
   /* AdsGetFieldName() function for speed. ToninhoFwi, 2003-07-22 */

   switch( pField->uiType )
   {
      case HB_FT_STRING:
      case HB_FT_VARLENGTH:
         if( HB_IS_STRING( pItem ) )
         {
            bTypeError = HB_FALSE;
#if ADS_LIB_VERSION >= 1000
            if( ( pField->uiFlags & HB_FF_UNICODE ) != 0 )
            {
               void * hString;
               const HB_WCHAR * pwBuffer = hb_itemGetStrU16( pItem, HB_CDP_ENDIAN_LITTLE,
                                                             &hString, &nLen );
               if( nLen > ( HB_SIZE ) pField->uiLen && pField->uiType == HB_FT_STRING )
                  nLen = pField->uiLen;
               u32RetVal = AdsSetStringW( pArea->hTable, ADSFIELD( uiIndex ),
                                          ( WCHAR * ) HB_UNCONST( pwBuffer ),
                                          ( UNSIGNED32 ) nLen );
               hb_strfree( hString );
            }
            else
#endif
            {
               nLen = hb_itemGetCLen( pItem );
               if( nLen > ( HB_SIZE ) pField->uiLen )
               {
#if ADS_LIB_VERSION >= 900
                  if( pField->uiType == HB_FT_STRING || pArea->iFileType == ADS_VFP )
#else
                  if( pField->uiType == HB_FT_STRING )
#endif
                     nLen = pField->uiLen;
                  else if( nLen > 64000 )
                     /* maximum VarChar field size is 64000 */
                     nLen = 64000;
               }
#ifdef ADS_USE_OEM_TRANSLATION
               if( hb_ads_bOEM )
               {
#if ADS_LIB_VERSION >= 600
                  u32RetVal = AdsSetFieldRaw( pArea->hTable, ADSFIELD( uiIndex ), ( UNSIGNED8 * ) HB_UNCONST( hb_itemGetCPtr( pItem ) ), ( UNSIGNED32 ) nLen );
#else
                  char * pBuffer = hb_adsOemToAnsi( hb_itemGetCPtr( pItem ), nLen );
                  u32RetVal = AdsSetString( pArea->hTable, ADSFIELD( uiIndex ), ( UNSIGNED8 * ) pBuffer, nLen );
                  hb_adsOemAnsiFree( pBuffer );
#endif
               }
               else
#endif
               {
                  u32RetVal = AdsSetString( pArea->hTable, ADSFIELD( uiIndex ), ( UNSIGNED8 * ) HB_UNCONST( hb_itemGetCPtr( pItem ) ), ( UNSIGNED32 ) nLen );
               }
            }
            /* varchar unicode fields in ADT tables and varchar/varbinary
               fields in VFP DBFs have fixed size so we should ignore this
               error when longer data is passed [druzus] */
            if( u32RetVal == AE_DATA_TRUNCATED )
               u32RetVal = AE_SUCCESS;
         }
         break;

      case HB_FT_ROWVER:
      case HB_FT_AUTOINC:
      case HB_FT_INTEGER:
#if ADS_LIB_VERSION >= 700 && ! defined( HB_LONG_LONG_OFF )
         if( HB_IS_NUMERIC( pItem ) )
         {
            bTypeError = HB_FALSE;
            u32RetVal = AdsSetLongLong( pArea->hTable, ADSFIELD( uiIndex ), hb_itemGetNInt( pItem ) );
            /* write to autoincrement field will gen error 5066 */
         }
         break;
#endif
      case HB_FT_LONG:
      case HB_FT_DOUBLE:
      case HB_FT_CURDOUBLE:
      case HB_FT_CURRENCY:
         if( HB_IS_NUMERIC( pItem ) )
         {
            bTypeError = HB_FALSE;
            u32RetVal = AdsSetDouble( pArea->hTable, ADSFIELD( uiIndex ), hb_itemGetND( pItem ) );
            /* write to autoincrement field will gen error 5066
               #if HB_TR_LEVEL >= HB_TR_DEBUG
                  if( pField->uiTypeExtended == ADS_AUTOINC )
                     HB_TRACE( HB_TR_INFO, ( "adsPutValue() error" ) );
               #endif
             */
         }
         break;

      case HB_FT_TIME:
      case HB_FT_TIMESTAMP:
      case HB_FT_MODTIME:
         if( HB_IS_DATETIME( pItem ) )
         {
            long lDate, lTime;
            bTypeError = HB_FALSE;
            hb_itemGetTDT( pItem, &lDate, &lTime );
            u32RetVal = AdsSetMilliseconds( pArea->hTable, ADSFIELD( uiIndex ), lTime );
            if( u32RetVal == AE_SUCCESS && pField->uiType != HB_FT_TIME )
               u32RetVal = AdsSetJulian( pArea->hTable, ADSFIELD( uiIndex ), lDate );
         }
         break;

      case HB_FT_DATE:
         if( HB_IS_DATETIME( pItem ) )
         {
            long lDate = hb_itemGetDL( pItem );

            /* ADS does not support dates before 0001-01-01. It generates corructed
               DBF records and fires ADS error 5095 on FieldGet() later. [Mindaugas] */
            if( pField->uiLen != 4 && lDate < 1721426 )  /* 1721426 ~= 0001-01-01 */
               lDate = 0;

            bTypeError = HB_FALSE;
            u32RetVal = AdsSetJulian( pArea->hTable, ADSFIELD( uiIndex ), lDate );
         }
         break;

      case HB_FT_LOGICAL:
         if( HB_IS_LOGICAL( pItem ) )
         {
            bTypeError = HB_FALSE;
            *szText = hb_itemGetL( pItem ) ? 'T' : 'F';
            u32RetVal = AdsSetLogical( pArea->hTable, ADSFIELD( uiIndex ), ( UNSIGNED16 ) hb_itemGetL( pItem ) );
         }
         break;

      case HB_FT_MEMO:
      case HB_FT_BLOB:
      case HB_FT_IMAGE:
         if( HB_IS_STRING( pItem ) )
         {
            bTypeError = HB_FALSE;
            nLen = hb_itemGetCLen( pItem );

            /* ToninhoFwi - 2006-12-09 - In the previous code nLen was limited to 0xFFFF
               so, I comment it, because ADS support up to 4 GiB in memo/binary/image fields.
               Advantage documentations says that we need use AdsSetBinary in binary/image
               fields. I tested these special fields with AdsSetString() and it works, but
               is a little bit slower to save big image file in the fields, so I keep
               AdsSetString() only for commom memo fields and AdsSetBinary() for the others.
             */
            if( pField->uiTypeExtended == ADS_BINARY || pField->uiTypeExtended == ADS_IMAGE )
            {
               u32RetVal = AdsSetBinary( pArea->hTable, ADSFIELD( uiIndex ),
                  pField->uiTypeExtended,
                  ( UNSIGNED32 ) nLen, 0,
                  ( UNSIGNED8 * ) HB_UNCONST( hb_itemGetCPtr( pItem ) ),
                  ( UNSIGNED32 ) nLen );
            }
#if ADS_LIB_VERSION >= 1000
            else if( ( pField->uiFlags & HB_FF_UNICODE ) != 0 )
            {
               void * hString;
               const HB_WCHAR * pwBuffer = hb_itemGetStrU16( pItem, HB_CDP_ENDIAN_LITTLE,
                                                             &hString, &nLen );
               u32RetVal = AdsSetStringW( pArea->hTable, ADSFIELD( uiIndex ),
                                          ( WCHAR * ) HB_UNCONST( pwBuffer ),
                                          ( UNSIGNED32 ) nLen );
               hb_strfree( hString );
            }
#endif
            else
            {
#ifdef ADS_USE_OEM_TRANSLATION
               char * szRet = hb_adsOemToAnsi( hb_itemGetCPtr( pItem ), nLen );
               u32RetVal = AdsSetString( pArea->hTable, ADSFIELD( uiIndex ),
                                         ( UNSIGNED8 * ) szRet,
                                         ( UNSIGNED32 ) nLen );
               hb_adsOemAnsiFree( szRet );
#else
               u32RetVal = AdsSetString( pArea->hTable, ADSFIELD( uiIndex ),
                                         ( UNSIGNED8 * ) HB_UNCONST( hb_itemGetCPtr( pItem ) ),
                                         ( UNSIGNED32 ) nLen );
#endif
            }
         }
         break;
   }

   if( bTypeError )
   {
      commonError( pArea, EG_DATATYPE, EDBF_DATATYPE - 900, 0, NULL, 0, NULL );
      return HB_FAILURE;
   }

   if( u32RetVal != AE_SUCCESS )
   {
      if( u32RetVal == AE_LOCK_FAILED || u32RetVal == AE_RECORD_NOT_LOCKED )
         commonError( pArea, EG_UNLOCKED, ( HB_ERRCODE ) u32RetVal, 0, NULL, 0, NULL );
      else if( u32RetVal == AE_TABLE_READONLY )
         commonError( pArea, EG_READONLY, ( HB_ERRCODE ) u32RetVal, 0, NULL, 0, NULL );
#ifdef AE_VALUE_OVERFLOW /* ADS_LIB_VERSION >= 700 */
      else if( u32RetVal == AE_DATA_TOO_LONG || u32RetVal == AE_VALUE_OVERFLOW )
#else
      else if( u32RetVal == AE_DATA_TOO_LONG )
#endif
         return commonError( pArea, EG_DATAWIDTH, ( HB_ERRCODE ) u32RetVal, 0, NULL, EF_CANDEFAULT, NULL ) == E_DEFAULT ? HB_SUCCESS : HB_FAILURE;
      else
         commonError( pArea, EG_WRITE, ( HB_ERRCODE ) u32RetVal, 0, NULL, 0, NULL );
      return HB_FAILURE;
   }

   return HB_SUCCESS;
}

static HB_ERRCODE adsRecall( ADSAREAP pArea )
{
   UNSIGNED32 u32RetVal;

   HB_TRACE( HB_TR_DEBUG, ( "adsRecall(%p)", ( void * ) pArea ) );

   /* resolve any pending relations */
   if( pArea->lpdbPendingRel )
      SELF_FORCEREL( &pArea->area );

   if( ! pArea->fPositioned )
      return HB_SUCCESS;

   if( hb_ads_bTestRecLocks )
   {
      if( hb_adsCheckLock( pArea ) != HB_SUCCESS )
         return HB_FAILURE;
   }

   u32RetVal = AdsRecallRecord( pArea->hTable );

   return u32RetVal == AE_SUCCESS ? HB_SUCCESS : HB_FAILURE;
}

static HB_ERRCODE adsRecCount( ADSAREAP pArea, HB_ULONG * pRecCount )
{
   UNSIGNED32 u32RecCount = 0, u32Result;

   HB_TRACE( HB_TR_DEBUG, ( "adsRecCount(%p, %p)", ( void * ) pArea, ( void * ) pRecCount ) );

   u32Result = AdsGetRecordCount( pArea->hTable, ADS_IGNOREFILTERS | ADS_REFRESHCOUNT, &u32RecCount );
   *pRecCount = ( HB_ULONG ) u32RecCount;

   return u32Result == AE_SUCCESS ? HB_SUCCESS : HB_FAILURE;
}

static HB_ERRCODE adsRecInfo( ADSAREAP pArea, PHB_ITEM pRecID, HB_USHORT uiInfoType, PHB_ITEM pInfo )
{
   HB_ULONG ulRecNo = hb_itemGetNL( pRecID );
   HB_ERRCODE uiRetVal = HB_SUCCESS;

   HB_TRACE( HB_TR_DEBUG, ( "adsRecInfo(%p, %p, %hu, %p)", ( void * ) pArea, ( void * ) pRecID, uiInfoType, ( void * ) pInfo ) );

   switch( uiInfoType )
   {
      case DBRI_DELETED:
      {
         HB_BOOL fDeleted = HB_FALSE;
         HB_ULONG ulCurrRec = 0;

         if( ulRecNo != 0 )
         {
            SELF_RECNO( &pArea->area, &ulCurrRec );
            if( ulCurrRec == ulRecNo )
               ulCurrRec = 0;
            else
               SELF_GOTO( &pArea->area, ulRecNo );
         }
         uiRetVal = SELF_DELETED( &pArea->area, &fDeleted );
         if( ulCurrRec != 0 )
            SELF_GOTO( &pArea->area, ulCurrRec );
         hb_itemPutL( pInfo, fDeleted );
         break;
      }
      case DBRI_LOCKED:
      {
         UNSIGNED16 u16Locked = 0;

         if( ulRecNo == 0 )
            uiRetVal = SELF_RECNO( &pArea->area, &ulRecNo );

         if( AdsIsRecordLocked( pArea->hTable, ulRecNo, &u16Locked ) != AE_SUCCESS )
         {
            uiRetVal = HB_FAILURE;
         }
         hb_itemPutL( pInfo, u16Locked != 0 );
         break;
      }
      case DBRI_RECSIZE:
         hb_itemPutNL( pInfo, pArea->ulRecordLen );
         break;

      case DBRI_RECNO:
         if( ulRecNo == 0 )
            uiRetVal = SELF_RECNO( &pArea->area, &ulRecNo );
         hb_itemPutNL( pInfo, ulRecNo );
         break;

      case DBRI_UPDATED:
         /* TODO: this will not work properly with current ADS RDD */
         hb_itemPutL( pInfo, HB_FALSE );
         break;

      default:
         return SUPER_RECINFO( &pArea->area, pRecID, uiInfoType, pInfo );
   }
   return uiRetVal;
}


static HB_ERRCODE adsRecNo( ADSAREAP pArea, HB_ULONG * ulRecNo )
{
   UNSIGNED32 u32RecNo, u32Result;

   HB_TRACE( HB_TR_DEBUG, ( "adsRecNo(%p, %p)", ( void * ) pArea, ( void * ) ulRecNo ) );

   /* resolve any pending relations */
   if( pArea->lpdbPendingRel )
      SELF_FORCEREL( &pArea->area );

   u32Result = AdsGetRecordNum( pArea->hTable, ADS_IGNOREFILTERS, &u32RecNo );
   if( u32RecNo != 0 && u32Result == AE_SUCCESS )
      pArea->ulRecNo = u32RecNo;

   *ulRecNo = pArea->ulRecNo;

   return u32Result == AE_SUCCESS ? HB_SUCCESS : HB_FAILURE;
}

static HB_ERRCODE adsRecId( ADSAREAP pArea, PHB_ITEM pRecNo )
{
   HB_ERRCODE errCode;
   HB_ULONG ulRecNo;

   HB_TRACE( HB_TR_DEBUG, ( "adsRecId(%p, %p)", ( void * ) pArea, ( void * ) pRecNo ) );

   errCode = SELF_RECNO( &pArea->area, &ulRecNo );
   hb_itemPutNL( pRecNo, ulRecNo );
   return errCode;
}

#define  adsSetFieldExtent  NULL
#define  adsAlias           NULL

static HB_ERRCODE adsClose( ADSAREAP pArea )
{
   HB_TRACE( HB_TR_DEBUG, ( "adsClose(%p)", ( void * ) pArea ) );

   if( pArea->szQuery )
   {
      hb_xfree( pArea->szQuery );
      pArea->szQuery = NULL;
   }
   return hb_adsCloseCursor( pArea );
}

static HB_ERRCODE adsCreate( ADSAREAP pArea, LPDBOPENINFO pCreateInfo )
{
   ADSHANDLE hTable, hConnection;
   UNSIGNED32 uRetVal, u32Length, uiFldLen, uiLen;
   UNSIGNED8 *ucfieldDefs, *ucfieldPtr;
   char szBuffer[ MAX_STR_LEN + 1 ];
   HB_USHORT uiCount;
   LPFIELD pField;
   HB_BOOL fUnicode;

   HB_TRACE( HB_TR_DEBUG, ( "adsCreate(%p, %p)", ( void * ) pArea, ( void * ) pCreateInfo ) );

   hConnection = HB_ADS_DEFCONNECTION( pCreateInfo->ulConnection, pCreateInfo->abName );

   pArea->szDataFileName = hb_strdup( pCreateInfo->abName );

   fUnicode = HB_FALSE;
   pArea->maxFieldLen = 0;

   /* uiLen = length of buffer for all field definition info times number of fields.
      For extended types cType may be up to 6 chars, and
      there are up to 4 punctuation symbols ( ,; ),
      field length (8) and number of decimals (2).
      So, per field it should be  ( 6 + 4 + 8 + 2 = 20 ):
         uiMaxFieldNameLength + 20

    * 2006-09-19 BH: this is an oversized buffer since most fields don't have
    * 128-byte names. But the overhead in counting up the bytes is worse than
    * allocating a bigger buffer. We need to make sure it's not too big, though.
    * ADS docs say max # of fields is fnameLen + 10
    *     65135 / ( 10 + AverageFieldNameLength )
    */

   uiLen = ( UNSIGNED32 ) pArea->area.uiFieldCount * ( pArea->area.uiMaxFieldNameLength + 20 ) + 1;
   if( uiLen > 65135 )
      uiLen = 65135;

   ucfieldDefs = ( UNSIGNED8 * ) hb_xgrab( uiLen );
   ucfieldDefs[ 0 ] = '\0';
   ucfieldPtr = ucfieldDefs;

   pField = pArea->area.lpFields;
   for( uiCount = 0; uiCount < pArea->area.uiFieldCount; uiCount++ )
   {
      const char * cType;

      if( ( HB_ULONG ) pField->uiLen > pArea->maxFieldLen )
         pArea->maxFieldLen = pField->uiLen;

      cType = NULL;
      switch( pField->uiType )
      {
         case HB_FT_STRING:
            if( pField->uiFlags & HB_FF_BINARY ||
                pField->uiTypeExtended == ADS_RAW )
               cType = "Raw";
            else if( pField->uiFlags & HB_FF_UNICODE )
            {
               cType = "NChar";
               fUnicode = HB_TRUE;
            }
#if ADS_LIB_VERSION >= 710
            else if( pField->uiTypeExtended == ADS_CISTRING )
               cType = "CICharacter";
#endif
            else
               cType = "Character";
            break;

         case HB_FT_LOGICAL:
            cType = "Logical";
            break;

         case HB_FT_DATE:
            if( pField->uiTypeExtended == ADS_COMPACTDATE )
               cType = "ShortDate";
            else
               cType = "Date";
            break;

         case HB_FT_LONG:
            cType = "Numeric";
            break;

         case HB_FT_INTEGER:
            if( pField->uiTypeExtended == ADS_SHORTINT )
               cType = "ShortInt";
#if ADS_LIB_VERSION >= 700
            else if( pField->uiTypeExtended == ADS_LONGLONG )
               cType = "Longlong";
#endif
            else
               cType = "Integer";
            break;

         case HB_FT_DOUBLE:
            cType = "Double";
            break;

         case HB_FT_TIME:
            cType = "Time";
            break;

         case HB_FT_TIMESTAMP:
            cType = "TimeStamp";
            break;

         case HB_FT_MODTIME:
            cType = "ModTime";
            break;

         case HB_FT_ROWVER:
            cType = "RowVersion";
            break;

         case HB_FT_AUTOINC:
            cType = "Autoinc";
            break;

         case HB_FT_CURRENCY:
            cType = "Money";
            break;

         case HB_FT_CURDOUBLE:
            cType = "CurDouble";
            break;

         case HB_FT_VARLENGTH:
            if( pField->uiFlags & HB_FF_UNICODE )
            {
               fUnicode = HB_TRUE;
               cType = "NVarChar";
            }
#if ADS_LIB_VERSION >= 900
            else if( pField->uiTypeExtended == ADS_VARCHAR_FOX )
               cType = "VarCharFox";
            else if( pField->uiTypeExtended == ADS_VARBINARY_FOX )
               cType = "VarBinaryFox";
#endif
            else if( pField->uiFlags & HB_FF_BINARY )
               cType = "VarBinary";
            else
               cType = "VarChar";
            break;

         case HB_FT_MEMO:
            if( pField->uiFlags & HB_FF_UNICODE )
            {
               cType = "NMemo";
               fUnicode = HB_TRUE;
            }
            else
               cType = "Memo";
            break;

         case HB_FT_BLOB:
            cType = "Binary";
            break;

         case HB_FT_IMAGE:
            cType = "Image";
            break;
      }

      if( cType == NULL )
      {
         hb_xfree( ucfieldDefs );
         return HB_FAILURE;  /* RT_ERROR */
      }

      switch( pField->uiType )
      {
         case HB_FT_LOGICAL:
         case HB_FT_DATE:
         case HB_FT_TIME:
         case HB_FT_TIMESTAMP:
         case HB_FT_MODTIME:
         case HB_FT_ROWVER:
         case HB_FT_AUTOINC:
         case HB_FT_IMAGE:
         case HB_FT_BLOB:
            uiFldLen = hb_snprintf( szBuffer, sizeof( szBuffer ), "%.*s,%s;",
                                    ( int ) pArea->area.uiMaxFieldNameLength,
                                    hb_dynsymName( ( PHB_DYNS ) pField->sym ),
                                    cType );
            break;

         case HB_FT_STRING:
         case HB_FT_INTEGER:
         case HB_FT_MEMO:
         case HB_FT_VARLENGTH:
            uiFldLen = hb_snprintf( szBuffer, sizeof( szBuffer ), "%.*s,%s,%d;",
                                    ( int ) pArea->area.uiMaxFieldNameLength,
                                    hb_dynsymName( ( PHB_DYNS ) pField->sym ),
                                    cType, pField->uiLen );
            break;

         default:
            uiFldLen = hb_snprintf( szBuffer, sizeof( szBuffer ), "%.*s,%s,%d,%d;",
                                    ( int ) pArea->area.uiMaxFieldNameLength,
                                    hb_dynsymName( ( PHB_DYNS ) pField->sym ),
                                    cType, pField->uiLen, pField->uiDec );
            break;
      }

      if( uiFldLen >= uiLen )
      {
         hb_xfree( ucfieldDefs );
         /* RT_ERROR; probably too many fields */
         return HB_FAILURE;
      }
      memcpy( ucfieldPtr, szBuffer, uiFldLen );
      uiLen -= uiFldLen;
      ucfieldPtr += uiFldLen;

      pField++;
   }
   *ucfieldPtr = '\0';

   if( fUnicode )
      pArea->maxFieldLen <<= 1;
   if( pArea->maxFieldLen < 24 )
      pArea->maxFieldLen = 24;

   uRetVal = AdsCreateTable( hConnection,
                             ( UNSIGNED8 * ) HB_UNCONST( pCreateInfo->abName ),
                             ( UNSIGNED8 * ) HB_UNCONST( pCreateInfo->atomAlias ),
                             ( UNSIGNED16 ) pArea->iFileType,
                             ( UNSIGNED16 ) hb_ads_iCharType,
                             ( UNSIGNED16 ) hb_ads_iLockType,
                             ( UNSIGNED16 ) hb_ads_iCheckRights,
                             ( UNSIGNED16 ) hb_setGetNI( HB_SET_MBLOCKSIZE ),
                             ucfieldDefs,
                             &hTable );
   hb_xfree( ucfieldDefs );

   if( uRetVal != AE_SUCCESS )
   {
      HB_TRACE( HB_TR_INFO, ( "adsCreate() error" ) );
      commonError( pArea, EG_CREATE, ( HB_ERRCODE ) uRetVal, 0, pCreateInfo->abName, 0, NULL );
      return HB_FAILURE;
   }
   /*
    * In Clipper CREATE() keeps database open on success [druzus]
    */
   pArea->hTable    = hTable;
   pArea->fShared   = HB_FALSE;  /* pCreateInfo->fShared; */
   pArea->fReadonly = HB_FALSE;  /* pCreateInfo->fReadonly */

   /* If successful call SUPER_CREATE to finish system jobs */
   if( SUPER_CREATE( &pArea->area, pCreateInfo ) != HB_SUCCESS )
   {
      SELF_CLOSE( &pArea->area );
      return HB_FAILURE;
   }

   AdsGetRecordLength( pArea->hTable, &u32Length );
   pArea->ulRecordLen = u32Length;
   /* Alloc record buffer - because it's also used for some extended types
      conversion it has to be at least 25 bytes size */
   pArea->pRecord = ( HB_BYTE * ) hb_xgrab( HB_MAX( pArea->ulRecordLen, pArea->maxFieldLen ) + 1 );

   return SELF_GOTOP( &pArea->area );
}

static HB_ERRCODE adsInfo( ADSAREAP pArea, HB_USHORT uiIndex, PHB_ITEM pItem )
{
   UNSIGNED32 uRetVal;

   HB_TRACE( HB_TR_DEBUG, ( "adsInfo(%p, %hu, %p)", ( void * ) pArea, uiIndex, ( void * ) pItem ) );

   switch( uiIndex )
   {
      case DBI_ISDBF:
      case DBI_CANPUTREC:
         hb_itemPutL( pItem, HB_TRUE );
         break;

      case DBI_GETHEADERSIZE:
         hb_itemPutNL( pItem, pArea->iFileType == ADS_ADT ? 0 :
                       32 + pArea->area.uiFieldCount * 32 + 2 );
         break;

      case DBI_LASTUPDATE:
      {
         UNSIGNED8 pucFormat[ 11 ];
         UNSIGNED16 pusLen = 11;
         UNSIGNED8 pucDate[ 11 ];

         AdsGetDateFormat( pucFormat, &pusLen );
         AdsSetDateFormat( ( UNSIGNED8 * ) "YYYYMMDD" );
         AdsGetLastTableUpdate( pArea->hTable, pucDate, &pusLen );
         *( pucDate + 8 ) = '\0';
         hb_itemPutDS( pItem, ( char * ) pucDate );
         AdsSetDateFormat( pucFormat );
         break;
      }
      case DBI_GETRECSIZE:
         hb_itemPutNL( pItem, pArea->ulRecordLen );
         break;

      case DBI_GETLOCKARRAY:
      {
         UNSIGNED16 u16Count, u16;
         uRetVal = AdsGetNumLocks( pArea->hTable, &u16Count );
         if( uRetVal != AE_SUCCESS )
            return HB_FAILURE;

         if( u16Count )
         {
            UNSIGNED32 * puLocks;
            puLocks = ( UNSIGNED32 * ) hb_xgrab( ( u16Count + 1 ) * sizeof( UNSIGNED32 ) );
            AdsGetAllLocks( pArea->hTable, puLocks, &u16Count );

            if( u16Count )
            {
               hb_arrayNew( pItem, u16Count );
               for( u16 = 0; u16 < u16Count; ++u16 )
               {
                  hb_itemPutNL( hb_arrayGetItemPtr( pItem, ( HB_ULONG ) u16 + 1 ),
                                puLocks[ u16 ] );
               }
            }
            hb_xfree( puLocks );

         }
         if( ! u16Count )
            hb_arrayNew( pItem, 0 );    /* don't return nil */

         break;
      }

      case DBI_TABLEEXT:
         hb_itemPutC( pItem, adsTableExt( pArea->iFileType ) );
         break;

      case DBI_FULLPATH:
      {
         UNSIGNED8  aucBuffer[ MAX_STR_LEN + 1 ];
         UNSIGNED16 pusLen = MAX_STR_LEN;
         AdsGetTableFilename( pArea->hTable, ADS_FULLPATHNAME, aucBuffer, &pusLen );
         hb_itemPutCL( pItem, ( char * ) aucBuffer, pusLen );
         break;
      }

      case DBI_ISFLOCK:
         hb_itemPutL( pItem, pArea->fFLocked );
         break;

      case DBI_ISREADONLY:
         hb_itemPutL( pItem, pArea->fReadonly );
         break;

      case DBI_POSITIONED:
         hb_itemPutL( pItem, pArea->fPositioned );
         break;

      case DBI_LOCKCOUNT:
      {
         UNSIGNED16 u16Count;
         uRetVal = AdsGetNumLocks( pArea->hTable, &u16Count );
         if( uRetVal != AE_SUCCESS )
            return HB_FAILURE;

         hb_itemPutNL( pItem, ( long ) u16Count );
         break;
      }

      case DBI_SHARED:
         hb_itemPutL( pItem, pArea->fShared );
         break;

      case DBI_MEMOEXT:
         hb_itemPutC( pItem, adsMemoExt( pArea->iFileType ) );
         break;

      case DBI_DB_VERSION:        /* HOST driver Version */
      {
         UNSIGNED32 ulMajor;
         UNSIGNED32 ulMinor;
         UNSIGNED8  ucLetter;
         UNSIGNED8  ucDesc[ 128 ];
         UNSIGNED16 usDescLen = sizeof( ucDesc ) - 1;
         char szVersion[ 256 ];

         AdsGetVersion( &ulMajor, &ulMinor, &ucLetter, ucDesc, &usDescLen );

         hb_snprintf( szVersion, sizeof( szVersion ), "%s, v%lu.%lu%c",
                      ( char * ) ucDesc, ( HB_ULONG ) ulMajor, ( HB_ULONG ) ulMinor, ucLetter );
         hb_itemPutC( pItem, szVersion );
         break;
      }

      case DBI_RDD_VERSION:       /* RDD version (current RDD) */
         hb_itemPutC( pItem, HB_RDD_ADS_VERSION_STRING );
         break;

      /* unsupported options */
      case DBI_FILEHANDLE:        /* Handle of opened file */
      case DBI_VALIDBUFFER:       /* Is the current buffer valid */
      case DBI_GETSCOPE:          /* Locate codeblock */
      case DBI_LOCKOFFSET:        /* New locking offset */
      case DBI_MEMOHANDLE:        /* Dos handle for memo file */
      case DBI_MEMOBLOCKSIZE:     /* Blocksize in memo files */
         break;

      /* use workarea.c implmentation */
      default:
         return SUPER_INFO( &pArea->area, uiIndex, pItem );
   }
   return HB_SUCCESS;
}

static HB_ERRCODE adsNewArea( ADSAREAP pArea )
{
   HB_ERRCODE errCode;

   HB_TRACE( HB_TR_DEBUG, ( "adsNewArea(%p)", ( void * ) pArea ) );

   errCode = SUPER_NEW( &pArea->area );
   if( errCode == HB_SUCCESS )
   {
      switch( adsGetRddType( pArea->area.rddID ) )
      {
         case ADS_NTX:
            pArea->iFileType = ADS_NTX;
            pArea->area.uiMaxFieldNameLength = ADS_MAX_DBF_FIELD_NAME;
            break;
         case ADS_CDX:
            pArea->iFileType = ADS_CDX;
            pArea->area.uiMaxFieldNameLength = ADS_MAX_DBF_FIELD_NAME;
            break;
         case ADS_ADT:
            pArea->iFileType = ADS_ADT;
            pArea->area.uiMaxFieldNameLength = ADS_MAX_FIELD_NAME;
            break;
#if ADS_LIB_VERSION >= 900
         case ADS_VFP:
            pArea->iFileType = ADS_VFP;
            pArea->area.uiMaxFieldNameLength = ADS_MAX_DBF_FIELD_NAME;
            break;
#endif
         default: /* ADS_DEFAULT */
            pArea->iFileType = hb_ads_iFileType;
            pArea->area.uiMaxFieldNameLength = ( pArea->iFileType == ADS_ADT ) ?
                                               ADS_MAX_FIELD_NAME : ADS_MAX_DBF_FIELD_NAME;
            break;
      }
   }
   return errCode;
}

static HB_ERRCODE adsOpen( ADSAREAP pArea, LPDBOPENINFO pOpenInfo )
{
   ADSHANDLE hTable = 0, hStatement = 0, hConnection;
   UNSIGNED32 u32RetVal, u32Length;
   HB_USHORT uiFields = 0, uiCount;
   UNSIGNED8 szName[ ADS_MAX_FIELD_NAME + 1 ];
   /* See adsGettValue() for why we don't use pArea->area.uiMaxFieldNameLength here */
   UNSIGNED16 usBufLen, usType, usDecimals;
   DBFIELDINFO dbFieldInfo;
   char szAlias[ HB_RDD_MAX_ALIAS_LEN + 1 ];
   const char * szFile;
   HB_BOOL fDictionary = HB_FALSE, fUnicode = HB_FALSE;

   HB_TRACE( HB_TR_DEBUG, ( "adsOpen(%p)", ( void * ) pArea ) );

   hConnection = HB_ADS_DEFCONNECTION( pOpenInfo->ulConnection, pOpenInfo->abName );
   u32RetVal = AdsGetHandleType( hConnection, &usType);
   if( u32RetVal == AE_SUCCESS )
   {
#if ADS_LIB_VERSION >= 600 /* ADS_*_CONNECTION was added in >= 6.00 */
#if ADS_LIB_VERSION < 900  /* ADS_SYS_ADMIN_CONNECTION was removed in >= 9.00 */
      fDictionary = ( usType == ADS_DATABASE_CONNECTION
                   || usType == ADS_SYS_ADMIN_CONNECTION );
#else
      fDictionary = ( usType == ADS_DATABASE_CONNECTION );
#endif
#endif
   }
   szFile = pOpenInfo->abName;

   if( pArea->hTable != 0 )
   {
      /*
       * table was open by ADSEXECUTESQL[DIRECT]() function
       * I do not like the way it was implemented but I also
       * do not have time to change it so I simply restored this
       * functionality, Druzus.
       */
      hTable = pArea->hTable;
      hStatement = pArea->hStatement;
   }
   else if( szFile && ( ( hb_strnicmp( szFile, "SELECT ", 7 ) == 0 ) ||
                        ( hb_strnicmp( szFile, "SQL:", 4 ) == 0 ) ) )
   {
      if( hb_strnicmp( szFile, "SQL:", 4 ) == 0 )
         szFile += 4;

      pArea->szQuery = hb_strdup( szFile );

      u32RetVal = AdsCreateSQLStatement( hConnection, &hStatement );
      if( u32RetVal == AE_SUCCESS )
      {
#ifdef ADS_USE_OEM_TRANSLATION
         char * szSQL = hb_adsOemToAnsi( szFile, strlen( szFile ) );
#endif
#if ADS_LIB_VERSION >= 900
         if( pArea->iFileType == ADS_CDX ||
             pArea->iFileType == ADS_VFP )
#else
         if( pArea->iFileType == ADS_CDX )
#endif
         {
            AdsStmtSetTableType( hStatement, ( UNSIGNED16 ) pArea->iFileType );
         }
#ifdef ADS_USE_OEM_TRANSLATION
         u32RetVal = AdsExecuteSQLDirect( hStatement, ( UNSIGNED8 * ) szSQL, &hTable );
         hb_adsOemAnsiFree( szSQL );
#else
         u32RetVal = AdsExecuteSQLDirect( hStatement, ( UNSIGNED8 * ) HB_UNCONST( szFile ), &hTable );
#endif

         if( u32RetVal != AE_SUCCESS )
         {
            commonError( pArea, EG_OPEN, ( HB_ERRCODE ) u32RetVal, 0, pOpenInfo->abName, 0, NULL );
            AdsCloseSQLStatement( hStatement );
            return HB_FAILURE;
         }
      }
      else
      {
         commonError( pArea, EG_OPEN, ( HB_ERRCODE ) u32RetVal, 0, pOpenInfo->abName, 0, NULL );
         return HB_FAILURE;
      }
   }
   else /* if( hb_strnicmp( szFile, "TABLE:", 6 ) == 0 ) */
   {
      PHB_ITEM pError = NULL;
      HB_BOOL fRetry;

      if( szFile && ( hb_strnicmp( szFile, "TABLE:", 6 ) == 0 ) )
         szFile += 6;

      /* Use an  Advantage Data Dictionary
       * if fDictionary was set for this connection
       */
      do
      {
         u32RetVal = AdsOpenTable( hConnection,
                                   ( UNSIGNED8 * ) HB_UNCONST( szFile ),
                                   ( UNSIGNED8 * ) HB_UNCONST( pOpenInfo->atomAlias ),
                                   ( fDictionary ? ADS_DEFAULT : ( UNSIGNED16 ) pArea->iFileType ),
                                   ( UNSIGNED16 ) hb_ads_iCharType,
                                   ( UNSIGNED16 ) hb_ads_iLockType,
                                   ( UNSIGNED16 ) hb_ads_iCheckRights,
                                   ( pOpenInfo->fShared ? ADS_SHARED : ADS_EXCLUSIVE ) |
                                   ( pOpenInfo->fReadonly ? ADS_READONLY : ADS_DEFAULT ),
                                   &hTable );
         if( u32RetVal != AE_SUCCESS )
         {
            /* 1001 and 7008 are standard ADS Open Errors that will usually be sharing issues */
            HB_ERRCODE errOsCode = u32RetVal == 1001 || u32RetVal == 7008 ? 32 : 0;
            fRetry = commonError( pArea, EG_OPEN, ( HB_ERRCODE ) u32RetVal, errOsCode,
                                  pOpenInfo->abName,
                                  EF_CANRETRY | EF_CANDEFAULT, &pError ) == E_RETRY;
         }
         else
            fRetry = HB_FALSE;
      }
      while( fRetry );

      if( pError )
         hb_errRelease( pError );

      if( u32RetVal != AE_SUCCESS )
         return HB_FAILURE;
   }

   /* Set default alias if necessary */
   if( ! pOpenInfo->atomAlias )
   {
      UNSIGNED16 uiAliasLen = HB_RDD_MAX_ALIAS_LEN + 1;
      if( AdsGetTableAlias( hTable, ( UNSIGNED8 * ) szAlias, &uiAliasLen ) == AE_SUCCESS )
         pOpenInfo->atomAlias = szAlias;
      else
         pOpenInfo->atomAlias = "";
   }

   pArea->szDataFileName = hb_strdup( pOpenInfo->abName );
   pArea->hTable         = hTable;
   pArea->hStatement     = hStatement;
   pArea->hOrdCurrent    = 0;
   pArea->fShared        = pOpenInfo->fShared;
   pArea->fReadonly      = pOpenInfo->fReadonly;

   SELF_FIELDCOUNT( &pArea->area, &uiFields );

   SELF_SETFIELDEXTENT( &pArea->area, uiFields );

   memset( &dbFieldInfo, 0, sizeof( dbFieldInfo ) );
   pArea->maxFieldLen = 0;

   u32RetVal = AE_SUCCESS;
   for( uiCount = 1; uiCount <= uiFields; uiCount++ )
   {
      usBufLen = ADS_MAX_FIELD_NAME;
      if( ( u32RetVal = AdsGetFieldName( pArea->hTable, uiCount, szName, &usBufLen ) ) != AE_SUCCESS )
         break;

      szName[ usBufLen ] = '\0';
      dbFieldInfo.atomName = ( char * ) szName;

      if( ( u32RetVal = AdsGetFieldType( pArea->hTable, szName, &usType ) ) != AE_SUCCESS )
         break;

      if( ( u32RetVal = AdsGetFieldLength( pArea->hTable, szName, &u32Length ) ) != AE_SUCCESS )
         break;

      dbFieldInfo.uiLen = ( HB_USHORT ) u32Length;
      dbFieldInfo.uiDec = 0;
      dbFieldInfo.uiFlags = 0;
      if( u32Length > pArea->maxFieldLen )
         pArea->maxFieldLen = u32Length;

      dbFieldInfo.uiTypeExtended = usType;
      switch( usType )
      {
         case ADS_STRING:
            dbFieldInfo.uiType = HB_FT_STRING;
            break;

         case ADS_RAW:
            dbFieldInfo.uiType = HB_FT_STRING;
            dbFieldInfo.uiFlags = HB_FF_BINARY;
            break;

#if ADS_LIB_VERSION >= 710
         case ADS_CISTRING:
            dbFieldInfo.uiType = HB_FT_STRING;
            break;
#endif

         case ADS_NUMERIC:
            dbFieldInfo.uiType = HB_FT_LONG;
            AdsGetFieldDecimals( pArea->hTable, szName, &usDecimals );
            dbFieldInfo.uiDec = ( HB_USHORT ) usDecimals;
            break;

         case ADS_DOUBLE:
            dbFieldInfo.uiType = HB_FT_DOUBLE;
            AdsGetFieldDecimals( pArea->hTable, szName, &usDecimals );
            dbFieldInfo.uiDec = ( HB_USHORT ) usDecimals;
            break;

         case ADS_CURDOUBLE:
            dbFieldInfo.uiType = HB_FT_CURDOUBLE;
            AdsGetFieldDecimals( pArea->hTable, szName, &usDecimals );
            dbFieldInfo.uiDec = ( HB_USHORT ) usDecimals;
            break;

#if ADS_LIB_VERSION >= 700
         case ADS_MONEY:
            dbFieldInfo.uiType = HB_FT_CURRENCY;
            AdsGetFieldDecimals( pArea->hTable, szName, &usDecimals );
            dbFieldInfo.uiDec = ( HB_USHORT ) usDecimals;
            break;
#endif

         case ADS_INTEGER:
         case ADS_SHORTINT:
#if ADS_LIB_VERSION >= 700
         case ADS_LONGLONG:
#endif
            dbFieldInfo.uiType = HB_FT_INTEGER;
            break;

         case ADS_TIME:
            dbFieldInfo.uiType = HB_FT_TIME;
            break;

         case ADS_TIMESTAMP:
            dbFieldInfo.uiType = HB_FT_TIMESTAMP;
            break;

#if ADS_LIB_VERSION >= 800
         case ADS_MODTIME:
            dbFieldInfo.uiType = HB_FT_MODTIME;
            break;
#endif

         case ADS_AUTOINC:
            dbFieldInfo.uiType = HB_FT_AUTOINC;
            break;

#if ADS_LIB_VERSION >= 800
         case ADS_ROWVERSION:
            dbFieldInfo.uiType = HB_FT_ROWVER;
            break;
#endif

         case ADS_LOGICAL:
            dbFieldInfo.uiType = HB_FT_LOGICAL;
            break;

         case ADS_DATE:
         case ADS_COMPACTDATE:
            dbFieldInfo.uiType = HB_FT_DATE;
            break;

#if ADS_LIB_VERSION >= 900
         case ADS_VARCHAR_FOX:
            dbFieldInfo.uiType = HB_FT_VARLENGTH;
            break;

         case ADS_VARBINARY_FOX:
            dbFieldInfo.uiType = HB_FT_VARLENGTH;
            dbFieldInfo.uiFlags = HB_FF_BINARY;
            break;
#endif

         case ADS_MEMO:
            dbFieldInfo.uiType = HB_FT_MEMO;
            break;

         case ADS_VARCHAR:
            dbFieldInfo.uiType = HB_FT_VARLENGTH;
            break;

         case ADS_BINARY:
            dbFieldInfo.uiType = HB_FT_BLOB;
            dbFieldInfo.uiFlags = HB_FF_BINARY;
            break;

         case ADS_IMAGE:
            dbFieldInfo.uiType = HB_FT_IMAGE;
            dbFieldInfo.uiFlags = HB_FF_BINARY;
            break;

#if ADS_LIB_VERSION >= 1000
         case ADS_NCHAR:
            dbFieldInfo.uiType = HB_FT_STRING;
            dbFieldInfo.uiFlags = HB_FF_UNICODE;
            fUnicode = HB_TRUE;
            break;

         case ADS_NVARCHAR:
            dbFieldInfo.uiType = HB_FT_VARLENGTH;
            dbFieldInfo.uiFlags = HB_FF_UNICODE;
            fUnicode = HB_TRUE;
            break;

         case ADS_NMEMO:
            dbFieldInfo.uiType = HB_FT_MEMO;
            dbFieldInfo.uiFlags = HB_FF_UNICODE;
            fUnicode = HB_TRUE;
            break;
#endif
         default:
            u32RetVal = EDBF_CORRUPT;
            break;
      }

      if( u32RetVal == AE_SUCCESS )
         u32RetVal = SELF_ADDFIELD( &pArea->area, &dbFieldInfo ) == HB_FAILURE ? EDBF_CORRUPT : AE_SUCCESS;

      if( u32RetVal != AE_SUCCESS )
         break;
   }

   if( u32RetVal != AE_SUCCESS )
   {
      commonError( pArea, EG_CORRUPTION, ( HB_ERRCODE ) u32RetVal, 0, pOpenInfo->abName, EF_CANDEFAULT, NULL );
      SELF_CLOSE( &pArea->area );
      return HB_FAILURE;
   }

   if( fUnicode )
      pArea->maxFieldLen <<= 1;
   if( pArea->maxFieldLen < 24 )
      pArea->maxFieldLen = 24;

   AdsGetRecordLength( pArea->hTable, &u32Length );
   pArea->ulRecordLen = u32Length;
   /* Alloc record buffer - because it's also used for some extended types
      conversion it has to be at least 25 bytes size */
   pArea->pRecord = ( HB_BYTE * ) hb_xgrab( HB_MAX( pArea->ulRecordLen, pArea->maxFieldLen ) + 1 );

   /* If successful call SUPER_OPEN to finish system jobs */
   if( SUPER_OPEN( &pArea->area, pOpenInfo ) == HB_FAILURE )
   {
      SELF_CLOSE( &pArea->area );
      return HB_FAILURE;
   }

   if( hb_setGetNI( HB_SET_AUTORDER ) )
   {
      DBORDERINFO pOrderInfo;
      pOrderInfo.itmResult = hb_itemPutNI( NULL, 0 );
      pOrderInfo.itmNewVal = NULL;
      pOrderInfo.itmOrder  = hb_itemPutNI( NULL, hb_setGetNI( HB_SET_AUTORDER ) );
      pOrderInfo.atomBagName = NULL;
      SELF_ORDLSTFOCUS( &pArea->area, &pOrderInfo );
      hb_itemRelease( pOrderInfo.itmOrder );
      hb_itemRelease( pOrderInfo.itmResult );
   }

   return SELF_GOTOP( &pArea->area );
}

#define  adsRelease  NULL

static HB_ERRCODE adsStructSize( ADSAREAP pArea, HB_USHORT * StructSize )
{
   HB_SYMBOL_UNUSED( pArea );

   *StructSize = sizeof( ADSAREA );

   return HB_SUCCESS;
}

static HB_ERRCODE adsSysName( ADSAREAP pArea, HB_BYTE * pBuffer )
{
   UNSIGNED16 u16TableType;
   UNSIGNED32 u32RetVal;

   HB_TRACE( HB_TR_DEBUG, ( "adsSysName(%p, %p)", ( void * ) pArea, ( void * ) pBuffer ) );

   if( pArea->hTable )
   {
      u32RetVal = AdsGetTableType( pArea->hTable, &u16TableType );
      if( u32RetVal != AE_SUCCESS )
      {
         HB_TRACE( HB_TR_DEBUG, ( "Error in adsSysName: %lu  pArea->hTable %p", ( HB_ULONG ) u32RetVal, ( void * ) ( HB_PTRUINT ) pArea->hTable ) );
         u16TableType = ( UNSIGNED16 ) pArea->iFileType;
      }
   }
   else
      u16TableType = ( UNSIGNED16 ) pArea->iFileType;

   switch( u16TableType )
   {
      case ADS_NTX:
         hb_strncpy( ( char * ) pBuffer, "ADSNTX", HB_RDD_MAX_DRIVERNAME_LEN );
         break;
      case ADS_CDX:
         hb_strncpy( ( char * ) pBuffer, "ADSCDX", HB_RDD_MAX_DRIVERNAME_LEN );
         break;
#if ADS_LIB_VERSION >= 900
      case ADS_VFP:
         hb_strncpy( ( char * ) pBuffer, "ADSVFP", HB_RDD_MAX_DRIVERNAME_LEN );
         break;
#endif
      case ADS_ADT:
         hb_strncpy( ( char * ) pBuffer, "ADSADT", HB_RDD_MAX_DRIVERNAME_LEN );
         break;
   }

   return HB_SUCCESS;
}

#define  adsEval  NULL

static HB_ERRCODE adsPack( ADSAREAP pArea )
{
   HB_TRACE( HB_TR_DEBUG, ( "adsPack(%p)", ( void * ) pArea ) );

   if( pArea->fReadonly )
   {
      commonError( pArea, EG_READONLY, EDBF_READONLY - 900, 0, NULL, 0, NULL );
      return HB_FAILURE;
   }
   if( pArea->fShared )
   {
      commonError( pArea, EG_SHARED, EDBF_SHARED - 900, 0, NULL, 0, NULL );
      return HB_FAILURE;
   }

   AdsPackTable( pArea->hTable );

   return SELF_GOTOP( &pArea->area );
}

#define  adsPackRec   NULL
#define  adsSort      NULL
#define  adsTrans     NULL
#define  adsTransRec  NULL

static HB_ERRCODE adsZap( ADSAREAP pArea )
{
   HB_TRACE( HB_TR_DEBUG, ( "adsZap(%p)", ( void * ) pArea ) );

   if( pArea->fReadonly )
   {
      commonError( pArea, EG_READONLY, EDBF_READONLY - 900, 0, NULL, 0, NULL );
      return HB_FAILURE;
   }
   if( pArea->fShared )
   {
      commonError( pArea, EG_SHARED, EDBF_SHARED - 900, 0, NULL, 0, NULL );
      return HB_FAILURE;
   }

   AdsZapTable( pArea->hTable );

   return SELF_GOTOP( &pArea->area );
}

static HB_ERRCODE adsChildEnd( ADSAREAP pArea, LPDBRELINFO pRelInfo )
{
   HB_ERRCODE errCode;

   HB_TRACE( HB_TR_DEBUG, ( "adsChildEnd(%p, %p)", ( void * ) pArea, ( void * ) pRelInfo ) );

   if( pArea->lpdbPendingRel == pRelInfo )
      errCode = SELF_FORCEREL( &pArea->area );
   else
      errCode = HB_SUCCESS;

   SUPER_CHILDEND( &pArea->area, pRelInfo );

   return errCode;
}

static HB_ERRCODE adsChildStart( ADSAREAP pArea, LPDBRELINFO pRelInfo )
{
   HB_TRACE( HB_TR_DEBUG, ( "adsChildStart(%p, %p)", ( void * ) pArea, ( void * ) pRelInfo ) );

   SELF_CHILDSYNC( &pArea->area, pRelInfo );

   return SUPER_CHILDSTART( &pArea->area, pRelInfo );
}

static HB_ERRCODE adsChildSync( ADSAREAP pArea, LPDBRELINFO pRelInfo )
{
   HB_TRACE( HB_TR_DEBUG, ( "adsChildSync(%p, %p)", ( void * ) pArea, ( void * ) pRelInfo ) );

   pArea->lpdbPendingRel = pRelInfo;

   if( pArea->area.lpdbRelations )
      SELF_SYNCCHILDREN( &pArea->area );

   return HB_SUCCESS;
}

#define adsSyncChildren  NULL

static HB_ERRCODE adsClearRel( ADSAREAP pArea )
{
   HB_TRACE( HB_TR_DEBUG, ( "adsClearRel(%p)", ( void * ) pArea ) );

   SUPER_CLEARREL( &pArea->area );
   AdsClearRelation( pArea->hTable );

   return HB_SUCCESS;
}

static HB_ERRCODE adsForceRel( ADSAREAP pArea )
{
   HB_TRACE( HB_TR_DEBUG, ( "adsForceRel(%p)", ( void * ) pArea ) );

   if( pArea->lpdbPendingRel )
   {
      LPDBRELINFO lpdbPendingRel;

      lpdbPendingRel = pArea->lpdbPendingRel;
      pArea->lpdbPendingRel = NULL;

      if( ! lpdbPendingRel->isOptimized )
         SELF_RELEVAL( &pArea->area, lpdbPendingRel );

      hb_adsUpdateAreaFlags( pArea );
   }

   return HB_SUCCESS;
}

#define adsRelArea  NULL
#define adsRelEval  NULL
#define adsRelText  NULL

static HB_ERRCODE adsSetRel( ADSAREAP pArea, LPDBRELINFO lpdbRelations )
{
   UNSIGNED32 u32RetVal = ( UNSIGNED32 ) ~AE_SUCCESS;
   UNSIGNED8 * szExp;

   HB_TRACE( HB_TR_DEBUG, ( "adsSetRel(%p, %p)", ( void * ) pArea, ( void * ) lpdbRelations ) );

   szExp = ( UNSIGNED8 * ) HB_UNCONST( hb_itemGetCPtr( lpdbRelations->abKey ) );
   if( *szExp && adsGetRddType( lpdbRelations->lpaChild->rddID ) >= 0 )
   {
      ADSHANDLE hIndex = ( ( ADSAREAP ) lpdbRelations->lpaChild )->hOrdCurrent;

      if( hIndex )
      {
         if( lpdbRelations->isScoped )
            u32RetVal = AdsSetScopedRelation( pArea->hTable, hIndex, szExp );
         else
            u32RetVal = AdsSetRelation( pArea->hTable, hIndex, szExp );
      }
   }
   lpdbRelations->isOptimized = ( u32RetVal == AE_SUCCESS );

   return SUPER_SETREL( &pArea->area, lpdbRelations );
}

static HB_ERRCODE adsOrderListAdd( ADSAREAP pArea, LPDBORDERINFO pOrderInfo )
{
   ADSHANDLE ahIndex[ 256 ];
   UNSIGNED16 u16ArrayLen = 256;
   UNSIGNED32 u32RetVal;

   HB_TRACE( HB_TR_DEBUG, ( "adsOrderListAdd(%p, %p)", ( void * ) pArea, ( void * ) pOrderInfo ) );

   u32RetVal = AdsOpenIndex( pArea->hTable,
                             ( UNSIGNED8 * ) HB_UNCONST( hb_itemGetCPtr( pOrderInfo->atomBagName ) ),
                             ahIndex, &u16ArrayLen );
   if( u32RetVal != AE_SUCCESS && u32RetVal != AE_INDEX_ALREADY_OPEN )
   {
      /* 1001 and 7008 are standard ADS Open Errors that will usually be sharing issues */
      HB_ERRCODE errOsCode = u32RetVal == 1001 || u32RetVal == 7008 ? 32 : 0;
      commonError( pArea, EG_OPEN, ( HB_ERRCODE ) u32RetVal, errOsCode,
                   hb_itemGetCPtr( pOrderInfo->atomBagName ),
                   EF_CANDEFAULT, NULL );
      return HB_FAILURE;
   }
   if( ! pArea->hOrdCurrent && u16ArrayLen > 0 )
   {
      pArea->hOrdCurrent = ahIndex[ 0 ];
      return SELF_GOTOP( &pArea->area );
   }

   return HB_SUCCESS;
}

static HB_ERRCODE adsOrderListClear( ADSAREAP pArea )
{
   HB_TRACE( HB_TR_DEBUG, ( "adsOrderListClear(%p)", ( void * ) pArea ) );

#if ADS_LIB_VERSION >= 610
   if( ! pArea->fReadonly )
      AdsFlushFileBuffers( pArea->hTable );  /* meaningful with local server; ignored by remote server */
#endif

   AdsCloseAllIndexes( pArea->hTable );
   pArea->hOrdCurrent = 0;

   return HB_SUCCESS;
}

static HB_ERRCODE adsOrderListDelete( ADSAREAP pArea, LPDBORDERINFO pOrderInfo )
{
   HB_TRACE( HB_TR_DEBUG, ( "adsOrderListDelete(%p, %p)", ( void * ) pArea, ( void * ) pOrderInfo ) );

   if( hb_itemGetCLen( pOrderInfo->atomBagName ) > 0 )
   {
      ADSHANDLE hIndex;

      hIndex = hb_adsFindBag( pArea, hb_itemGetCPtr( pOrderInfo->atomBagName ) );
      if( hIndex )
      {
         if( AdsCloseIndex( hIndex ) == AE_SUCCESS )
         {
            if( pArea->hOrdCurrent )
            {
               UNSIGNED16 u16Order;
               if( AdsGetIndexOrderByHandle( pArea->hOrdCurrent, &u16Order ) != AE_SUCCESS )
                  pArea->hOrdCurrent = 0;
            }
            return HB_SUCCESS;
         }
      }
   }
   return HB_FAILURE;
}

static HB_ERRCODE adsOrderListFocus( ADSAREAP pArea, LPDBORDERINFO pOrderInfo )
{
   ADSHANDLE hIndex;
   UNSIGNED8 pucTagName[ ADS_MAX_TAG_NAME + 1 ];
   UNSIGNED16 u16Len = ADS_MAX_TAG_NAME + 1, u16Order;
   UNSIGNED32 u32RetVal = AE_SUCCESS;

   HB_TRACE( HB_TR_DEBUG, ( "adsOrderListFocus(%p, %p)", ( void * ) pArea, ( void * ) pOrderInfo ) );

   if( ! pArea->hOrdCurrent )
   {
      *pucTagName = '\0';
      u16Len = 0;
   }
   else
      AdsGetIndexName( pArea->hOrdCurrent, pucTagName, &u16Len );

   pOrderInfo->itmResult = hb_itemPutCL( pOrderInfo->itmResult,
                                         ( char * ) pucTagName, u16Len );

   if( pOrderInfo->itmOrder )
   {
      if( HB_IS_STRING( pOrderInfo->itmOrder ) )
      {
         /* ADS cannot handle a space-padded string--we have to trim it */
         hb_strncpyUpperTrim( ( char * ) pucTagName,
                              hb_itemGetCPtr( pOrderInfo->itmOrder ),
                              sizeof( pucTagName ) - 1 );
         if( ! pucTagName[ 0 ] )
         {
            pArea->hOrdCurrent = 0;
            return HB_SUCCESS;
         }
         u32RetVal = AdsGetIndexHandle( pArea->hTable, pucTagName, &hIndex );
      }
      else if( HB_IS_NUMERIC( pOrderInfo->itmOrder ) )
      {
         u16Order = ( UNSIGNED16 ) hb_itemGetNI( pOrderInfo->itmOrder );
         if( ! u16Order )
         {
            pArea->hOrdCurrent = 0;
            return HB_SUCCESS;
         }
         u32RetVal = AdsGetIndexHandleByOrder( pArea->hTable, u16Order, &hIndex );
      }
      else
         hIndex = pArea->hOrdCurrent;

      if( u32RetVal != AE_SUCCESS )
      {
         /* ntx compatibilty: keep current order if failed */
         if( pArea->iFileType == ADS_NTX )
            return HB_SUCCESS;

         pArea->hOrdCurrent = 0;
         return HB_FAILURE;
      }
      pArea->hOrdCurrent = hIndex;
   }
   return HB_SUCCESS;
}

static HB_ERRCODE adsOrderListRebuild( ADSAREAP pArea )
{
   HB_TRACE( HB_TR_DEBUG, ( "adsOrderListRebuild(%p)", ( void * ) pArea ) );

   AdsReindex( pArea->hTable );

   return SELF_GOTOP( &pArea->area );
}

#define  adsOrderCondition  NULL

static HB_ERRCODE adsOrderCreate( ADSAREAP pArea, LPDBORDERCREATEINFO pOrderInfo )
{
   ADSHANDLE  hIndex;
   ADSHANDLE  hTableOrIndex;
   UNSIGNED32 u32RetVal;
   UNSIGNED32 u32Options = ADS_DEFAULT;
   PHB_ITEM   pExprItem = pOrderInfo->abExpr;
   UNSIGNED16 u16 = 0;
   UNSIGNED8  pucWhile[ ( ADS_MAX_KEY_LENGTH << 1 ) + 3 ];
   UNSIGNED16 u16Len = ADS_MAX_KEY_LENGTH;
   HB_BOOL fClose = HB_TRUE;

   HB_TRACE( HB_TR_DEBUG, ( "adsOrderCreate(%p, %p)", ( void * ) pArea, ( void * ) pOrderInfo ) );

   /* resolve any pending relations */
   if( pArea->lpdbPendingRel )
      SELF_FORCEREL( &pArea->area );

   if( ! pArea->area.lpdbOrdCondInfo || ( pArea->area.lpdbOrdCondInfo->fAll &&
                                          ! pArea->area.lpdbOrdCondInfo->fAdditive ) )
   {
      SELF_ORDLSTCLEAR( &pArea->area );
      fClose = HB_FALSE;
   }
   else if( pArea->area.lpdbOrdCondInfo->fAdditive )
      fClose = HB_FALSE;

   if( ! pOrderInfo->abBagName || *( pOrderInfo->abBagName ) == '\0' )
      u32Options = ADS_COMPOUND;
   else if( pOrderInfo->atomBagName && *( pOrderInfo->atomBagName ) != '\0' )
      u32Options = ADS_COMPOUND;

   pucWhile[ 0 ] = 0;
   if( pArea->area.lpdbOrdCondInfo && pArea->area.lpdbOrdCondInfo->fUseCurrent && pArea->hOrdCurrent )
   {
      UNSIGNED8 pucScope[ ADS_MAX_KEY_LENGTH + 1 ];
      UNSIGNED16 u16BufLen = ADS_MAX_KEY_LENGTH;
      /*
         ADS subIndex does not obey scope, so create a While expression
         from the index key and scope expression if there is one.
       */
      u32RetVal = AdsGetScope( pArea->hOrdCurrent, ADS_BOTTOM, pucScope, &u16BufLen );

      if( u32RetVal == AE_SUCCESS && u16BufLen )
      {
         /* TODO:
            if tag/file exists AND a bagname specifies a non-structural bag, it does not subindex!
            Have to see if it's there already and delete it!  For now, warn users to delete
            secondary bags before creating temp indexes with USECURRENT
          */
         AdsGetKeyType( pArea->hOrdCurrent, &u16 );
         AdsGetIndexExpr( pArea->hOrdCurrent, pucWhile, &u16Len );
         pucWhile[ u16Len ] = 0;
         if( u16 == ADS_STRING )     /* add quotation marks around the key */
         {
            hb_strncat( ( char * ) pucWhile, "<=\"", sizeof( pucWhile ) - 1 );
            hb_strncat( ( char * ) pucWhile, ( char * ) pucScope, sizeof( pucWhile ) - 1 );
            hb_strncat( ( char * ) pucWhile, "\"", sizeof( pucWhile ) - 1 );
         }
         else
         {
            hb_strncat( ( char * ) pucWhile, "<=", sizeof( pucWhile ) - 1 );
            hb_strncat( ( char * ) pucWhile, ( char * ) pucScope, sizeof( pucWhile ) - 1 );
         }
      }
      hTableOrIndex = pArea->hOrdCurrent;
   }
   else
      hTableOrIndex = pArea->hTable;

   if( pArea->area.lpdbOrdCondInfo && pArea->area.lpdbOrdCondInfo->abWhile )
   {
      if( pucWhile[ 0 ] )
      {
         hb_strncat( ( char * ) pucWhile, ".AND.(", sizeof( pucWhile ) - 1 );
         hb_strncat( ( char * ) pucWhile, ( char * ) pArea->area.lpdbOrdCondInfo->abWhile, sizeof( pucWhile ) - 1 );
         hb_strncat( ( char * ) pucWhile, ")", sizeof( pucWhile ) - 1 );
      }
      else
         hb_strncat( ( char * ) pucWhile, ( char * ) pArea->area.lpdbOrdCondInfo->abWhile, sizeof( pucWhile ) - 1 );

      if( pArea->hOrdCurrent )
         hTableOrIndex = pArea->hOrdCurrent;
   }

   if( pArea->area.lpdbOrdCondInfo )
   {
      if( pArea->area.lpdbOrdCondInfo->fCustom )
         u32Options |= ADS_CUSTOM;

      if( pArea->area.lpdbOrdCondInfo->fDescending )
         u32Options |= ADS_DESCENDING;
   }

   if( pOrderInfo->fUnique )
      u32Options |= ADS_UNIQUE;

#if ADS_LIB_VERSION >= 610
   u32RetVal = AdsCreateIndex61( hTableOrIndex,
                                 ( UNSIGNED8 * ) HB_UNCONST( pOrderInfo->abBagName ),
                                 ( UNSIGNED8 * ) HB_UNCONST( pOrderInfo->atomBagName ),
                                 ( UNSIGNED8 * ) HB_UNCONST( hb_itemGetCPtr( pExprItem ) ),
                                 pArea->area.lpdbOrdCondInfo ?
                                    ( UNSIGNED8 * ) pArea->area.lpdbOrdCondInfo->abFor : NULL,
                                 pucWhile, u32Options,
                                 adsGetFileType( pArea->area.rddID ) == ADS_ADT ? adsIndexPageSize( ADS_ADT ) : ADS_DEFAULT,
                                 &hIndex );
#else
   u32RetVal = AdsCreateIndex( hTableOrIndex,
                               ( UNSIGNED8 * ) HB_UNCONST( pOrderInfo->abBagName ),
                               ( UNSIGNED8 * ) HB_UNCONST( pOrderInfo->atomBagName ),
                               ( UNSIGNED8 * ) HB_UNCONST( hb_itemGetCPtr( pExprItem ) ),
                               pArea->area.lpdbOrdCondInfo ?
                                 ( UNSIGNED8 * ) pArea->area.lpdbOrdCondInfo->abFor : NULL,
                               pucWhile, u32Options,
                               &hIndex );
#endif

   SELF_ORDSETCOND( &pArea->area, NULL );

   if( u32RetVal != AE_SUCCESS )
   {
      commonError( pArea, EG_CREATE, ( HB_ERRCODE ) u32RetVal, 0, pOrderInfo->abBagName, 0, NULL );
      return HB_FAILURE;
   }
   else
      pArea->hOrdCurrent = hIndex;

   if( fClose )
   {
      ADSHANDLE ahIndex[ 256  ];
      UNSIGNED16 usArrayLen = 256;

      u32RetVal = AdsOpenIndex( pArea->hTable,
                                ( UNSIGNED8 * ) HB_UNCONST( pOrderInfo->abBagName ), ahIndex, &usArrayLen );
      if( u32RetVal != AE_SUCCESS && u32RetVal != AE_INDEX_ALREADY_OPEN )
      {
         SELF_ORDSETCOND( &pArea->area, NULL );
         return HB_FAILURE;
      }
      pArea->hOrdCurrent = usArrayLen ? ahIndex[ 0 ] : 0;
   }

   return SELF_GOTOP( &pArea->area );
}

static HB_ERRCODE adsOrderDestroy( ADSAREAP pArea, LPDBORDERINFO pOrderInfo )
{
   ADSHANDLE hIndex;
   UNSIGNED32 u32RetVal;

   HB_TRACE( HB_TR_DEBUG, ( "adsOrderDestroy(%p, %p)", ( void * ) pArea, ( void * ) pOrderInfo ) );

   if( HB_IS_STRING( pOrderInfo->itmOrder ) )
   {
      UNSIGNED8 pucTagName[ ADS_MAX_TAG_NAME + 1 ];

      hb_strncpyUpperTrim( ( char * ) pucTagName,
                           hb_itemGetCPtr( pOrderInfo->itmOrder ),
                           sizeof( pucTagName ) - 1 );
      u32RetVal = AdsGetIndexHandle( pArea->hTable, pucTagName, &hIndex );

      if( u32RetVal != AE_SUCCESS )
         return HB_FAILURE;

      u32RetVal = AdsDeleteIndex( hIndex );

      if( u32RetVal != AE_SUCCESS )
         return HB_FAILURE;

      if( hIndex == pArea->hOrdCurrent )
         pArea->hOrdCurrent = 0;
   }
   else
      return HB_FAILURE;

   return HB_SUCCESS;
}

static HB_ERRCODE adsOrderInfo( ADSAREAP pArea, HB_USHORT uiIndex, LPDBORDERINFO pOrderInfo )
{
   ADSHANDLE  hIndex = 0;
   UNSIGNED8  aucBuffer[ MAX_STR_LEN + 1 ];
   UNSIGNED16 u16len = MAX_STR_LEN;
   UNSIGNED16 u16    = 0;
   UNSIGNED32 u32    = 0;
   UNSIGNED32 u32RetVal;

   HB_TRACE( HB_TR_DEBUG, ( "adsOrderInfo(%p, %hu, %p)", ( void * ) pArea, uiIndex, ( void * ) pOrderInfo ) );

   aucBuffer[ 0 ] = 0;

   /* resolve any pending relations */
   if( pArea->lpdbPendingRel )
      SELF_FORCEREL( &pArea->area );

   /* all others need an index handle */
   if( uiIndex != DBOI_ORDERCOUNT && pOrderInfo->itmOrder && ! HB_IS_NIL( pOrderInfo->itmOrder ) )
   {
      u32RetVal = AE_SUCCESS;

      if( HB_IS_STRING( pOrderInfo->itmOrder ) )
      {
         UNSIGNED8 pucTagName[ ADS_MAX_TAG_NAME + 1 ];

         hb_strncpyUpperTrim( ( char * ) pucTagName,
                              hb_itemGetCPtr( pOrderInfo->itmOrder ),
                              sizeof( pucTagName ) - 1 );
         u32RetVal = AdsGetIndexHandle( pArea->hTable, pucTagName, &hIndex );
      }
      else if( HB_IS_NUMERIC( pOrderInfo->itmOrder ) )
      {
         u32RetVal = AdsGetIndexHandleByOrder( pArea->hTable,
                                               ( UNSIGNED16 ) hb_itemGetNI( pOrderInfo->itmOrder ), &hIndex );
      }

      if( u32RetVal != AE_SUCCESS )
         hIndex = 0;
   }
   else
      hIndex = pArea->hOrdCurrent;

   switch( uiIndex )
   {
      case DBOI_CONDITION:
         if( hIndex && AdsGetIndexCondition( hIndex, aucBuffer, &u16len ) == AE_SUCCESS )
            pOrderInfo->itmResult = hb_itemPutCL( pOrderInfo->itmResult,
                                                  ( const char * ) aucBuffer, u16len );
         else
            pOrderInfo->itmResult = hb_itemPutC( pOrderInfo->itmResult, NULL );
         break;

      case DBOI_EXPRESSION:
         if( hIndex && AdsGetIndexExpr( hIndex, aucBuffer, &u16len ) == AE_SUCCESS )
            pOrderInfo->itmResult = hb_itemPutCL( pOrderInfo->itmResult,
                                                  ( const char * ) aucBuffer, u16len );
         else
            pOrderInfo->itmResult = hb_itemPutC( pOrderInfo->itmResult, NULL );
         break;

      case DBOI_ISCOND:
         if( hIndex )
            AdsGetIndexCondition( hIndex, aucBuffer, &u16 );
         else
            u16 = 0;
         pOrderInfo->itmResult = hb_itemPutL( pOrderInfo->itmResult, u16 != 0 );
         break;

      case DBOI_ISDESC:
         if( hIndex )
         {
            AdsIsIndexDescending( hIndex, &u16 );

#if ADS_LIB_VERSION >= 900
            if( pOrderInfo->itmNewVal && HB_IS_LOGICAL( pOrderInfo->itmNewVal ) )
            {
               if( hb_itemGetL( pOrderInfo->itmNewVal ) ? u16 == 0 : u16 != 0 )
                  AdsSetIndexDirection( hIndex, HB_TRUE );
            }
#endif
         }
         else
            u16 = 0;
         pOrderInfo->itmResult = hb_itemPutL( pOrderInfo->itmResult, u16 != 0 );
         break;

      case DBOI_UNIQUE:
         if( hIndex )
            AdsIsIndexUnique( hIndex, &u16 );
         else
            u16 = 0;
         pOrderInfo->itmResult = hb_itemPutL( pOrderInfo->itmResult, u16 != 0 );
         break;

      case DBOI_KEYTYPE:
      {
         const char * szType = NULL;
         if( hIndex )
         {
            AdsGetKeyType( hIndex, &u16 );
            switch( u16 )
            {
               case ADS_STRING:
                  szType = "C";
                  break;
               case ADS_NUMERIC:
                  szType = "N";
                  break;
               case ADS_DATE:
                  szType = "D";
                  break;
               case ADS_LOGICAL:
                  szType = "L";
                  break;
#if 0
               case ADS_RAW:
                  szType = NULL;
                  break;
#endif
            }
         }
         pOrderInfo->itmResult = hb_itemPutC( pOrderInfo->itmResult, szType );
         break;
      }
      case DBOI_KEYSIZE:
         if( hIndex )
            AdsGetKeyLength( hIndex, &u16 );
         else
            u16 = 0;
         pOrderInfo->itmResult = hb_itemPutNI( pOrderInfo->itmResult, u16 );
         break;

      case DBOI_KEYVAL:
         if( ! pArea->area.fEof && hIndex )
         {
            /* From ads docs: It is important to note that the key generated
               by this function is built on the client, and the key may not
               exist in the index. */
            AdsExtractKey( hIndex, aucBuffer, &u16len );
            AdsGetKeyType( hIndex, &u16 );

            if( ! pOrderInfo->itmResult )
               pOrderInfo->itmResult = hb_itemNew( NULL );
            adsGetKeyItem( pArea, pOrderInfo->itmResult, u16,
                           ( char * ) aucBuffer, u16len );
         }
         else if( pOrderInfo->itmResult )
            hb_itemClear( pOrderInfo->itmResult );

         break;

      case DBOI_POSITION:
         if( pOrderInfo->itmNewVal && HB_IS_NUMERIC( pOrderInfo->itmNewVal ) )
         {
            /* TODO: results will be wrong if filter is not valid for ADS server */
            if( ( u32RetVal = AdsGotoTop( hIndex ) ) == AE_SUCCESS )
            {
               u32RetVal = AdsSkip( hIndex, hb_itemGetNL( pOrderInfo->itmNewVal ) - 1 );
            }
            if( u32RetVal != AE_SUCCESS )
            {
               commonError( pArea, EG_CORRUPTION, ( HB_ERRCODE ) u32RetVal, 0, NULL, EF_CANDEFAULT, NULL );
               return HB_FAILURE;
            }
            hb_adsUpdateAreaFlags( pArea );
            /* Force relational movement in child WorkAreas */
            if( pArea->area.lpdbRelations )
               SELF_SYNCCHILDREN( &pArea->area );

            pOrderInfo->itmResult = hb_itemPutL( pOrderInfo->itmResult, ! pArea->area.fEof );
         }
         else
         {
            if( hIndex )
            {
               UNSIGNED16 usFilterOption = ( pArea->area.dbfi.itmCobExpr ? ADS_RESPECTFILTERS : ADS_RESPECTSCOPES );
               AdsGetKeyNum( hIndex, usFilterOption, &u32 );
            }
            else
            {
               UNSIGNED16 usFilterOption = ( pArea->area.dbfi.itmCobExpr ? ADS_RESPECTFILTERS : ADS_IGNOREFILTERS );
               AdsGetRecordNum( pArea->hTable, usFilterOption, &u32 );
            }
            /*
               TODO: This count will be wrong if server doesn't know full filter!
             */
            pOrderInfo->itmResult = hb_itemPutNL( pOrderInfo->itmResult, u32 );
         }
         break;

      case DBOI_RECNO:                  /* TODO: OR IS THIS JUST RECNO?? */
      case DBOI_KEYNORAW:
         if( hIndex )
         {
            AdsGetKeyNum( hIndex, ADS_RESPECTSCOPES, &u32 );
            pOrderInfo->itmResult = hb_itemPutNL( pOrderInfo->itmResult, u32 );
         }
         else
         {
            HB_ULONG ulRecNo;
            SELF_RECNO( &pArea->area, &ulRecNo );
            pOrderInfo->itmResult = hb_itemPutNL( pOrderInfo->itmResult, ulRecNo );
         }
         break;

      case DBOI_RELKEYPOS:
         if( pOrderInfo->itmNewVal && HB_IS_NUMERIC( pOrderInfo->itmNewVal ) )
            adsSetRelPos( pArea, hIndex, hb_itemGetND( pOrderInfo->itmNewVal ) );
         else
            pOrderInfo->itmResult = hb_itemPutND( pOrderInfo->itmResult,
                                                  adsGetRelPos( pArea, hIndex ) );
         break;

      case DBOI_NAME:
         if( hIndex )
            AdsGetIndexName( hIndex, aucBuffer, &u16len );
         else
            u16len = 0;
         pOrderInfo->itmResult = hb_itemPutCL( pOrderInfo->itmResult,
                                               ( const char * ) aucBuffer, u16len );
         break;

      case DBOI_NUMBER:
      {
         UNSIGNED16 usOrder = 0;
         if( hIndex )
            AdsGetIndexOrderByHandle( hIndex, &usOrder );
         else
            usOrder = 0;
         pOrderInfo->itmResult = hb_itemPutNI( pOrderInfo->itmResult, usOrder );
         break;
      }

      case DBOI_BAGNAME:
         if( hIndex )
            AdsGetIndexFilename( hIndex, ADS_BASENAME, aucBuffer, &u16len );
         else
            u16len = 0;
         pOrderInfo->itmResult = hb_itemPutCL( pOrderInfo->itmResult,
                                               ( const char * ) aucBuffer, u16len );
         break;

      case DBOI_FULLPATH:
         if( hIndex )
            AdsGetIndexFilename( hIndex, ADS_FULLPATHNAME, aucBuffer, &u16len );
         else
            u16len = 0;
         pOrderInfo->itmResult = hb_itemPutCL( pOrderInfo->itmResult,
                                               ( const char * ) aucBuffer, u16len );
         break;

      case DBOI_BAGEXT:
         pOrderInfo->itmResult = hb_itemPutC( pOrderInfo->itmResult,
                                              adsIndexExt( pArea->iFileType ) );
         break;

      case DBOI_ORDERCOUNT:
         if( hb_itemGetCLen( pOrderInfo->atomBagName ) > 0 )
         {
            /* if already open, ads fills other info OK.
               TODO: verify it is already open, or be sure to close it!
               (AE_INDEX_ALREADY_OPEN)
             */
            u32 = AdsOpenIndex( pArea->hTable,
                                ( UNSIGNED8 * ) HB_UNCONST( hb_itemGetCPtr( pOrderInfo->atomBagName ) ),
                                NULL, &u16 );

            if( u32 != AE_INDEX_ALREADY_OPEN )
            {
               /* Close the index if we open new one */
               if( u32 == AE_SUCCESS )
               {
                  ADSHANDLE ahIndex[ 1 ];
                  u16 = 1;
                  if( AdsOpenIndex( pArea->hTable,
                                    ( UNSIGNED8 * ) HB_UNCONST( hb_itemGetCPtr( pOrderInfo->atomBagName ) ),
                                    ahIndex, &u16 ) == AE_INDEX_ALREADY_OPEN )
                  {
                     AdsCloseIndex( ahIndex[ 0 ] );
                  }
               }
               u16 = 0;
            }
         }
         else    /* no specific bag requested; get all current indexes */
            AdsGetNumIndexes( pArea->hTable, &u16 );

         pOrderInfo->itmResult = hb_itemPutNI( pOrderInfo->itmResult, u16 );
         break;

      case DBOI_KEYCOUNT:
         /*
            TODO: This count will be wrong if server doesn't know full filter!
            TODO: If there are child areas that are not at the top of scope,
                  Skip movement may move them to first related record
          */
         if( hIndex )
         {
            if( pArea->area.dbfi.itmCobExpr )
            {
               AdsGetScope( hIndex, ADS_BOTTOM, aucBuffer, &u16len );

               if( u16len )
               {
                  HB_ULONG ulRecNo;
                  /* Have a scope, so walk it. Need Skips to obey filters with a scope.
                     With ADS_RESPECTFILTERS, ADS will respect both the
                     scope and the filter BUT it will walk all keys in the index
                     to do it!!  This is apparently because Scopes in ADS are implemented in the
                     client -- the server itself is NOT aware of them -- so a combined
                     scope and filter count on the server itself cannot be first limited
                     to the scope and then filtered.
                   */
                  SELF_RECNO( &pArea->area, &ulRecNo );
                  if( ( u32RetVal = AdsGotoTop( hIndex ) ) == AE_SUCCESS )
                  {
                     for( ;; )
                     {
                        AdsAtEOF( pArea->hTable, &u16 );
                        if( u16 )
                           break;
                        u32++;
                        u32RetVal = AdsSkip( hIndex, 1 );
                        if( u32RetVal != AE_SUCCESS )
                           break;
                     }
                     SELF_GOTO( &pArea->area, ulRecNo );
                  }
               }
               else  /* no scope set */
                  u32RetVal = AdsGetRecordCount( hIndex, ADS_RESPECTFILTERS, &u32 );
            }
            else                        /* no filter set */
               u32RetVal = AdsGetRecordCount( hIndex, ADS_RESPECTSCOPES, &u32 );
         }
         else
            u32RetVal = AdsGetRecordCount( pArea->hTable, ADS_RESPECTFILTERS, &u32 );

         if( u32RetVal != AE_SUCCESS )
            commonError( pArea, EG_CORRUPTION, ( HB_ERRCODE ) u32RetVal, 0, NULL, EF_CANDEFAULT, NULL );
         pOrderInfo->itmResult = hb_itemPutNL( pOrderInfo->itmResult, u32 );
         break;

      case DBOI_KEYCOUNTRAW:            /* ignore filter but RESPECT SCOPE */
         u32RetVal = AdsGetRecordCount( ( hIndex ? hIndex : pArea->hTable ), ADS_RESPECTSCOPES, &u32 );
         if( u32RetVal != AE_SUCCESS )
            commonError( pArea, EG_CORRUPTION, ( HB_ERRCODE ) u32RetVal, 0, NULL, EF_CANDEFAULT, NULL );
         pOrderInfo->itmResult = hb_itemPutNL( pOrderInfo->itmResult, u32 );
         break;

      case DBOI_SCOPETOP:
         if( hIndex )
         {
            if( pOrderInfo->itmResult )
               adsScopeGet( pArea, hIndex, 0, pOrderInfo->itmResult );
            if( pOrderInfo->itmNewVal )
               adsScopeSet( pArea, hIndex, 0, pOrderInfo->itmNewVal );
         }
         else if( pOrderInfo->itmResult )
            hb_itemClear( pOrderInfo->itmResult );
         break;

      case DBOI_SCOPEBOTTOM:
         if( hIndex )
         {
            if( pOrderInfo->itmResult )
               adsScopeGet( pArea, hIndex, 1, pOrderInfo->itmResult );
            if( pOrderInfo->itmNewVal )
               adsScopeSet( pArea, hIndex, 1, pOrderInfo->itmNewVal );
         }
         else if( pOrderInfo->itmResult )
            hb_itemClear( pOrderInfo->itmResult );
         break;

      case DBOI_SCOPESET:
         if( hIndex )
         {
            if( pOrderInfo->itmNewVal )
            {
               adsScopeSet( pArea, hIndex, 0, pOrderInfo->itmNewVal );
               adsScopeSet( pArea, hIndex, 1, pOrderInfo->itmNewVal );
            }
         }
         if( pOrderInfo->itmResult )
            hb_itemClear( pOrderInfo->itmResult );
         break;

      case DBOI_SCOPETOPCLEAR:
         if( hIndex )
         {
            if( pOrderInfo->itmResult )
               adsScopeGet( pArea, hIndex, 0, pOrderInfo->itmResult );
            AdsClearScope( hIndex, ADS_TOP );  /* ADS scopes are 1/2 instead of 0/1 */
         }
         else if( pOrderInfo->itmResult )
            hb_itemClear( pOrderInfo->itmResult );
         break;

      case DBOI_SCOPEBOTTOMCLEAR:
         if( hIndex )
         {
            if( pOrderInfo->itmResult )
               adsScopeGet( pArea, hIndex, 1, pOrderInfo->itmResult );
            AdsClearScope( hIndex, ADS_BOTTOM );
         }
         else if( pOrderInfo->itmResult )
            hb_itemClear( pOrderInfo->itmResult );
         break;

      case DBOI_SCOPECLEAR:
         if( hIndex )
         {
            AdsClearScope( hIndex, ADS_TOP );  /* ADS scopes are 1/2 instead of 0/1 */
            AdsClearScope( hIndex, ADS_BOTTOM );
         }
         if( pOrderInfo->itmResult )
            hb_itemClear( pOrderInfo->itmResult );
         break;

      case DBOI_CUSTOM:
         if( hIndex )
            AdsIsIndexCustom( hIndex, &u16 );
         pOrderInfo->itmResult = hb_itemPutL( pOrderInfo->itmResult, u16 != 0 );
         break;

#if ADS_LIB_VERSION >= 900
      case DBOI_SKIPUNIQUE:
      {
         HB_LONG lToSkip = pOrderInfo->itmNewVal && HB_IS_NUMERIC( pOrderInfo->itmNewVal ) ?
                           hb_itemGetNL( pOrderInfo->itmNewVal ) : 1;
         if( hIndex )
         {
            pOrderInfo->itmResult = hb_itemPutL( pOrderInfo->itmResult,
                         AdsSkipUnique( hIndex, lToSkip >= 0 ? 1 : -1 ) == AE_SUCCESS );
            hb_adsUpdateAreaFlags( pArea );
            /* Force relational movement in child WorkAreas */
            if( pArea->area.lpdbRelations )
               SELF_SYNCCHILDREN( &pArea->area );
            SELF_SKIPFILTER( &pArea->area, lToSkip );
         }
         else
            pOrderInfo->itmResult = hb_itemPutL( pOrderInfo->itmResult,
                         SELF_SKIP( &pArea->area, lToSkip ) == HB_SUCCESS );
         break;
      }
#endif

      case DBOI_OPTLEVEL:
         AdsGetAOFOptLevel( pArea->hTable, &u16, NULL, NULL );
         switch( u16 )
         {
            case ADS_OPTIMIZED_FULL:    /* ADS values are different from Harbour */
               u16 = DBOI_OPTIMIZED_FULL;
               break;
            case ADS_OPTIMIZED_PART:
               u16 = DBOI_OPTIMIZED_PART;
               break;
            default:
               u16 = DBOI_OPTIMIZED_NONE;
         }
         pOrderInfo->itmResult = hb_itemPutNI( pOrderInfo->itmResult, u16 );
         break;

      case DBOI_KEYADD:
         pOrderInfo->itmResult = hb_itemPutL( pOrderInfo->itmResult,
                      hIndex && AdsAddCustomKey( hIndex ) == AE_SUCCESS );
         break;

      case DBOI_KEYDELETE:
         pOrderInfo->itmResult = hb_itemPutL( pOrderInfo->itmResult,
                      hIndex && AdsDeleteCustomKey( hIndex ) == AE_SUCCESS );
         break;


/*
   Unsupported TODO:

   DBOI_FILEHANDLE
   DBOI_SETCODEBLOCK
   DBOI_KEYDEC
   DBOI_HPLOCKING
   DBOI_LOCKOFFSET
   DBOI_KEYSINCLUDED
   these are really global settings:
   DBOI_STRICTREAD
   DBOI_OPTIMIZE
   DBOI_AUTOORDER
   DBOI_AUTOSHARE
 */

      case DBOI_AUTOOPEN:
         pOrderInfo->itmResult = hb_itemPutL( pOrderInfo->itmResult, HB_TRUE );
         /* TODO: Since ADS always opens structural indexes throw some kind of error if caller tries to set to False
            OR be prepared to close indexes (if ADS will allow it) if autoopen is False
          */
         break;

      default:
         return SUPER_ORDINFO( &pArea->area, uiIndex, pOrderInfo );
   }
   return HB_SUCCESS;
}

static HB_ERRCODE adsClearFilter( ADSAREAP pArea )
{
   HB_TRACE( HB_TR_DEBUG, ( "adsClearFilter(%p)", ( void * ) pArea ) );

   /* resolve any pending relations */
   if( pArea->lpdbPendingRel )
      SELF_FORCEREL( &pArea->area );

   /*
      We don't know if an AOF was used.
      Since a call to the server would need to be made to see if there's an AOF
      anyway, just always attempt to clear it.
    */
   AdsClearAOF( pArea->hTable );
   AdsClearFilter( pArea->hTable );

   return SUPER_CLEARFILTER( &pArea->area );
}

#define  adsClearLocate  NULL
#define  adsClearScope   NULL
#define  adsCountScope   NULL
#define  adsFilterText   NULL
#define  adsScopeInfo    NULL

static HB_ERRCODE adsSetFilter( ADSAREAP pArea, LPDBFILTERINFO pFilterInfo )
{
   HB_TRACE( HB_TR_DEBUG, ( "adsSetFilter(%p, %p)", ( void * ) pArea, ( void * ) pFilterInfo ) );

   /* NOTE:
      See if the server can evaluate the filter.
      If not, don't pass it to the server; let the super level
      filter the records locally. */

   /* resolve any pending relations */
   if( pArea->lpdbPendingRel )
      SELF_FORCEREL( &pArea->area );

   /* must do this first as it calls clearFilter */
   if( SUPER_SETFILTER( &pArea->area, pFilterInfo ) == HB_SUCCESS )
   {
      UNSIGNED16 bValidExpr = 0;
      UNSIGNED16 usResolve = ADS_RESOLVE_DYNAMIC ;  /*ADS_RESOLVE_IMMEDIATE ;get this from a SETting*/
      UNSIGNED32 u32RetVal = AE_INVALID_EXPRESSION;
      const char * pucFilter = hb_itemGetCPtr( pFilterInfo->abFilterText );

      if( *pucFilter )
         AdsIsExprValid( pArea->hTable, ( UNSIGNED8 * ) HB_UNCONST( pucFilter ), &bValidExpr );

      if( bValidExpr )
      {
#ifdef ADS_USE_OEM_TRANSLATION
         char * szFilter = hb_adsOemToAnsi( pucFilter,
                                            hb_itemGetCLen( pFilterInfo->abFilterText ) );

         if( hb_setGetL( HB_SET_OPTIMIZE ) )
            u32RetVal = AdsSetAOF( pArea->hTable, ( UNSIGNED8 * ) szFilter, usResolve );
         else
            u32RetVal = AdsSetFilter( pArea->hTable, ( UNSIGNED8 * ) szFilter );

         hb_adsOemAnsiFree( szFilter );
#else
         if( hb_setGetL( HB_SET_OPTIMIZE ) )
            u32RetVal = AdsSetAOF( pArea->hTable, ( UNSIGNED8 * ) HB_UNCONST( pucFilter ), usResolve );
         else
            u32RetVal = AdsSetFilter( pArea->hTable, ( UNSIGNED8 * ) HB_UNCONST( pucFilter ) );
#endif
      }     /* else let SUPER handle filtering */
      pArea->area.dbfi.fOptimized = u32RetVal == AE_SUCCESS;
      return HB_SUCCESS;
   }

   return HB_FAILURE;
}

#define  adsSetLocate  NULL
#define  adsSetScope   NULL
#define  adsSkipScope  NULL
#define  adsLocate     NULL
#define  adsCompile    NULL
#define  adsError      NULL
#define  adsEvalBlock  NULL

static HB_ERRCODE adsRawLock( ADSAREAP pArea, HB_USHORT uiAction, HB_ULONG ulRecNo )
{
   UNSIGNED32 u32RetVal;

   HB_TRACE( HB_TR_DEBUG, ( "adsRawLock(%p, %hu, %lu)", ( void * ) pArea, uiAction, ulRecNo ) );

   switch( uiAction )
   {
      case REC_LOCK:
         if( ! pArea->fShared || pArea->fFLocked )
            return HB_SUCCESS;

         u32RetVal = AdsLockRecord( pArea->hTable, ulRecNo );
         if( u32RetVal != AE_SUCCESS )
            return HB_FAILURE;

         /* Update phantom record status after locking */
         if( ! pArea->fPositioned )
         {
            HB_ULONG ulCurRec;
            SELF_RECNO( &pArea->area, &ulCurRec );
            SELF_GOTO( &pArea->area, ulCurRec );
         }
         break;

      case REC_UNLOCK:
         if( ! pArea->fShared || pArea->fFLocked )
            return HB_SUCCESS;

         u32RetVal = AdsUnlockRecord( pArea->hTable, ulRecNo );
         if( u32RetVal != AE_SUCCESS )
            return HB_FAILURE;
         break;

      case FILE_LOCK:
         if( ! pArea->fShared || pArea->fFLocked )
            return HB_SUCCESS;

         u32RetVal = AdsLockTable( pArea->hTable );
         if( u32RetVal != AE_SUCCESS )
            return HB_FAILURE;

         pArea->fFLocked = HB_TRUE;
         /* Update phantom record status after locking */
         if( ! pArea->fPositioned )
         {
            HB_ULONG ulCurRec;
            SELF_RECNO( &pArea->area, &ulCurRec );
            SELF_GOTO( &pArea->area, ulCurRec );
         }
         break;

      case FILE_UNLOCK:
         if( ! pArea->fShared )
            return HB_TRUE;

         u32RetVal = AdsUnlockTable( pArea->hTable );
         if( u32RetVal == AE_SUCCESS || u32RetVal == AE_TABLE_NOT_LOCKED ||
             u32RetVal == AE_TABLE_NOT_SHARED )
            pArea->fFLocked = HB_FALSE;
         else
            return HB_FAILURE;
         break;
   }
   return HB_SUCCESS;
}

static HB_ERRCODE adsLock( ADSAREAP pArea, LPDBLOCKINFO pLockInfo )
{
   HB_USHORT uiAction;
   HB_ULONG ulRecNo;

   HB_TRACE( HB_TR_DEBUG, ( "adsLock(%p, %p)", ( void * ) pArea, ( void * ) pLockInfo ) );

   ulRecNo = ( HB_ULONG ) hb_itemGetNL( pLockInfo->itmRecID );

   switch( pLockInfo->uiMethod )
   {
      case DBLM_EXCLUSIVE:
         if( pArea->fShared && ! pArea->fFLocked )
            AdsUnlockTable( pArea->hTable );

         if( ! ulRecNo )
            SELF_RECNO( &pArea->area, &ulRecNo );

         uiAction = REC_LOCK;
         break;

      case DBLM_MULTIPLE:
         if( ! ulRecNo )
            SELF_RECNO( &pArea->area, &ulRecNo );

         uiAction = REC_LOCK;
         break;

      case DBLM_FILE:
         uiAction = FILE_LOCK;
         break;

      default:
         /* This should probably throw a real error... */
         HB_TRACE( HB_TR_INFO, ( "adsLock() error in pLockInfo->uiMethod" ) );
         pLockInfo->fResult = HB_FALSE;
         return HB_FAILURE;
   }

   pLockInfo->fResult = SELF_RAWLOCK( &pArea->area, uiAction,
                                      ulRecNo ) == HB_SUCCESS;
   return HB_SUCCESS;
}

static HB_ERRCODE adsUnLock( ADSAREAP pArea, PHB_ITEM pRecNo )
{
   HB_ULONG ulRecNo;

   HB_TRACE( HB_TR_DEBUG, ( "adsUnLock(%p, %p)", ( void * ) pArea, ( void * ) pRecNo ) );

   ulRecNo = hb_itemGetNL( pRecNo );

   return SELF_RAWLOCK( &pArea->area,
                        ulRecNo ? REC_UNLOCK : FILE_UNLOCK, ulRecNo );
}

#define  adsCloseMemFile   NULL
#define  adsCreateMemFile  NULL

static HB_ERRCODE adsGetValueFile( ADSAREAP pArea, HB_USHORT uiIndex, const char * szFile, HB_USHORT uiMode )
{
   UNSIGNED32 u32RetVal;

   HB_TRACE( HB_TR_DEBUG, ( "adsGetValueFile(%p, %hu, %s, %hu)", ( void * ) pArea, uiIndex, szFile, uiMode ) );

   HB_SYMBOL_UNUSED( uiMode );

   if( ! uiIndex || uiIndex > pArea->area.uiFieldCount )
      return HB_FAILURE;

   /* resolve any pending relations */
   if( pArea->lpdbPendingRel )
      SELF_FORCEREL( &pArea->area );

   if( ! pArea->fPositioned )
      return HB_SUCCESS;

   u32RetVal = AdsBinaryToFile( pArea->hTable, ADSFIELD( uiIndex ),
                                ( UNSIGNED8 * ) HB_UNCONST( szFile ) );
   if( u32RetVal != AE_SUCCESS )
   {
      /* commonError( pArea, EG_READ, ( HB_ERRCODE ) u32RetVal, 0, NULL, 0, NULL ); */
      return HB_FAILURE;
   }
   return HB_SUCCESS;
}

#define  adsOpenMemFile  NULL

static HB_ERRCODE adsPutValueFile( ADSAREAP pArea, HB_USHORT uiIndex, const char * szFile, HB_USHORT uiMode )
{
   UNSIGNED32 u32RetVal;

   HB_TRACE( HB_TR_DEBUG, ( "adsPutValueFile(%p, %hu, %s, %hu)", ( void * ) pArea, uiIndex, szFile, uiMode ) );

   if( ! uiIndex || uiIndex > pArea->area.uiFieldCount )
      return HB_FAILURE;

   /* resolve any pending relations */
   if( pArea->lpdbPendingRel )
      SELF_FORCEREL( &pArea->area );

   if( ! pArea->fPositioned )
      return HB_SUCCESS;

   if( hb_ads_bTestRecLocks )
   {
      if( hb_adsCheckLock( pArea ) != HB_SUCCESS )
         return HB_FAILURE;
   }

   if( uiMode != ADS_BINARY && uiMode != ADS_IMAGE )
      uiMode = ADS_BINARY;

   u32RetVal = AdsFileToBinary( pArea->hTable, ADSFIELD( uiIndex ), uiMode,
                                ( UNSIGNED8 * ) HB_UNCONST( szFile ) );
   if( u32RetVal != AE_SUCCESS )
   {
      commonError( pArea, EG_WRITE, ( HB_ERRCODE ) u32RetVal, 0, NULL, 0, NULL );
      return HB_FAILURE;
   }
   return HB_SUCCESS;
}

#define  adsReadDBHeader   NULL
#define  adsWriteDBHeader  NULL


/* TODO: Use AdsDeleteFile() */
static HB_ERRCODE adsDrop( LPRDDNODE pRDD, PHB_ITEM pItemTable, PHB_ITEM pItemIndex, HB_ULONG ulConnect )
{
   char szFileName[ HB_PATH_MAX ];
   const char * szFile;
   const char * szExt;
   PHB_ITEM pFileExt = NULL;
   PHB_FNAME pFileName;
   HB_BOOL fTable = HB_FALSE, fResult = HB_FALSE;

   HB_TRACE( HB_TR_DEBUG, ( "adsDrop(%p, %p, %p, %lu)", ( void * ) pRDD, ( void * ) pItemTable, ( void * ) pItemIndex, ulConnect ) );

   szFile = hb_itemGetCPtr( pItemIndex );
   if( ! szFile[ 0 ] )
   {
      /* Try to delete index file */
      szFile = hb_itemGetCPtr( pItemTable );
      if( ! szFile[ 0 ] )
         return HB_FALSE;
      fTable = HB_TRUE;
   }

   pFileName = hb_fsFNameSplit( szFile );

   if( ! pFileName->szExtension )
   {
      /* Add default extension if missing */
      pFileExt = hb_itemPutC( NULL, NULL );
      if( SELF_RDDINFO( pRDD, fTable ? RDDI_TABLEEXT : RDDI_ORDBAGEXT, ulConnect, pFileExt ) == HB_SUCCESS )
         pFileName->szExtension = hb_itemGetCPtr( pFileExt );
   }
   hb_fsFNameMerge( szFileName, pFileName );
   hb_xfree( pFileName );

   /* Use hb_spFile first to locate table which can be in differ path */
   if( hb_spFile( szFileName, szFileName ) )
   {
      fResult = hb_fsDelete( szFileName );
      if( fResult && fTable )
      {
         /*
          * Database table file has been deleted, now check if memo is
          * supported and if yes then try to delete memo file if it exists
          * in the same directory as table file
          * hb_fsFNameSplit() repeated intentionally to respect
          * the path set by hb_spFile()
          */
         pFileName = hb_fsFNameSplit( szFileName );
         pFileExt = hb_itemPutC( pFileExt, NULL );
         if( SELF_RDDINFO( pRDD, RDDI_MEMOEXT, ulConnect, pFileExt ) == HB_SUCCESS )
         {
            szExt = hb_itemGetCPtr( pFileExt );
            if( szExt[ 0 ] )
            {
               pFileName->szExtension = szExt;
               hb_fsFNameMerge( szFileName, pFileName );
               hb_fsDelete( szFileName );
            }
         }
         /*
          * and try to delete production index also if it exists
          * in the same directory as table file
          */
         pFileExt = hb_itemPutC( pFileExt, NULL );
         if( SELF_RDDINFO( pRDD, RDDI_ORDSTRUCTEXT, ulConnect, pFileExt ) == HB_SUCCESS )
         {
            szExt = hb_itemGetCPtr( pFileExt );
            if( szExt[ 0 ] )
            {
               pFileName->szExtension = szExt;
               hb_fsFNameMerge( szFileName, pFileName );
               hb_fsDelete( szFileName );
            }
         }
         hb_xfree( pFileName );
      }
   }

   if( pFileExt )
      hb_itemRelease( pFileExt );

   return fResult ? HB_SUCCESS : HB_FAILURE;
}

/* TODO: Use AdsCheckExistence()
         UNSIGNED32 ENTRYPOINT AdsCheckExistence( ADSHANDLE    hConnect,
                                                  UNSIGNED8    *pucFileName,
                                                  UNSIGNED16   *pusOnDisk );
 */
static HB_ERRCODE adsExists( LPRDDNODE pRDD, PHB_ITEM pItemTable, PHB_ITEM pItemIndex, HB_ULONG ulConnect )
{
   char szFileName[ HB_PATH_MAX ];
   const char * szFile;
   PHB_ITEM pFileExt = NULL;
   PHB_FNAME pFileName;
   HB_BOOL fTable = HB_FALSE;

   HB_TRACE( HB_TR_DEBUG, ( "adsExists(%p, %p, %p, %lu)", ( void * ) pRDD, ( void * ) pItemTable, ( void * ) pItemIndex, ulConnect ) );

   szFile = hb_itemGetCPtr( pItemIndex );
   if( ! szFile[ 0 ] )
   {
      szFile = hb_itemGetCPtr( pItemTable );
      if( ! szFile[ 0 ] )
         return HB_FALSE;
      fTable = HB_TRUE;
   }

   pFileName = hb_fsFNameSplit( szFile );

   if( ! pFileName->szExtension )
   {
      pFileExt = hb_itemPutC( NULL, NULL );
      if( SELF_RDDINFO( pRDD, fTable ? RDDI_TABLEEXT : RDDI_ORDBAGEXT, ulConnect, pFileExt ) == HB_SUCCESS )
         pFileName->szExtension = hb_itemGetCPtr( pFileExt );
   }
   hb_fsFNameMerge( szFileName, pFileName );
   hb_xfree( pFileName );

   if( pFileExt )
      hb_itemRelease( pFileExt );

   return hb_spFile( szFileName, NULL ) ? HB_SUCCESS : HB_FAILURE;
}

static HB_ERRCODE adsRename( LPRDDNODE pRDD, PHB_ITEM pItemTable, PHB_ITEM pItemIndex, PHB_ITEM pNewName, HB_ULONG ulConnect )
{
   HB_SYMBOL_UNUSED( pRDD );
   HB_SYMBOL_UNUSED( pItemTable );
   HB_SYMBOL_UNUSED( pItemIndex );
   HB_SYMBOL_UNUSED( pNewName );
   HB_SYMBOL_UNUSED( ulConnect );

   return HB_FAILURE;
}

static void adsTSDRelease( void * cargo )
{
   LPRDDADSDATA pData = ( LPRDDADSDATA ) cargo;

   if( pData->szQuery )
      hb_xfree( pData->szQuery );
}

static HB_ERRCODE adsInit( LPRDDNODE pRDD )
{
   PHB_TSD pTSD;

   pTSD = ( PHB_TSD ) hb_xgrab( sizeof( HB_TSD ) );
   HB_TSD_INIT( pTSD, sizeof( RDDADSDATA ), NULL, adsTSDRelease );
   pRDD->lpvCargo = ( void * ) pTSD;

   if( ISSUPER_INIT( pRDD ) )
      return SUPER_INIT( pRDD );
   else
      return HB_SUCCESS;
}


static HB_ERRCODE adsExit( LPRDDNODE pRDD )
{
   HB_SYMBOL_UNUSED( pRDD );

   if( s_uiRddCount )
   {
      if( ! --s_uiRddCount )
      {
         if( s_iSetListenerHandle )
         {
            hb_setListenerRemove( s_iSetListenerHandle );
            s_iSetListenerHandle = 0;
         }
#ifdef __BORLANDC__
   #pragma option push -w-pro
#endif
         AdsApplicationExit();
#ifdef __BORLANDC__
   #pragma option pop
#endif
      }
   }

   if( pRDD->lpvCargo )
   {
      hb_stackReleaseTSD( ( PHB_TSD ) pRDD->lpvCargo );
      hb_xfree( pRDD->lpvCargo );
      pRDD->lpvCargo = NULL;
   }

   if( ISSUPER_EXIT( pRDD ) )
      return SUPER_EXIT( pRDD );
   else
      return HB_SUCCESS;
}


static HB_ERRCODE adsRddInfo( LPRDDNODE pRDD, HB_USHORT uiIndex, HB_ULONG ulConnect, PHB_ITEM pItem )
{
   HB_TRACE( HB_TR_DEBUG, ( "adsRddInfo(%p, %hu, %lu, %p)", ( void * ) pRDD, uiIndex, ulConnect, ( void * ) pItem ) );

   switch( uiIndex )
   {
      case RDDI_REMOTE:
         hb_itemPutL( pItem, HB_TRUE );
         break;

      case RDDI_CONNECTION:
      {
         ADSHANDLE hOldConnection = hb_ads_getConnection();

         hb_ads_setConnection( HB_ADS_GETCONNECTION( pItem ) );
         HB_ADS_PUTCONNECTION( pItem, hOldConnection );
         break;
      }

      case RDDI_CONNECT:
      {
         ADSHANDLE hConnect = 0;
         UNSIGNED32 u32RetVal;
         LPRDDADSDATA pData = RDDADSNODE_DATA( pRDD );

         if( HB_IS_ARRAY( pItem ) )
         {
#if ADS_LIB_VERSION >= 600
            u32RetVal = AdsConnect60( ( UNSIGNED8 * ) HB_UNCONST( hb_arrayGetCPtr( pItem, 1 ) ) /* pucServerPath */,
                                      ( UNSIGNED16 ) hb_arrayGetNI( pItem, 2 ) /* usServerTypes */,
                                      ( UNSIGNED8 * ) HB_UNCONST( hb_arrayGetCPtr( pItem, 3 ) ) /* pucUserName */,
                                      ( UNSIGNED8 * ) HB_UNCONST( hb_arrayGetCPtr( pItem, 4 ) ) /* pucPassword */,
                                      ( UNSIGNED32 ) hb_arrayGetNL( pItem, 5 ) /* ulOptions */,
                                      &hConnect );

#else
            u32RetVal = AdsConnect( ( UNSIGNED8 * ) HB_UNCONST( hb_itemGetCPtr( pItem ) ), &hConnect );
#endif
         }
         else
         {
            u32RetVal = AdsConnect( ( UNSIGNED8 * ) HB_UNCONST( hb_itemGetCPtr( pItem ) ), &hConnect );
         }

         if( u32RetVal == AE_SUCCESS )
         {
            hb_ads_setConnection( hConnect );   /* set new default */
            pData->ulError = pData->ulInsertID = pData->ulAffectedRows = 0;
            pData->szError[ 0 ] = '\0';
            HB_ADS_PUTCONNECTION( pItem, hConnect );
         }
         else
         {
            UNSIGNED16 usLen = sizeof( pData->szError ) - 1;

            pData->ulError = u32RetVal;
            AdsGetLastError( &u32RetVal, pData->szError, &usLen );
            pData->szError[ usLen ] = '\0';
            HB_ADS_PUTCONNECTION( pItem, 0 );
         }
         break;
      }

      case RDDI_DISCONNECT:
      {
         ADSHANDLE hConnect = HB_ADS_GETCONNECTION( pItem );

         /* NOTE: Only allow disconnect of 0 if explicitly passed.
                  The thread default connection handle might be 0 if caller
                  accidentally disconnects twice. */

         if( ( hConnect != 0 || HB_IS_NUMERIC( pItem ) ) &&
             AdsDisconnect( hConnect ) == AE_SUCCESS )
         {
            hb_ads_clrConnection( hConnect );
            hb_itemPutL( pItem, HB_TRUE );
         }
         else
            hb_itemPutL( pItem, HB_FALSE );

         break;
      }

      case RDDI_ISDBF:
         hb_itemPutL( pItem, adsGetFileType( pRDD->rddID ) != ADS_ADT );
         break;

      case RDDI_CANPUTREC:
         hb_itemPutL( pItem, HB_TRUE );
         break;

      case RDDI_TABLEEXT:
         hb_itemPutC( pItem, adsTableExt( adsGetFileType( pRDD->rddID ) ) );
         break;

      case RDDI_MEMOEXT:
         hb_itemPutC( pItem, adsMemoExt( adsGetFileType( pRDD->rddID ) ) );
         break;

      case RDDI_ORDEREXT:
      case RDDI_ORDBAGEXT:
      case RDDI_ORDSTRUCTEXT:
         hb_itemPutC( pItem, adsIndexExt( adsGetFileType( pRDD->rddID ) ) );
         break;

      case RDDI_INDEXPAGESIZE:
      {
         int iPageSize = hb_itemGetNI( pItem );

         hb_itemPutNI( pItem, adsIndexPageSize( adsGetFileType( pRDD->rddID ) ) );

         if( adsGetFileType( pRDD->rddID ) == ADS_ADT &&
             iPageSize >= 0x200 && iPageSize <= 0x2000 &&
             ( ( iPageSize - 1 ) & iPageSize ) == 0 )
         {
            hb_ads_setIndexPageSize( iPageSize );
         }
         break;
      }

      case RDDI_ERRORNO:
      {
         LPRDDADSDATA pData = RDDADSNODE_DATA( pRDD );
         hb_itemPutNL( pItem, ( unsigned long ) pData->ulError );
         break;
      }

      case RDDI_ERROR:
      {
         LPRDDADSDATA pData = RDDADSNODE_DATA( pRDD );
         hb_itemPutC( pItem, ( char * ) pData->szError );
         break;
      }

      case RDDI_INSERTID:
      {
         LPRDDADSDATA pData = RDDADSNODE_DATA( pRDD );
         hb_itemPutNL( pItem, ( unsigned long ) pData->ulInsertID );
         break;
      }

      case RDDI_AFFECTEDROWS:
      {
         LPRDDADSDATA pData = RDDADSNODE_DATA( pRDD );
         hb_itemPutNL( pItem, ( unsigned long ) pData->ulAffectedRows );
         break;
      }

      case RDDI_EXECUTE:
      {
         LPRDDADSDATA pData = RDDADSNODE_DATA( pRDD );
         ADSHANDLE hConnect = ulConnect ? ( ADSHANDLE ) ulConnect : hb_ads_getConnection();
         ADSHANDLE hStatement = 0;
         UNSIGNED32 u32RetVal;

         pData->ulError = pData->ulInsertID = pData->ulAffectedRows = 0;
         pData->szError[ 0 ] = '\0';

         u32RetVal = AdsCreateSQLStatement( hConnect, &hStatement );
         if( u32RetVal == AE_SUCCESS )
         {
            ADSHANDLE hCursor = 0;

            AdsStmtSetTableType( hStatement, adsGetFileType( pRDD->rddID ) );

            u32RetVal = AdsExecuteSQLDirect( hStatement, ( UNSIGNED8 * ) hb_itemGetCPtr( pItem ), &hCursor );
            if( u32RetVal == AE_SUCCESS )
            {
               if( AdsGetLastAutoinc( hStatement, &u32RetVal ) == AE_SUCCESS )
                  pData->ulInsertID = u32RetVal;

               if( AdsGetRecordCount( hStatement, ADS_IGNOREFILTERS, &u32RetVal ) == AE_SUCCESS )
                  pData->ulAffectedRows = u32RetVal;

               if( hCursor )
                  AdsCloseTable( hCursor );

               u32RetVal = AE_SUCCESS;
            }
            else
            {
               UNSIGNED16 usLen = sizeof( pData->szError ) - 1;

               pData->ulError = u32RetVal;
               AdsGetLastError( &u32RetVal, pData->szError, &usLen );
               pData->szError[ usLen ] = '\0';
            }

            AdsCloseSQLStatement( hStatement );
         }
         else
         {
            UNSIGNED16 usLen = sizeof( pData->szError ) - 1;

            pData->ulError = u32RetVal;
            AdsGetLastError( &u32RetVal, pData->szError, &usLen );
            pData->szError[ usLen ] = '\0';
         }
         hb_itemPutL( pItem, u32RetVal == AE_SUCCESS );
         break;
      }

      default:
         return SUPER_RDDINFO( pRDD, uiIndex, ulConnect, pItem );
   }

   return HB_SUCCESS;
}


#define  adsWhoCares  NULL

static const RDDFUNCS adsTable = { ( DBENTRYP_BP ) adsBof,
                                   ( DBENTRYP_BP ) adsEof,
                                   ( DBENTRYP_BP ) adsFound,
                                   ( DBENTRYP_V ) adsGoBottom,
                                   ( DBENTRYP_UL ) adsGoTo,
                                   ( DBENTRYP_I ) adsGoToId,
                                   ( DBENTRYP_V ) adsGoTop,
                                   ( DBENTRYP_BIB ) adsSeek,
                                   ( DBENTRYP_L ) adsSkip,
                                   ( DBENTRYP_L ) adsSkipFilter,
                                   ( DBENTRYP_L ) adsSkipRaw,
                                   ( DBENTRYP_VF ) adsAddField,
                                   ( DBENTRYP_B ) adsAppend,
                                   ( DBENTRYP_I ) adsCreateFields,
                                   ( DBENTRYP_V ) adsDeleteRec,
                                   ( DBENTRYP_BP ) adsDeleted,
                                   ( DBENTRYP_SP ) adsFieldCount,
                                   ( DBENTRYP_VF ) adsFieldDisplay,
                                   ( DBENTRYP_SSI ) adsFieldInfo,
                                   ( DBENTRYP_SCP ) adsFieldName,
                                   ( DBENTRYP_V ) adsFlush,
                                   ( DBENTRYP_PP ) adsGetRec,
                                   ( DBENTRYP_SI ) adsGetValue,
                                   ( DBENTRYP_SVL ) adsGetVarLen,
                                   ( DBENTRYP_V ) adsGoCold,
                                   ( DBENTRYP_V ) adsGoHot,
                                   ( DBENTRYP_P ) adsPutRec,
                                   ( DBENTRYP_SI ) adsPutValue,
                                   ( DBENTRYP_V ) adsRecall,
                                   ( DBENTRYP_ULP ) adsRecCount,
                                   ( DBENTRYP_ISI ) adsRecInfo,
                                   ( DBENTRYP_ULP ) adsRecNo,
                                   ( DBENTRYP_I ) adsRecId,
                                   ( DBENTRYP_S ) adsSetFieldExtent,
                                   ( DBENTRYP_CP ) adsAlias,
                                   ( DBENTRYP_V ) adsClose,
                                   ( DBENTRYP_VO ) adsCreate,
                                   ( DBENTRYP_SI ) adsInfo,
                                   ( DBENTRYP_V ) adsNewArea,
                                   ( DBENTRYP_VO ) adsOpen,
                                   ( DBENTRYP_V ) adsRelease,
                                   ( DBENTRYP_SP ) adsStructSize,
                                   ( DBENTRYP_CP ) adsSysName,
                                   ( DBENTRYP_VEI ) adsEval,
                                   ( DBENTRYP_V ) adsPack,
                                   ( DBENTRYP_LSP ) adsPackRec,
                                   ( DBENTRYP_VS ) adsSort,
                                   ( DBENTRYP_VT ) adsTrans,
                                   ( DBENTRYP_VT ) adsTransRec,
                                   ( DBENTRYP_V ) adsZap,
                                   ( DBENTRYP_VR ) adsChildEnd,
                                   ( DBENTRYP_VR ) adsChildStart,
                                   ( DBENTRYP_VR ) adsChildSync,
                                   ( DBENTRYP_V ) adsSyncChildren,
                                   ( DBENTRYP_V ) adsClearRel,
                                   ( DBENTRYP_V ) adsForceRel,
                                   ( DBENTRYP_SSP ) adsRelArea,
                                   ( DBENTRYP_VR ) adsRelEval,
                                   ( DBENTRYP_SI ) adsRelText,
                                   ( DBENTRYP_VR ) adsSetRel,
                                   ( DBENTRYP_VOI ) adsOrderListAdd,
                                   ( DBENTRYP_V ) adsOrderListClear,
                                   ( DBENTRYP_VOI ) adsOrderListDelete,
                                   ( DBENTRYP_VOI ) adsOrderListFocus,
                                   ( DBENTRYP_V ) adsOrderListRebuild,
                                   ( DBENTRYP_VOO ) adsOrderCondition,
                                   ( DBENTRYP_VOC ) adsOrderCreate,
                                   ( DBENTRYP_VOI ) adsOrderDestroy,
                                   ( DBENTRYP_SVOI ) adsOrderInfo,
                                   ( DBENTRYP_V ) adsClearFilter,
                                   ( DBENTRYP_V ) adsClearLocate,
                                   ( DBENTRYP_V ) adsClearScope,
                                   ( DBENTRYP_VPLP ) adsCountScope,
                                   ( DBENTRYP_I ) adsFilterText,
                                   ( DBENTRYP_SI ) adsScopeInfo,
                                   ( DBENTRYP_VFI ) adsSetFilter,
                                   ( DBENTRYP_VLO ) adsSetLocate,
                                   ( DBENTRYP_VOS ) adsSetScope,
                                   ( DBENTRYP_VPL ) adsSkipScope,
                                   ( DBENTRYP_B ) adsLocate,
                                   ( DBENTRYP_CC ) adsCompile,
                                   ( DBENTRYP_I ) adsError,
                                   ( DBENTRYP_I ) adsEvalBlock,
                                   ( DBENTRYP_VSP ) adsRawLock,
                                   ( DBENTRYP_VL ) adsLock,
                                   ( DBENTRYP_I ) adsUnLock,
                                   ( DBENTRYP_V ) adsCloseMemFile,
                                   ( DBENTRYP_VO ) adsCreateMemFile,
                                   ( DBENTRYP_SCCS ) adsGetValueFile,
                                   ( DBENTRYP_VO ) adsOpenMemFile,
                                   ( DBENTRYP_SCCS ) adsPutValueFile,
                                   ( DBENTRYP_V ) adsReadDBHeader,
                                   ( DBENTRYP_V ) adsWriteDBHeader,
                                   ( DBENTRYP_R ) adsInit,
                                   ( DBENTRYP_R ) adsExit,
                                   ( DBENTRYP_RVVL ) adsDrop,
                                   ( DBENTRYP_RVVL ) adsExists,
                                   ( DBENTRYP_RVVVL ) adsRename,
                                   ( DBENTRYP_RSLV ) adsRddInfo,
                                   ( DBENTRYP_SVP ) adsWhoCares };

static void adsRegisterRDD( HB_USHORT * pusRddId )
{
   RDDFUNCS * pTable;
   HB_USHORT * puiCount, * puiSuperRddId, uiRddId;

   puiCount = ( HB_USHORT * ) hb_parptr( 1 );
   pTable = ( RDDFUNCS * ) hb_parptr( 2 );
   uiRddId = ( HB_USHORT ) hb_parni( 4 );
   puiSuperRddId = ( HB_USHORT * ) hb_parptr( 5 );

   if( pTable )
   {
      HB_ERRCODE errCode;

      if( puiCount )
         *puiCount = RDDFUNCSCOUNT;
      errCode = hb_rddInheritEx( pTable, &adsTable, &adsSuper, NULL, puiSuperRddId );
      if( errCode == HB_SUCCESS )
      {
         /*
          * we successfully register our RDD so now we can initialize it
          * You may think that this place is RDD init statement, Druzus
          */
         *pusRddId = uiRddId;
         ++s_uiRddCount;
         if( ! s_iSetListenerHandle )
         {
            adsSetSend();
            s_iSetListenerHandle = hb_setListenerAdd( adsSetListener_callback );
         }
      }
      hb_retni( errCode );
   }
   else
      hb_retni( HB_FAILURE );
}

HB_FUNC_STATIC( ADS_GETFUNCTABLE )
{
   HB_TRACE( HB_TR_DEBUG, ( "ADS_GETFUNCTABLE()" ) );

   adsRegisterRDD( &s_uiRddIdADS );
}

HB_FUNC_STATIC( ADSADT_GETFUNCTABLE )
{
   HB_TRACE( HB_TR_DEBUG, ( "ADSADT_GETFUNCTABLE()" ) );

   adsRegisterRDD( &s_uiRddIdADSADT );
}

HB_FUNC_STATIC( ADSNTX_GETFUNCTABLE )
{
   HB_TRACE( HB_TR_DEBUG, ( "ADSNTX_GETFUNCTABLE()" ) );

   adsRegisterRDD( &s_uiRddIdADSNTX );
}

HB_FUNC_STATIC( ADSCDX_GETFUNCTABLE )
{
   HB_TRACE( HB_TR_DEBUG, ( "ADSCDX_GETFUNCTABLE()" ) );

   adsRegisterRDD( &s_uiRddIdADSCDX );
}

#if ADS_LIB_VERSION >= 900

HB_FUNC_STATIC( ADSVFP_GETFUNCTABLE )
{
   HB_TRACE( HB_TR_DEBUG, ( "ADSVFP_GETFUNCTABLE()" ) );

   adsRegisterRDD( &s_uiRddIdADSVFP );
}

#endif

HB_FUNC( ADS ) { ; }
HB_FUNC( ADSADT ) { ; }
HB_FUNC( ADSNTX ) { ; }
HB_FUNC( ADSCDX ) { ; }
HB_FUNC( ADSVFP ) { ; }

static void hb_adsRddInit( void * cargo )
{
   HB_SYMBOL_UNUSED( cargo );

   if( hb_rddRegister( "ADS", RDT_FULL ) > 1 ||
       hb_rddRegister( "ADSADT", RDT_FULL ) > 1 ||
#if ADS_LIB_VERSION >= 900
       hb_rddRegister( "ADSVFP", RDT_FULL ) > 1 ||
#endif
       hb_rddRegister( "ADSCDX", RDT_FULL ) > 1 ||
       hb_rddRegister( "ADSNTX", RDT_FULL ) > 1 )
   {
      hb_errInternal( HB_EI_RDDINVALID, NULL, NULL, NULL );
   }
}

HB_FUNC( HB_RDDADSREGISTER )
{
   hb_adsRddInit( NULL );
}

HB_INIT_SYMBOLS_BEGIN( ads1__InitSymbols )
{ "ADS",                 {HB_FS_PUBLIC|HB_FS_LOCAL}, {HB_FUNCNAME( ADS )}, NULL },
{ "ADS_GETFUNCTABLE",    {HB_FS_PUBLIC|HB_FS_LOCAL}, {HB_FUNCNAME( ADS_GETFUNCTABLE )}, NULL },
{ "ADSADT",              {HB_FS_PUBLIC|HB_FS_LOCAL}, {HB_FUNCNAME( ADSADT )}, NULL },
{ "ADSADT_GETFUNCTABLE", {HB_FS_PUBLIC|HB_FS_LOCAL}, {HB_FUNCNAME( ADSADT_GETFUNCTABLE )}, NULL },
#if ADS_LIB_VERSION >= 900
{ "ADSVFP",              {HB_FS_PUBLIC|HB_FS_LOCAL}, {HB_FUNCNAME( ADSVFP )}, NULL },
{ "ADSVFP_GETFUNCTABLE", {HB_FS_PUBLIC|HB_FS_LOCAL}, {HB_FUNCNAME( ADSVFP_GETFUNCTABLE )}, NULL },
#endif
{ "ADSNTX",              {HB_FS_PUBLIC|HB_FS_LOCAL}, {HB_FUNCNAME( ADSNTX )}, NULL },
{ "ADSNTX_GETFUNCTABLE", {HB_FS_PUBLIC|HB_FS_LOCAL}, {HB_FUNCNAME( ADSNTX_GETFUNCTABLE )}, NULL },
{ "ADSCDX",              {HB_FS_PUBLIC|HB_FS_LOCAL}, {HB_FUNCNAME( ADSCDX )}, NULL },
{ "ADSCDX_GETFUNCTABLE", {HB_FS_PUBLIC|HB_FS_LOCAL}, {HB_FUNCNAME( ADSCDX_GETFUNCTABLE )}, NULL }
HB_INIT_SYMBOLS_END( ads1__InitSymbols )

HB_CALL_ON_STARTUP_BEGIN( _hb_ads_rdd_init_ )
   hb_vmAtInit( hb_adsRddInit, NULL );
HB_CALL_ON_STARTUP_END( _hb_ads_rdd_init_ )

#if defined( HB_PRAGMA_STARTUP )
   #pragma startup ads1__InitSymbols
   #pragma startup _hb_ads_rdd_init_
#elif defined( HB_DATASEG_STARTUP )
   #define HB_DATASEG_BODY    HB_DATASEG_FUNC( ads1__InitSymbols ) \
                              HB_DATASEG_FUNC( _hb_ads_rdd_init_ )
   #include "hbiniseg.h"
#endif

ADSAREAP hb_adsGetWorkAreaPointer( void )
{
   ADSAREAP pArea = ( ADSAREAP ) hb_rddGetCurrentWorkAreaPointer();

   if( pArea )
   {
      if( adsGetRddType( pArea->area.rddID ) >= 0 )
         return pArea;
   }
   return NULL;
}

HB_FUNC( ADSGETRELKEYPOS )
{
   ADSAREAP pArea = hb_adsGetWorkAreaPointer();

   if( pArea )
      hb_retnd( adsGetRelPos( pArea, pArea->hOrdCurrent ) );
   else
      hb_errRT_DBCMD( EG_NOTABLE, 2001, NULL, HB_ERR_FUNCNAME );
}

HB_FUNC( ADSSETRELKEYPOS )
{
   ADSAREAP pArea = hb_adsGetWorkAreaPointer();

   if( pArea )
      adsSetRelPos( pArea, pArea->hOrdCurrent, hb_parnd( 1 ) );
   else
      hb_errRT_DBCMD( EG_NOTABLE, 2001, NULL, HB_ERR_FUNCNAME );
}

HB_FUNC( ADSCUSTOMIZEAOF )
{
   ADSAREAP   pArea;
   HB_ULONG   ulRecord = 0;
   UNSIGNED32 u32NumRecs = 0;
   UNSIGNED32 u32RetVal = ( UNSIGNED32 ) ~AE_SUCCESS;   /* initialize to something other than success */
   UNSIGNED16 u16Option = ADS_AOF_ADD_RECORD;

   pArea = hb_adsGetWorkAreaPointer();
   if( pArea )
   {
      if( HB_ISNUM( 2 ) )                  /* add, delete or toggle */
         u16Option = ( UNSIGNED16 ) hb_parni( 2 );

      if( HB_ISNIL( 1 ) )                  /* default to current record */
      {
         u32NumRecs = 1;
         SELF_RECNO( &pArea->area, &ulRecord );
      }
      else if( HB_ISNUM( 1 ) )             /* Passed a single recno */
      {
         u32NumRecs = 1;
         ulRecord = hb_parnl( 1 );
      }
      else if( HB_ISARRAY( 1 ) )           /* convert array of recnos to C array */
         u32NumRecs = ( UNSIGNED32 ) hb_parinfa( 1, 0 );

      if( u32NumRecs )
      {
         UNSIGNED32 * pu32Records = ( UNSIGNED32 * ) hb_xgrab( u32NumRecs * sizeof( UNSIGNED32 ) );

         if( HB_ISARRAY( 1 ) )           /* convert array of recnos to C array */
         {
            for( ulRecord = 0; ulRecord < u32NumRecs; ulRecord++ )
               pu32Records[ ulRecord ] = hb_parvnl( 1, ulRecord + 1 );
         }
         else
            pu32Records[ 0 ] = ulRecord;

         u32RetVal = AdsCustomizeAOF( pArea->hTable, u32NumRecs, pu32Records, u16Option );

         /* I cannot understand what this code should do, Druzus */
#if 0
         /* if server has Customized AOF, clear the super filter so bits won't get flipped off! */
         if( u32RetVal == AE_SUCCESS )
            SUPER_CLEARFILTER( &pArea->area );
#endif
         hb_xfree( pu32Records );
      }

      hb_retnl( u32RetVal );
   }
   else
      hb_errRT_DBCMD( EG_NOTABLE, 2001, NULL, HB_ERR_FUNCNAME );
}<|MERGE_RESOLUTION|>--- conflicted
+++ resolved
@@ -491,10 +491,6 @@
          }
 #endif
          /* fallthrough */
-<<<<<<< HEAD
-
-=======
->>>>>>> 7e482b90
       case ADS_STRING:
          hb_itemPutCL( pItem, pKeyBuf, iKeyLen );
          break;
@@ -624,10 +620,6 @@
 #endif
                }
                /* fallthrough */
-<<<<<<< HEAD
-
-=======
->>>>>>> 7e482b90
             case ADS_STRING:
                if( HB_IS_STRING( pItem ) )
                {
