/*
 * SQLite3 Database Driver
 *
 * Copyright 2010-2014 Viktor Szakats (vszakats.net/harbour)
 *
 * This program is free software; you can redistribute it and/or modify
 * it under the terms of the GNU General Public License as published by
 * the Free Software Foundation; either version 2, or (at your option)
 * any later version.
 *
 * This program is distributed in the hope that it will be useful,
 * but WITHOUT ANY WARRANTY; without even the implied warranty of
 * MERCHANTABILITY or FITNESS FOR A PARTICULAR PURPOSE.  See the
 * GNU General Public License for more details.
 *
 * You should have received a copy of the GNU General Public License
 * along with this software; see the file COPYING.txt.  If not, write to
 * the Free Software Foundation, Inc., 59 Temple Place, Suite 330,
 * Boston, MA 02111-1307 USA (or visit the web site https://www.gnu.org/).
 *
 * As a special exception, the Harbour Project gives permission for
 * additional uses of the text contained in its release of Harbour.
 *
 * The exception is that, if you link the Harbour libraries with other
 * files to produce an executable, this does not by itself cause the
 * resulting executable to be covered by the GNU General Public License.
 * Your use of that executable is in no way restricted on account of
 * linking the Harbour library code into it.
 *
 * This exception does not however invalidate any other reasons why
 * the executable file might be covered by the GNU General Public License.
 *
 * This exception applies only to the code released by the Harbour
 * Project under the name Harbour.  If you copy code from other
 * Harbour Project or Free Software Foundation releases into a copy of
 * Harbour, as the General Public License permits, the exception does
 * not apply to the code that you add in this way.  To avoid misleading
 * anyone as to the status of such modified files, you must delete
 * this exception notice from them.
 *
 * If you write modifications of your own for Harbour, it is your choice
 * whether to permit this exception to apply to your modifications.
 * If you do not wish that, delete this exception notice.
 *
 */

#include "hbapi.h"
#include "hbapiitm.h"
#include "hbapistr.h"
#include "hbdate.h"
#include "hbset.h"
#include "hbvm.h"

#include "hbrddsql.h"

#include <sqlite3.h>

#define S_HB_ARRAYGETSTR( arr, n, phstr, plen )  hb_arrayGetStrUTF8( arr, n, phstr, plen )
#define S_HB_ITEMCOPYSTR( itm, str, len )        hb_itemCopyStrUTF8( itm, str, len )
#define S_HB_ITEMGETSTR( itm, phstr, plen )      hb_itemGetStrUTF8( itm, phstr, plen )
#define S_HB_ITEMPUTSTR( itm, str )              hb_itemPutStrUTF8( itm, str )
#define S_HB_ITEMPUTSTRLEN( itm, str, len )      hb_itemPutStrLenUTF8( itm, str, len )

typedef struct
{
   sqlite3 * pDb;
} SDDCONN;

typedef struct
{
   sqlite3_stmt * pStmt;
} SDDDATA;

static HB_ERRCODE sqlite3Connect( SQLDDCONNECTION * pConnection, PHB_ITEM pItem );
static HB_ERRCODE sqlite3Disconnect( SQLDDCONNECTION * pConnection );
static HB_ERRCODE sqlite3Execute( SQLDDCONNECTION * pConnection, PHB_ITEM pItem );
static HB_ERRCODE sqlite3Open( SQLBASEAREAP pArea );
static HB_ERRCODE sqlite3Close( SQLBASEAREAP pArea );
static HB_ERRCODE sqlite3GoTo( SQLBASEAREAP pArea, HB_ULONG ulRecNo );

static SDDNODE s_sqlt3dd =
{
   NULL,
   "SQLITE3",
   ( SDDFUNC_CONNECT ) sqlite3Connect,
   ( SDDFUNC_DISCONNECT ) sqlite3Disconnect,
   ( SDDFUNC_EXECUTE ) sqlite3Execute,
   ( SDDFUNC_OPEN ) sqlite3Open,
   ( SDDFUNC_CLOSE ) sqlite3Close,
   ( SDDFUNC_GOTO ) sqlite3GoTo,
   ( SDDFUNC_GETVALUE ) NULL,
   ( SDDFUNC_GETVARLEN ) NULL
};

static void hb_sqlt3dd_init( void * cargo )
{
   HB_SYMBOL_UNUSED( cargo );

   if( ! hb_sddRegister( &s_sqlt3dd ) )
      hb_errInternal( HB_EI_RDDINVALID, NULL, NULL, NULL );
}

static void hb_sqlt3dd_exit( void * cargo )
{
   HB_SYMBOL_UNUSED( cargo );
}

HB_FUNC( HB_SDDSQLITE3_REGISTER )
{
   hb_sqlt3dd_init( NULL );
}

/* force SQLBASE linking */
HB_FUNC_TRANSLATE( SDDSQLITE3, SQLBASE )

HB_INIT_SYMBOLS_BEGIN( sqlt3dd__InitSymbols )
{
   "SDDSQLITE3", { HB_FS_PUBLIC }, { HB_FUNCNAME( SDDSQLITE3 ) }, NULL
},
HB_INIT_SYMBOLS_END( sqlt3dd__InitSymbols )

HB_CALL_ON_STARTUP_BEGIN( _hb_sqlt3dd_init_ )
hb_vmAtInit( hb_sqlt3dd_init, NULL );
hb_vmAtExit( hb_sqlt3dd_exit, NULL );
HB_CALL_ON_STARTUP_END( _hb_sqlt3dd_init_ )

#if defined( HB_PRAGMA_STARTUP )
   #pragma startup sqlt3dd__InitSymbols
   #pragma startup _hb_sqlt3dd_init_
#elif defined( HB_DATASEG_STARTUP )
   #define HB_DATASEG_BODY \
   HB_DATASEG_FUNC( sqlt3dd__InitSymbols ) \
   HB_DATASEG_FUNC( _hb_sqlt3dd_init_ )
   #include "hbiniseg.h"
#endif

/* --- */
static HB_USHORT hb_errRT_SQLT3DD( HB_ERRCODE errGenCode, HB_ERRCODE errSubCode, const char * szDescription, const char * szOperation, HB_ERRCODE errOsCode )
{
   PHB_ITEM  pError;
   HB_USHORT uiAction;

   pError   = hb_errRT_New( ES_ERROR, "SDDSQLITE3", errGenCode, errSubCode, szDescription, szOperation, errOsCode, EF_NONE );
   uiAction = hb_errLaunch( pError );
   hb_itemRelease( pError );

   return uiAction;
}

static char * sqlite3GetError( sqlite3 * pDb, HB_ERRCODE * pErrCode )
{
   char * szRet;
   int iNativeErr;

   if( pDb )
   {
      PHB_ITEM pRet = S_HB_ITEMPUTSTR( NULL, sqlite3_errmsg( pDb ) );
      szRet = hb_strdup( hb_itemGetCPtr( pRet ) );
      hb_itemRelease( pRet );

      iNativeErr = sqlite3_errcode( pDb );
   }
   else
   {
      szRet = hb_strdup( "Unable to get error message" );
      iNativeErr = 9999;
   }

   if( pErrCode )
      *pErrCode = ( HB_ERRCODE ) iNativeErr;

   return szRet;
}

<<<<<<< HEAD
/* --- SDD METHODS --- */
=======

static HB_USHORT sqlite3DeclType(sqlite3_stmt * st, HB_USHORT uiIndex )
{
   const char * szDeclType;

   szDeclType = sqlite3_column_decltype( st, uiIndex );
   /* the order of comparisons below is important to replicate
    * type precedence used by SQLITE3
    */
   if( szDeclType != NULL )
   {
      HB_SIZE nLen = strlen( szDeclType );

      if( hb_strAtI( "INT", 3, szDeclType, nLen ) != 0 )
         return HB_FT_INTEGER;
      if( hb_strAtI( "CHAR", 4, szDeclType, nLen ) != 0 ||
          hb_strAtI( "TEXT", 4, szDeclType, nLen ) != 0 ||
          hb_strAtI( "CLOB", 4, szDeclType, nLen ) != 0 )
         return HB_FT_STRING;
      if( hb_strAtI( "BLOB", 4, szDeclType, nLen ) != 0 )
         return HB_FT_ANY;
      if( hb_strAtI( "REAL", 4, szDeclType, nLen ) != 0 ||
          hb_strAtI( "FLOA", 4, szDeclType, nLen ) != 0 ||
          hb_strAtI( "DOUB", 4, szDeclType, nLen ) != 0 )
         return HB_FT_LONG;
   }

#ifdef HB_SQLT3_MAP_UNDECLARED_TYPES_AS_ANY
   return HB_FT_ANY;
#else
   switch( sqlite3_column_type( st, uiIndex ) )
   {
      case SQLITE_TEXT:
         return HB_FT_STRING;
         break;

      case SQLITE_FLOAT:
         return HB_FT_LONG;
         break;

      case SQLITE_INTEGER:
         return HB_FT_INTEGER;
         break;

      case SQLITE_BLOB:
         return HB_FT_BLOB;
         break;

      case SQLITE_NULL:
         return HB_FT_ANY;
         break;
   }

   return HB_FT_NONE;
#endif
}


/*============= SDD METHODS =============================================================*/

>>>>>>> 36973e86
static HB_ERRCODE sqlite3Connect( SQLDDCONNECTION * pConnection, PHB_ITEM pItem )
{
   sqlite3 * db;
   void *    hConn;

   if( sqlite3_open( S_HB_ARRAYGETSTR( pItem, 2, &hConn, NULL ), &db ) == SQLITE_OK )
   {
      pConnection->pSDDConn = hb_xgrab( sizeof( SDDCONN ) );
      ( ( SDDCONN * ) pConnection->pSDDConn )->pDb = db;
   }
   else
      sqlite3_close( db );

   hb_strfree( hConn );

   return db ? HB_SUCCESS : HB_FAILURE;
}

static HB_ERRCODE sqlite3Disconnect( SQLDDCONNECTION * pConnection )
{
   HB_ERRCODE errCode;

   errCode = sqlite3_close( ( ( SDDCONN * ) pConnection->pSDDConn )->pDb ) ? HB_SUCCESS : HB_FAILURE;
   hb_xfree( pConnection->pSDDConn );
   return errCode;
}

static HB_ERRCODE sqlite3Execute( SQLDDCONNECTION * pConnection, PHB_ITEM pItem )
{
   sqlite3 *  pDb = ( ( SDDCONN * ) pConnection->pSDDConn )->pDb;
   HB_ERRCODE errCode;
   int        iRow, iCol;
   void *     hStatement;
   char **    pResult   = NULL;
   char *     pszErrMsg = NULL;

   if( sqlite3_get_table( pDb, S_HB_ITEMGETSTR( pItem, &hStatement, NULL ), &pResult, &iRow, &iCol, &pszErrMsg ) != SQLITE_OK )
   {
      hb_strfree( hStatement );
      sqlite3GetError( pDb, &errCode );
      hb_errRT_SQLT3DD( EG_OPEN, ESQLDD_STMTALLOC, pszErrMsg, hb_itemGetCPtr( pItem ), errCode );
      hb_xfree( pszErrMsg );
      return HB_FAILURE;
   }
   else
      hb_strfree( hStatement );

   sqlite3_free_table( pResult );

   /* TODO: new id */
   hb_rddsqlSetError( 0, NULL, hb_itemGetCPtr( pItem ), NULL, ( unsigned long ) iRow );
   return HB_SUCCESS;
}

static HB_ERRCODE sqlite3Open( SQLBASEAREAP pArea )
{
   sqlite3 *      pDb = ( ( SDDCONN * ) pArea->pConnection->pSDDConn )->pDb;
   sqlite3_stmt * st  = NULL;
   SDDDATA *      pSDDData;
   const char *   pszQuery;
   HB_SIZE        nQueryLen;
   void *         hQuery;
   HB_USHORT      uiFields, uiIndex;
   PHB_ITEM       pItemEof, pItem;
   HB_ERRCODE     errCode;
   char *         szError;
   HB_BOOL        bError;

   pArea->pSDDData = memset( hb_xgrab( sizeof( SDDDATA ) ), 0, sizeof( SDDDATA ) );
   pSDDData        = ( SDDDATA * ) pArea->pSDDData;

   pItem    = hb_itemPutC( NULL, pArea->szQuery );
   pszQuery = S_HB_ITEMGETSTR( pItem, &hQuery, &nQueryLen );

   if( sqlite3_prepare_v2( pDb, pszQuery, ( int ) nQueryLen, &st, NULL ) != SQLITE_OK )
   {
      hb_strfree( hQuery );
      hb_itemRelease( pItem );
      szError = sqlite3GetError( pDb, &errCode );
      hb_errRT_SQLT3DD( EG_OPEN, ESQLDD_INVALIDQUERY, szError, pArea->szQuery, errCode );
      sqlite3_finalize( st );
      hb_xfree( szError );
      return HB_FAILURE;
   }
   else
   {
      hb_strfree( hQuery );
      hb_itemRelease( pItem );
   }

   if( sqlite3_step( st ) != SQLITE_ROW )
   {
      szError = sqlite3GetError( pDb, &errCode );
      hb_errRT_SQLT3DD( EG_OPEN, ESQLDD_INVALIDQUERY, szError, pArea->szQuery, errCode );
      sqlite3_finalize( st );
      hb_xfree( szError );
      return HB_FAILURE;
   }

   uiFields = ( HB_USHORT ) sqlite3_column_count( st );
   SELF_SETFIELDEXTENT( ( AREAP ) pArea, uiFields );

   pItemEof = hb_itemArrayNew( uiFields );

#if 0
   HB_TRACE( HB_TR_ALWAYS, ( "fieldcount=%d", uiFields ) );
#endif

   errCode = 0;
   bError  = HB_FALSE;
   for( uiIndex = 0; uiIndex < uiFields; ++uiIndex )
   {
      DBFIELDINFO pFieldInfo;

      int iDataType = sqlite3_column_type( st, uiIndex );
      PHB_ITEM pName = S_HB_ITEMPUTSTR( NULL, sqlite3_column_name( st, uiIndex ) );
      HB_USHORT uiNameLen = ( HB_USHORT ) hb_itemGetCLen( pName );

      if( ( ( AREAP ) pArea )->uiMaxFieldNameLength < uiNameLen )
         ( ( AREAP ) pArea )->uiMaxFieldNameLength = uiNameLen;

      pFieldInfo.atomName = hb_itemGetCPtr( pName );

<<<<<<< HEAD
=======
      iDataType = sqlite3DeclType( st, uiIndex );
      iSize = sqlite3_column_bytes( st, uiIndex );
      iDec  = 0;

      pFieldInfo.uiType = ( HB_USHORT ) iDataType;
      pFieldInfo.uiLen = ( HB_USHORT ) iSize;
      pFieldInfo.uiDec = ( HB_USHORT ) iDec;

>>>>>>> 36973e86
#if 0
      HB_TRACE( HB_TR_ALWAYS, ( "field: name=%s type=%d len=%d", pFieldInfo.atomName, iDataType, sqlite3_column_bytes( st, uiIndex ) ) );
#endif

<<<<<<< HEAD
      /* There are no field length limits stored in the SQLite3 database,
         so we're resorting to setting some arbitrary default values to
         make apps relying on these (f.e. Browse()/GET) to behave somewhat
         better. For better results, update apps to untie UI metrics from
         any database field/value widths. [vszakats] */

      pFieldInfo.uiLen = 10;
      pFieldInfo.uiDec = 0;

      switch( iDataType )
      {
         case SQLITE3_TEXT:
            pFieldInfo.uiType = HB_FT_STRING;
            break;

         case SQLITE_FLOAT:
            pFieldInfo.uiType = HB_FT_LONG;
            pFieldInfo.uiDec = ( HB_USHORT ) hb_setGetDecimals();
            pFieldInfo.uiLen += pFieldInfo.uiDec + 1;
            break;

         case SQLITE_INTEGER:
            pFieldInfo.uiType = HB_FT_LONG;
            break;

         case SQLITE_BLOB:
            pFieldInfo.uiType = HB_FT_BLOB;
            break;

         case SQLITE_NULL:
            pFieldInfo.uiType = HB_FT_ANY;
            break;

         default:
=======
      if( pFieldInfo.uiType == HB_FT_NONE )
      {
>>>>>>> 36973e86
#if 0
         HB_TRACE( HB_TR_ALWAYS, ( "new sql type=%d", iDataType ) );
#endif
<<<<<<< HEAD
            bError  = HB_TRUE;
            errCode = ( HB_ERRCODE ) iDataType;
            pFieldInfo.uiType = 0;
            break;
=======
         bError  = HB_TRUE;
         errCode = ( HB_ERRCODE ) iDataType;
         pFieldInfo.uiType = HB_FT_NONE;
>>>>>>> 36973e86
      }

      if( ! bError )
      {
         switch( pFieldInfo.uiType )
         {
            case HB_FT_STRING:
            {
               char * pStr = ( char * ) hb_xgrab( ( HB_SIZE ) pFieldInfo.uiLen + 1 );
               memset( pStr, ' ', pFieldInfo.uiLen );
               pStr[ pFieldInfo.uiLen ] = '\0';

               pItem = hb_itemPutCLPtr( NULL, pStr, pFieldInfo.uiLen );
               break;
            }
            case HB_FT_BLOB:
               pItem = hb_itemPutC( NULL, NULL );
               break;

            case HB_FT_INTEGER:
               pItem = hb_itemPutNIntLen( NULL, 0, pFieldInfo.uiLen );
               break;

            case HB_FT_LONG:
               pItem = hb_itemPutNDLen( NULL, 0.0, pFieldInfo.uiLen, pFieldInfo.uiDec );
               break;

            case HB_FT_ANY:
               pItem  = hb_itemNew( NULL );
               break;

            default:
               pItem  = hb_itemNew( NULL );
               bError = HB_TRUE;
         }

         hb_arraySetForward( pItemEof, uiIndex + 1, pItem );
         hb_itemRelease( pItem );

         if( ! bError )
            bError = ( SELF_ADDFIELD( ( AREAP ) pArea, &pFieldInfo ) == HB_FAILURE );
      }

      hb_itemRelease( pName );

      if( bError )
         break;
   }

   if( bError )
   {
      hb_itemRelease( pItemEof );
      sqlite3_finalize( st );
      hb_errRT_SQLT3DD( EG_CORRUPTION, ESQLDD_INVALIDFIELD, "Invalid field type", pArea->szQuery, errCode );
      return HB_FAILURE;
   }

   pArea->ulRecCount = 0;
   pArea->ulRecMax   = SQLDD_ROWSET_INIT;

   pArea->pRow = ( void ** ) hb_xgrabz( SQLDD_ROWSET_INIT * sizeof( void * ) );
   pArea->pRowFlags = ( HB_BYTE * ) hb_xgrabz( SQLDD_ROWSET_INIT * sizeof( HB_BYTE ) );

   pArea->pRow[ 0 ]      = pItemEof;
   pArea->pRowFlags[ 0 ] = SQLDD_FLAG_CACHED;

   pSDDData->pStmt = st;
   return HB_SUCCESS;
}

static HB_ERRCODE sqlite3Close( SQLBASEAREAP pArea )
{
   SDDDATA * pSDDData = ( SDDDATA * ) pArea->pSDDData;

   if( pSDDData )
   {
      if( pSDDData->pStmt )
         sqlite3_finalize( pSDDData->pStmt );

      hb_xfree( pSDDData );
      pArea->pSDDData = NULL;
   }
   return HB_SUCCESS;
}

static HB_ERRCODE sqlite3GoTo( SQLBASEAREAP pArea, HB_ULONG ulRecNo )
{
   sqlite3_stmt * st = ( ( SDDDATA * ) pArea->pSDDData )->pStmt;

   while( ulRecNo > pArea->ulRecCount && ! pArea->fFetched )
   {
      PHB_ITEM  pArray;
      HB_USHORT ui;

      pArray = hb_itemArrayNew( pArea->area.uiFieldCount );

      for( ui = 0; ui < pArea->area.uiFieldCount; ++ui )
      {
         PHB_ITEM pItem  = NULL;
         LPFIELD  pField = pArea->area.lpFields + ui;
         HB_USHORT uiType = pField->uiType;

         if( uiType == HB_FT_ANY )
         {
            switch( sqlite3_column_type( st, ui ) )
            {
               case SQLITE_TEXT:
                  uiType = HB_FT_STRING;
                  break;

               case SQLITE_FLOAT:
               case SQLITE_INTEGER:
                  uiType = HB_FT_LONG;
                  break;

               case SQLITE_BLOB:
                  uiType = HB_FT_BLOB;
                  break;
            }
         }

         switch( uiType )
         {
            case HB_FT_STRING:
               pItem = S_HB_ITEMPUTSTR( NULL, ( const char * ) sqlite3_column_text( st, ui ) );
               break;

            case HB_FT_INTEGER:
#if HB_VMLONG_MAX > INT32_MAX && ! defined( HB_LONG_LONG_OFF )
               pItem = hb_itemPutNIntLen( NULL, sqlite3_column_int64( st, ui ), pField->uiLen );
               break;
#endif
            case HB_FT_LONG:
               pItem = hb_itemPutNDLen( NULL, sqlite3_column_double( st, ui ), pField->uiLen, pField->uiDec );
               break;

            case HB_FT_BLOB:
               pItem = hb_itemPutCL( NULL, ( const char * ) sqlite3_column_blob( st, ui ), sqlite3_column_bytes( st, ui ) );
               break;
         }

         if( pItem )
         {
            hb_arraySetForward( pArray, ui + 1, pItem );
            hb_itemRelease( pItem );
         }
      }
      if( pArea->ulRecCount + 1 <= pArea->ulRecMax )
      {
         pArea->pRow      = ( void ** ) hb_xrealloc( pArea->pRow, ( pArea->ulRecMax + SQLDD_ROWSET_RESIZE ) * sizeof( void * ) );
         pArea->pRowFlags = ( HB_BYTE * ) hb_xrealloc( pArea->pRowFlags, ( pArea->ulRecMax + SQLDD_ROWSET_RESIZE ) * sizeof( HB_BYTE ) );
         pArea->ulRecMax += SQLDD_ROWSET_RESIZE;
      }

      pArea->ulRecCount++;
      pArea->pRow[ pArea->ulRecCount ]      = pArray;
      pArea->pRowFlags[ pArea->ulRecCount ] = SQLDD_FLAG_CACHED;

      if( sqlite3_step( st ) != SQLITE_ROW )
      {
         pArea->fFetched = HB_TRUE;
         break;
      }
   }

   if( ulRecNo == 0 || ulRecNo > pArea->ulRecCount )
   {
      pArea->pRecord      = pArea->pRow[ 0 ];
      pArea->bRecordFlags = pArea->pRowFlags[ 0 ];
      pArea->fPositioned  = HB_FALSE;
   }
   else
   {
      pArea->pRecord      = pArea->pRow[ ulRecNo ];
      pArea->bRecordFlags = pArea->pRowFlags[ ulRecNo ];
      pArea->fPositioned  = HB_TRUE;
   }
   return HB_SUCCESS;
}<|MERGE_RESOLUTION|>--- conflicted
+++ resolved
@@ -172,9 +172,6 @@
    return szRet;
 }
 
-<<<<<<< HEAD
-/* --- SDD METHODS --- */
-=======
 
 static HB_USHORT sqlite3DeclType(sqlite3_stmt * st, HB_USHORT uiIndex )
 {
@@ -232,10 +229,7 @@
 #endif
 }
 
-
-/*============= SDD METHODS =============================================================*/
-
->>>>>>> 36973e86
+/* --- SDD METHODS --- */
 static HB_ERRCODE sqlite3Connect( SQLDDCONNECTION * pConnection, PHB_ITEM pItem )
 {
    sqlite3 * db;
@@ -350,7 +344,7 @@
    {
       DBFIELDINFO pFieldInfo;
 
-      int iDataType = sqlite3_column_type( st, uiIndex );
+      int iDataType = sqlite3DeclType( st, uiIndex );
       PHB_ITEM pName = S_HB_ITEMPUTSTR( NULL, sqlite3_column_name( st, uiIndex ) );
       HB_USHORT uiNameLen = ( HB_USHORT ) hb_itemGetCLen( pName );
 
@@ -359,73 +353,34 @@
 
       pFieldInfo.atomName = hb_itemGetCPtr( pName );
 
-<<<<<<< HEAD
-=======
-      iDataType = sqlite3DeclType( st, uiIndex );
-      iSize = sqlite3_column_bytes( st, uiIndex );
-      iDec  = 0;
-
-      pFieldInfo.uiType = ( HB_USHORT ) iDataType;
-      pFieldInfo.uiLen = ( HB_USHORT ) iSize;
-      pFieldInfo.uiDec = ( HB_USHORT ) iDec;
-
->>>>>>> 36973e86
 #if 0
       HB_TRACE( HB_TR_ALWAYS, ( "field: name=%s type=%d len=%d", pFieldInfo.atomName, iDataType, sqlite3_column_bytes( st, uiIndex ) ) );
 #endif
 
-<<<<<<< HEAD
       /* There are no field length limits stored in the SQLite3 database,
          so we're resorting to setting some arbitrary default values to
          make apps relying on these (f.e. Browse()/GET) to behave somewhat
          better. For better results, update apps to untie UI metrics from
          any database field/value widths. [vszakats] */
 
-      pFieldInfo.uiLen = 10;
+      pFieldInfo.uiType = ( HB_USHORT ) iDataType;
+      pFieldInfo.uiLen = 10;  /* sqlite3_column_bytes( st, uiIndex ) */
       pFieldInfo.uiDec = 0;
 
-      switch( iDataType )
+      switch( pFieldInfo.uiType )
       {
-         case SQLITE3_TEXT:
-            pFieldInfo.uiType = HB_FT_STRING;
-            break;
-
-         case SQLITE_FLOAT:
-            pFieldInfo.uiType = HB_FT_LONG;
+         case HB_FT_LONG:
             pFieldInfo.uiDec = ( HB_USHORT ) hb_setGetDecimals();
             pFieldInfo.uiLen += pFieldInfo.uiDec + 1;
             break;
 
-         case SQLITE_INTEGER:
-            pFieldInfo.uiType = HB_FT_LONG;
+         case HB_FT_NONE:
+#if 0
+            HB_TRACE( HB_TR_ALWAYS, ( "new sql type=%d", sqlite3_column_type( st, uiIndex ) ) );
+#endif
+            bError  = HB_TRUE;
+            errCode = ( HB_ERRCODE ) sqlite3_column_type( st, uiIndex );
             break;
-
-         case SQLITE_BLOB:
-            pFieldInfo.uiType = HB_FT_BLOB;
-            break;
-
-         case SQLITE_NULL:
-            pFieldInfo.uiType = HB_FT_ANY;
-            break;
-
-         default:
-=======
-      if( pFieldInfo.uiType == HB_FT_NONE )
-      {
->>>>>>> 36973e86
-#if 0
-         HB_TRACE( HB_TR_ALWAYS, ( "new sql type=%d", iDataType ) );
-#endif
-<<<<<<< HEAD
-            bError  = HB_TRUE;
-            errCode = ( HB_ERRCODE ) iDataType;
-            pFieldInfo.uiType = 0;
-            break;
-=======
-         bError  = HB_TRUE;
-         errCode = ( HB_ERRCODE ) iDataType;
-         pFieldInfo.uiType = HB_FT_NONE;
->>>>>>> 36973e86
       }
 
       if( ! bError )
