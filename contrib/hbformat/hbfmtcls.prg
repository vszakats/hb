--- conflicted
+++ resolved
@@ -355,19 +355,11 @@
                            AAdd( aDeep, NIL )
                         ENDIF
                         aDeep[ nDeep ] := nContrState
-<<<<<<< HEAD
                      ELSEIF Len( cToken1 ) < 4 .OR. ( nContrState := AScan( ::aContr, {| a | AScan( a[ 3 ], {| e | hb_LeftEq( e, cToken1 ) } ) > 0 } ) ) == 0
                         IF ( nPos := AScan( ::aContr, {| a | AScan( a[ 4 ], {| e | hb_LeftEq( e, cToken1 ) } ) > 0 } ) ) > 0 .OR. ;
                               cToken1 == "end"
                            IF nPos > 0 .AND. nDeep > 0 .AND. aDeep[ nDeep ] != nPos
                               DO WHILE ( nPos := AScan( ::aContr, {| a | AScan( a[ 4 ], {| e | hb_LeftEq( e, cToken1 ) } ) > 0 }, ;
-=======
-                     ELSEIF Len( cToken1 ) < 4 .OR. ( nContrState := AScan( ::aContr, {| a | AScan( a[ 3 ], {| e | e == cToken1 } ) > 0 } ) ) == 0
-                        IF ( nPos := AScan( ::aContr, {| a | AScan( a[ 4 ], {| e | e == cToken1 } ) > 0 } ) ) > 0 .OR. ;
-                              cToken1 == "end"
-                           IF nPos > 0 .AND. nDeep > 0 .AND. aDeep[ nDeep ] != nPos
-                              DO WHILE ( nPos := AScan( ::aContr, {| a | AScan( a[ 4 ], {| e | e == cToken1 } ) > 0 }, ;
->>>>>>> f7317f61
                                     nPos + 1 ) ) > 0 .AND. aDeep[ nDeep ] != nPos
                               ENDDO
                            ENDIF
