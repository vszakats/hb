--- conflicted
+++ resolved
@@ -463,12 +463,6 @@
 
    RETURN RTrim( cArguments )
 
-<<<<<<< HEAD
-FUNCTION __BreakBlock()
-   RETURN {| e | Break( e ) }
-
-=======
->>>>>>> be90db38
 FUNCTION __ErrorBlock()
    RETURN {| e | __MinimalErrorHandler( e ) }
 
