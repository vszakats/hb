/*
 * Harbour Project source code:
 * xhb_CopyFile() function
 *
 * Copyright 1999 Andi Jahja <andij@aonlippo.co.id>
 * www - http://harbour-project.org
 *
 * This program is free software; you can redistribute it and/or modify
 * it under the terms of the GNU General Public License as published by
 * the Free Software Foundation; either version 2, or (at your option)
 * any later version.
 *
 * This program is distributed in the hope that it will be useful,
 * but WITHOUT ANY WARRANTY; without even the implied warranty of
 * MERCHANTABILITY or FITNESS FOR A PARTICULAR PURPOSE.  See the
 * GNU General Public License for more details.
 *
 * You should have received a copy of the GNU General Public License
 * along with this software; see the file COPYING.txt.  If not, write to
 * the Free Software Foundation, Inc., 59 Temple Place, Suite 330,
 * Boston, MA 02111-1307 USA (or visit the web site https://www.gnu.org/).
 *
 * As a special exception, the Harbour Project gives permission for
 * additional uses of the text contained in its release of Harbour.
 *
 * The exception is that, if you link the Harbour libraries with other
 * files to produce an executable, this does not by itself cause the
 * resulting executable to be covered by the GNU General Public License.
 * Your use of that executable is in no way restricted on account of
 * linking the Harbour library code into it.
 *
 * This exception does not however invalidate any other reasons why
 * the executable file might be covered by the GNU General Public License.
 *
 * This exception applies only to the code released by the Harbour
 * Project under the name Harbour.  If you copy code from other
 * Harbour Project or Free Software Foundation releases into a copy of
 * Harbour, as the General Public License permits, the exception does
 * not apply to the code that you add in this way.  To avoid misleading
 * anyone as to the status of such modified files, you must delete
 * this exception notice from them.
 *
 * If you write modifications of your own for Harbour, it is your choice
 * whether to permit this exception to apply to your modifications.
 * If you do not wish that, delete this exception notice.
 *
 */

#include "hbapi.h"
#include "hbapierr.h"
#include "hbapifs.h"
#include "hbapiitm.h"
#include "hbvm.h"

#if defined( HB_OS_UNIX )
   #include <sys/stat.h>
   #include <unistd.h>
#endif

#define BUFFER_SIZE  65536

static HB_BOOL hb_copyfile( const char * pszSource, const char * pszDest, PHB_ITEM pBlock )
{
   HB_BOOL bRetVal = HB_FALSE;
   PHB_FILE pSource;
   PHB_ITEM pError = NULL;

   HB_TRACE( HB_TR_DEBUG, ( "hb_copyfile(%s, %s, %p)", pszSource, pszDest, pBlock ) );

   do
   {
      pSource = hb_fileExtOpen( pszSource, NULL,
                                FO_READ | FO_SHARED | FO_PRIVATE |
                                FXO_DEFAULTS | FXO_SHARELOCK,
                                NULL, pError );
      if( pSource == NULL )
      {
         pError = hb_errRT_FileError( pError, NULL, EG_OPEN, 2012, pszSource );
         if( hb_errLaunch( pError ) != E_RETRY )
            break;
      }
   }
   while( pSource == NULL );

   if( pError )
   {
      hb_itemRelease( pError );
      pError = NULL;
   }

   if( pSource != NULL )
   {
      PHB_FILE pDest;

      do
      {
         pDest = hb_fileExtOpen( pszDest, NULL,
                                 FO_READWRITE | FO_EXCLUSIVE | FO_PRIVATE |
                                 FXO_TRUNCATE | FXO_DEFAULTS | FXO_SHARELOCK,
                                 NULL, pError );
         if( pDest == NULL )
         {
            pError = hb_errRT_FileError( pError, NULL, EG_CREATE, 2012, pszDest );
            if( hb_errLaunch( pError ) != E_RETRY )
               break;
         }
      }
      while( pDest == NULL );

      if( pError )
      {
         hb_itemRelease( pError );
         pError = NULL;
      }

      if( pDest != NULL )
      {
<<<<<<< HEAD
#if defined( HB_OS_UNIX )
         struct stat struFileInfo;
         int         iSuccess = fstat( fhndSource, &struFileInfo );
#endif
         HB_BYTE * buffer = ( HB_BYTE * ) hb_xgrab( BUFFER_SIZE );
=======
         PHB_ITEM pCount = NULL;
         HB_UCHAR * buffer;
>>>>>>> 5f6c3174
         HB_SIZE nRead;

         buffer = ( HB_UCHAR * ) hb_xgrab( BUFFER_SIZE );
         bRetVal = HB_TRUE;
         if( pBlock && HB_IS_EVALITEM( pBlock ) )
            pCount = hb_itemNew( NULL );

<<<<<<< HEAD
         if( hb_itemType( pBlock ) != HB_IT_BLOCK )
            pBlock = NULL;

         while( ( nRead = hb_fsReadLarge( fhndSource, buffer, BUFFER_SIZE ) ) != 0 )
         {
            while( hb_fsWriteLarge( fhndDest, buffer, nRead ) != nRead )
            {
               HB_USHORT uiAction = hb_errRT_BASE_Ext1( EG_WRITE, 2016, NULL, szDest, hb_fsError(), EF_CANDEFAULT | EF_CANRETRY, 0 );
=======
         while( ( nRead = hb_fileRead( pSource, buffer, BUFFER_SIZE, -1 ) ) != 0 )
         {
            HB_SIZE nWritten = 0;
>>>>>>> 5f6c3174

            while( nWritten < nRead )
            {
               nWritten += hb_fileWrite( pDest, buffer + nWritten, nRead - nWritten, -1 );
               if( nWritten < nRead )
               {
                  pError = hb_errRT_FileError( pError, NULL, EG_WRITE, 2016, pszDest );
                  if( hb_errLaunch( pError ) != E_RETRY )
                  {
                     bRetVal = HB_FALSE;
                     break;
                  }
               }
            }

<<<<<<< HEAD
            if( pBlock )
            {
               PHB_ITEM pCnt = hb_itemPutNS( NULL, nRead );
=======
            if( pCount )
               hb_vmEvalBlockV( pBlock, 1, hb_itemPutNInt( pCount, nRead ) );
         }
>>>>>>> 5f6c3174

         if( pError )
            hb_itemRelease( pError );

         if( pCount )
            hb_itemRelease( pCount );

         hb_xfree( buffer );

         hb_fileClose( pDest );
      }

      hb_fileClose( pSource );

      if( bRetVal )
      {
         long lJulian, lMillisec;
         HB_FATTR ulAttr;

         if( hb_fileAttrGet( pszSource, &ulAttr ) )
            hb_fileAttrSet( pszDest, ulAttr );
         if( hb_fileTimeGet( pszSource, &lJulian, &lMillisec ) )
            hb_fileTimeSet( pszDest, lJulian, lMillisec );
      }
   }

   return bRetVal;
}

/* Clipper returns .F. on failure and NIL on success */

HB_FUNC( XHB_COPYFILE )
{
   const char * szSource = hb_parc( 1 );
   const char * szDest = hb_parc( 2 );

   if( szSource && szDest )
   {
      if( ! hb_copyfile( szSource, szDest, hb_param( 3, HB_IT_EVALITEM ) ) )
         hb_retl( HB_FALSE );
   }
   else
      hb_errRT_BASE( EG_ARG, 2010, NULL, HB_ERR_FUNCNAME, HB_ERR_ARGS_BASEPARAMS );  /* NOTE: Undocumented but existing Clipper Run-time error */
}<|MERGE_RESOLUTION|>--- conflicted
+++ resolved
@@ -115,16 +115,8 @@
 
       if( pDest != NULL )
       {
-<<<<<<< HEAD
-#if defined( HB_OS_UNIX )
-         struct stat struFileInfo;
-         int         iSuccess = fstat( fhndSource, &struFileInfo );
-#endif
-         HB_BYTE * buffer = ( HB_BYTE * ) hb_xgrab( BUFFER_SIZE );
-=======
          PHB_ITEM pCount = NULL;
          HB_UCHAR * buffer;
->>>>>>> 5f6c3174
          HB_SIZE nRead;
 
          buffer = ( HB_UCHAR * ) hb_xgrab( BUFFER_SIZE );
@@ -132,20 +124,9 @@
          if( pBlock && HB_IS_EVALITEM( pBlock ) )
             pCount = hb_itemNew( NULL );
 
-<<<<<<< HEAD
-         if( hb_itemType( pBlock ) != HB_IT_BLOCK )
-            pBlock = NULL;
-
-         while( ( nRead = hb_fsReadLarge( fhndSource, buffer, BUFFER_SIZE ) ) != 0 )
-         {
-            while( hb_fsWriteLarge( fhndDest, buffer, nRead ) != nRead )
-            {
-               HB_USHORT uiAction = hb_errRT_BASE_Ext1( EG_WRITE, 2016, NULL, szDest, hb_fsError(), EF_CANDEFAULT | EF_CANRETRY, 0 );
-=======
          while( ( nRead = hb_fileRead( pSource, buffer, BUFFER_SIZE, -1 ) ) != 0 )
          {
             HB_SIZE nWritten = 0;
->>>>>>> 5f6c3174
 
             while( nWritten < nRead )
             {
@@ -161,15 +142,9 @@
                }
             }
 
-<<<<<<< HEAD
-            if( pBlock )
-            {
-               PHB_ITEM pCnt = hb_itemPutNS( NULL, nRead );
-=======
             if( pCount )
                hb_vmEvalBlockV( pBlock, 1, hb_itemPutNInt( pCount, nRead ) );
          }
->>>>>>> 5f6c3174
 
          if( pError )
             hb_itemRelease( pError );
