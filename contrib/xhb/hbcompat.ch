--- conflicted
+++ resolved
@@ -327,15 +327,9 @@
             They are optimized by Harbour compiler the same way (and even
             more) as these C-like operators, without any bad side-effects. */
    #if defined( XHB_BITOP )
-<<<<<<< HEAD
-      #translate ( <exp1> | <exp2> )      => hb_bitOr( <exp1>, <exp2> )
-      #translate ( <exp1> & <exp2> )      => hb_bitAnd( <exp1>, <exp2> )
-      #translate ( <exp1> ^^ <exp2> )     => hb_bitXor( <exp1>, <exp2> )
-=======
-      #translate ( <exp1> | <exp2> )      => ( xhb_bitOr( ( <exp1> ), ( <exp2> ) ) )
-      #translate ( <exp1> & <exp2> )      => ( xhb_bitAnd( ( <exp1> ), ( <exp2> ) ) )
-      #translate ( <exp1> ^^ <exp2> )     => ( xhb_bitXor( ( <exp1> ), ( <exp2> ) ) )
->>>>>>> f7317f61
+      #translate ( <exp1> | <exp2> )      => xhb_bitOr( <exp1>, <exp2> )
+      #translate ( <exp1> & <exp2> )      => xhb_bitAnd( <exp1>, <exp2> )
+      #translate ( <exp1> ^^ <exp2> )     => xhb_bitXor( <exp1>, <exp2> )
    #endif
 
    #command @ <row>, <col> PROMPT <prompt> [ MESSAGE <msg> ] [ COLOR <color> ] => ;
