--- conflicted
+++ resolved
@@ -1,10 +1,5 @@
-<<<<<<< HEAD
 /*
  * SSL encryption for Harbour hb_inet*() connections
-=======
- * Harbour Project source code:
- *    SSL encryption for Harbour hb_inet*() connections
->>>>>>> a6c8ffc8
  *
  * Copyright 2014 Przemyslaw Czerpak <druzus / at / priv.onet.pl>
  *
