/* Copyright 2015 Przemyslaw Czerpak (druzus/at/poczta.onet.pl) */

#require "hbssl"

#define N_PORT          4001
#define EOL             e"\r\n"
#define PEM_CERT_FILE   "inetssl.pem"

STATIC s_lReady := .F.
STATIC s_lStop := .F.

STATIC s_lDelaySrv := .F.
STATIC s_lDelayCli := .F.

REQUEST HB_MT

PROCEDURE Main( delay )

   LOCAL thrd

   IF HB_ISSTRING( delay )
      s_lDelayCli := "C" $ Upper( delay )
      s_lDelaySrv := "S" $ Upper( delay )
   ENDIF

   /* initialize SSL library */
   SSL_init()
   RAND_seed( Time() + hb_TSToStr( hb_DateTime() ) + hb_DirBase() + NetName() )

   /* start server thread */
   IF Empty( thrd := hb_threadStart( @Server() ) )
      ? "Cannot start thread."
      RETURN
   ENDIF

   /* wait for server being ready to accept incoming connections */
   DO WHILE ! s_lReady
      hb_idleSleep( 0.01 )
   ENDDO

   /* start client */
   Client()

   /* inform server it should finish and wait for it */
   s_lStop := .T.
   hb_threadJoin( thrd )
   ?

   RETURN

STATIC PROCEDURE Client()

   LOCAL sock, ssl_ctx, ssl, nResult, nErr, cLine

   ssl_ctx := SSL_CTX_new()
   ssl := SSL_new( ssl_ctx )

   sock := hb_inetCreate()
   hb_inetTimeout( sock, 5000 )

   ? "CLIENT: connecting..."
   IF Empty( hb_inetConnectIP( "127.0.0.1", N_PORT, sock ) )
      ? "CLIENT: cannot connect to server."
   ELSE
      ? "CLIENT: connected to the server."
      hb_inetTimeout( sock, 3000 )

      IF s_lDelayCli
         ? "CLIENT: waiting..."
         hb_idleSleep( 1 )
      ENDIF

      ? "CLIENT: SSL CONNECT..."
      nResult := hb_inetSSL_CONNECT( sock, ssl )
      nErr := ERR_get_error()
      ?? hb_StrFormat( e"\nCLIENT: hb_inetSSL_CONNECT()=>%d (%d), '%s'\n", ;
                       nResult, nErr, ;
                       ERR_error_string( nErr ) )
      IF nResult == 1
         ? "CLIENT: connected with", SSL_get_cipher( ssl ), "encryption."
         DispCertInfo( ssl, "CLIENT: " )

         hb_inetSendAll( sock, hb_TSToStr( hb_DateTime() ) + EOL )
         DO WHILE hb_BLen( cLine := hb_inetRecvLine( sock ) ) > 0
            ? "CLIENT: RECV:", hb_ValToExp( cLine )
         ENDDO
      ENDIF
   ENDIF

   hb_inetClose( sock )

   RETURN

STATIC PROCEDURE Server()

   LOCAL sockSrv, sockConn, ssl_ctx, ssl, nResult, nErr, cLine

   ? "SERVER: create listen socket..."
   IF Empty( sockSrv := hb_inetServer( N_PORT ) )
      ? "SERVER: cannot create listen socket."
   ELSE
      ? "SERVER: loading certificates..."
      ssl_ctx := SSL_CTX_new()
      LoadCertificates( ssl_ctx, PEM_CERT_FILE, PEM_CERT_FILE )
      ssl := SSL_new( ssl_ctx )

      ? "SERVER: waiting for connections..."
      hb_inetTimeout( sockSrv, 100 )
      s_lReady := .T.
      DO WHILE ! s_lStop
         IF ! Empty( sockConn := hb_inetAccept( sockSrv ) )
            ? "SERVER: accepted new connection."
            hb_inetTimeout( sockConn, 3000 )

            IF s_lDelaySrv
               ? "SERVER: waiting..."
               hb_idleSleep( 1 )
            ENDIF

            ? "SERVER: SSL ACCEPT..."
            nResult := hb_inetSSL_ACCEPT( sockConn, ssl )
            nErr := ERR_get_error()
            ?? hb_StrFormat( e"\nSERVER: hb_inetSSL_ACCEPT()=>%d (%d), '%s'\n", ;
                             nResult, nErr, ;
                             ERR_error_string( nErr ) )

            IF nResult == 1
               cLine := hb_inetRecvLine( sockConn )
               ? "SERVER: RECV:", hb_ValToExp( cLine )
               hb_inetSendAll( sockConn, ;
                               "ECHO[ " + cLine + " ]" + EOL + ;
                               hb_TSToStr( hb_DateTime() ) + EOL + ;
                               OS() + EOL + ;
                               Version() + EOL + ;
                               EOL )
            ENDIF

            hb_inetClose( sockConn )
            sockConn := nil
         ENDIF
      ENDDO

      s_lReady := .F.
   ENDIF

   RETURN

STATIC PROCEDURE LoadCertificates( ssl_ctx, cCertFile, cKeyFile )

   /* Server using hb_inetSSL_ACCEPT() needs certificates,
      they can be generated using the following command:
         openssl req -x509 -nodes -days 365 -newkey rsa:1024 \
                 -out <cCertFile> -keyout <cKeyFile>
    */
   IF ! hb_vfExists( cCertFile ) .AND. ! hb_vfExists( cKeyFile )
      ? "SERVER: generating certificates..."
      hb_run( "openssl req -x509 -nodes -days 365 -newkey rsa:1024 " + ;
              "-out " + cCertFile + " -keyout " + cKeyFile )
   ENDIF

   /* set the local certificate from CertFile */
   IF SSL_CTX_use_certificate_file( ssl_ctx, cCertFile, HB_SSL_FILETYPE_PEM ) <= 0
      OutErr( hb_StrFormat( e"SERVER: SSL_CTX_use_certificate_file()=> '%s'\n", ;
                            ERR_error_string( ERR_get_error() ) ) )
      QUIT
   ENDIF

   /* set the private key from KeyFile (may be the same as CertFile) */
   IF SSL_CTX_use_PrivateKey_file( ssl_ctx, cKeyFile, HB_SSL_FILETYPE_PEM ) <= 0
      OutErr( hb_StrFormat( e"SERVER: SSL_CTX_use_PrivateKey_file()=> '%s'\n", ;
                            ERR_error_string( ERR_get_error() ) ) )
      QUIT
   ENDIF

   /* verify private key */
   IF ! SSL_CTX_check_private_key( ssl_ctx ) == 1
      OutErr( e"SERVER: Private key does not match the public certificate\n" )
      QUIT
   ENDIF

   RETURN

STATIC PROCEDURE DipsCertInfo( ssl, cWho )

<<<<<<< HEAD
=======
STATIC FUNCTION DispCertInfo( ssl, cWho )
>>>>>>> a5b0ab6f
   LOCAL cert

   IF ! Empty( cert := SSL_get_peer_certificate( ssl ) )
      ? cWho + "Server certificates:"
      ? cWho + "Subject:", X509_name_oneline( X509_get_subject_name( cert ), 0, 0 )
      ? cWho + "Issuer:", X509_name_oneline( X509_get_issuer_name( cert ), 0, 0 )
   ELSE
      ? cWho + "No certificates."
   ENDIF

   RETURN<|MERGE_RESOLUTION|>--- conflicted
+++ resolved
@@ -180,12 +180,8 @@
 
    RETURN
 
-STATIC PROCEDURE DipsCertInfo( ssl, cWho )
+STATIC PROCEDURE DispCertInfo( ssl, cWho )
 
-<<<<<<< HEAD
-=======
-STATIC FUNCTION DispCertInfo( ssl, cWho )
->>>>>>> a5b0ab6f
    LOCAL cert
 
    IF ! Empty( cert := SSL_get_peer_certificate( ssl ) )
