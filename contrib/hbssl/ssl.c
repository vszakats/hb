--- conflicted
+++ resolved
@@ -1532,12 +1532,8 @@
 
       if( ssl )
       {
-<<<<<<< HEAD
+#if OPENSSL_VERSION_NUMBER >= 0x00907000L
          PHB_ITEM pCallback = hb_param( 2, HB_IT_EVALITEM );
-=======
-#if OPENSSL_VERSION_NUMBER >= 0x00907000L
-         PHB_ITEM pCallback = hb_param( 2, HB_IT_BLOCK | HB_IT_SYMBOL );
->>>>>>> 056afec3
 
          if( pCallback )
          {
