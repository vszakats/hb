--- conflicted
+++ resolved
@@ -285,14 +285,10 @@
       pStream->blocking = ! pStream->blocking;
 
    SSL_set_mode( ssl, HB_SSL_MODE_AUTO_RETRY );
-<<<<<<< HEAD
    iResult = SSL_set_fd( ssl, sd );  /* Truncates `sd` on win64. OpenSSL bug: https://rt.openssl.org/Ticket/Display.html?id=1928&user=guest&pass=guest */
-=======
-   iResult = SSL_set_fd( ssl, sd );
 
    timer = hb_timerInit( timeout );
 
->>>>>>> 63dbef88
    while( iResult == 1 )
    {
       if( fServer )
