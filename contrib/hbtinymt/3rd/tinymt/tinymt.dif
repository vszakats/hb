diff -urN tinymt.orig/tinymt32.c tinymt/tinymt32.c
<<<<<<< HEAD
--- tinymt.orig/tinymt32.c	2014-02-03 13:10:38.023625500 +0100
+++ tinymt/tinymt32.c	2014-02-03 13:10:38.023625500 +0100
=======
--- tinymt.orig/tinymt32.c	2014-10-07 00:55:24.212007613 +0200
+++ tinymt/tinymt32.c	2014-10-07 00:55:24.212007613 +0200
>>>>>>> a3bf86b1
@@ -60,17 +60,18 @@
  * @param seed a 32-bit unsigned integer used as a seed.
  */
 void tinymt32_init(tinymt32_t * random, uint32_t seed) {
+    int i;
     random->status[0] = seed;
     random->status[1] = random->mat1;
     random->status[2] = random->mat2;
     random->status[3] = random->tmat;
-    for (int i = 1; i < MIN_LOOP; i++) {
+    for (i = 1; i < MIN_LOOP; i++) {
 	random->status[i & 3] ^= i + UINT32_C(1812433253)
 	    * (random->status[(i - 1) & 3]
 	       ^ (random->status[(i - 1) & 3] >> 30));
     }
     period_certification(random);
-    for (int i = 0; i < PRE_LOOP; i++) {
+    for (i = 0; i < PRE_LOOP; i++) {
 	tinymt32_next_state(random);
     }
 }
diff -urN tinymt.orig/tinymt32.h tinymt/tinymt32.h
<<<<<<< HEAD
--- tinymt.orig/tinymt32.h	2014-02-03 13:10:38.023625500 +0100
+++ tinymt/tinymt32.h	2014-02-03 13:10:38.023625500 +0100
=======
--- tinymt.orig/tinymt32.h	2014-10-07 00:55:24.212007613 +0200
+++ tinymt/tinymt32.h	2014-10-07 00:55:24.212007613 +0200
>>>>>>> a3bf86b1
@@ -16,8 +16,17 @@
  * LICENSE.txt
  */
 
-#include <stdint.h>
-#include <inttypes.h>
+#include "hbapi.h"
+
+#if defined( __BORLANDC__ )
+#  pragma warn -inl
+#endif
+
+#if ! defined( UINT32_C )
+#  define UINT32_C( val ) ( val##U )
+#endif
+#define uint32_t        HB_U32
+#define int32_t         HB_I32
 
 #define TINYMT32_MEXP 127
 #define TINYMT32_SH0 1
@@ -52,12 +61,13 @@
  * @param random not used
  * @return always 127
  */
-inline static int tinymt32_get_mexp(
+_HB_INLINE_ static int tinymt32_get_mexp(
     tinymt32_t * random  __attribute__((unused))) {
     return TINYMT32_MEXP;
 }
 #else
-inline static int tinymt32_get_mexp(tinymt32_t * random) {
+_HB_INLINE_ static int tinymt32_get_mexp(tinymt32_t * random) {
+    HB_SYMBOL_UNUSED( random );
     return TINYMT32_MEXP;
 }
 #endif
@@ -67,7 +77,7 @@
  * Users should not call this function directly.
  * @param random tinymt internal status
  */
-inline static void tinymt32_next_state(tinymt32_t * random) {
+_HB_INLINE_ static void tinymt32_next_state(tinymt32_t * random) {
     uint32_t x;
     uint32_t y;
 
@@ -91,7 +101,7 @@
  * @param random tinymt internal status
  * @return 32-bit unsigned pseudorandom number
  */
-inline static uint32_t tinymt32_temper(tinymt32_t * random) {
+_HB_INLINE_ static uint32_t tinymt32_temper(tinymt32_t * random) {
     uint32_t t0, t1;
     t0 = random->status[3];
 #if defined(LINEARITY_CHECK)
@@ -112,7 +122,7 @@
  * @param random tinymt internal status
  * @return floating point number r (1.0 <= r < 2.0)
  */
-inline static float tinymt32_temper_conv(tinymt32_t * random) {
+_HB_INLINE_ static float tinymt32_temper_conv(tinymt32_t * random) {
     uint32_t t0, t1;
     union {
 	uint32_t u;
@@ -139,7 +149,7 @@
  * @param random tinymt internal status
  * @return floating point number r (1.0 < r < 2.0)
  */
-inline static float tinymt32_temper_conv_open(tinymt32_t * random) {
+_HB_INLINE_ static float tinymt32_temper_conv_open(tinymt32_t * random) {
     uint32_t t0, t1;
     union {
 	uint32_t u;
@@ -165,7 +175,7 @@
  * @param random tinymt internal status
  * @return 32-bit unsigned integer r (0 <= r < 2^32)
  */
-inline static uint32_t tinymt32_generate_uint32(tinymt32_t * random) {
+_HB_INLINE_ static uint32_t tinymt32_generate_uint32(tinymt32_t * random) {
     tinymt32_next_state(random);
     return tinymt32_temper(random);
 }
@@ -178,7 +188,7 @@
  * @param random tinymt internal status
  * @return floating point number r (0.0 <= r < 1.0)
  */
-inline static float tinymt32_generate_float(tinymt32_t * random) {
+_HB_INLINE_ static float tinymt32_generate_float(tinymt32_t * random) {
     tinymt32_next_state(random);
     return tinymt32_temper(random) * TINYMT32_MUL;
 }
@@ -189,7 +199,7 @@
  * @param random tinymt internal status
  * @return floating point number r (1.0 <= r < 2.0)
  */
-inline static float tinymt32_generate_float12(tinymt32_t * random) {
+_HB_INLINE_ static float tinymt32_generate_float12(tinymt32_t * random) {
     tinymt32_next_state(random);
     return tinymt32_temper_conv(random);
 }
@@ -200,7 +210,7 @@
  * @param random tinymt internal status
  * @return floating point number r (0.0 <= r < 1.0)
  */
-inline static float tinymt32_generate_float01(tinymt32_t * random) {
+_HB_INLINE_ static float tinymt32_generate_float01(tinymt32_t * random) {
     tinymt32_next_state(random);
     return tinymt32_temper_conv(random) - 1.0f;
 }
@@ -211,7 +221,7 @@
  * @param random tinymt internal status
  * @return floating point number r (0.0 < r <= 1.0)
  */
-inline static float tinymt32_generate_floatOC(tinymt32_t * random) {
+_HB_INLINE_ static float tinymt32_generate_floatOC(tinymt32_t * random) {
     tinymt32_next_state(random);
     return 1.0f - tinymt32_generate_float(random);
 }
@@ -222,7 +232,7 @@
  * @param random tinymt internal status
  * @return floating point number r (0.0 < r < 1.0)
  */
-inline static float tinymt32_generate_floatOO(tinymt32_t * random) {
+_HB_INLINE_ static float tinymt32_generate_floatOO(tinymt32_t * random) {
     tinymt32_next_state(random);
     return tinymt32_temper_conv_open(random) - 1.0f;
 }
@@ -235,7 +245,7 @@
  * @param random tinymt internal status
  * @return floating point number r (0.0 < r <= 1.0)
  */
-inline static double tinymt32_generate_32double(tinymt32_t * random) {
+_HB_INLINE_ static double tinymt32_generate_32double(tinymt32_t * random) {
     tinymt32_next_state(random);
     return tinymt32_temper(random) * (1.0 / 4294967296.0);
 }
diff -urN tinymt.orig/tinymt64.c tinymt/tinymt64.c
<<<<<<< HEAD
--- tinymt.orig/tinymt64.c	2014-02-03 13:10:38.023625500 +0100
+++ tinymt/tinymt64.c	2014-02-03 13:10:38.023625500 +0100
=======
--- tinymt.orig/tinymt64.c	2014-10-07 00:55:24.212007613 +0200
+++ tinymt/tinymt64.c	2014-10-07 00:55:24.212007613 +0200
>>>>>>> a3bf86b1
@@ -56,9 +56,10 @@
  * @param seed a 64-bit unsigned integer used as a seed.
  */
 void tinymt64_init(tinymt64_t * random, uint64_t seed) {
+    int i;
     random->status[0] = seed ^ ((uint64_t)random->mat1 << 32);
     random->status[1] = random->mat2 ^ random->tmat;
-    for (int i = 1; i < MIN_LOOP; i++) {
+    for (i = 1; i < MIN_LOOP; i++) {
 	random->status[i & 1] ^= i + UINT64_C(6364136223846793005)
 	    * (random->status[(i - 1) & 1]
 	       ^ (random->status[(i - 1) & 1] >> 62));
diff -urN tinymt.orig/tinymt64.h tinymt/tinymt64.h
<<<<<<< HEAD
--- tinymt.orig/tinymt64.h	2014-02-03 13:10:38.023625500 +0100
+++ tinymt/tinymt64.h	2014-02-03 13:10:38.023625500 +0100
=======
--- tinymt.orig/tinymt64.h	2014-10-07 00:55:24.216007613 +0200
+++ tinymt/tinymt64.h	2014-10-07 00:55:24.216007613 +0200
>>>>>>> a3bf86b1
@@ -16,8 +16,23 @@
  * LICENSE.txt
  */
 
-#include <stdint.h>
-#include <inttypes.h>
+#include "hbapi.h"
+
+#if defined( __BORLANDC__ )
+#  pragma warn -inl
+#endif
+
+#if ! defined( UINT32_C )
+#  define UINT32_C( val ) ( val##U )
+#endif
+#define uint32_t        HB_U32
+#define int32_t         HB_I32
+
+#if ! defined( UINT64_C )
+#  define UINT64_C( val ) HB_ULL( val )
+#endif
+#define uint64_t        HB_U64
+#define int64_t         HB_I64
 
 #define TINYMT64_MEXP 127
 #define TINYMT64_SH0 12
@@ -52,12 +67,13 @@
  * @param random not used
  * @return always 127
  */
-inline static int tinymt64_get_mexp(
+_HB_INLINE_ static int tinymt64_get_mexp(
     tinymt64_t * random  __attribute__((unused))) {
     return TINYMT64_MEXP;
 }
 #else
-inline static int tinymt64_get_mexp(tinymt64_t * random) {
+_HB_INLINE_ static int tinymt64_get_mexp(tinymt64_t * random) {
+    ( void ) random;
     return TINYMT64_MEXP;
 }
 #endif
@@ -67,7 +83,7 @@
  * Users should not call this function directly.
  * @param random tinymt internal status
  */
-inline static void tinymt64_next_state(tinymt64_t * random) {
+_HB_INLINE_ static void tinymt64_next_state(tinymt64_t * random) {
     uint64_t x;
 
     random->status[0] &= TINYMT64_MASK;
@@ -88,7 +104,7 @@
  * @param random tinymt internal status
  * @return 64-bit unsigned pseudorandom number
  */
-inline static uint64_t tinymt64_temper(tinymt64_t * random) {
+_HB_INLINE_ static uint64_t tinymt64_temper(tinymt64_t * random) {
     uint64_t x;
 #if defined(LINEARITY_CHECK)
     x = random->status[0] ^ random->status[1];
@@ -106,7 +122,7 @@
  * @param random tinymt internal status
  * @return floating point number r (1.0 <= r < 2.0)
  */
-inline static double tinymt64_temper_conv(tinymt64_t * random) {
+_HB_INLINE_ static double tinymt64_temper_conv(tinymt64_t * random) {
     uint64_t x;
     union {
 	uint64_t u;
@@ -129,7 +145,7 @@
  * @param random tinymt internal status
  * @return floating point number r (1.0 < r < 2.0)
  */
-inline static double tinymt64_temper_conv_open(tinymt64_t * random) {
+_HB_INLINE_ static double tinymt64_temper_conv_open(tinymt64_t * random) {
     uint64_t x;
     union {
 	uint64_t u;
@@ -151,7 +167,7 @@
  * @param random tinymt internal status
  * @return 64-bit unsigned integer r (0 <= r < 2^64)
  */
-inline static uint64_t tinymt64_generate_uint64(tinymt64_t * random) {
+_HB_INLINE_ static uint64_t tinymt64_generate_uint64(tinymt64_t * random) {
     tinymt64_next_state(random);
     return tinymt64_temper(random);
 }
@@ -162,7 +178,7 @@
  * @param random tinymt internal status
  * @return floating point number r (0.0 <= r < 1.0)
  */
-inline static double tinymt64_generate_double(tinymt64_t * random) {
+_HB_INLINE_ static double tinymt64_generate_double(tinymt64_t * random) {
     tinymt64_next_state(random);
     return tinymt64_temper(random) * TINYMT64_MUL;
 }
@@ -173,7 +189,7 @@
  * @param random tinymt internal status
  * @return floating point number r (0.0 <= r < 1.0)
  */
-inline static double tinymt64_generate_double01(tinymt64_t * random) {
+_HB_INLINE_ static double tinymt64_generate_double01(tinymt64_t * random) {
     tinymt64_next_state(random);
     return tinymt64_temper_conv(random) - 1.0;
 }
@@ -184,7 +200,7 @@
  * @param random tinymt internal status
  * @return floating point number r (1.0 <= r < 2.0)
  */
-inline static double tinymt64_generate_double12(tinymt64_t * random) {
+_HB_INLINE_ static double tinymt64_generate_double12(tinymt64_t * random) {
     tinymt64_next_state(random);
     return tinymt64_temper_conv(random);
 }
@@ -195,7 +211,7 @@
  * @param random tinymt internal status
  * @return floating point number r (0.0 < r <= 1.0)
  */
-inline static double tinymt64_generate_doubleOC(tinymt64_t * random) {
+_HB_INLINE_ static double tinymt64_generate_doubleOC(tinymt64_t * random) {
     tinymt64_next_state(random);
     return 2.0 - tinymt64_temper_conv(random);
 }
@@ -206,7 +222,7 @@
  * @param random tinymt internal status
  * @return floating point number r (0.0 < r < 1.0)
  */
-inline static double tinymt64_generate_doubleOO(tinymt64_t * random) {
+_HB_INLINE_ static double tinymt64_generate_doubleOO(tinymt64_t * random) {
     tinymt64_next_state(random);
     return tinymt64_temper_conv_open(random) - 1.0;
 }<|MERGE_RESOLUTION|>--- conflicted
+++ resolved
@@ -1,11 +1,6 @@
 diff -urN tinymt.orig/tinymt32.c tinymt/tinymt32.c
-<<<<<<< HEAD
---- tinymt.orig/tinymt32.c	2014-02-03 13:10:38.023625500 +0100
-+++ tinymt/tinymt32.c	2014-02-03 13:10:38.023625500 +0100
-=======
---- tinymt.orig/tinymt32.c	2014-10-07 00:55:24.212007613 +0200
-+++ tinymt/tinymt32.c	2014-10-07 00:55:24.212007613 +0200
->>>>>>> a3bf86b1
+--- tinymt.orig/tinymt32.c	2014-10-07 02:44:52.313584700 +0200
++++ tinymt/tinymt32.c	2014-10-07 02:44:52.313584700 +0200
 @@ -60,17 +60,18 @@
   * @param seed a 32-bit unsigned integer used as a seed.
   */
@@ -28,13 +23,8 @@
      }
  }
 diff -urN tinymt.orig/tinymt32.h tinymt/tinymt32.h
-<<<<<<< HEAD
---- tinymt.orig/tinymt32.h	2014-02-03 13:10:38.023625500 +0100
-+++ tinymt/tinymt32.h	2014-02-03 13:10:38.023625500 +0100
-=======
---- tinymt.orig/tinymt32.h	2014-10-07 00:55:24.212007613 +0200
-+++ tinymt/tinymt32.h	2014-10-07 00:55:24.212007613 +0200
->>>>>>> a3bf86b1
+--- tinymt.orig/tinymt32.h	2014-10-07 02:44:52.313584700 +0200
++++ tinymt/tinymt32.h	2014-10-07 02:44:52.313584700 +0200
 @@ -16,8 +16,17 @@
   * LICENSE.txt
   */
@@ -171,13 +161,8 @@
      return tinymt32_temper(random) * (1.0 / 4294967296.0);
  }
 diff -urN tinymt.orig/tinymt64.c tinymt/tinymt64.c
-<<<<<<< HEAD
---- tinymt.orig/tinymt64.c	2014-02-03 13:10:38.023625500 +0100
-+++ tinymt/tinymt64.c	2014-02-03 13:10:38.023625500 +0100
-=======
---- tinymt.orig/tinymt64.c	2014-10-07 00:55:24.212007613 +0200
-+++ tinymt/tinymt64.c	2014-10-07 00:55:24.212007613 +0200
->>>>>>> a3bf86b1
+--- tinymt.orig/tinymt64.c	2014-10-07 02:44:52.313584700 +0200
++++ tinymt/tinymt64.c	2014-10-07 02:44:52.313584700 +0200
 @@ -56,9 +56,10 @@
   * @param seed a 64-bit unsigned integer used as a seed.
   */
@@ -191,13 +176,8 @@
  	    * (random->status[(i - 1) & 1]
  	       ^ (random->status[(i - 1) & 1] >> 62));
 diff -urN tinymt.orig/tinymt64.h tinymt/tinymt64.h
-<<<<<<< HEAD
---- tinymt.orig/tinymt64.h	2014-02-03 13:10:38.023625500 +0100
-+++ tinymt/tinymt64.h	2014-02-03 13:10:38.023625500 +0100
-=======
---- tinymt.orig/tinymt64.h	2014-10-07 00:55:24.216007613 +0200
-+++ tinymt/tinymt64.h	2014-10-07 00:55:24.216007613 +0200
->>>>>>> a3bf86b1
+--- tinymt.orig/tinymt64.h	2014-10-07 02:44:52.313584700 +0200
++++ tinymt/tinymt64.h	2014-10-07 02:44:52.313584700 +0200
 @@ -16,8 +16,23 @@
   * LICENSE.txt
   */
