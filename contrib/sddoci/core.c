--- conflicted
+++ resolved
@@ -92,10 +92,6 @@
 static HB_ERRCODE ocilibClose( SQLBASEAREAP pArea );
 static HB_ERRCODE ocilibGoTo( SQLBASEAREAP pArea, HB_ULONG ulRecNo );
 
-<<<<<<< HEAD
-=======
-
->>>>>>> 5ac8fc0d
 static SDDNODE s_ocidd =
 {
    NULL,
@@ -490,13 +486,8 @@
    pArea->ulRecCount = 0;
    pArea->ulRecMax   = SQLDD_ROWSET_INIT;
 
-<<<<<<< HEAD
-   pArea->pRow = ( void ** ) hb_xgrabz( SQLDD_ROWSET_INIT * sizeof( void * ) );
-   pArea->pRowFlags = ( HB_BYTE * ) hb_xgrabz( SQLDD_ROWSET_INIT * sizeof( HB_BYTE ) );
-=======
    pArea->pRow = ( void ** ) hb_xgrab( SQLDD_ROWSET_INIT * sizeof( void * ) );
    pArea->pRowFlags = ( HB_BYTE * ) hb_xgrab( SQLDD_ROWSET_INIT * sizeof( HB_BYTE ) );
->>>>>>> 5ac8fc0d
 
    pArea->pRow[ 0 ]      = pItemEof;
    pArea->pRowFlags[ 0 ] = SQLDD_FLAG_CACHED;
@@ -558,11 +549,7 @@
                {
                   const dtext * val;
                   if( ( val = OCI_GetString( rs, ui ) ) != NULL )
-<<<<<<< HEAD
-                     pItem = D_HB_ITEMPUTSTR( NULL, val );  /* TODO: Pad it to pField->uiLen size with spaces? */
-=======
                      pItem = D_HB_ITEMPUTSTRLEN( pItem, val, ( HB_SIZE ) dtslen( val ) );  /* TODO: Pad it to pField->uiLen size with spaces? */
->>>>>>> 5ac8fc0d
                }
                break;
 
@@ -586,15 +573,9 @@
                {
                   unsigned int uiSize = OCI_LongGetSize( val );
                   if( OCI_LongGetType( val ) == OCI_CLONG )
-<<<<<<< HEAD
-                     pItem = D_HB_ITEMPUTSTRLEN( NULL, OCI_LongGetBuffer( val ), uiSize );
-                  else
-                     pItem = hb_itemPutCL( NULL, ( const char * ) OCI_LongGetBuffer( val ), uiSize );
-=======
                      pItem = D_HB_ITEMPUTSTRLEN( pItem, ( D_HB_CHAR * ) OCI_LongGetBuffer( val ), uiSize );
                   else
                      pItem = hb_itemPutCL( pItem, ( const char * ) OCI_LongGetBuffer( val ), uiSize );
->>>>>>> 5ac8fc0d
                }
                break;
             }
@@ -605,11 +586,7 @@
             {
                OCI_Long * val = OCI_GetLong( rs, ui );
                if( val )
-<<<<<<< HEAD
-                  pItem = hb_itemPutCL( NULL, ( const char * ) OCI_LongGetBuffer( val ), OCI_LongGetSize( val ) );
-=======
                   pItem = hb_itemPutCL( pItem, ( const char * ) OCI_LongGetBuffer( val ), OCI_LongGetSize( val ) );
->>>>>>> 5ac8fc0d
                break;
             }
 
