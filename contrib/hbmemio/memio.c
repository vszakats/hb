--- conflicted
+++ resolved
@@ -859,16 +859,10 @@
 }
 
 
-<<<<<<< HEAD
-static PHB_ITEM s_fileDirectory( const char * pszDirSpec, const char * pszAttr, HB_BOOL fDateTime )
-{
+static PHB_ITEM s_fileDirectory( PHB_FILE_FUNCS pFuncs, const char * pszDirSpec, const char * pszAttr, HB_BOOL fDateTime )
+{
+   HB_SYMBOL_UNUSED( pFuncs );
    return hb_memfsDirectory( pszDirSpec + FILE_PREFIX_LEN, pszAttr, fDateTime );
-=======
-static PHB_ITEM s_fileDirectory( PHB_FILE_FUNCS pFuncs, const char * pszDirSpec, const char * pszAttr )
-{
-   HB_SYMBOL_UNUSED( pFuncs );
-   return hb_memfsDirectory( pszDirSpec + FILE_PREFIX_LEN, pszAttr );
->>>>>>> fc14c595
 }
 
 
