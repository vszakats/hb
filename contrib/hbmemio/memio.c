/*
 * Harbour Project source code:
 *   Memory file system
 *   I/O driver for Memory file system
 *
 * Copyright 2009 Mindaugas Kavaliauskas <dbtopas at dbtopas.lt>
 * www - http://harbour-project.org
 *
 * This program is free software; you can redistribute it and/or modify
 * it under the terms of the GNU General Public License as published by
 * the Free Software Foundation; either version 2, or (at your option)
 * any later version.
 *
 * This program is distributed in the hope that it will be useful,
 * but WITHOUT ANY WARRANTY; without even the implied warranty of
 * MERCHANTABILITY or FITNESS FOR A PARTICULAR PURPOSE.  See the
 * GNU General Public License for more details.
 *
 * You should have received a copy of the GNU General Public License
 * along with this software; see the file COPYING.txt.  If not, write to
 * the Free Software Foundation, Inc., 59 Temple Place, Suite 330,
 * Boston, MA 02111-1307 USA (or visit the web site https://www.gnu.org/).
 *
 * As a special exception, the Harbour Project gives permission for
 * additional uses of the text contained in its release of Harbour.
 *
 * The exception is that, if you link the Harbour libraries with other
 * files to produce an executable, this does not by itself cause the
 * resulting executable to be covered by the GNU General Public License.
 * Your use of that executable is in no way restricted on account of
 * linking the Harbour library code into it.
 *
 * This exception does not however invalidate any other reasons why
 * the executable file might be covered by the GNU General Public License.
 *
 * This exception applies only to the code released by the Harbour
 * Project under the name Harbour.  If you copy code from other
 * Harbour Project or Free Software Foundation releases into a copy of
 * Harbour, as the General Public License permits, the exception does
 * not apply to the code that you add in this way.  To avoid misleading
 * anyone as to the status of such modified files, you must delete
 * this exception notice from them.
 *
 * If you write modifications of your own for Harbour, it is your choice
 * whether to permit this exception to apply to your modifications.
 * If you do not wish that, delete this exception notice.
 *
 */

/* this has to be declared before hbapifs.h is included */
#define _HB_FILE_IMPLEMENTATION_

#include "hbapi.h"
#include "hbapifs.h"
#include "hbapiitm.h"
#include "hbapierr.h"
#include "hbthread.h"
#include "hbvm.h"
#include "hbinit.h"

#include "directry.ch"

/******************************************************
 *
 *  Memory file system
 *
 *******************************************************/

/* change this define for public hb_memfs*() API */
#ifdef HB_MEMFS_PUBLIC_API
#define HB_MEMFS_EXPORT
#else
#define HB_MEMFS_EXPORT    static
#endif

#define HB_MEMFS_INITSIZE  16

/* File access flags */
#define FOX_READ           1
#define FOX_WRITE          2
#define FOX_READWRITE      3

/* File sharing flags */
#define FOX_DENYNONE       0
#define FOX_DENYREAD       16
#define FOX_DENYWRITE      32
#define FOX_EXCLUSIVE      48
#define FOX_DENYFLAGS      48


typedef struct _HB_MEMFS_INODE
{
   HB_FOFFSET   llSize;
   HB_FOFFSET   llAlloc;
   char *       pData;
   char *       szName;
   unsigned int uiCount;
   unsigned int uiCountRead, uiCountWrite;
   HB_USHORT    uiDeny;
} HB_MEMFS_INODE, * PHB_MEMFS_INODE;


typedef struct _HB_MEMFS_FILE
{
   PHB_MEMFS_INODE pInode;
   HB_FOFFSET      llPos;
   HB_USHORT       uiFlags;
} HB_MEMFS_FILE, * PHB_MEMFS_FILE;


typedef struct _HB_MEMFS_FS
{
   HB_ULONG ulInodeCount;
   HB_ULONG ulInodeAlloc;
   PHB_MEMFS_INODE * pInodes;
   HB_ULONG          ulFileAlloc;
   HB_ULONG          ulFileLast;
   PHB_MEMFS_FILE *  pFiles;
} HB_MEMFS_FS, * PHB_MEMFS_FS;

typedef struct _HB_MEMFS_DIRENTRY
{
   char *     szName;
   HB_FOFFSET llSize;
} HB_MEMFS_DIRENTRY, * PHB_MEMFS_DIRENTRY;

static HB_MEMFS_FS s_fs;
static HB_ERRCODE  s_error;

static HB_CRITICAL_NEW( s_mtx );

#define HB_MEMFSMT_LOCK()    hb_threadEnterCriticalSection( &s_mtx )
#define HB_MEMFSMT_UNLOCK()  hb_threadLeaveCriticalSection( &s_mtx )

static void memfsInodeFree( PHB_MEMFS_INODE pInode );


static void memfsExit( void * cargo )
{
   HB_ULONG ul;

   HB_SYMBOL_UNUSED( cargo );

   for( ul = 0; ul < s_fs.ulFileAlloc; ul++ )
   {
      if( s_fs.pFiles[ ul ] )
         hb_xfree( s_fs.pFiles[ ul ] );
   }
   hb_xfree( s_fs.pFiles );
   for( ul = 0; ul < s_fs.ulInodeCount; ul++ )
   {
      memfsInodeFree( s_fs.pInodes[ ul ] );
   }
   hb_xfree( s_fs.pInodes );
}


static void memfsInit( void )
{
   /* HB_CRITICAL_INIT( s_mtx ); */
   s_error = 0;
   s_fs.ulInodeCount = 0;
   s_fs.ulInodeAlloc = HB_MEMFS_INITSIZE;
   s_fs.pInodes = ( PHB_MEMFS_INODE * ) hb_xgrab( sizeof( PHB_MEMFS_INODE ) * s_fs.ulInodeAlloc );
   s_fs.ulFileAlloc = HB_MEMFS_INITSIZE;
   s_fs.pFiles = ( PHB_MEMFS_FILE * ) hb_xgrab( sizeof( PHB_MEMFS_FILE ) * s_fs.ulFileAlloc );
   memset( s_fs.pFiles, 0, sizeof( PHB_MEMFS_FILE ) * s_fs.ulFileAlloc );
   s_fs.ulFileLast = 0;
   hb_vmAtQuit( memfsExit, NULL );
}


/* Note: returns 1 based index! */
static HB_ULONG memfsInodeFind( const char * szName, HB_ULONG * pulPos )
{
   HB_ULONG ulLeft, ulRight, ulMiddle;
   int i;

   ulLeft = 0;
   ulRight = s_fs.ulInodeCount;
   while( ulLeft < ulRight )
   {
      ulMiddle = ( ulLeft + ulRight ) >> 1;
      i = strcmp( szName, s_fs.pInodes[ ulMiddle ]->szName );
      if( i == 0 )
         return ulMiddle + 1;
      else if( i < 0 )
         ulRight = ulMiddle;
      else
         ulLeft = ulMiddle + 1;
   }
   if( pulPos )
      *pulPos = ulLeft;
   return 0;
}


static PHB_MEMFS_INODE memfsInodeAlloc( const char * szName )
{
   PHB_MEMFS_INODE pInode = ( PHB_MEMFS_INODE ) hb_xgrab( sizeof( HB_MEMFS_INODE ) );
   HB_ULONG ulInode = 0;

   pInode->llSize = 0;
   pInode->llAlloc = HB_MEMFS_INITSIZE;
   pInode->pData = ( char * ) hb_xgrab( ( HB_ULONG ) pInode->llAlloc );
   memset( pInode->pData, 0, ( HB_SIZE ) pInode->llAlloc );
   pInode->szName = hb_strdup( szName );

   pInode->uiCount = 1;
   pInode->uiCountRead = pInode->uiCountWrite = 0;
   pInode->uiDeny = 0;

   /* Insert into inode array. Inode should not exist!!! */
   if( s_fs.ulInodeCount >= s_fs.ulInodeAlloc )
   {
      s_fs.ulInodeAlloc += s_fs.ulInodeAlloc >> 1;
      s_fs.pInodes = ( PHB_MEMFS_INODE * ) hb_xrealloc( s_fs.pInodes, s_fs.ulInodeAlloc * sizeof( PHB_MEMFS_INODE ) );
   }

   if( memfsInodeFind( szName, &ulInode ) )
   {
      hb_errInternal( 9999, "memfsInodeAlloc: Inode already exists", NULL, NULL );
      return NULL;
   }

   if( ulInode < s_fs.ulInodeCount )
   {
      memmove( s_fs.pInodes + ulInode + 1, s_fs.pInodes + ulInode, ( s_fs.ulInodeCount - ulInode ) * sizeof( PHB_MEMFS_INODE ) );
   }
   s_fs.pInodes[ ulInode ] = pInode;
   s_fs.ulInodeCount++;
   return pInode;
}


static void memfsInodeFree( PHB_MEMFS_INODE pInode )
{
   hb_xfree( pInode->pData );
   hb_xfree( pInode->szName );
   hb_xfree( pInode );
}


static PHB_MEMFS_FILE memfsFileAlloc( PHB_MEMFS_INODE pInode )
{
   PHB_MEMFS_FILE pFile = ( PHB_MEMFS_FILE ) hb_xgrab( sizeof( HB_MEMFS_FILE ) );

   pFile->pInode = pInode;
   pFile->llPos = 0;

   pInode->uiCount++;
   return pFile;
}


static PHB_MEMFS_FILE memfsHandleToFile( HB_FHANDLE hFile )
{
   if( hFile == FS_ERROR || ( HB_ULONG ) hFile == 0 || ( HB_ULONG ) hFile > s_fs.ulFileAlloc || s_fs.pFiles[ ( HB_ULONG ) hFile - 1 ] == NULL )
   {
      /* hb_errInternal( 9999, "memfsHandleToFile: Invalid file handle", NULL, NULL ); */
      return NULL;
   }
   else
      return s_fs.pFiles[ ( HB_ULONG ) hFile - 1 ];
}


static HB_FHANDLE memfsHandleAlloc( PHB_MEMFS_FILE pFile )
{
   HB_ULONG ul;

   /* This allocation will help to avoid reallocation of just released file handle. */
   for( ul = s_fs.ulFileLast; ul < s_fs.ulFileAlloc; ul++ )
   {
      if( ! s_fs.pFiles[ ul ] )
      {
         s_fs.pFiles[ ul ] = pFile;
         s_fs.ulFileLast = ul + 1;
         return ( HB_FHANDLE ) ( ul + 1 );
      }
   }

   for( ul = 0; ul < s_fs.ulFileLast; ul++ )
   {
      if( ! s_fs.pFiles[ ul ] )
      {
         s_fs.pFiles[ ul ] = pFile;
         s_fs.ulFileLast = ul + 1;
         return ( HB_FHANDLE ) ( ul + 1 );
      }
   }

   s_fs.pFiles = ( PHB_MEMFS_FILE * ) hb_xrealloc( s_fs.pFiles, ( s_fs.ulFileAlloc << 1 ) * sizeof( PHB_MEMFS_FILE ) );
   memset( s_fs.pFiles + s_fs.ulFileAlloc, 0, s_fs.ulFileAlloc * sizeof( PHB_MEMFS_FILE ) );
   ul = s_fs.ulFileAlloc;
   s_fs.ulFileAlloc <<= 1;
   s_fs.pFiles[ ul ] = pFile;
   s_fs.ulFileLast = ul + 1;
   return ( HB_FHANDLE ) ( ul + 1 );
}


/* ======== Public Memory FS functions ======== */

HB_MEMFS_EXPORT HB_ERRCODE hb_memfsError( void )
{
   return s_error;
}


HB_MEMFS_EXPORT HB_BOOL hb_memfsFileExists( const char * szName )
{
   HB_BOOL bRet;

   HB_MEMFSMT_LOCK();
   bRet = memfsInodeFind( szName, NULL ) != 0;
   HB_MEMFSMT_UNLOCK();
   return bRet;
}


HB_MEMFS_EXPORT HB_BOOL hb_memfsDelete( const char * szName )
{
   PHB_MEMFS_INODE pInode;
   HB_ULONG ulFile;

   HB_MEMFSMT_LOCK();
   if( ( ulFile = memfsInodeFind( szName, NULL ) ) == 0 )
   {
      HB_MEMFSMT_UNLOCK();
      return HB_FALSE;
   }
   pInode = s_fs.pInodes[ ulFile - 1 ];

   if( ulFile < s_fs.ulInodeCount )
      memmove( s_fs.pInodes + ulFile - 1, s_fs.pInodes + ulFile, ( s_fs.ulInodeCount - ulFile ) * sizeof( PHB_MEMFS_INODE ) );

   s_fs.ulInodeCount--;

   if( --pInode->uiCount == 0 )
      memfsInodeFree( pInode );
   HB_MEMFSMT_UNLOCK();
   return HB_TRUE;
}


HB_MEMFS_EXPORT HB_BOOL hb_memfsRename( const char * szName, const char * szNewName )
{
   HB_ULONG ulInode;

   HB_MEMFSMT_LOCK();
   if( ( ulInode = memfsInodeFind( szName, NULL ) ) == 0 )
   {
      HB_MEMFSMT_UNLOCK();
      /* File not found */
      return HB_FALSE;
   }
   if( memfsInodeFind( szNewName, NULL ) )
   {
      HB_MEMFSMT_UNLOCK();
      /* File already exists */
      return HB_FALSE;
   }
   hb_xfree( s_fs.pInodes[ ulInode - 1 ]->szName );
   s_fs.pInodes[ ulInode - 1 ]->szName = hb_strdup( szNewName );
   HB_MEMFSMT_UNLOCK();
   return HB_TRUE;
}


HB_MEMFS_EXPORT PHB_ITEM hb_memfsDirectory( const char * pszDirSpec, const char * pszAttr )
{
   PHB_MEMFS_DIRENTRY pDirEn = NULL;
   char *   pszFree = NULL;
   PHB_ITEM pDirArray;
   HB_SIZE  nLen;
   HB_ULONG ulCount, ul;

   HB_SYMBOL_UNUSED( pszAttr );

   if( pszDirSpec && *pszDirSpec )
   {
      nLen = strlen( pszDirSpec ) - 1;
      if( pszDirSpec[ nLen ] == HB_OS_PATH_DELIM_CHR )
      {
         if( nLen == 0 )
            pszDirSpec = HB_OS_ALLFILE_MASK;
         else
            pszDirSpec = pszFree = hb_xstrcpy( NULL, pszDirSpec, HB_OS_ALLFILE_MASK, NULL );
      }
   }
   else
      pszDirSpec = HB_OS_ALLFILE_MASK;

   HB_MEMFSMT_LOCK();
   ulCount = s_fs.ulInodeCount;
   nLen = 0;
   if( ulCount )
   {
      pDirEn = ( PHB_MEMFS_DIRENTRY ) hb_xgrab( ulCount * sizeof( HB_MEMFS_DIRENTRY ) );
      for( ul = 0; ul < ulCount; ul++ )
      {
<<<<<<< HEAD
         PHB_ITEM pSubarray = hb_arrayGetItemPtr( pDirArray, ++nLen );

         hb_arrayNew    ( pSubarray, F_LEN );
         hb_arraySetC   ( pSubarray, F_NAME, s_fs.pInodes[ ul ]->szName );
         hb_arraySetNInt( pSubarray, F_SIZE, s_fs.pInodes[ ul ]->llSize );
         hb_arraySetTDT ( pSubarray, F_DATE, 0, 0 );
         hb_arraySetC   ( pSubarray, F_TIME, "00:00:00" );
         hb_arraySetC   ( pSubarray, F_ATTR, "" );
=======
         if( hb_strMatchFile( s_fs.pInodes[ ul ]->szName, pszDirSpec ) )
         {
            pDirEn[ nLen ].szName = hb_strdup( s_fs.pInodes[ ul ]->szName );
            pDirEn[ nLen ].llSize = s_fs.pInodes[ ul ]->llSize;
            nLen++;
         }
>>>>>>> 7349602f
      }
   }
   HB_MEMFSMT_UNLOCK();

   pDirArray = hb_itemArrayNew( nLen );
   for( ul = 0; ( HB_SIZE ) ul < nLen; ul++ )
   {
      PHB_ITEM pSubarray = hb_arrayGetItemPtr( pDirArray, ++nLen );

      hb_arrayNew    ( pSubarray, F_LEN );
      hb_arraySetCPtr( pSubarray, F_NAME, pDirEn[ ul ].szName );
      hb_arraySetNInt( pSubarray, F_SIZE, pDirEn[ ul ].llSize );
      hb_arraySetDL  ( pSubarray, F_DATE, 0 );
      hb_arraySetC   ( pSubarray, F_TIME, "00:00:00" );
      hb_arraySetC   ( pSubarray, F_ATTR, "" );
   }

   if( pDirEn )
      hb_xfree( pDirEn );
   if( pszFree )
      hb_xfree( pszFree );

   return pDirArray;
}


HB_MEMFS_EXPORT HB_FHANDLE hb_memfsOpen( const char * szName, HB_USHORT uiFlags )
{
   PHB_MEMFS_FILE pFile = NULL;
   HB_FHANDLE     hFile;
   HB_ULONG       ulInode;
   HB_ERRCODE     uiError = 0;

   /*
      Recalculate flags. Bit should indicate feature: 1=read, 2=write, 16=denyread, 32=denywrite.
      So, 3=readwrite, 48=exclusive.
      Compatibility mode == DenyNone.
    */
   uiFlags = ( uiFlags & ( FO_CREAT | FO_TRUNC | FO_EXCL ) ) |
             ( uiFlags & FO_READWRITE ? FOX_READWRITE : ( uiFlags & FO_WRITE ? FOX_WRITE : FOX_READ ) ) |
             ( ( uiFlags & 0xf0 ) == FO_EXCLUSIVE ? FOX_EXCLUSIVE :
               ( ( uiFlags & 0xf0 ) == FO_DENYWRITE ? FOX_DENYWRITE :
                 ( ( uiFlags & 0xf0 ) == FO_DENYREAD ? FOX_DENYREAD : FOX_DENYNONE ) ) );

   HB_MEMFSMT_LOCK();

   ulInode = memfsInodeFind( szName, NULL );

   if( uiFlags & FO_CREAT )
   {
      if( uiFlags & FO_EXCL )
      {
         /* create new */
         if( ulInode )
            uiError = 80;
      }
      else if( uiFlags & FO_TRUNC )
      {
         /* create always */
         if( ulInode && s_fs.pInodes[ ulInode - 1 ]->uiDeny & FOX_DENYWRITE )
            uiError = 32;
      }
      else
      {
         /* open always */
         /* Do nothing */
      }
   }
   else if( uiFlags & FO_TRUNC )
   {
      /* truncate existing */
      if( ulInode )
      {
         if( s_fs.pInodes[ ulInode - 1 ]->uiDeny & FOX_DENYWRITE )
            uiError = 32;
      }
      else
         uiError = 2;
   }
   else
   {
      /* open existing */
      if( ! ulInode )
         uiError = 2;
   }

   if( ! uiError )
   {
      if( ulInode )
      {
         if( ( uiFlags & FOX_READ && s_fs.pInodes[ ulInode - 1 ]->uiDeny & FOX_DENYREAD ) ||
             ( uiFlags & FOX_WRITE && s_fs.pInodes[ ulInode - 1 ]->uiDeny & FOX_DENYWRITE ) ||
             s_fs.pInodes[ ulInode - 1 ]->uiDeny & uiFlags )
            uiError = 32;
         else
            pFile = memfsFileAlloc( s_fs.pInodes[ ulInode - 1 ] );
      }
      else
         pFile = memfsFileAlloc( memfsInodeAlloc( szName ) );
   }

   s_error = uiError;

   if( ! pFile )
   {
      HB_MEMFSMT_UNLOCK();
      return FS_ERROR;
   }
   pFile->pInode->uiDeny |= uiFlags & FOX_DENYFLAGS;
   if( uiFlags & FOX_READ )
      pFile->pInode->uiCountRead++;
   if( uiFlags & FOX_WRITE )
      pFile->pInode->uiCountWrite++;

   pFile->uiFlags = uiFlags;
   hFile = memfsHandleAlloc( pFile );
   HB_MEMFSMT_UNLOCK();
   return hFile;
}


HB_MEMFS_EXPORT void hb_memfsClose( HB_FHANDLE hFile )
{
   PHB_MEMFS_FILE  pFile;
   PHB_MEMFS_INODE pInode;

   HB_MEMFSMT_LOCK();
   if( ( pFile = memfsHandleToFile( hFile ) ) == NULL )
   {
      HB_MEMFSMT_UNLOCK();
      return; /* invalid handle */
   }
   s_fs.pFiles[ hFile - 1 ] = NULL;
   pInode = pFile->pInode;

   if( --pInode->uiCount == 0 )
   {
      memfsInodeFree( pInode );
   }
   else
   {
      if( pFile->uiFlags & FOX_READ )
         pInode->uiCountRead--;
      if( pFile->uiFlags & FOX_WRITE )
         pInode->uiCountWrite--;
      pInode->uiDeny ^= pFile->uiFlags & FOX_DENYFLAGS;
   }
   HB_MEMFSMT_UNLOCK();
   hb_xfree( pFile );
}


HB_MEMFS_EXPORT HB_SIZE hb_memfsReadAt( HB_FHANDLE hFile, void * pBuff, HB_SIZE nCount, HB_FOFFSET llOffset )
{
   PHB_MEMFS_FILE  pFile;
   PHB_MEMFS_INODE pInode;
   HB_SIZE         nRead;

   if( ( pFile = memfsHandleToFile( hFile ) ) == NULL )
      return 0;  /* invalid handle */
   pInode = pFile->pInode;

   if( ( pFile->uiFlags & FOX_READ ) == 0 )
      return 0;  /* access denied */

   if( llOffset < 0 || pInode->llSize <= llOffset )
      return 0;

   HB_MEMFSMT_LOCK();
   if( pInode->llSize >= llOffset + ( HB_FOFFSET ) nCount )
      nRead = nCount;
   else
      nRead = ( HB_SIZE ) ( pInode->llSize - llOffset );

   memcpy( pBuff, pInode->pData + ( HB_SIZE ) llOffset, nRead );
   HB_MEMFSMT_UNLOCK();
   pFile->llPos = llOffset + ( HB_FOFFSET ) nCount;
   return nRead;
}


HB_MEMFS_EXPORT HB_SIZE hb_memfsWriteAt( HB_FHANDLE hFile, const void * pBuff, HB_SIZE nCount, HB_FOFFSET llOffset )
{
   PHB_MEMFS_FILE  pFile;
   PHB_MEMFS_INODE pInode;

   if( ( pFile = memfsHandleToFile( hFile ) ) == NULL )
      return 0;  /* invalid handle */
   pInode = pFile->pInode;

   if( ( pFile->uiFlags & FOX_WRITE ) == 0 )
      return 0;  /* access denied */

   if( llOffset < 0 )
      return 0;

   HB_MEMFSMT_LOCK();

   /* Reallocate if neccesary */
   if( pInode->llAlloc < llOffset + ( HB_FOFFSET ) nCount )
   {
      HB_FOFFSET llNewAlloc = pInode->llAlloc + ( pInode->llAlloc >> 1 );

      if( llNewAlloc < llOffset + ( HB_FOFFSET ) nCount )
         llNewAlloc = llOffset + ( HB_FOFFSET ) nCount;

      pInode->pData = ( char * ) hb_xrealloc( pInode->pData, ( HB_SIZE ) llNewAlloc );
      memset( pInode->pData + ( HB_SIZE ) pInode->llAlloc, 0, ( HB_SIZE ) ( llNewAlloc - pInode->llAlloc ) );
      pInode->llAlloc = llNewAlloc;
   }
   memcpy( pInode->pData + ( HB_SIZE ) llOffset, pBuff, nCount );

   if( pInode->llSize < llOffset + ( HB_FOFFSET ) nCount )
      pInode->llSize = llOffset + ( HB_FOFFSET ) nCount;

   HB_MEMFSMT_UNLOCK();
   pFile->llPos = llOffset + ( HB_FOFFSET ) nCount;
   return nCount;
}


HB_MEMFS_EXPORT HB_SIZE hb_memfsRead( HB_FHANDLE hFile, void * pBuff, HB_SIZE nCount )
{
   PHB_MEMFS_FILE  pFile;

   if( ( pFile = memfsHandleToFile( hFile ) ) == NULL )
      return 0;  /* invalid handle */

   return hb_memfsReadAt( hFile, pBuff, nCount, pFile->llPos );
}


HB_MEMFS_EXPORT HB_SIZE hb_memfsWrite( HB_FHANDLE hFile, const void * pBuff, HB_SIZE nCount )
{
   PHB_MEMFS_FILE  pFile;

   if( ( pFile = memfsHandleToFile( hFile ) ) == NULL )
      return 0;  /* invalid handle */

   return hb_memfsWriteAt( hFile, pBuff, nCount, pFile->llPos );
}


HB_MEMFS_EXPORT HB_BOOL hb_memfsTruncAt( HB_FHANDLE hFile, HB_FOFFSET llOffset )
{
   PHB_MEMFS_FILE  pFile;
   PHB_MEMFS_INODE pInode;
   HB_FOFFSET      llNewAlloc;

   if( ( pFile = memfsHandleToFile( hFile ) ) == NULL )
      return HB_FALSE;  /* invalid handle */
   pInode = pFile->pInode;

   if( ( pFile->uiFlags & FOX_WRITE ) == 0 )
      return HB_FALSE;  /* access denied */

   if( llOffset < 0 )
      return HB_FALSE;

   HB_MEMFSMT_LOCK();

   /* Reallocate if neccesary */
   if( pInode->llAlloc < llOffset )
   {
      llNewAlloc = pInode->llAlloc + ( pInode->llAlloc >> 1 );

      if( llNewAlloc < llOffset )
         llNewAlloc = llOffset;

      pInode->pData = ( char * ) hb_xrealloc( pInode->pData, ( HB_SIZE ) llNewAlloc );
      memset( pInode->pData + ( HB_SIZE ) pInode->llAlloc, 0, ( HB_SIZE ) ( llNewAlloc - pInode->llAlloc ) );
      pInode->llAlloc = llNewAlloc;
   }
   else if( ( pInode->llAlloc >> 2 ) > ( llOffset > HB_MEMFS_INITSIZE ? llOffset : HB_MEMFS_INITSIZE ) )
   {
      pInode->llAlloc = ( llOffset > HB_MEMFS_INITSIZE ? llOffset : HB_MEMFS_INITSIZE );
      pInode->pData = ( char * ) hb_xrealloc( pInode->pData, ( HB_SIZE ) pInode->llAlloc );
   }

   memset( pInode->pData + ( HB_SIZE ) llOffset, 0, ( HB_SIZE ) ( pInode->llAlloc - llOffset ) );

   pInode->llSize = llOffset;
   HB_MEMFSMT_UNLOCK();
   return HB_TRUE;
}


HB_MEMFS_EXPORT HB_FOFFSET hb_memfsSeek( HB_FHANDLE hFile, HB_FOFFSET llOffset, HB_USHORT uiFlags )
{
   PHB_MEMFS_FILE  pFile;
   PHB_MEMFS_INODE pInode;
   HB_FOFFSET      llPos;

   if( ( pFile = memfsHandleToFile( hFile ) ) == NULL )
      return 0;  /* invalid handle */
   pInode = pFile->pInode;

   HB_MEMFSMT_LOCK();
   if( uiFlags & FS_END )
      llPos = pInode->llSize + llOffset;
   else if( uiFlags & FS_RELATIVE )
      llPos = pFile->llPos + llOffset;
   else
      llPos = llOffset;

   if( llPos < 0 )
      llPos = 0;

   if( llPos > pInode->llSize )
      llPos = pInode->llSize;

   HB_MEMFSMT_UNLOCK();
   pFile->llPos = llPos;
   return llPos;
}


HB_MEMFS_EXPORT HB_BOOL hb_memfsEof( HB_FHANDLE hFile )
{
   PHB_MEMFS_FILE  pFile;
   PHB_MEMFS_INODE pInode;
   HB_BOOL         fEof;

   if( ( pFile = memfsHandleToFile( hFile ) ) == NULL )
      return HB_FALSE;  /* invalid handle */
   pInode = pFile->pInode;

   HB_MEMFSMT_LOCK();
   fEof = pFile->llPos >= pInode->llSize;
   HB_MEMFSMT_UNLOCK();
   return fEof;
}

HB_MEMFS_EXPORT void hb_memfsFlush( HB_FHANDLE hFile, HB_BOOL fDirty )
{
   HB_SYMBOL_UNUSED( hFile );
   HB_SYMBOL_UNUSED( fDirty );
}


HB_MEMFS_EXPORT void hb_memfsCommit( HB_FHANDLE hFile )
{
   HB_SYMBOL_UNUSED( hFile );
}


HB_MEMFS_EXPORT HB_BOOL hb_memfsLock( HB_FHANDLE hFile, HB_FOFFSET ulStart, HB_FOFFSET nLength, int iMode )
{
   HB_SYMBOL_UNUSED( hFile );
   HB_SYMBOL_UNUSED( ulStart );
   HB_SYMBOL_UNUSED( nLength );
   HB_SYMBOL_UNUSED( iMode );
   return HB_TRUE;
}

HB_MEMFS_EXPORT int hb_memfsLockTest( HB_FHANDLE hFile, HB_FOFFSET ulStart, HB_FOFFSET nLength, int iMode )
{
   HB_SYMBOL_UNUSED( hFile );
   HB_SYMBOL_UNUSED( ulStart );
   HB_SYMBOL_UNUSED( nLength );
   HB_SYMBOL_UNUSED( iMode );
   return 0;
}

/******************************************************
 *
 *  I/O Driver for Memory file system
 *
 *******************************************************/

#define FILE_PREFIX      "mem:"
#define FILE_PREFIX_LEN  strlen( FILE_PREFIX )

typedef struct _HB_FILE
{
   const HB_FILE_FUNCS * pFuncs;
   HB_FHANDLE            hFile;
}
HB_FILE;


static PHB_FILE s_fileNew( HB_FHANDLE hFile );


static HB_BOOL s_fileAccept( PHB_FILE_FUNCS pFuncs, const char * pszFileName )
{
   HB_SYMBOL_UNUSED( pFuncs );

   return hb_strnicmp( pszFileName, FILE_PREFIX, FILE_PREFIX_LEN ) == 0;
}


static HB_BOOL s_fileExists( PHB_FILE_FUNCS pFuncs, const char * pszFileName, char * pRetPath )
{
   HB_SYMBOL_UNUSED( pFuncs );

   if( hb_memfsFileExists( pszFileName + FILE_PREFIX_LEN ) )
   {
      /* Warning: return buffer could be the same memory place as filename parameter! */
      if( pRetPath && pRetPath != pszFileName )
         hb_strncpy( pRetPath, pszFileName, HB_PATH_MAX );
      return HB_TRUE;
   }
   return HB_FALSE;
}


static HB_BOOL s_fileDelete( PHB_FILE_FUNCS pFuncs, const char * pszFileName )
{
   HB_SYMBOL_UNUSED( pFuncs );
   return hb_memfsDelete( pszFileName + FILE_PREFIX_LEN );
}


static HB_BOOL s_fileRename( PHB_FILE_FUNCS pFuncs, const char * szName, const char * szNewName )
{
   szName += FILE_PREFIX_LEN;
   if( s_fileAccept( pFuncs, szNewName ) )
   {
      szNewName += FILE_PREFIX_LEN;
      return hb_memfsRename( szName, szNewName );
   }
   return HB_FALSE;
}


static HB_BOOL s_fileCopy( PHB_FILE_FUNCS pFuncs, const char * pSrcFile, const char * pszDstFile )
{
   HB_SYMBOL_UNUSED( pFuncs );
   /* TODO: optimize it when both points to MEMIO files */
   return hb_fsCopy( pSrcFile, pszDstFile );
}


static HB_BOOL s_fileDirExists( PHB_FILE_FUNCS pFuncs, const char * pszDirName )
{
   HB_SYMBOL_UNUSED( pFuncs );
   HB_SYMBOL_UNUSED( pszDirName );
   return HB_FALSE;
}


static HB_BOOL s_fileDirMake( PHB_FILE_FUNCS pFuncs, const char * pszDirName )
{
   HB_SYMBOL_UNUSED( pFuncs );
   HB_SYMBOL_UNUSED( pszDirName );
   return HB_FALSE;
}


static HB_BOOL s_fileDirRemove( PHB_FILE_FUNCS pFuncs, const char * pszDirName )
{
   HB_SYMBOL_UNUSED( pFuncs );
   HB_SYMBOL_UNUSED( pszDirName );
   return HB_FALSE;
}


static double s_fileDirSpace( PHB_FILE_FUNCS pFuncs, const char * pszDirName, HB_USHORT uiType )
{
   HB_SYMBOL_UNUSED( pFuncs );
   HB_SYMBOL_UNUSED( pszDirName );
   HB_SYMBOL_UNUSED( uiType );
   /* TODO: return allocated memory and free memory */
   return 0.0;
}


static PHB_ITEM s_fileDirectory( PHB_FILE_FUNCS pFuncs, const char * pszDirSpec, const char * pszAttr )
{
   HB_SYMBOL_UNUSED( pFuncs );
   return hb_memfsDirectory( pszDirSpec + FILE_PREFIX_LEN, pszAttr );
}


static HB_BOOL s_fileTimeGet( PHB_FILE_FUNCS pFuncs, const char * pszFileName, long * plJulian, long * plMillisec )
{
   HB_SYMBOL_UNUSED( pFuncs );
   HB_SYMBOL_UNUSED( pszFileName );
   HB_SYMBOL_UNUSED( plJulian );
   HB_SYMBOL_UNUSED( plMillisec );
   return HB_FALSE;
}


static HB_BOOL s_fileTimeSet( PHB_FILE_FUNCS pFuncs, const char * pszFileName, long lJulian, long lMillisec )
{
   HB_SYMBOL_UNUSED( pFuncs );
   HB_SYMBOL_UNUSED( pszFileName );
   HB_SYMBOL_UNUSED( lJulian );
   HB_SYMBOL_UNUSED( lMillisec );
   return HB_FALSE;
}


static HB_BOOL s_fileAttrGet( PHB_FILE_FUNCS pFuncs, const char * pszFileName, HB_FATTR * pulAttr )
{
   HB_SYMBOL_UNUSED( pFuncs );
   HB_SYMBOL_UNUSED( pszFileName );
   HB_SYMBOL_UNUSED( pulAttr );
   return HB_FALSE;
}


static HB_BOOL s_fileAttrSet( PHB_FILE_FUNCS pFuncs, const char * pszFileName, HB_FATTR ulAttr )
{
   HB_SYMBOL_UNUSED( pFuncs );
   HB_SYMBOL_UNUSED( pszFileName );
   HB_SYMBOL_UNUSED( ulAttr );
   return HB_FALSE;
}


static HB_BOOL s_fileLink( PHB_FILE_FUNCS pFuncs, const char * pszExisting, const char * pszNewName )
{
   HB_SYMBOL_UNUSED( pFuncs );
   HB_SYMBOL_UNUSED( pszExisting );
   HB_SYMBOL_UNUSED( pszNewName );
   return HB_FALSE;
}


static HB_BOOL s_fileLinkSym( PHB_FILE_FUNCS pFuncs, const char * pszTarget, const char * pszNewName )
{
   HB_SYMBOL_UNUSED( pFuncs );
   HB_SYMBOL_UNUSED( pszTarget );
   HB_SYMBOL_UNUSED( pszNewName );
   return HB_FALSE;
}


static char * s_fileLinkRead( PHB_FILE_FUNCS pFuncs, const char * pszFileName )
{
   HB_SYMBOL_UNUSED( pFuncs );
   HB_SYMBOL_UNUSED( pszFileName );
   return NULL;
}


static PHB_FILE s_fileOpen( PHB_FILE_FUNCS pFuncs, const char * szName,
                            const char * szDefExt, HB_USHORT uiExFlags,
                            const char * pPaths, PHB_ITEM pError )
{
   HB_FHANDLE hFile;
   char       szNameNew[ HB_PATH_MAX + 1 ];
   HB_USHORT  uiFlags;
   HB_SIZE    nLen;

   HB_SYMBOL_UNUSED( pFuncs );
   HB_SYMBOL_UNUSED( pPaths );
   HB_SYMBOL_UNUSED( pError );

   hb_strncpy( szNameNew, szName + FILE_PREFIX_LEN, HB_PATH_MAX );

   if( szDefExt )
   {
      nLen = strlen( szNameNew );
      do
      {
         if( nLen == 0 || strchr( HB_OS_PATH_DELIM_CHR_LIST, szNameNew[ nLen - 1 ] ) )
         {
            hb_strncat( szNameNew, szDefExt, HB_PATH_MAX );
            break;
         }
      }
      while( szNameNew[ --nLen ] != '.' );
   }

   uiFlags = uiExFlags & 0xff;
   if( uiExFlags & ( FXO_TRUNCATE | FXO_APPEND | FXO_UNIQUE ) )
   {
      uiFlags |= FO_CREAT;
      if( uiExFlags & FXO_UNIQUE )
         uiFlags |= FO_EXCL;
      else if( uiExFlags & FXO_TRUNCATE )
         uiFlags |= FO_TRUNC;
   }

   hFile = hb_memfsOpen( szNameNew, uiFlags );

   if( hFile != FS_ERROR )
      return s_fileNew( hFile );
   else
   {
      if( pError )
      {
         hb_errPutFileName( pError, szName );
         hb_errPutOsCode( pError, hb_memfsError() );
         hb_errPutGenCode( pError, ( HB_ERRCODE ) ( ( uiExFlags & FXO_TRUNCATE ) ? EG_CREATE : EG_OPEN ) );
      }
      return NULL;
   }
}


static void s_fileClose( PHB_FILE pFile )
{
   hb_memfsClose( pFile->hFile );
   hb_xfree( pFile );
}


static HB_BOOL s_fileLock( PHB_FILE pFile, HB_FOFFSET ulStart,
                           HB_FOFFSET nLen, int iType )
{
   return hb_memfsLock( pFile->hFile, ulStart, nLen, iType );
}


static int s_fileLockTest( PHB_FILE pFile, HB_FOFFSET ulStart,
                           HB_FOFFSET nLen, int iType )
{
   return hb_memfsLockTest( pFile->hFile, ulStart, nLen, iType );
}


static HB_SIZE s_fileRead( PHB_FILE pFile, void * buffer,
                           HB_SIZE nSize, HB_MAXINT nTimeout )
{
   HB_SYMBOL_UNUSED( nTimeout );
   return hb_memfsRead( pFile->hFile, buffer, nSize );
}


static HB_SIZE s_fileWrite( PHB_FILE pFile, const void * buffer,
                            HB_SIZE nSize, HB_MAXINT nTimeout )
{
   HB_SYMBOL_UNUSED( nTimeout );
   return hb_memfsWrite( pFile->hFile, buffer, nSize );
}


static HB_SIZE s_fileReadAt( PHB_FILE pFile, void * buffer,
                             HB_SIZE nSize, HB_FOFFSET llOffset )
{
   return hb_memfsReadAt( pFile->hFile, buffer, nSize, llOffset );
}


static HB_SIZE s_fileWriteAt( PHB_FILE pFile, const void * buffer,
                              HB_SIZE nSize, HB_FOFFSET llOffset )
{
   return hb_memfsWriteAt( pFile->hFile, buffer, nSize, llOffset );
}


static HB_BOOL s_fileTruncAt( PHB_FILE pFile, HB_FOFFSET llOffset )
{
   return hb_memfsTruncAt( pFile->hFile, llOffset );
}


static HB_FOFFSET s_fileSeek( PHB_FILE pFile, HB_FOFFSET nOffset,
                              HB_USHORT uiFlags )
{
   return hb_memfsSeek( pFile->hFile, nOffset, uiFlags );
}


static HB_FOFFSET s_fileSize( PHB_FILE pFile )
{
   return hb_memfsSeek( pFile->hFile, 0, FS_END );
}


static HB_BOOL s_fileEof( PHB_FILE pFile )
{
   return hb_memfsEof( pFile->hFile );
}


static void s_fileFlush( PHB_FILE pFile, HB_BOOL fDirty )
{
   hb_memfsFlush( pFile->hFile, fDirty );
}


static void s_fileCommit( PHB_FILE pFile )
{
   hb_memfsCommit( pFile->hFile );
}


static HB_BOOL s_fileConfigure( PHB_FILE pFile, int iIndex, PHB_ITEM pValue )
{
   HB_SYMBOL_UNUSED( pFile );
   HB_SYMBOL_UNUSED( iIndex );
   HB_SYMBOL_UNUSED( pValue );

   return HB_FALSE;
}


static HB_FHANDLE s_fileHandle( PHB_FILE pFile )
{
   return pFile ? pFile->hFile : FS_ERROR;
}


static const HB_FILE_FUNCS s_fileFuncs =
{
   s_fileAccept,

   s_fileExists,
   s_fileDelete,
   s_fileRename,
   s_fileCopy,

   s_fileDirExists,
   s_fileDirMake,
   s_fileDirRemove,
   s_fileDirSpace,
   s_fileDirectory,

   s_fileTimeGet,
   s_fileTimeSet,
   s_fileAttrGet,
   s_fileAttrSet,

   s_fileLink,
   s_fileLinkSym,
   s_fileLinkRead,

   s_fileOpen,
   s_fileClose,
   s_fileLock,
   s_fileLockTest,
   s_fileRead,
   s_fileWrite,
   s_fileReadAt,
   s_fileWriteAt,
   s_fileTruncAt,
   s_fileSeek,
   s_fileSize,
   s_fileEof,
   s_fileFlush,
   s_fileCommit,
   s_fileConfigure,
   s_fileHandle
};


static PHB_FILE s_fileNew( HB_FHANDLE hFile )
{
   PHB_FILE pFile = ( PHB_FILE ) hb_xgrab( sizeof( HB_FILE ) );

   pFile->pFuncs = &s_fileFuncs;
   pFile->hFile = hFile;
   return pFile;
}


HB_FUNC( HB_MEMIO ) { ; }


HB_CALL_ON_STARTUP_BEGIN( _hb_file_memio_init_ )
   memfsInit();
   hb_fileRegisterFull( &s_fileFuncs );
HB_CALL_ON_STARTUP_END( _hb_file_memio_init_ )

#if defined( HB_PRAGMA_STARTUP )
   #pragma startup _hb_file_memio_init_
#elif defined( HB_DATASEG_STARTUP )
   #define HB_DATASEG_BODY  HB_DATASEG_FUNC( _hb_file_memio_init_ )
   #include "hbiniseg.h"
#endif<|MERGE_RESOLUTION|>--- conflicted
+++ resolved
@@ -400,23 +400,12 @@
       pDirEn = ( PHB_MEMFS_DIRENTRY ) hb_xgrab( ulCount * sizeof( HB_MEMFS_DIRENTRY ) );
       for( ul = 0; ul < ulCount; ul++ )
       {
-<<<<<<< HEAD
-         PHB_ITEM pSubarray = hb_arrayGetItemPtr( pDirArray, ++nLen );
-
-         hb_arrayNew    ( pSubarray, F_LEN );
-         hb_arraySetC   ( pSubarray, F_NAME, s_fs.pInodes[ ul ]->szName );
-         hb_arraySetNInt( pSubarray, F_SIZE, s_fs.pInodes[ ul ]->llSize );
-         hb_arraySetTDT ( pSubarray, F_DATE, 0, 0 );
-         hb_arraySetC   ( pSubarray, F_TIME, "00:00:00" );
-         hb_arraySetC   ( pSubarray, F_ATTR, "" );
-=======
          if( hb_strMatchFile( s_fs.pInodes[ ul ]->szName, pszDirSpec ) )
          {
             pDirEn[ nLen ].szName = hb_strdup( s_fs.pInodes[ ul ]->szName );
             pDirEn[ nLen ].llSize = s_fs.pInodes[ ul ]->llSize;
             nLen++;
          }
->>>>>>> 7349602f
       }
    }
    HB_MEMFSMT_UNLOCK();
@@ -429,7 +418,7 @@
       hb_arrayNew    ( pSubarray, F_LEN );
       hb_arraySetCPtr( pSubarray, F_NAME, pDirEn[ ul ].szName );
       hb_arraySetNInt( pSubarray, F_SIZE, pDirEn[ ul ].llSize );
-      hb_arraySetDL  ( pSubarray, F_DATE, 0 );
+      hb_arraySetTDT ( pSubarray, F_DATE, 0, 0 );
       hb_arraySetC   ( pSubarray, F_TIME, "00:00:00" );
       hb_arraySetC   ( pSubarray, F_ATTR, "" );
    }
