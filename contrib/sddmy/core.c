/*
 * MariaDB/MySQL Database Driver
 *
 * Copyright 2007 Mindaugas Kavaliauskas <dbtopas at dbtopas.lt>
 *
 * This program is free software; you can redistribute it and/or modify
 * it under the terms of the GNU General Public License as published by
 * the Free Software Foundation; either version 2, or (at your option)
 * any later version.
 *
 * This program is distributed in the hope that it will be useful,
 * but WITHOUT ANY WARRANTY; without even the implied warranty of
 * MERCHANTABILITY or FITNESS FOR A PARTICULAR PURPOSE.  See the
 * GNU General Public License for more details.
 *
 * You should have received a copy of the GNU General Public License
 * along with this software; see the file COPYING.txt.  If not, write to
 * the Free Software Foundation, Inc., 59 Temple Place, Suite 330,
 * Boston, MA 02111-1307 USA (or visit the web site https://www.gnu.org/).
 *
 * As a special exception, the Harbour Project gives permission for
 * additional uses of the text contained in its release of Harbour.
 *
 * The exception is that, if you link the Harbour libraries with other
 * files to produce an executable, this does not by itself cause the
 * resulting executable to be covered by the GNU General Public License.
 * Your use of that executable is in no way restricted on account of
 * linking the Harbour library code into it.
 *
 * This exception does not however invalidate any other reasons why
 * the executable file might be covered by the GNU General Public License.
 *
 * This exception applies only to the code released by the Harbour
 * Project under the name Harbour.  If you copy code from other
 * Harbour Project or Free Software Foundation releases into a copy of
 * Harbour, as the General Public License permits, the exception does
 * not apply to the code that you add in this way.  To avoid misleading
 * anyone as to the status of such modified files, you must delete
 * this exception notice from them.
 *
 * If you write modifications of your own for Harbour, it is your choice
 * whether to permit this exception to apply to your modifications.
 * If you do not wish that, delete this exception notice.
 *
 */

#include "hbapi.h"
#include "hbapiitm.h"
#include "hbvm.h"

#include "hbrddsql.h"

#ifndef my_socket_defined
#define my_socket_defined
typedef int my_socket;
#endif

#include "mysql.h"

#ifndef MYSQL_TYPE_NEWDECIMAL
#define MYSQL_TYPE_NEWDECIMAL  246
#endif


typedef struct
{
   MYSQL * pMySql;
} SDDCONN;

typedef struct
{
   MYSQL_RES *     pResult;
   MYSQL_ROW       pNatRecord;
   unsigned long * pNatLength;
} SDDDATA;


static HB_ERRCODE mysqlConnect( SQLDDCONNECTION * pConnection, PHB_ITEM pItem );
static HB_ERRCODE mysqlDisconnect( SQLDDCONNECTION * pConnection );
static HB_ERRCODE mysqlExecute( SQLDDCONNECTION * pConnection, PHB_ITEM pItem );
static HB_ERRCODE mysqlOpen( SQLBASEAREAP pArea );
static HB_ERRCODE mysqlClose( SQLBASEAREAP pArea );
static HB_ERRCODE mysqlGoTo( SQLBASEAREAP pArea, HB_ULONG ulRecNo );
static HB_ERRCODE mysqlGetValue( SQLBASEAREAP pArea, HB_USHORT uiIndex, PHB_ITEM pItem );


static SDDNODE s_mysqldd =
{
   NULL,
   "MYSQL",
   ( SDDFUNC_CONNECT ) mysqlConnect,
   ( SDDFUNC_DISCONNECT ) mysqlDisconnect,
   ( SDDFUNC_EXECUTE ) mysqlExecute,
   ( SDDFUNC_OPEN ) mysqlOpen,
   ( SDDFUNC_CLOSE ) mysqlClose,
   ( SDDFUNC_GOTO ) mysqlGoTo,
   ( SDDFUNC_GETVALUE ) mysqlGetValue,
   ( SDDFUNC_GETVARLEN ) NULL
};


static void hb_mysqldd_init( void * cargo )
{
   HB_SYMBOL_UNUSED( cargo );

   if( ! hb_sddRegister( &s_mysqldd ) ||
       ( sizeof( MYSQL_ROW_OFFSET ) != sizeof( void * ) ) )
   {
      hb_errInternal( HB_EI_RDDINVALID, NULL, NULL, NULL );
   }
}

HB_FUNC( HB_SDDMY_REGISTER )
{
   hb_mysqldd_init( NULL );
}

/* force SQLBASE linking */
HB_FUNC_TRANSLATE( SDDMY, SQLBASE )

HB_INIT_SYMBOLS_BEGIN( mysqldd__InitSymbols )
{
   "SDDMY", { HB_FS_PUBLIC }, { HB_FUNCNAME( SDDMY ) }, NULL
},
HB_INIT_SYMBOLS_END( mysqldd__InitSymbols )

HB_CALL_ON_STARTUP_BEGIN( _hb_mysqldd_init_ )
hb_vmAtInit( hb_mysqldd_init, NULL );
HB_CALL_ON_STARTUP_END( _hb_mysqldd_init_ )

#if defined( HB_PRAGMA_STARTUP )
   #pragma startup mysqldd__InitSymbols
   #pragma startup _hb_mysqldd_init_
#elif defined( HB_DATASEG_STARTUP )
   #define HB_DATASEG_BODY  HB_DATASEG_FUNC( mysqldd__InitSymbols ) \
   HB_DATASEG_FUNC( _hb_mysqldd_init_ )
   #include "hbiniseg.h"
#endif


/* --- */
static HB_USHORT hb_errRT_MySQLDD( HB_ERRCODE errGenCode, HB_ERRCODE errSubCode, const char * szDescription, const char * szOperation, HB_ERRCODE errOsCode )
{
   HB_USHORT uiAction;
   PHB_ITEM  pError;

   pError   = hb_errRT_New( ES_ERROR, "SDDMY", errGenCode, errSubCode, szDescription, szOperation, errOsCode, EF_NONE );
   uiAction = hb_errLaunch( pError );
   hb_itemRelease( pError );
   return uiAction;
}

/* --- SDD METHODS --- */
static HB_ERRCODE mysqlConnect( SQLDDCONNECTION * pConnection, PHB_ITEM pItem )
{
   MYSQL *  pMySql;
   PHB_ITEM pItemUnixSocket = hb_arrayGetItemPtr( pItem, 7 );

   pMySql = mysql_init( NULL );
   if( ! mysql_real_connect( pMySql,
                             hb_arrayGetCPtr( pItem, 2 ) /* host */,
                             hb_arrayGetCPtr( pItem, 3 ) /* user */,
                             hb_arrayGetCPtr( pItem, 4 ) /* password */,
                             hb_arrayGetCPtr( pItem, 5 ) /* db */,
                             hb_arrayGetNI( pItem, 6 ) /* port */,
                             pItemUnixSocket && HB_IS_STRING( pItemUnixSocket ) ? hb_itemGetCPtr( pItemUnixSocket ) : NULL,
                             hb_arrayGetNI( pItem, 8 ) /* flags*/ ) )
   {
      hb_rddsqlSetError( mysql_errno( pMySql ), mysql_error( pMySql ), NULL, NULL, 0 );
      mysql_close( pMySql );
      return HB_FAILURE;
   }
   pConnection->pSDDConn = hb_xgrab( sizeof( SDDCONN ) );
   ( ( SDDCONN * ) pConnection->pSDDConn )->pMySql = pMySql;
   return HB_SUCCESS;
}


static HB_ERRCODE mysqlDisconnect( SQLDDCONNECTION * pConnection )
{
   mysql_close( ( ( SDDCONN * ) pConnection->pSDDConn )->pMySql );
   hb_xfree( pConnection->pSDDConn );
   return HB_SUCCESS;
}


static HB_ERRCODE mysqlExecute( SQLDDCONNECTION * pConnection, PHB_ITEM pItem )
{
   MYSQL *     pMySql = ( ( SDDCONN * ) pConnection->pSDDConn )->pMySql;
   MYSQL_RES * pResult;
   HB_ULONG    ulAffectedRows;
   PHB_ITEM    pNewID = NULL;

   if( mysql_real_query( pMySql, hb_itemGetCPtr( pItem ), ( unsigned long ) hb_itemGetCLen( pItem ) ) )
   {
      hb_rddsqlSetError( mysql_errno( pMySql ), mysql_error( pMySql ), hb_itemGetCPtr( pItem ), NULL, 0 );
      return HB_FAILURE;
   }

   pResult = mysql_store_result( pMySql );
   if( pResult )
   {
      ulAffectedRows = ( HB_ULONG ) mysql_num_rows( pResult );
      mysql_free_result( pResult );
      hb_rddsqlSetError( 0, NULL, hb_itemGetCPtr( pItem ), NULL, ulAffectedRows );
   }
   else
   {
      if( mysql_field_count( pMySql ) == 0 )
      {
         ulAffectedRows = ( HB_ULONG ) mysql_affected_rows( pMySql );
         if( mysql_insert_id( pMySql ) != 0 )
         {
            pNewID = hb_itemPutNInt( NULL, mysql_insert_id( pMySql ) );
         }
         hb_rddsqlSetError( 0, NULL, hb_itemGetCPtr( pItem ), pNewID, ulAffectedRows );
         if( pNewID )
            hb_itemRelease( pNewID );
      }
      else /* error */
      {
         hb_rddsqlSetError( mysql_errno( pMySql ), mysql_error( pMySql ), hb_itemGetCPtr( pItem ), NULL, 0 );
         return HB_FAILURE;
      }
   }
   return HB_SUCCESS;
}


static HB_ERRCODE mysqlOpen( SQLBASEAREAP pArea )
{
   MYSQL *       pMySql = ( ( SDDCONN * ) pArea->pConnection->pSDDConn )->pMySql;
   SDDDATA *     pSDDData;
   PHB_ITEM      pItemEof, pItem;
   HB_ULONG      ulIndex;
   HB_USHORT     uiFields, uiCount;
   HB_ERRCODE    errCode = 0;
   HB_BOOL       bError;
   MYSQL_FIELD * pMyField;
   void **       pRow;

   pArea->pSDDData = memset( hb_xgrab( sizeof( SDDDATA ) ), 0, sizeof( SDDDATA ) );
   pSDDData        = ( SDDDATA * ) pArea->pSDDData;

   if( mysql_real_query( pMySql, pArea->szQuery, ( unsigned long ) strlen( pArea->szQuery ) ) )
   {
      hb_errRT_MySQLDD( EG_OPEN, ESQLDD_INVALIDQUERY, ( const char * ) mysql_error( pMySql ), pArea->szQuery,
                        mysql_errno( pMySql ) );
      return HB_FAILURE;
   }

   if( ( pSDDData->pResult = mysql_store_result( pMySql ) ) == NULL )
   {
      hb_errRT_MySQLDD( EG_MEM, ESQLDD_INVALIDQUERY, ( const char * ) mysql_error( pMySql ), pArea->szQuery,
                        mysql_errno( pMySql ) );
      return HB_FAILURE;
   }

   uiFields = ( HB_USHORT ) mysql_num_fields( pSDDData->pResult );
   SELF_SETFIELDEXTENT( &pArea->area, uiFields );

   pItemEof = hb_itemArrayNew( uiFields );

   bError = HB_FALSE;
   for( uiCount = 0; uiCount < uiFields; uiCount++ )
   {
      DBFIELDINFO dbFieldInfo;

      pMyField = mysql_fetch_field_direct( pSDDData->pResult, uiCount );

      memset( &dbFieldInfo, 0, sizeof( dbFieldInfo ) );
      dbFieldInfo.atomName = pMyField->name;
      dbFieldInfo.uiLen    = ( HB_USHORT ) pMyField->length;

      switch( pMyField->type )
      {
         case MYSQL_TYPE_TINY:
         case MYSQL_TYPE_SHORT:
            dbFieldInfo.uiType = HB_FT_INTEGER;
            break;

         case MYSQL_TYPE_LONG:
         case MYSQL_TYPE_LONGLONG:
         case MYSQL_TYPE_INT24:
            dbFieldInfo.uiType = HB_FT_LONG;
            break;

         case MYSQL_TYPE_DECIMAL:
         case MYSQL_TYPE_NEWDECIMAL:
         case MYSQL_TYPE_FLOAT:
         case MYSQL_TYPE_DOUBLE:
            dbFieldInfo.uiType = HB_FT_DOUBLE;
            dbFieldInfo.uiDec  = ( HB_USHORT ) pMyField->decimals;
            break;

         case MYSQL_TYPE_STRING:
         case MYSQL_TYPE_VAR_STRING:
         case MYSQL_TYPE_ENUM:
            dbFieldInfo.uiType = HB_FT_STRING;
            break;

         case MYSQL_TYPE_DATE:
            dbFieldInfo.uiType = HB_FT_DATE;
            break;

         case MYSQL_TYPE_TINY_BLOB:
         case MYSQL_TYPE_MEDIUM_BLOB:
         case MYSQL_TYPE_LONG_BLOB:
         case MYSQL_TYPE_BLOB:
            dbFieldInfo.uiType = HB_FT_MEMO;
            break;

         case MYSQL_TYPE_TIMESTAMP:
         case MYSQL_TYPE_DATETIME:
#if MYSQL_VERSION_ID >= 50610
         case MYSQL_TYPE_TIMESTAMP2:
         case MYSQL_TYPE_DATETIME2:
#endif
            dbFieldInfo.uiType = HB_FT_TIMESTAMP;
            dbFieldInfo.uiLen  = 8;
            break;

         case MYSQL_TYPE_TIME:
#if MYSQL_VERSION_ID >= 50610
         case MYSQL_TYPE_TIME2:
#endif
            dbFieldInfo.uiType = HB_FT_TIME;
            dbFieldInfo.uiLen  = 4;
            break;

<<<<<<< HEAD
=======
/*
>>>>>>> 5ac8fc0d
         case MYSQL_TYPE_NULL:
         case MYSQL_TYPE_YEAR:
         case MYSQL_TYPE_NEWDATE:
         case MYSQL_TYPE_SET:
         case MYSQL_TYPE_VARCHAR:
         case MYSQL_TYPE_BIT:
         case MYSQL_TYPE_GEOMETRY:
<<<<<<< HEAD
=======
 */

         default:
>>>>>>> 5ac8fc0d
            bError  = HB_TRUE;
            errCode = ( HB_ERRCODE ) pMyField->type;
            break;
      }

      if( ! bError )
      {
         switch( dbFieldInfo.uiType )
         {
            case HB_FT_STRING:
            {
               char * pStr;

               pStr = ( char * ) hb_xgrab( dbFieldInfo.uiLen + 1 );
               memset( pStr, ' ', dbFieldInfo.uiLen );
               pStr[ dbFieldInfo.uiLen ] = '\0';

               pItem = hb_itemPutCL( NULL, pStr, dbFieldInfo.uiLen );
               hb_xfree( pStr );
               break;
            }

            case HB_FT_MEMO:
               pItem = hb_itemPutC( NULL, NULL );
               break;

            case HB_FT_INTEGER:
               pItem = hb_itemPutNI( NULL, 0 );
               break;

            case HB_FT_LONG:
               pItem = hb_itemPutNL( NULL, 0 );
               break;

            case HB_FT_DOUBLE:
               pItem = hb_itemPutND( NULL, 0.0 );
               break;

            case HB_FT_DATE:
               pItem = hb_itemPutDS( NULL, NULL );
               break;

            case HB_FT_TIMESTAMP:
            case HB_FT_TIME:
               pItem = hb_itemPutTDT( NULL, 0, 0 );
               break;

            default:
               pItem  = hb_itemNew( NULL );
               bError = HB_TRUE;
               break;
         }

         hb_arraySetForward( pItemEof, uiCount + 1, pItem );
         hb_itemRelease( pItem );

#if 0
         if( dbFieldInfo.uiType == HB_IT_DOUBLE || dbFieldInfo.uiType == HB_IT_INTEGER )
            dbFieldInfo.uiType = HB_IT_LONG;
#endif

         if( ! bError )
            bError = ( SELF_ADDFIELD( &pArea->area, &dbFieldInfo ) == HB_FAILURE );
      }

      if( bError )
         break;
   }

   if( bError )
   {
      hb_itemRelease( pItemEof );
      hb_errRT_MySQLDD( EG_CORRUPTION, ESQLDD_INVALIDFIELD, "Invalid field type", pArea->szQuery, errCode );
      return HB_FAILURE;
   }

   pArea->ulRecCount = ( HB_ULONG ) mysql_num_rows( pSDDData->pResult );
   pArea->ulRecMax   = pArea->ulRecCount + 1;

<<<<<<< HEAD
   pArea->pRow      = ( void ** ) hb_xgrabz( ( pArea->ulRecCount + 1 ) * sizeof( void * ) );
   pArea->pRowFlags = ( HB_BYTE * ) hb_xgrabz( ( pArea->ulRecCount + 1 ) * sizeof( HB_BYTE ) );

   pArea->ulRecMax = pArea->ulRecCount + 1;
=======
   pArea->pRow      = ( void ** ) hb_xgrab( ( pArea->ulRecCount + 1 ) * sizeof( void * ) );
   pArea->pRowFlags = ( HB_BYTE * ) hb_xgrabz( ( pArea->ulRecCount + 1 ) * sizeof( HB_BYTE ) );
>>>>>>> 5ac8fc0d

   pRow = pArea->pRow;

   *pRow++ = pItemEof;
   pArea->pRowFlags[ 0 ] = SQLDD_FLAG_CACHED;

   for( ulIndex = 1; ulIndex <= pArea->ulRecCount; ulIndex++ )
   {
      *pRow++ = ( void * ) mysql_row_tell( pSDDData->pResult );
      mysql_fetch_row( pSDDData->pResult );
   }
   pArea->fFetched = HB_TRUE;

   return HB_SUCCESS;
}


static HB_ERRCODE mysqlClose( SQLBASEAREAP pArea )
{
   SDDDATA * pSDDData = ( SDDDATA * ) pArea->pSDDData;

   if( pSDDData )
   {
      if( pSDDData->pResult )
         mysql_free_result( pSDDData->pResult );

      hb_xfree( pSDDData );
      pArea->pSDDData = NULL;
   }
   return HB_SUCCESS;
}


static HB_ERRCODE mysqlGoTo( SQLBASEAREAP pArea, HB_ULONG ulRecNo )
{
   SDDDATA * pSDDData = ( SDDDATA * ) pArea->pSDDData;

   if( ulRecNo == 0 || ulRecNo > pArea->ulRecCount )
   {
      pArea->pRecord      = pArea->pRow[ 0 ];
      pArea->bRecordFlags = pArea->pRowFlags[ 0 ];

      pArea->fPositioned = HB_FALSE;
   }
   else
   {
      pArea->pRecord      = pArea->pRow[ ulRecNo ];
      pArea->bRecordFlags = pArea->pRowFlags[ ulRecNo ];

      if( ! ( pArea->bRecordFlags & SQLDD_FLAG_CACHED ) )
      {
         mysql_row_seek( pSDDData->pResult, ( MYSQL_ROW_OFFSET ) pArea->pRecord );
         pSDDData->pNatRecord = mysql_fetch_row( pSDDData->pResult );
         pSDDData->pNatLength = mysql_fetch_lengths( pSDDData->pResult );
      }

      pArea->fPositioned = HB_TRUE;
   }
   return HB_SUCCESS;
}


static HB_ERRCODE mysqlGetValue( SQLBASEAREAP pArea, HB_USHORT uiIndex, PHB_ITEM pItem )
{
   SDDDATA * pSDDData = ( SDDDATA * ) pArea->pSDDData;
   LPFIELD   pField;
   char *    pValue;
   char      szBuffer[ 64 ];
   HB_BOOL   bError;
   PHB_ITEM  pError;
   HB_SIZE   ulLen;

   bError = HB_FALSE;
   uiIndex--;
   pField = pArea->area.lpFields + uiIndex;

   pValue = pSDDData->pNatRecord[ uiIndex ];
   ulLen  = pSDDData->pNatLength[ uiIndex ];

   /* NULL => NIL (?) */
   if( ! pValue )
   {
      hb_itemClear( pItem );
      return HB_SUCCESS;
   }

   switch( pField->uiType )
   {
      case HB_FT_STRING:
      {
#if 0
         char * pStr;

         /* Expand strings to field length */
         pStr = ( char * ) hb_xgrab( pField->uiLen + 1 );
         memcpy( pStr, pValue, ulLen );

         if( ( HB_SIZE ) pField->uiLen > ulLen )
            memset( pStr + ulLen, ' ', pField->uiLen - ulLen );

         pStr[ pField->uiLen ] = '\0';
         hb_itemPutCRaw( pItem, pStr, pField->uiLen );
#else
         /* Do not expand strings */
         hb_itemPutCL( pItem, pValue, ulLen );
#endif
         break;
      }

      case HB_FT_MEMO:
         hb_itemPutCL( pItem, pValue, ulLen );
         hb_itemSetCMemo( pItem );
         break;

      case HB_FT_INTEGER:
      case HB_FT_LONG:
      case HB_FT_DOUBLE:
         hb_strncpy( szBuffer, pValue, sizeof( szBuffer ) - 1 );

         if( pField->uiDec )
<<<<<<< HEAD
         {
            hb_itemPutNDLen( pItem, atof( szBuffer ),
                             ( int ) pField->uiLen - ( ( int ) pField->uiDec + 1 ),
                             ( int ) pField->uiDec );
         }
=======
            hb_itemPutNDLen( pItem, atof( szBuffer ),
                             ( int ) pField->uiLen - ( ( int ) pField->uiDec + 1 ),
                             ( int ) pField->uiDec );
>>>>>>> 5ac8fc0d
         else
            hb_itemPutNLLen( pItem, atol( szBuffer ), ( int ) pField->uiLen );
         break;

      case HB_FT_DATE:
      {
         char szDate[ 9 ];

         szDate[ 0 ] = pValue[ 0 ];
         szDate[ 1 ] = pValue[ 1 ];
         szDate[ 2 ] = pValue[ 2 ];
         szDate[ 3 ] = pValue[ 3 ];
         szDate[ 4 ] = pValue[ 5 ];
         szDate[ 5 ] = pValue[ 6 ];
         szDate[ 6 ] = pValue[ 8 ];
         szDate[ 7 ] = pValue[ 9 ];
         szDate[ 8 ] = '\0';
         hb_itemPutDS( pItem, szDate );
         break;
      }

      case HB_FT_TIMESTAMP:
      {
         char szTimeStamp[ 15 ];

         szTimeStamp[ 0 ] = pValue[ 0 ];
         szTimeStamp[ 1 ] = pValue[ 1 ];
         szTimeStamp[ 2 ] = pValue[ 2 ];
         szTimeStamp[ 3 ] = pValue[ 3 ];
         szTimeStamp[ 4 ] = pValue[ 5 ];
         szTimeStamp[ 5 ] = pValue[ 6 ];
         szTimeStamp[ 6 ] = pValue[ 8 ];
         szTimeStamp[ 7 ] = pValue[ 9 ];

         szTimeStamp[ 8 ]  = pValue[ 11 ];
         szTimeStamp[ 9 ]  = pValue[ 12 ];
         szTimeStamp[ 10 ] = pValue[ 14 ];
         szTimeStamp[ 11 ] = pValue[ 15 ];
         szTimeStamp[ 12 ] = pValue[ 17 ];
         szTimeStamp[ 13 ] = pValue[ 18 ];
         szTimeStamp[ 14 ] = '\0';
         hb_itemPutTS( pItem, szTimeStamp );
         break;
      }

      case HB_FT_TIME:
      {
         char szTimeStamp[ 15 ];

         szTimeStamp[ 0 ] = '0';
         szTimeStamp[ 1 ] = '0';
         szTimeStamp[ 2 ] = '0';
         szTimeStamp[ 3 ] = '0';
         szTimeStamp[ 4 ] = '0';
         szTimeStamp[ 5 ] = '0';
         szTimeStamp[ 6 ] = '0';
         szTimeStamp[ 7 ] = '0';

         szTimeStamp[ 8 ]  = pValue[ 0 ];
         szTimeStamp[ 9 ]  = pValue[ 1 ];
         szTimeStamp[ 10 ] = pValue[ 3 ];
         szTimeStamp[ 11 ] = pValue[ 4 ];
         szTimeStamp[ 12 ] = pValue[ 6 ];
         szTimeStamp[ 13 ] = pValue[ 7 ];
         szTimeStamp[ 14 ] = '\0';
         hb_itemPutTS( pItem, szTimeStamp );
         break;
      }

      default:
         bError = HB_TRUE;
         break;
   }

   if( bError )
   {
      pError = hb_errNew();
      hb_errPutGenCode( pError, EG_DATATYPE );
      hb_errPutDescription( pError, hb_langDGetErrorDesc( EG_DATATYPE ) );
      hb_errPutSubCode( pError, EDBF_DATATYPE );
      SELF_ERROR( &pArea->area, pError );
      hb_itemRelease( pError );
      return HB_FAILURE;
   }
   return HB_SUCCESS;
}<|MERGE_RESOLUTION|>--- conflicted
+++ resolved
@@ -328,10 +328,7 @@
             dbFieldInfo.uiLen  = 4;
             break;
 
-<<<<<<< HEAD
-=======
-/*
->>>>>>> 5ac8fc0d
+#if 0
          case MYSQL_TYPE_NULL:
          case MYSQL_TYPE_YEAR:
          case MYSQL_TYPE_NEWDATE:
@@ -339,12 +336,8 @@
          case MYSQL_TYPE_VARCHAR:
          case MYSQL_TYPE_BIT:
          case MYSQL_TYPE_GEOMETRY:
-<<<<<<< HEAD
-=======
- */
-
+#endif
          default:
->>>>>>> 5ac8fc0d
             bError  = HB_TRUE;
             errCode = ( HB_ERRCODE ) pMyField->type;
             break;
@@ -424,15 +417,8 @@
    pArea->ulRecCount = ( HB_ULONG ) mysql_num_rows( pSDDData->pResult );
    pArea->ulRecMax   = pArea->ulRecCount + 1;
 
-<<<<<<< HEAD
-   pArea->pRow      = ( void ** ) hb_xgrabz( ( pArea->ulRecCount + 1 ) * sizeof( void * ) );
-   pArea->pRowFlags = ( HB_BYTE * ) hb_xgrabz( ( pArea->ulRecCount + 1 ) * sizeof( HB_BYTE ) );
-
-   pArea->ulRecMax = pArea->ulRecCount + 1;
-=======
    pArea->pRow      = ( void ** ) hb_xgrab( ( pArea->ulRecCount + 1 ) * sizeof( void * ) );
    pArea->pRowFlags = ( HB_BYTE * ) hb_xgrabz( ( pArea->ulRecCount + 1 ) * sizeof( HB_BYTE ) );
->>>>>>> 5ac8fc0d
 
    pRow = pArea->pRow;
 
@@ -553,17 +539,9 @@
          hb_strncpy( szBuffer, pValue, sizeof( szBuffer ) - 1 );
 
          if( pField->uiDec )
-<<<<<<< HEAD
-         {
             hb_itemPutNDLen( pItem, atof( szBuffer ),
                              ( int ) pField->uiLen - ( ( int ) pField->uiDec + 1 ),
                              ( int ) pField->uiDec );
-         }
-=======
-            hb_itemPutNDLen( pItem, atof( szBuffer ),
-                             ( int ) pField->uiLen - ( ( int ) pField->uiDec + 1 ),
-                             ( int ) pField->uiDec );
->>>>>>> 5ac8fc0d
          else
             hb_itemPutNLLen( pItem, atol( szBuffer ), ( int ) pField->uiLen );
          break;
